--- conflicted
+++ resolved
@@ -49,21 +49,19 @@
             "vsix": [ "https://dotnet.myget.org/F/roslyn-nonnull/vsix/upload" ],
             "channels": [ "nonnull" ]
         },
-<<<<<<< HEAD
         "features/AsyncCompletion": {
             "nugetKind": "PerBuildPreRelease",
             "version": "2.9.*",
             "nuget": [ "https://dotnet.myget.org/F/roslyn-for-vs-for-mac/api/v2/package" ],
             "vsix": [ "https://dotnet.myget.org/F/roslyn-for-vs-for-mac/vsix/upload" ],
             "channels": [ "asynccompletion" ]
-=======
+        },
         "features/dataflow": {
             "nugetKind": "PerBuildPreRelease",
             "version": "2.8.*",
             "nuget": [ "https://dotnet.myget.org/F/roslyn/api/v2/package" ],
             "vsix": [ "https://dotnet.myget.org/F/roslyn/vsix/upload" ],
             "channels": [ "dataflow" ]
->>>>>>> d27cfde4
         }
     },
     "releases": {
