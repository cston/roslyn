parameters:
  publishInstallersAndChecksums: false
  symbolPublishingAdditionalParameters: ''
  stageName: ''
  channelName: ''
  channelId: ''
  transportFeed: ''
  shippingFeed: ''
  symbolsFeed: ''

stages:
- stage: ${{ parameters.stageName }}
  dependsOn: validate
  variables:
    - template: ../common-variables.yml
  displayName: ${{ parameters.channelName }} Publishing
  jobs:
  - template: ../setup-maestro-vars.yml

  - job:
    displayName: Symbol Publishing
    dependsOn: setupMaestroVars
    condition: contains(dependencies.setupMaestroVars.outputs['setReleaseVars.InitialChannels'], format('[{0}]', ${{ parameters.channelId }} ))
    variables:
      - group: DotNet-Symbol-Server-Pats
    pool:
      vmImage: 'windows-2019'
    steps:
<<<<<<< HEAD
=======
      - task: DownloadBuildArtifacts@0
        displayName: Download Build Assets
        continueOnError: true
        inputs:
          buildType: specific
          buildVersionToDownload: specific
          project: $(AzDOProjectName)
          pipeline: $(AzDOPipelineId)
          buildId: $(AzDOBuildId)
          downloadType: 'specific'
          itemPattern: |
            PdbArtifacts/**
            BlobArtifacts/**
          downloadPath: '$(Build.ArtifactStagingDirectory)'

>>>>>>> 85e6c423
      # This is necessary whenever we want to publish/restore to an AzDO private feed
      - task: NuGetAuthenticate@0
        displayName: 'Authenticate to AzDO Feeds'

      - task: DownloadBuildArtifacts@0
        displayName: Download Blob Artifacts
        inputs:
          artifactName: 'BlobArtifacts'
        continueOnError: true

      - task: DownloadBuildArtifacts@0
        displayName: Download PDB Artifacts
        inputs:
          artifactName: 'PDBArtifacts'
        continueOnError: true

      - task: PowerShell@2
        displayName: Publish
        inputs:
          filePath: eng\common\sdk-task.ps1
          arguments: -task PublishToSymbolServers -restore -msbuildEngine dotnet
            /p:DotNetSymbolServerTokenMsdl=$(microsoft-symbol-server-pat)
            /p:DotNetSymbolServerTokenSymWeb=$(symweb-symbol-server-pat)
            /p:PDBArtifactsDirectory='$(Build.ArtifactStagingDirectory)/PDBArtifacts/'
            /p:BlobBasePath='$(Build.ArtifactStagingDirectory)/BlobArtifacts/'
            /p:SymbolPublishingExclusionsFile='$(Build.SourcesDirectory)/eng/SymbolPublishingExclusionsFile.txt'
            /p:Configuration=Release
            ${{ parameters.symbolPublishingAdditionalParameters }}

  - job: publish_assets
    displayName: Publish Assets
    dependsOn: setupMaestroVars
    variables:
      - group: DotNet-Blob-Feed
      - group: AzureDevOps-Artifact-Feeds-Pats
      - name: BARBuildId
        value: $[ dependencies.setupMaestroVars.outputs['setReleaseVars.BARBuildId'] ]
      - name: IsStableBuild
        value: $[ dependencies.setupMaestroVars.outputs['setReleaseVars.IsStableBuild'] ]
    condition: contains(dependencies.setupMaestroVars.outputs['setReleaseVars.InitialChannels'], format('[{0}]', ${{ parameters.channelId }}))
    pool:
      vmImage: 'windows-2019'
    steps:
      - task: DownloadBuildArtifacts@0
        displayName: Download Package Artifacts
        inputs:
          buildType: current
          artifactName: PackageArtifacts

      - task: DownloadBuildArtifacts@0
        displayName: Download Blob Artifacts
        inputs:
          buildType: current
          artifactName: BlobArtifacts

      - task: DownloadBuildArtifacts@0
        displayName: Download Asset Manifests
        inputs:
          buildType: current
          artifactName: AssetManifests

      - task: NuGetToolInstaller@1
        displayName: 'Install NuGet.exe'

      # This is necessary whenever we want to publish/restore to an AzDO private feed
      - task: NuGetAuthenticate@0
        displayName: 'Authenticate to AzDO Feeds'

      - task: PowerShell@2
        displayName: Enable cross-org publishing
        inputs:
          filePath: eng\common\enable-cross-org-publishing.ps1
          arguments: -token $(dn-bot-dnceng-artifact-feeds-rw)

      - task: PowerShell@2
        displayName: Publish Assets
        inputs:
          filePath: eng\common\sdk-task.ps1
          arguments: -task PublishArtifactsInManifest -restore -msbuildEngine dotnet
            /p:IsStableBuild=$(IsStableBuild)
            /p:IsInternalBuild=$(IsInternalBuild)
            /p:RepositoryName=$(Build.Repository.Name)
            /p:CommitSha=$(Build.SourceVersion)
            /p:NugetPath=$(NuGetExeToolPath)
            /p:AzdoTargetFeedPAT='$(dn-bot-dnceng-universal-packages-rw)'
            /p:AzureStorageTargetFeedPAT='$(dotnetfeed-storage-access-key-1)'
            /p:BARBuildId=$(BARBuildId)
            /p:MaestroApiEndpoint='$(MaestroApiEndPoint)'
            /p:BuildAssetRegistryToken='$(MaestroApiAccessToken)'
            /p:ManifestsBasePath='$(Build.ArtifactStagingDirectory)/AssetManifests/'
            /p:BlobBasePath='$(Build.ArtifactStagingDirectory)/BlobArtifacts/'
            /p:PackageBasePath='$(Build.ArtifactStagingDirectory)/PackageArtifacts/'
            /p:Configuration=Release
            /p:PublishInstallersAndChecksums=true
            /p:ChecksumsTargetStaticFeed=$(InternalChecksumsBlobFeedUrl)
            /p:ChecksumsAzureAccountKey=$(InternalChecksumsBlobFeedKey)
            /p:InstallersTargetStaticFeed=$(InternalInstallersBlobFeedUrl)
            /p:InstallersAzureAccountKey=$(InternalInstallersBlobFeedKey)
            /p:PublishToAzureDevOpsNuGetFeeds=true
            /p:AzureDevOpsStaticShippingFeed='${{ parameters.shippingFeed }}'
            /p:AzureDevOpsStaticShippingFeedKey='$(dn-bot-dnceng-artifact-feeds-rw)'
            /p:AzureDevOpsStaticTransportFeed='${{ parameters.transportFeed }}'
            /p:AzureDevOpsStaticTransportFeedKey='$(dn-bot-dnceng-artifact-feeds-rw)'
            /p:AzureDevOpsStaticSymbolsFeed='${{ parameters.symbolsFeed }}'
            /p:AzureDevOpsStaticSymbolsFeedKey='$(dn-bot-dnceng-artifact-feeds-rw)'
            /p:PublishToMSDL=false
            ${{ parameters.artifactsPublishingAdditionalParameters }}

      - template: ../../steps/promote-build.yml
        parameters:
          ChannelId: ${{ parameters.channelId }}<|MERGE_RESOLUTION|>--- conflicted
+++ resolved
@@ -1,4 +1,7 @@
 parameters:
+  artifactsPublishingAdditionalParameters: ''
+  dependsOn:
+  - Validate
   publishInstallersAndChecksums: false
   symbolPublishingAdditionalParameters: ''
   stageName: ''
@@ -10,24 +13,28 @@
 
 stages:
 - stage: ${{ parameters.stageName }}
-  dependsOn: validate
+  dependsOn: ${{ parameters.dependsOn }}
   variables:
     - template: ../common-variables.yml
   displayName: ${{ parameters.channelName }} Publishing
   jobs:
   - template: ../setup-maestro-vars.yml
 
-  - job:
+  - job: publish_symbols
     displayName: Symbol Publishing
     dependsOn: setupMaestroVars
-    condition: contains(dependencies.setupMaestroVars.outputs['setReleaseVars.InitialChannels'], format('[{0}]', ${{ parameters.channelId }} ))
+    condition: or(contains(dependencies.setupMaestroVars.outputs['setReleaseVars.InitialChannels'], format('[{0}]', ${{ parameters.channelId }} )), eq(dependencies.setupMaestroVars.outputs['setReleaseVars.PromoteToMaestroChannelId'], ${{ parameters.channelId }}))
     variables:
       - group: DotNet-Symbol-Server-Pats
+      - name: AzDOProjectName
+        value: $[ dependencies.setupMaestroVars.outputs['setReleaseVars.AzDOProjectName'] ]
+      - name: AzDOPipelineId
+        value: $[ dependencies.setupMaestroVars.outputs['setReleaseVars.AzDOPipelineId'] ]
+      - name: AzDOBuildId
+        value: $[ dependencies.setupMaestroVars.outputs['setReleaseVars.AzDOBuildId'] ]
     pool:
       vmImage: 'windows-2019'
     steps:
-<<<<<<< HEAD
-=======
       - task: DownloadBuildArtifacts@0
         displayName: Download Build Assets
         continueOnError: true
@@ -43,22 +50,17 @@
             BlobArtifacts/**
           downloadPath: '$(Build.ArtifactStagingDirectory)'
 
->>>>>>> 85e6c423
       # This is necessary whenever we want to publish/restore to an AzDO private feed
+      # Since sdk-task.ps1 tries to restore packages we need to do this authentication here
+      # otherwise it'll complain about accessing a private feed.
       - task: NuGetAuthenticate@0
         displayName: 'Authenticate to AzDO Feeds'
 
-      - task: DownloadBuildArtifacts@0
-        displayName: Download Blob Artifacts
+      - task: PowerShell@2
+        displayName: Enable cross-org publishing
         inputs:
-          artifactName: 'BlobArtifacts'
-        continueOnError: true
-
-      - task: DownloadBuildArtifacts@0
-        displayName: Download PDB Artifacts
-        inputs:
-          artifactName: 'PDBArtifacts'
-        continueOnError: true
+          filePath: eng\common\enable-cross-org-publishing.ps1
+          arguments: -token $(dn-bot-dnceng-artifact-feeds-rw)
 
       - task: PowerShell@2
         displayName: Publish
@@ -71,39 +73,47 @@
             /p:BlobBasePath='$(Build.ArtifactStagingDirectory)/BlobArtifacts/'
             /p:SymbolPublishingExclusionsFile='$(Build.SourcesDirectory)/eng/SymbolPublishingExclusionsFile.txt'
             /p:Configuration=Release
+            /p:PublishToMSDL=false
             ${{ parameters.symbolPublishingAdditionalParameters }}
+
+      - template: ../../steps/publish-logs.yml
+        parameters:
+          StageLabel: '${{ parameters.stageName }}'
+          JobLabel: 'SymbolPublishing'
 
   - job: publish_assets
     displayName: Publish Assets
     dependsOn: setupMaestroVars
     variables:
-      - group: DotNet-Blob-Feed
-      - group: AzureDevOps-Artifact-Feeds-Pats
       - name: BARBuildId
         value: $[ dependencies.setupMaestroVars.outputs['setReleaseVars.BARBuildId'] ]
       - name: IsStableBuild
         value: $[ dependencies.setupMaestroVars.outputs['setReleaseVars.IsStableBuild'] ]
-    condition: contains(dependencies.setupMaestroVars.outputs['setReleaseVars.InitialChannels'], format('[{0}]', ${{ parameters.channelId }}))
+      - name: AzDOProjectName
+        value: $[ dependencies.setupMaestroVars.outputs['setReleaseVars.AzDOProjectName'] ]
+      - name: AzDOPipelineId
+        value: $[ dependencies.setupMaestroVars.outputs['setReleaseVars.AzDOPipelineId'] ]
+      - name: AzDOBuildId
+        value: $[ dependencies.setupMaestroVars.outputs['setReleaseVars.AzDOBuildId'] ]
+    condition: or(contains(dependencies.setupMaestroVars.outputs['setReleaseVars.InitialChannels'], format('[{0}]', ${{ parameters.channelId }} )), eq(dependencies.setupMaestroVars.outputs['setReleaseVars.PromoteToMaestroChannelId'], ${{ parameters.channelId }}))
     pool:
       vmImage: 'windows-2019'
     steps:
       - task: DownloadBuildArtifacts@0
-        displayName: Download Package Artifacts
+        displayName: Download Build Assets
+        continueOnError: true
         inputs:
-          buildType: current
-          artifactName: PackageArtifacts
-
-      - task: DownloadBuildArtifacts@0
-        displayName: Download Blob Artifacts
-        inputs:
-          buildType: current
-          artifactName: BlobArtifacts
-
-      - task: DownloadBuildArtifacts@0
-        displayName: Download Asset Manifests
-        inputs:
-          buildType: current
-          artifactName: AssetManifests
+          buildType: specific
+          buildVersionToDownload: specific
+          project: $(AzDOProjectName)
+          pipeline: $(AzDOPipelineId)
+          buildId: $(AzDOBuildId)
+          downloadType: 'specific'
+          itemPattern: |
+            PackageArtifacts/**
+            BlobArtifacts/**
+            AssetManifests/**
+          downloadPath: '$(Build.ArtifactStagingDirectory)'
 
       - task: NuGetToolInstaller@1
         displayName: 'Install NuGet.exe'
@@ -142,7 +152,6 @@
             /p:ChecksumsAzureAccountKey=$(InternalChecksumsBlobFeedKey)
             /p:InstallersTargetStaticFeed=$(InternalInstallersBlobFeedUrl)
             /p:InstallersAzureAccountKey=$(InternalInstallersBlobFeedKey)
-            /p:PublishToAzureDevOpsNuGetFeeds=true
             /p:AzureDevOpsStaticShippingFeed='${{ parameters.shippingFeed }}'
             /p:AzureDevOpsStaticShippingFeedKey='$(dn-bot-dnceng-artifact-feeds-rw)'
             /p:AzureDevOpsStaticTransportFeed='${{ parameters.transportFeed }}'
@@ -152,6 +161,11 @@
             /p:PublishToMSDL=false
             ${{ parameters.artifactsPublishingAdditionalParameters }}
 
-      - template: ../../steps/promote-build.yml
+      - template: ../../steps/publish-logs.yml
+        parameters:
+          StageLabel: '${{ parameters.stageName }}'
+          JobLabel: 'AssetsPublishing'
+
+      - template: ../../steps/add-build-to-channel.yml
         parameters:
           ChannelId: ${{ parameters.channelId }}