[CmdletBinding(PositionalBinding=$false)]
Param(
  [string][Alias('c')]$configuration = "Debug",
  [string]$platform = $null,
  [string] $projects,
  [string][Alias('v')]$verbosity = "minimal",
  [string] $msbuildEngine = $null,
  [bool] $warnAsError = $true,
  [bool] $nodeReuse = $true,
  [switch][Alias('r')]$restore,
  [switch] $deployDeps,
  [switch][Alias('b')]$build,
  [switch] $rebuild,
  [switch] $deploy,
  [switch][Alias('t')]$test,
  [switch] $integrationTest,
  [switch] $performanceTest,
  [switch] $sign,
  [switch] $pack,
  [switch] $publish,
  [switch] $clean,
  [switch][Alias('bl')]$binaryLog,
  [switch][Alias('nobl')]$excludeCIBinarylog,
  [switch] $ci,
  [switch] $prepareMachine,
  [string] $runtimeSourceFeed = '',
  [string] $runtimeSourceFeedKey = '',
  [switch] $excludePrereleaseVS,
  [switch] $help,
  [string] $runtimeSourceFeed = "",
  [string] $runtimeSourceFeedKey = "",
  [Parameter(ValueFromRemainingArguments=$true)][String[]]$properties
)

# Unset 'Platform' environment variable to avoid unwanted collision in InstallDotNetCore.targets file
# some computer has this env var defined (e.g. Some HP)
if($env:Platform) {
  $env:Platform=""  
}
function Print-Usage() {
<<<<<<< HEAD
  Write-Host "Common settings:"
  Write-Host "  -configuration <value>  Build configuration: 'Debug' or 'Release' (short: -c)"
  Write-Host "  -platform <value>       Platform configuration: 'x86', 'x64' or any valid Platform value to pass to msbuild"
  Write-Host "  -verbosity <value>      Msbuild verbosity: q[uiet], m[inimal], n[ormal], d[etailed], and diag[nostic] (short: -v)"
  Write-Host "  -binaryLog              Output binary log (short: -bl)"
  Write-Host "  -help                   Print help and exit"
  Write-Host ""

  Write-Host "Actions:"
  Write-Host "  -restore                Restore dependencies (short: -r)"
  Write-Host "  -build                  Build solution (short: -b)"
  Write-Host "  -rebuild                Rebuild solution"
  Write-Host "  -deploy                 Deploy built VSIXes"
  Write-Host "  -deployDeps             Deploy dependencies (e.g. VSIXes for integration tests)"
  Write-Host "  -test                   Run all unit tests in the solution (short: -t)"
  Write-Host "  -integrationTest        Run all integration tests in the solution"
  Write-Host "  -performanceTest        Run all performance tests in the solution"
  Write-Host "  -pack                   Package build outputs into NuGet packages and Willow components"
  Write-Host "  -sign                   Sign build outputs"
  Write-Host "  -publish                Publish artifacts (e.g. symbols)"
  Write-Host "  -clean                  Clean the solution"
  Write-Host ""

  Write-Host "Advanced settings:"
  Write-Host "  -projects <value>       Semi-colon delimited list of sln/proj's to build. Globbing is supported (*.sln)"
  Write-Host "  -ci                     Set when running on CI server"
  Write-Host "  -excludeCIBinarylog     Don't output binary log (short: -nobl)"
  Write-Host "  -prepareMachine         Prepare machine for CI run, clean up processes after build"
  Write-Host "  -warnAsError <value>    Sets warnaserror msbuild parameter ('true' or 'false')"
  Write-Host "  -msbuildEngine <value>  Msbuild engine to use to run build ('dotnet', 'vs', or unspecified)."
  Write-Host "  -excludePrereleaseVS    Set to exclude build engines in prerelease versions of Visual Studio"
  Write-Host ""

  Write-Host "Command line arguments not listed above are passed thru to msbuild."
  Write-Host "The above arguments can be shortened as much as to be unambiguous (e.g. -co for configuration, -t for test, etc.)."
=======
    Write-Host "Common settings:"
    Write-Host "  -configuration <value>        Build configuration: 'Debug' or 'Release' (short: -c)"
    Write-Host "  -platform <value>             Platform configuration: 'x86', 'x64' or any valid Platform value to pass to msbuild"
    Write-Host "  -verbosity <value>            Msbuild verbosity: q[uiet], m[inimal], n[ormal], d[etailed], and diag[nostic] (short: -v)"
    Write-Host "  -binaryLog                    Output binary log (short: -bl)"
    Write-Host "  -help                         Print help and exit"
    Write-Host ""

    Write-Host "Actions:"
    Write-Host "  -restore                      Restore dependencies (short: -r)"
    Write-Host "  -build                        Build solution (short: -b)"
    Write-Host "  -rebuild                      Rebuild solution"
    Write-Host "  -deploy                       Deploy built VSIXes"
    Write-Host "  -deployDeps                   Deploy dependencies (e.g. VSIXes for integration tests)"
    Write-Host "  -test                         Run all unit tests in the solution (short: -t)"
    Write-Host "  -integrationTest              Run all integration tests in the solution"
    Write-Host "  -performanceTest              Run all performance tests in the solution"
    Write-Host "  -pack                         Package build outputs into NuGet packages and Willow components"
    Write-Host "  -sign                         Sign build outputs"
    Write-Host "  -publish                      Publish artifacts (e.g. symbols)"
    Write-Host ""

    Write-Host "Advanced settings:"
    Write-Host "  -projects <value>             Semi-colon delimited list of sln/proj's to build. Globbing is supported (*.sln)"
    Write-Host "  -ci                           Set when running on CI server"
    Write-Host "  -prepareMachine               Prepare machine for CI run, clean up processes after build"
    Write-Host "  -warnAsError <value>          Sets warnaserror msbuild parameter ('true' or 'false')"
    Write-Host "  -msbuildEngine <value>        Msbuild engine to use to run build ('dotnet', 'vs', or unspecified)."
    Write-Host "  -runtimeSourceFeed <value>    Alternate feed source for restoring .NET Runtimes and SDKs"
    Write-Host "  -runtimeSourceFeedKey <value> Key value for non-public values of runtimeSourceFeed"
    Write-Host ""

    Write-Host "Command line arguments not listed above are passed thru to msbuild."
    Write-Host "The above arguments can be shortened as much as to be unambiguous (e.g. -co for configuration, -t for test, etc.)."
>>>>>>> 57c2c166
}

. $PSScriptRoot\tools.ps1

function InitializeCustomToolset {
  if (-not $restore) {
    return
  }

  $script = Join-Path $EngRoot 'restore-toolset.ps1'

  if (Test-Path $script) {
    . $script
  }
}

function Build {
  $toolsetBuildProj = InitializeToolset -runtimeSourceFeed $runtimeSourceFeed -runtimeSourceFeedKey $runtimeSourceFeedKey
  InitializeCustomToolset

  $bl = if ($binaryLog) { '/bl:' + (Join-Path $LogDir 'Build.binlog') } else { '' }
  $platformArg = if ($platform) { "/p:Platform=$platform" } else { '' }

  if ($projects) {
    # Re-assign properties to a new variable because PowerShell doesn't let us append properties directly for unclear reasons.
    # Explicitly set the type as string[] because otherwise PowerShell would make this char[] if $properties is empty.
    [string[]] $msbuildArgs = $properties
    
    # Resolve relative project paths into full paths 
    $projects = ($projects.Split(';').ForEach({Resolve-Path $_}) -join ';')
    
    $msbuildArgs += "/p:Projects=$projects"
    $properties = $msbuildArgs
  }

  MSBuild $toolsetBuildProj `
    $bl `
    $platformArg `
    /p:Configuration=$configuration `
    /p:RepoRoot=$RepoRoot `
    /p:Restore=$restore `
    /p:DeployDeps=$deployDeps `
    /p:Build=$build `
    /p:Rebuild=$rebuild `
    /p:Deploy=$deploy `
    /p:Test=$test `
    /p:Pack=$pack `
    /p:IntegrationTest=$integrationTest `
    /p:PerformanceTest=$performanceTest `
    /p:Sign=$sign `
    /p:Publish=$publish `
    @properties
}

try {
  if ($clean) {
    if (Test-Path $ArtifactsDir) {
      Remove-Item -Recurse -Force $ArtifactsDir
      Write-Host 'Artifacts directory deleted.'
    }
    exit 0
  }

  if ($help -or (($null -ne $properties) -and ($properties.Contains('/help') -or $properties.Contains('/?')))) {
    Print-Usage
    exit 0
  }

  if ($ci) {
    if (-not $excludeCIBinarylog) {
      $binaryLog = $true
    }
    $nodeReuse = $false
  }

  if ($restore) {
    InitializeNativeTools
  }

  Build
}
catch {
  Write-Host $_.ScriptStackTrace
  Write-PipelineTelemetryError -Category 'InitializeToolset' -Message $_
  ExitWithExitCode 1
}

ExitWithExitCode 0<|MERGE_RESOLUTION|>--- conflicted
+++ resolved
@@ -35,10 +35,9 @@
 # Unset 'Platform' environment variable to avoid unwanted collision in InstallDotNetCore.targets file
 # some computer has this env var defined (e.g. Some HP)
 if($env:Platform) {
-  $env:Platform=""  
+  $env:Platform=""
 }
 function Print-Usage() {
-<<<<<<< HEAD
   Write-Host "Common settings:"
   Write-Host "  -configuration <value>  Build configuration: 'Debug' or 'Release' (short: -c)"
   Write-Host "  -platform <value>       Platform configuration: 'x86', 'x64' or any valid Platform value to pass to msbuild"
@@ -74,42 +73,6 @@
 
   Write-Host "Command line arguments not listed above are passed thru to msbuild."
   Write-Host "The above arguments can be shortened as much as to be unambiguous (e.g. -co for configuration, -t for test, etc.)."
-=======
-    Write-Host "Common settings:"
-    Write-Host "  -configuration <value>        Build configuration: 'Debug' or 'Release' (short: -c)"
-    Write-Host "  -platform <value>             Platform configuration: 'x86', 'x64' or any valid Platform value to pass to msbuild"
-    Write-Host "  -verbosity <value>            Msbuild verbosity: q[uiet], m[inimal], n[ormal], d[etailed], and diag[nostic] (short: -v)"
-    Write-Host "  -binaryLog                    Output binary log (short: -bl)"
-    Write-Host "  -help                         Print help and exit"
-    Write-Host ""
-
-    Write-Host "Actions:"
-    Write-Host "  -restore                      Restore dependencies (short: -r)"
-    Write-Host "  -build                        Build solution (short: -b)"
-    Write-Host "  -rebuild                      Rebuild solution"
-    Write-Host "  -deploy                       Deploy built VSIXes"
-    Write-Host "  -deployDeps                   Deploy dependencies (e.g. VSIXes for integration tests)"
-    Write-Host "  -test                         Run all unit tests in the solution (short: -t)"
-    Write-Host "  -integrationTest              Run all integration tests in the solution"
-    Write-Host "  -performanceTest              Run all performance tests in the solution"
-    Write-Host "  -pack                         Package build outputs into NuGet packages and Willow components"
-    Write-Host "  -sign                         Sign build outputs"
-    Write-Host "  -publish                      Publish artifacts (e.g. symbols)"
-    Write-Host ""
-
-    Write-Host "Advanced settings:"
-    Write-Host "  -projects <value>             Semi-colon delimited list of sln/proj's to build. Globbing is supported (*.sln)"
-    Write-Host "  -ci                           Set when running on CI server"
-    Write-Host "  -prepareMachine               Prepare machine for CI run, clean up processes after build"
-    Write-Host "  -warnAsError <value>          Sets warnaserror msbuild parameter ('true' or 'false')"
-    Write-Host "  -msbuildEngine <value>        Msbuild engine to use to run build ('dotnet', 'vs', or unspecified)."
-    Write-Host "  -runtimeSourceFeed <value>    Alternate feed source for restoring .NET Runtimes and SDKs"
-    Write-Host "  -runtimeSourceFeedKey <value> Key value for non-public values of runtimeSourceFeed"
-    Write-Host ""
-
-    Write-Host "Command line arguments not listed above are passed thru to msbuild."
-    Write-Host "The above arguments can be shortened as much as to be unambiguous (e.g. -co for configuration, -t for test, etc.)."
->>>>>>> 57c2c166
 }
 
 . $PSScriptRoot\tools.ps1
@@ -137,10 +100,10 @@
     # Re-assign properties to a new variable because PowerShell doesn't let us append properties directly for unclear reasons.
     # Explicitly set the type as string[] because otherwise PowerShell would make this char[] if $properties is empty.
     [string[]] $msbuildArgs = $properties
-    
-    # Resolve relative project paths into full paths 
+
+    # Resolve relative project paths into full paths
     $projects = ($projects.Split(';').ForEach({Resolve-Path $_}) -join ';')
-    
+
     $msbuildArgs += "/p:Projects=$projects"
     $properties = $msbuildArgs
   }
