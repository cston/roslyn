--- conflicted
+++ resolved
@@ -3,15 +3,9 @@
   <ProductDependencies>
   </ProductDependencies>
   <ToolsetDependencies>
-<<<<<<< HEAD
-    <Dependency Name="Microsoft.DotNet.Arcade.Sdk" Version="5.0.0-beta.19558.11">
-      <Uri>https://github.com/dotnet/arcade</Uri>
-      <Sha>be7971c98d4ad60cdf8c3d1aa41f950f42bd466a</Sha>
-=======
     <Dependency Name="Microsoft.DotNet.Arcade.Sdk" Version="5.0.0-beta.19561.8">
       <Uri>https://github.com/dotnet/arcade</Uri>
       <Sha>4fd4ceae13d9305a5868bd1c11409c89905f5aa1</Sha>
->>>>>>> f828d261
     </Dependency>
   </ToolsetDependencies>
 </Dependencies>