--- conflicted
+++ resolved
@@ -33,28 +33,8 @@
 
 - job: VS_Integration_Debug_64
   pool:
-<<<<<<< HEAD
-    name: NetCore1ESPool-Svc-Public
-    demands: ImageOverride -equals Build.Windows.Amd64.VS2022.Pre.Open
-  strategy:
-    maxParallel: 4
-    matrix:
-      debug_32:
-        _configuration: Debug
-        _oop64bit: false
-      debug_64:
-        _configuration: Debug
-        _oop64bit: true
-      release_32:
-        _configuration: Release
-        _oop64bit: false
-      release_64:
-        _configuration: Release
-        _oop64bit: true
-=======
     name: $(poolName)
     demands: ImageOverride -equals $(queueName)
->>>>>>> 67d940c4
   timeoutInMinutes: 135
   variables:
     - name: XUNIT_LOGS
@@ -62,11 +42,6 @@
   steps:
     - template: eng/pipelines/test-integration-job.yml
       parameters:
-<<<<<<< HEAD
-        configuration: $(_configuration)
-        oop64bit: $(_oop64bit)
-        lspEditor: false
-=======
         configuration: Debug
         oop64bit: true
         lspEditor: false
@@ -100,5 +75,4 @@
         parameters:
           configuration: Release
           oop64bit: true
-          lspEditor: false
->>>>>>> 67d940c4
+          lspEditor: false