<Project DefaultTargets="Build">

  <Import Project="..\..\..\build\Targets\Settings.props" />

  <!-- Based on two incoming properties (PublishStableVersions and VersionStampToPublish, determine what packages to push for the .NET Core build
       PublishStableVersions = false - Push PerBuildPreRelease
       PublishStableVersions = true - Push either PreRelease or Release, based on VersionStampToPublish value
       VersionStampToPublish = '' - Push Release
       VersionStampToPublish != '' - Push PreRelease
       PublishStableVersions = false and VersionStampToPublish == '' - Error, no per build versioning of release builds
   -->

  <PropertyGroup>
    <PublishOverwrite Condition="'$(PublishOverwrite)' == ''">false</PublishOverwrite>
    <PublishStableVersions Condition="'$(PublishStableVersions)' == ''">false</PublishStableVersions>
  </PropertyGroup>

  <!--
  This is for the internal orchestrated build scenarios and will likely never be run on a
  developer's machine.  The official build definition builds this file directly.
  -->
<<<<<<< HEAD
  <Import Project="$(NuGetPackageRoot)microsoft.dotnet.build.tasks.feed\$(MicrosoftDotNetBuildTasksFeedVersion)\build\Microsoft.DotNet.Build.Tasks.Feed.props" />
  <Import Project="$(NuGetPackageRoot)microsoft.dotnet.build.tasks.feed\$(MicrosoftDotNetBuildTasksFeedVersion)\build\Microsoft.DotNet.Build.Tasks.Feed.targets" />

  <ItemGroup>
    <PackagesToPublish Include="$(OutputPath)\NuGet\**\*.nupkg" />
  </ItemGroup>

  <Target Name="Build">
    <PropertyGroup>
      <SymbolPackagesDir>$(RepoRoot)Binaries\SymbolPackages\</SymbolPackagesDir>
    </PropertyGroup>

    <!--
      We expect .nupkg to contain Portable PDBs. Such packages can act as symbol packages since they have the same structure.
      We just need to rename them to *.symbols.nupkg.
    -->
    <ItemGroup>
      <SymbolPackagesToPublish Include="@(PackagesToPublish->'$(SymbolPackagesDir)%(Filename).symbols.nupkg')"/>
    </ItemGroup>

    <MakeDir Directories="$(SymbolPackagesDir)" />
    <Copy SourceFiles="@(PackagesToPublish)" DestinationFiles="@(SymbolPackagesToPublish)" />
    
=======

  <Import Project="$(NuGetPackageRoot)\Microsoft.DotNet.Build.Tasks.Feed\$(MicrosoftDotNetBuildTasksFeedVersion)\build\Microsoft.DotNet.Build.Tasks.Feed.targets" />

  <ItemGroup>
    <ItemsToPush Include="$(OutputPath)\NuGet\PerBuildPreRelease\*.nupkg" Condition="'$(PublishStableVersions)'=='false'"/>
    <ItemsToPush Include="$(OutputPath)\NuGet\Release\*.nupkg" Condition="'$(PublishStableVersions)'=='true' and '$(VersionStampToPublish)'==''"/>
    <ItemsToPush Include="$(OutputPath)\NuGet\PreRelease\*.nupkg" Condition="'$(PublishStableVersions)'=='true' and '$(VersionStampToPublish)'!=''"/>
  </ItemGroup>

  <Target Name="Build">
    <Error Text="Invalid combination of PublishStableVersions and VersionStampToPublish" Condition="'$(PublishStableVersions)'=='false' and '$(VersionStampToPublish)'==''" />
    <Error Text="Missing storage account key as PB_PublishBlobFeedKey" Condition="'$(PB_PublishBlobFeedKey)'==''" />
    <Error Text="Missing expected feed url as PB_PublishBlobFeedUrl" Condition="'$(PB_PublishBlobFeedUrl)'==''" />
    <Error Text="No Items to push at $(OutputPath)" Condition="'@(ItemsToPush)'==''" />

>>>>>>> 88b12d42
    <PushToBlobFeed ExpectedFeedUrl="$(PB_PublishBlobFeedUrl)"
                    AccountKey="$(PB_PublishBlobFeedKey)"
                    ItemsToPush="@(ItemsToPush)"
                    Overwrite="$(PublishOverwrite)"
                    ManifestBranch="$(BUILD_SOURCEBRANCH)"
                    ManifestBuildId="$(BUILD_BUILDNUMBER)"
                    ManifestCommit="$(CommitHashDisplay)"
                    ManifestName="roslyn"
                    SkipCreateManifest="false" />
  </Target>

</Project><|MERGE_RESOLUTION|>--- conflicted
+++ resolved
@@ -19,15 +19,21 @@
   This is for the internal orchestrated build scenarios and will likely never be run on a
   developer's machine.  The official build definition builds this file directly.
   -->
-<<<<<<< HEAD
   <Import Project="$(NuGetPackageRoot)microsoft.dotnet.build.tasks.feed\$(MicrosoftDotNetBuildTasksFeedVersion)\build\Microsoft.DotNet.Build.Tasks.Feed.props" />
   <Import Project="$(NuGetPackageRoot)microsoft.dotnet.build.tasks.feed\$(MicrosoftDotNetBuildTasksFeedVersion)\build\Microsoft.DotNet.Build.Tasks.Feed.targets" />
 
   <ItemGroup>
-    <PackagesToPublish Include="$(OutputPath)\NuGet\**\*.nupkg" />
+    <PackagesToPublish Include="$(OutputPath)\NuGet\PerBuildPreRelease\*.nupkg" Condition="'$(PublishStableVersions)'=='false'"/>
+    <PackagesToPublish Include="$(OutputPath)\NuGet\Release\*.nupkg" Condition="'$(PublishStableVersions)'=='true' and '$(VersionStampToPublish)'==''"/>
+    <PackagesToPublish Include="$(OutputPath)\NuGet\PreRelease\*.nupkg" Condition="'$(PublishStableVersions)'=='true' and '$(VersionStampToPublish)'!=''"/>
   </ItemGroup>
 
   <Target Name="Build">
+    <Error Text="Invalid combination of PublishStableVersions and VersionStampToPublish" Condition="'$(PublishStableVersions)'=='false' and '$(VersionStampToPublish)'==''" />
+    <Error Text="Missing storage account key as PB_PublishBlobFeedKey" Condition="'$(PB_PublishBlobFeedKey)'==''" />
+    <Error Text="Missing expected feed url as PB_PublishBlobFeedUrl" Condition="'$(PB_PublishBlobFeedUrl)'==''" />
+    <Error Text="No Items to push at $(OutputPath)" Condition="'@(PackagesToPublish)'==''" />
+
     <PropertyGroup>
       <SymbolPackagesDir>$(RepoRoot)Binaries\SymbolPackages\</SymbolPackagesDir>
     </PropertyGroup>
@@ -42,27 +48,10 @@
 
     <MakeDir Directories="$(SymbolPackagesDir)" />
     <Copy SourceFiles="@(PackagesToPublish)" DestinationFiles="@(SymbolPackagesToPublish)" />
-    
-=======
 
-  <Import Project="$(NuGetPackageRoot)\Microsoft.DotNet.Build.Tasks.Feed\$(MicrosoftDotNetBuildTasksFeedVersion)\build\Microsoft.DotNet.Build.Tasks.Feed.targets" />
-
-  <ItemGroup>
-    <ItemsToPush Include="$(OutputPath)\NuGet\PerBuildPreRelease\*.nupkg" Condition="'$(PublishStableVersions)'=='false'"/>
-    <ItemsToPush Include="$(OutputPath)\NuGet\Release\*.nupkg" Condition="'$(PublishStableVersions)'=='true' and '$(VersionStampToPublish)'==''"/>
-    <ItemsToPush Include="$(OutputPath)\NuGet\PreRelease\*.nupkg" Condition="'$(PublishStableVersions)'=='true' and '$(VersionStampToPublish)'!=''"/>
-  </ItemGroup>
-
-  <Target Name="Build">
-    <Error Text="Invalid combination of PublishStableVersions and VersionStampToPublish" Condition="'$(PublishStableVersions)'=='false' and '$(VersionStampToPublish)'==''" />
-    <Error Text="Missing storage account key as PB_PublishBlobFeedKey" Condition="'$(PB_PublishBlobFeedKey)'==''" />
-    <Error Text="Missing expected feed url as PB_PublishBlobFeedUrl" Condition="'$(PB_PublishBlobFeedUrl)'==''" />
-    <Error Text="No Items to push at $(OutputPath)" Condition="'@(ItemsToPush)'==''" />
-
->>>>>>> 88b12d42
     <PushToBlobFeed ExpectedFeedUrl="$(PB_PublishBlobFeedUrl)"
                     AccountKey="$(PB_PublishBlobFeedKey)"
-                    ItemsToPush="@(ItemsToPush)"
+                    ItemsToPush="@(PackagesToPublish);@(SymbolPackagesToPublish)"
                     Overwrite="$(PublishOverwrite)"
                     ManifestBranch="$(BUILD_SOURCEBRANCH)"
                     ManifestBuildId="$(BUILD_BUILDNUMBER)"
