﻿// Licensed to the .NET Foundation under one or more agreements.
// The .NET Foundation licenses this file to you under the MIT license.
// See the LICENSE file in the project root for more information.

using System;
using System.Collections.Generic;
using System.Collections.Immutable;
using System.Diagnostics.CodeAnalysis;
using System.IO;
using System.Linq;
using System.Reflection;
using System.Text;
using Microsoft.CodeAnalysis.CodeActions;
using Microsoft.CodeAnalysis.Editor.Shared.Extensions;
using TelemetryInfo = System.Tuple<string, string>;

namespace BuildActionTelemetryTable
{
    public class Program
    {
        private static readonly string s_executingPath = Path.GetDirectoryName(Assembly.GetExecutingAssembly().Location)!;

        private static ImmutableHashSet<string> IgnoredCodeActions { get; } = new HashSet<string>()
        {
            "Microsoft.CodeAnalysis.CodeFixes.DocumentBasedFixAllProvider+PostProcessCodeAction",
            "Microsoft.CodeAnalysis.CodeActions.CodeAction+CodeActionWithNestedActions",
            "Microsoft.CodeAnalysis.CodeActions.CodeAction+DocumentChangeAction",
            "Microsoft.CodeAnalysis.CodeActions.CodeAction+SolutionChangeAction",
            "Microsoft.CodeAnalysis.CodeActions.CodeAction+NoChangeAction",
            "Microsoft.CodeAnalysis.CodeActions.CustomCodeActions+DocumentChangeAction",
            "Microsoft.CodeAnalysis.CodeActions.CustomCodeActions+SolutionChangeAction",
        }.ToImmutableHashSet();

        private static ImmutableDictionary<string, string> CodeActionDescriptionMap { get; } = new Dictionary<string, string>()
        {
            { "Microsoft.CodeAnalysis.CSharp.TypeStyle.UseExplicitTypeCodeFixProvider+MyCodeAction", "Use Explicit Type" },
            { "Microsoft.CodeAnalysis.CSharp.TypeStyle.UseImplicitTypeCodeFixProvider+MyCodeAction", "Use Implicit Type" },
            { "Microsoft.CodeAnalysis.CSharp.UseSimpleUsingStatement.UseSimpleUsingStatementCodeFixProvider+MyCodeAction", "Use Simple Using Statement" },
            { "Microsoft.CodeAnalysis.CSharp.UseIsNullCheck.CSharpUseIsNullCheckForCastAndEqualityOperatorCodeFixProvider+MyCodeAction", "Use 'Is Null' Check" },
            { "Microsoft.CodeAnalysis.CSharp.UseIndexOrRangeOperator.CSharpUseIndexOperatorCodeFixProvider+MyCodeAction", "Use Index Operator" },
            { "Microsoft.CodeAnalysis.CSharp.UseIndexOrRangeOperator.CSharpUseRangeOperatorCodeFixProvider+MyCodeAction", "Use Range Operator" },
            { "Microsoft.CodeAnalysis.CSharp.UseImplicitObjectCreation.CSharpUseImplicitObjectCreationCodeFixProvider+MyCodeAction", "Use Implicit Object Creation" },
            { "Microsoft.CodeAnalysis.CSharp.RemoveUnnecessaryCast.CSharpRemoveUnnecessaryCastCodeFixProvider+MyCodeAction", "Remove Unnecessary Cast" },
            { "Microsoft.CodeAnalysis.CSharp.UseDefaultLiteral.CSharpUseDefaultLiteralCodeFixProvider+MyCodeAction", "Use Default Literal" },
            { "Microsoft.CodeAnalysis.CSharp.UseDeconstruction.CSharpUseDeconstructionCodeFixProvider+MyCodeAction", "Use Deconstruction" },
            { "Microsoft.CodeAnalysis.CSharp.UseCompoundAssignment.CSharpUseCompoundCoalesceAssignmentCodeFixProvider+MyCodeAction", "Use Compound Assignment" },
            { "Microsoft.CodeAnalysis.CSharp.RemoveUnreachableCode.CSharpRemoveUnreachableCodeCodeFixProvider+MyCodeAction", "Remove Unreachable Code" },
            { "Microsoft.CodeAnalysis.CSharp.MisplacedUsingDirectives.MisplacedUsingDirectivesCodeFixProvider+MoveMisplacedUsingsCodeAction", "Misplaced Using Directives" },
            { "Microsoft.CodeAnalysis.CSharp.MakeStructFieldsWritable.CSharpMakeStructFieldsWritableCodeFixProvider+MyCodeAction", "Make Struct Fields Writable" },
            { "Microsoft.CodeAnalysis.CSharp.InvokeDelegateWithConditionalAccess.InvokeDelegateWithConditionalAccessCodeFixProvider+MyCodeAction", "Invoke Delegate With Conditional Access" },
            { "Microsoft.CodeAnalysis.CSharp.InlineDeclaration.CSharpInlineDeclarationCodeFixProvider+MyCodeAction", "Inline Declaration" },
            { "Microsoft.CodeAnalysis.CSharp.ConvertSwitchStatementToExpression.ConvertSwitchStatementToExpressionCodeFixProvider+MyCodeAction", "Convert Switch Statement To Expression" },
            { "Microsoft.CodeAnalysis.CSharp.RemoveConfusingSuppression.CSharpRemoveConfusingSuppressionCodeFixProvider+MyCodeAction", "Remove Confusing Suppressino" },
            { "Microsoft.CodeAnalysis.CSharp.RemoveUnnecessaryDiscardDesignation.CSharpRemoveUnnecessaryDiscardDesignationCodeFixProvider+MyCodeAction", "Remove Unneccessary Discard Designation" },
            { "Microsoft.CodeAnalysis.CSharp.NewLines.EmbeddedStatementPlacement.EmbeddedStatementPlacementCodeFixProvider+MyCodeAction", "New Lines: Embedded Statement Placement" },
            { "Microsoft.CodeAnalysis.CSharp.NewLines.ConstructorInitializerPlacement.ConstructorInitializerPlacementCodeFixProvider+MyCodeAction", "New Lines: Constructor Initializer Placement" },
            { "Microsoft.CodeAnalysis.CSharp.NewLines.ConsecutiveBracePlacement.ConsecutiveBracePlacementCodeFixProvider+MyCodeAction", "New Lines: Consecutive Brace Placement" },
            { "Microsoft.CodeAnalysis.CSharp.UsePatternMatching.CSharpIsAndCastCheckWithoutNameCodeFixProvider+MyCodeAction", "Use Pattern Matching: Is And Cast Check Without Name" },
            { "Microsoft.CodeAnalysis.CSharp.UsePatternMatching.CSharpUseNotPatternCodeFixProvider+MyCodeAction", "Use Pattern Matching: Use Not Pattern" },
            { "Microsoft.CodeAnalysis.CSharp.UsePatternMatching.CSharpAsAndNullCheckCodeFixProvider+MyCodeAction", "Use Pattern Matching: As And Null Check" },
            { "Microsoft.CodeAnalysis.CSharp.UsePatternMatching.CSharpIsAndCastCheckCodeFixProvider+MyCodeAction", "Use Pattern Matching: Is And Cast Check" },
            { "Microsoft.CodeAnalysis.CSharp.UsePatternCombinators.CSharpUsePatternCombinatorsCodeFixProvider+MyCodeAction", "Use Pattern Mathcing: Use Pattern Combinators" },
            { "Microsoft.CodeAnalysis.CSharp.UseLocalFunction.CSharpUseLocalFunctionCodeFixProvider+MyCodeAction", "Use Local Function" },
            { "Microsoft.CodeAnalysis.CSharp.UseExpressionBody.UseExpressionBodyCodeRefactoringProvider+MyCodeAction", "Use Expression Body (Refactoring)" },
            { "Microsoft.CodeAnalysis.CSharp.UseExpressionBody.UseExpressionBodyCodeFixProvider+MyCodeAction", "Use Expression Body (Codefix)" },
            { "Microsoft.CodeAnalysis.CSharp.UseExpressionBodyForLambda.UseExpressionBodyForLambdaCodeStyleProvider+MyCodeAction", "Use Expression Body For Lambda" },
            { "Microsoft.CodeAnalysis.CSharp.UseExplicitTypeForConst.UseExplicitTypeForConstCodeFixProvider+MyCodeAction", "Use Explicit Type For Const" },
            { "Microsoft.CodeAnalysis.CSharp.ReverseForStatement.CSharpReverseForStatementCodeRefactoringProvider+MyCodeAction", "Reverse For Statement" },
            { "Microsoft.CodeAnalysis.CSharp.ReplaceDefaultLiteral.CSharpReplaceDefaultLiteralCodeFixProvider+MyCodeAction", "Replace Default Literal" },
            { "Microsoft.CodeAnalysis.CSharp.RemoveUnusedLocalFunction.CSharpRemoveUnusedLocalFunctionCodeFixProvider+MyCodeAction", "Remove Unused Local Function" },
            { "Microsoft.CodeAnalysis.CSharp.MakeRefStruct.MakeRefStructCodeFixProvider+MyCodeAction", "Make Ref Struct" },
            { "Microsoft.CodeAnalysis.CSharp.MakeLocalFunctionStatic.MakeLocalFunctionStaticCodeFixProvider+MyCodeAction", "Make Local Function Static (CodeFix)" },
            { "Microsoft.CodeAnalysis.CSharp.MakeLocalFunctionStatic.MakeLocalFunctionStaticCodeRefactoringProvider+MyCodeAction", "Make Local Function Static (Refactoring)" },
            { "Microsoft.CodeAnalysis.CSharp.MakeLocalFunctionStatic.PassInCapturedVariablesAsArgumentsCodeFixProvider+MyCodeAction", "Make Local Function Static Pass In Captured Variables As Arguments" },
            { "Microsoft.CodeAnalysis.CSharp.ImplementInterface.AbstractChangeImplementionCodeRefactoringProvider+MyCodeAction", "Implement Interface" },
            { "Microsoft.CodeAnalysis.CSharp.DisambiguateSameVariable.CSharpDisambiguateSameVariableCodeFixProvider+MyCodeAction", "Disambiguate Same Variable" },
            { "Microsoft.CodeAnalysis.CSharp.Diagnostics.AddBraces.CSharpAddBracesCodeFixProvider+MyCodeAction", "Add Braces" },
            { "Microsoft.CodeAnalysis.CSharp.ConvertBetweenRegularAndVerbatimString.AbstractConvertBetweenRegularAndVerbatimStringCodeRefactoringProvider`1+MyCodeAction", "Convert Between Regular And Verbatim String" },
            { "Microsoft.CodeAnalysis.CSharp.CodeRefactorings.UseType.AbstractUseTypeCodeRefactoringProvider+MyCodeAction", "Use Type" },
            { "Microsoft.CodeAnalysis.CSharp.CodeRefactorings.LambdaSimplifier.LambdaSimplifierCodeRefactoringProvider+MyCodeAction", "Lambda Simplifier" },
            { "Microsoft.CodeAnalysis.CSharp.CodeRefactorings.InlineTemporary.CSharpInlineTemporaryCodeRefactoringProvider+MyCodeAction", "Inline Temporary" },
            { "Microsoft.CodeAnalysis.CSharp.CodeRefactorings.EnableNullable.EnableNullableCodeRefactoringProvider+MyCodeAction", "Enable nullable" },
            { "Microsoft.CodeAnalysis.CSharp.CodeRefactorings.ConvertLocalFunctionToMethod.CSharpConvertLocalFunctionToMethodCodeRefactoringProvider+MyCodeAction", "Convert Local Function To Method" },
            { "Microsoft.CodeAnalysis.CSharp.UseInterpolatedVerbatimString.CSharpUseInterpolatedVerbatimStringCodeFixProvider+MyCodeAction", "Use Interpolated Verbatim String" },
            { "Microsoft.CodeAnalysis.CSharp.CodeFixes.RemoveNewModifier.RemoveNewModifierCodeFixProvider+MyCodeAction", "Remove New Modifier" },
            { "Microsoft.CodeAnalysis.CSharp.CodeFixes.RemoveInKeyword.RemoveInKeywordCodeFixProvider+MyCodeAction", "Remove In Keyword" },
            { "Microsoft.CodeAnalysis.CSharp.CodeFixes.DeclareAsNullable.CSharpDeclareAsNullableCodeFixProvider+MyCodeAction", "Declare As Nullable" },
            { "Microsoft.CodeAnalysis.CSharp.CodeFixes.MakeStatementAsynchronous.CSharpMakeStatementAsynchronousCodeFixProvider+MyCodeAction", "Make Statement Asynchronous" },
            { "Microsoft.CodeAnalysis.CSharp.CodeFixes.Iterator.CSharpAddYieldCodeFixProvider+MyCodeAction", "Add Yield" },
            { "Microsoft.CodeAnalysis.CSharp.CodeFixes.Iterator.CSharpChangeToIEnumerableCodeFixProvider+MyCodeAction", "Change To IEnumerable" },
            { "Microsoft.CodeAnalysis.CSharp.CodeFixes.HideBase.HideBaseCodeFixProvider+AddNewKeywordAction", "Hide Basen" },
            { "Microsoft.CodeAnalysis.CSharp.CodeFixes.FixReturnType.CSharpFixReturnTypeCodeFixProvider+MyCodeAction", "Fix Return Type" },
            { "Microsoft.CodeAnalysis.CSharp.CodeFixes.ConditionalExpressionInStringInterpolation.CSharpAddParenthesesAroundConditionalExpressionInInterpolatedStringCodeFixProvider+MyCodeAction", "Add Parentheses Around Conditional Expression In String Interpolation" },
            { "Microsoft.CodeAnalysis.CSharp.AssignOutParameters.AbstractAssignOutParametersCodeFixProvider+MyCodeAction", "Assign Out Parameters" },
            { "Microsoft.CodeAnalysis.Wrapping.WrapItemsAction", "Wrap Items" },
            { "Microsoft.CodeAnalysis.UpgradeProject.ProjectOptionsChangeAction", "Upgrade Project" },
            { "Microsoft.CodeAnalysis.ExtractInterface.ExtractInterfaceCodeAction", "Extract Interface" },
            { "Microsoft.CodeAnalysis.ExtractClass.ExtractClassWithDialogCodeAction", "Extract Class With Dialog" },
            { "Microsoft.CodeAnalysis.CodeFixes.FixMultipleCodeAction", "Fix Multiple" },
            { "Microsoft.CodeAnalysis.CodeFixes.Suppression.TopLevelSuppressionCodeAction", "Top Level Suppression" },
            { "Microsoft.CodeAnalysis.ChangeSignature.ChangeSignatureCodeAction", "Change Signature" },
            { "Microsoft.CodeAnalysis.AddPackage.InstallPackageDirectlyCodeAction", "Install Package Directly" },
            { "Microsoft.CodeAnalysis.AddPackage.InstallPackageParentCodeAction", "Install Package Parent" },
            { "Microsoft.CodeAnalysis.AddPackage.InstallWithPackageManagerCodeAction", "Install With Package Manager" },
            { "Microsoft.CodeAnalysis.AddMissingReference.AddMissingReferenceCodeAction", "Add Missing Reference" },
            { "Microsoft.CodeAnalysis.UpdateLegacySuppressions.UpdateLegacySuppressionsCodeFixProvider+MyCodeAction", "Update Legacy Suppressions" },
            { "Microsoft.CodeAnalysis.UseThrowExpression.UseThrowExpressionCodeFixProvider+MyCodeAction", "Use Throw Expression" },
            { "Microsoft.CodeAnalysis.UseSystemHashCode.UseSystemHashCodeCodeFixProvider+MyCodeAction", "Use System.HashCode" },
            { "Microsoft.CodeAnalysis.UseObjectInitializer.AbstractUseObjectInitializerCodeFixProvider`7+MyCodeAction", "Use Object Initializer" },
            { "Microsoft.CodeAnalysis.UseNullPropagation.AbstractUseNullPropagationCodeFixProvider`10+MyCodeAction", "Use Null Propagation" },
            { "Microsoft.CodeAnalysis.UseExplicitTupleName.UseExplicitTupleNameCodeFixProvider+MyCodeAction", "Use Explicit Tuple Name" },
            { "Microsoft.CodeAnalysis.UseIsNullCheck.AbstractUseIsNullCheckForReferenceEqualsCodeFixProvider`1+MyCodeAction", "Use 'Is Null' Check" },
            { "Microsoft.CodeAnalysis.UseInferredMemberName.AbstractUseInferredMemberNameCodeFixProvider+MyCodeAction", "Use Inferred Member Name" },
            { "Microsoft.CodeAnalysis.UseConditionalExpression.AbstractUseConditionalExpressionForAssignmentCodeFixProvider`6+MyCodeAction", "Use Conditional Expression For Assignment" },
            { "Microsoft.CodeAnalysis.UseConditionalExpression.AbstractUseConditionalExpressionForReturnCodeFixProvider`4+MyCodeAction", "Use Conditional Expression For Return" },
            { "Microsoft.CodeAnalysis.UseCompoundAssignment.AbstractUseCompoundAssignmentCodeFixProvider`3+MyCodeAction", "Use Compound Assignment" },
            { "Microsoft.CodeAnalysis.UseCollectionInitializer.AbstractUseCollectionInitializerCodeFixProvider`8+MyCodeAction", "Use Collection Initializer" },
            { "Microsoft.CodeAnalysis.UseCoalesceExpression.UseCoalesceExpressionCodeFixProvider+MyCodeAction", "Use Coalesce Expression" },
            { "Microsoft.CodeAnalysis.UseCoalesceExpression.UseCoalesceExpressionForNullableCodeFixProvider+MyCodeAction", "Use Coalesce Expression For Nullable" },
            { "Microsoft.CodeAnalysis.SimplifyLinqExpression.AbstractSimplifyLinqExpressionCodeFixProvider`3+MyCodeAction", "Simplify Linq Expression" },
            { "Microsoft.CodeAnalysis.SimplifyInterpolation.AbstractSimplifyInterpolationCodeFixProvider`7+MyCodeAction", "Simplify Interpolation" },
            { "Microsoft.CodeAnalysis.SimplifyBooleanExpression.SimplifyConditionalCodeFixProvider+MyCodeAction", "Simplify Boolean Expression" },
            { "Microsoft.CodeAnalysis.RemoveUnusedParametersAndValues.AbstractRemoveUnusedValuesCodeFixProvider`11+MyCodeAction", "Remove Unused Parameters And Values" },
            { "Microsoft.CodeAnalysis.RemoveUnusedMembers.AbstractRemoveUnusedMembersCodeFixProvider`1+MyCodeAction", "Remove Unused Members" },
            { "Microsoft.CodeAnalysis.RemoveUnnecessaryImports.AbstractRemoveUnnecessaryImportsCodeFixProvider+MyCodeAction", "Remove Unnecessary Imports" },
            { "Microsoft.CodeAnalysis.QualifyMemberAccess.AbstractQualifyMemberAccessCodeFixprovider`2+MyCodeAction", "Qualify Member Access" },
            { "Microsoft.CodeAnalysis.PopulateSwitch.AbstractPopulateSwitchCodeFixProvider`4+MyCodeAction", "Populate Switch" },
            { "Microsoft.CodeAnalysis.OrderModifiers.AbstractOrderModifiersCodeFixProvider+MyCodeAction", "Order Modifiers" },
            { "Microsoft.CodeAnalysis.MakeFieldReadonly.AbstractMakeFieldReadonlyCodeFixProvider`2+MyCodeAction", "Make Field Readonly" },
            { "Microsoft.CodeAnalysis.RemoveUnnecessarySuppressions.RemoveUnnecessaryInlineSuppressionsCodeFixProvider+MyCodeAction", "Remove Unnecessary Inline Suppressions" },
            { "Microsoft.CodeAnalysis.RemoveUnnecessarySuppressions.RemoveUnnecessaryAttributeSuppressionsCodeFixProvider+MyCodeAction", "Remove Unnecessary Attribute Suppressions" },
            { "Microsoft.CodeAnalysis.RemoveRedundantEquality.RemoveRedundantEqualityCodeFixProvider+MyCodeAction", "Remove Redundant Equality" },
            { "Microsoft.CodeAnalysis.NewLines.MultipleBlankLines.MultipleBlankLinesCodeFixProvider+MyCodeAction", "New Lines: Multiple Blank Lines" },
            { "Microsoft.CodeAnalysis.NewLines.ConsecutiveStatementPlacement.ConsecutiveStatementPlacementCodeFixProvider+MyCodeAction", "New Lines: Consecutive Statement Placement" },
            { "Microsoft.CodeAnalysis.FileHeaders.AbstractFileHeaderCodeFixProvider+MyCodeAction", "File Headers" },
            { "Microsoft.CodeAnalysis.ConvertTypeOfToNameOf.AbstractConvertTypeOfToNameOfCodeFixProvider+MyCodeAction", "Convert TypeOf To NameOf" },
            { "Microsoft.CodeAnalysis.ConvertAnonymousTypeToTuple.AbstractConvertAnonymousTypeToTupleCodeFixProvider`3+MyCodeAction", "Convert Anonymous Type To Tuple" },
            { "Microsoft.CodeAnalysis.AddRequiredParentheses.AddRequiredParenthesesCodeFixProvider+MyCodeAction", "Add Required Parentheses" },
            { "Microsoft.CodeAnalysis.AddAccessibilityModifiers.AbstractAddAccessibilityModifiersCodeFixProvider+MyCodeAction", "Add Accessibility Modifiers" },
            { "Microsoft.CodeAnalysis.RemoveUnnecessaryParentheses.AbstractRemoveUnnecessaryParenthesesCodeFixProvider`1+MyCodeAction", "Remove Unnecessary Parentheses" },
            { "Microsoft.CodeAnalysis.UseNamedArguments.AbstractUseNamedArgumentsCodeRefactoringProvider+MyCodeAction", "Use Named Arguments" },
            { "Microsoft.CodeAnalysis.UseAutoProperty.AbstractUseAutoPropertyCodeFixProvider`5+UseAutoPropertyCodeAction", "Use Auto Property" },
            { "Microsoft.CodeAnalysis.UnsealClass.AbstractUnsealClassCodeFixProvider+MyCodeAction", "Unseal Class" },
            { "Microsoft.CodeAnalysis.SplitOrMergeIfStatements.AbstractMergeConsecutiveIfStatementsCodeRefactoringProvider+MyCodeAction", "Merge Consecutive If Statements" },
            { "Microsoft.CodeAnalysis.SplitOrMergeIfStatements.AbstractSplitIntoConsecutiveIfStatementsCodeRefactoringProvider+MyCodeAction", "Split Into Consecutive If Statements" },
            { "Microsoft.CodeAnalysis.SplitOrMergeIfStatements.AbstractMergeNestedIfStatementsCodeRefactoringProvider+MyCodeAction", "Merge Nested If Statements" },
            { "Microsoft.CodeAnalysis.SplitOrMergeIfStatements.AbstractSplitIntoNestedIfStatementsCodeRefactoringProvider+MyCodeAction", "Split Into Nested If Statements" },
            { "Microsoft.CodeAnalysis.SpellCheck.AbstractSpellCheckCodeFixProvider`1+SpellCheckCodeAction", "Spell Check" },
            { "Microsoft.CodeAnalysis.SpellCheck.AbstractSpellCheckCodeFixProvider`1+MyCodeAction", "Spell Check" },
            { "Microsoft.CodeAnalysis.SimplifyTypeNames.AbstractSimplifyTypeNamesCodeFixProvider`1+MyCodeAction", "Simplify Type Names" },
            { "Microsoft.CodeAnalysis.SimplifyThisOrMe.AbstractSimplifyThisOrMeCodeFixProvider`1+MyCodeAction", "Simplify This Or Me" },
            { "Microsoft.CodeAnalysis.ReplacePropertyWithMethods.ReplacePropertyWithMethodsCodeRefactoringProvider+ReplacePropertyWithMethodsCodeAction", "Replace Property With Methods" },
            { "Microsoft.CodeAnalysis.ReplaceMethodWithProperty.ReplaceMethodWithPropertyCodeRefactoringProvider+ReplaceMethodWithPropertyCodeAction", "Replace Method With Property" },
            { "Microsoft.CodeAnalysis.ReplaceDocCommentTextWithTag.AbstractReplaceDocCommentTextWithTagCodeRefactoringProvider+MyCodeAction", "Replace Doc Comment Text With Tag" },
            { "Microsoft.CodeAnalysis.RemoveUnusedVariable.AbstractRemoveUnusedVariableCodeFixProvider`3+MyCodeAction", "Remove Unused Variable" },
            { "Microsoft.CodeAnalysis.RemoveAsyncModifier.AbstractRemoveAsyncModifierCodeFixProvider`2+MyCodeAction", "Remove Async Modifier" },
            { "Microsoft.CodeAnalysis.PreferFrameworkType.PreferFrameworkTypeCodeFixProvider+PreferFrameworkTypeCodeAction", "Prefer Framework Type" },
            { "Microsoft.CodeAnalysis.NameTupleElement.AbstractNameTupleElementCodeRefactoringProvider`2+MyCodeAction", "Name Tuple Element" },
            { "Microsoft.CodeAnalysis.MoveToNamespace.AbstractMoveToNamespaceCodeAction+MoveItemsToNamespaceCodeAction", "Move Items To Namespace" },
            { "Microsoft.CodeAnalysis.MoveToNamespace.AbstractMoveToNamespaceCodeAction+MoveTypeToNamespaceCodeAction", "Move Type To Namespace" },
            { "Microsoft.CodeAnalysis.MoveDeclarationNearReference.AbstractMoveDeclarationNearReferenceCodeRefactoringProvider`1+MyCodeAction", "Move Declaration Near Reference" },
            { "Microsoft.CodeAnalysis.MakeMethodSynchronous.AbstractMakeMethodSynchronousCodeFixProvider+MyCodeAction", "Make Method Synchronous" },
            { "Microsoft.CodeAnalysis.MakeMethodAsynchronous.AbstractMakeMethodAsynchronousCodeFixProvider+MyCodeAction", "Make Method Asynchronous" },
            { "Microsoft.CodeAnalysis.MakeMemberStatic.AbstractMakeMemberStaticCodeFixProvider+MyCodeAction", "Make Member Static" },
            { "Microsoft.CodeAnalysis.MakeTypeAbstract.AbstractMakeTypeAbstractCodeFixProvider`1+MyCodeAction", "Make Type Abstract" },
            { "Microsoft.CodeAnalysis.InvertLogical.AbstractInvertLogicalCodeRefactoringProvider`3+MyCodeAction", "Invert Logical" },
            { "Microsoft.CodeAnalysis.InvertIf.AbstractInvertIfCodeRefactoringProvider`3+MyCodeAction", "Invert If" },
            { "Microsoft.CodeAnalysis.InvertConditional.AbstractInvertConditionalCodeRefactoringProvider`1+MyCodeAction", "Invert Conditional (Refactoring)" },
            { "Microsoft.CodeAnalysis.IntroduceVariable.AbstractIntroduceVariableService`6+IntroduceVariableCodeAction", "Introduce Variable" },
            { "Microsoft.CodeAnalysis.IntroduceVariable.AbstractIntroduceVariableService`6+IntroduceVariableAllOccurrenceCodeAction", "Introduce Variable All Occurrence" },
            { "Microsoft.CodeAnalysis.IntroduceVariable.AbstractIntroduceLocalForExpressionCodeRefactoringProvider`4+MyCodeAction", "Introduce Variable For Expression" },
            { "Microsoft.CodeAnalysis.IntroduceUsingStatement.AbstractIntroduceUsingStatementCodeRefactoringProvider`2+MyCodeAction", "Introduce Using Statement" },
            { "Microsoft.CodeAnalysis.InlineMethod.AbstractInlineMethodRefactoringProvider`4+MySolutionChangeAction", "Inline Method (Refactoring)" },
            { "Microsoft.CodeAnalysis.InitializeParameter.AbstractInitializeParameterCodeRefactoringProvider`4+MyCodeAction", "Initialize Parameter" },
            { "Microsoft.CodeAnalysis.ImplementInterface.AbstractImplementInterfaceService+ImplementInterfaceCodeAction", "Implement Interface" },
            { "Microsoft.CodeAnalysis.ImplementInterface.AbstractImplementInterfaceService+ImplementInterfaceWithDisposePatternCodeAction", "Implement Interface With Dispose Pattern" },
            { "Microsoft.CodeAnalysis.ImplementAbstractClass.AbstractImplementAbstractClassCodeFixProvider`1+MyCodeAction", "Implement Abstract Class" },
            { "Microsoft.CodeAnalysis.GenerateType.AbstractGenerateTypeService`6+GenerateTypeCodeAction", "Generate Type" },
            { "Microsoft.CodeAnalysis.GenerateType.AbstractGenerateTypeService`6+GenerateTypeCodeActionWithOption", "Generate Type With Option" },
            { "Microsoft.CodeAnalysis.GenerateType.AbstractGenerateTypeService`6+MyCodeAction", "Generate Type" },
            { "Microsoft.CodeAnalysis.GenerateOverrides.GenerateOverridesCodeRefactoringProvider+GenerateOverridesWithDialogCodeAction", "Generate Overrides With Dialog" },
            { "Microsoft.CodeAnalysis.GenerateMember.GenerateVariable.AbstractGenerateVariableService`3+GenerateVariableCodeAction", "Generate Variable" },
            { "Microsoft.CodeAnalysis.GenerateMember.GenerateVariable.AbstractGenerateVariableService`3+MyCodeAction", "Generate Variable" },
            { "Microsoft.CodeAnalysis.GenerateMember.GenerateVariable.AbstractGenerateVariableService`3+GenerateLocalCodeAction", "Generate Local" },
            { "Microsoft.CodeAnalysis.GenerateMember.GenerateVariable.AbstractGenerateVariableService`3+GenerateParameterCodeAction", "Generate Parameter" },
            { "Microsoft.CodeAnalysis.GenerateMember.GenerateParameterizedMember.AbstractGenerateParameterizedMemberService`4+GenerateParameterizedMemberCodeAction", "Generate Parameterized Member" },
            { "Microsoft.CodeAnalysis.GenerateMember.GenerateEnumMember.AbstractGenerateEnumMemberService`3+GenerateEnumMemberCodeAction", "Generate Enum Member" },
            { "Microsoft.CodeAnalysis.GenerateMember.GenerateDefaultConstructors.AbstractGenerateDefaultConstructorsService`1+GenerateDefaultConstructorCodeAction", "Generate Default Constructors" },
            { "Microsoft.CodeAnalysis.GenerateMember.GenerateDefaultConstructors.AbstractGenerateDefaultConstructorsService`1+CodeActionAll", "Generate Default Constructors All" },
            { "Microsoft.CodeAnalysis.GenerateMember.GenerateConstructor.AbstractGenerateConstructorService`2+MyCodeAction", "Generate Constructor" },
            { "Microsoft.CodeAnalysis.GenerateEqualsAndGetHashCodeFromMembers.GenerateEqualsAndGetHashCodeFromMembersCodeRefactoringProvider+GenerateEqualsAndGetHashCodeAction", "Generate Equals And Get Hash Code From Members" },
            { "Microsoft.CodeAnalysis.GenerateEqualsAndGetHashCodeFromMembers.GenerateEqualsAndGetHashCodeFromMembersCodeRefactoringProvider+GenerateEqualsAndGetHashCodeWithDialogCodeAction", "Generate Equals And Get Hash Code From Members With Dialog" },
            { "Microsoft.CodeAnalysis.GenerateConstructorFromMembers.AbstractGenerateConstructorFromMembersCodeRefactoringProvider+ConstructorDelegatingCodeAction", "Generate Constructor From Members (Constructor Delegating)" },
            { "Microsoft.CodeAnalysis.GenerateConstructorFromMembers.AbstractGenerateConstructorFromMembersCodeRefactoringProvider+FieldDelegatingCodeAction", "Generate Constructor From Members (Field Delegating)" },
            { "Microsoft.CodeAnalysis.GenerateConstructorFromMembers.AbstractGenerateConstructorFromMembersCodeRefactoringProvider+GenerateConstructorWithDialogCodeAction", "Generate Constructor From Members With Dialog" },
            { "Microsoft.CodeAnalysis.GenerateComparisonOperators.GenerateComparisonOperatorsCodeRefactoringProvider+MyCodeAction", "Generate Comparison Operators" },
            { "Microsoft.CodeAnalysis.Formatting.FormattingCodeFixProvider+MyCodeAction", "Fix Formatting" },
            { "Microsoft.CodeAnalysis.EncapsulateField.AbstractEncapsulateFieldService+MyCodeAction", "Encapsulate Field" },
            { "Microsoft.CodeAnalysis.DiagnosticComments.CodeFixes.AbstractAddDocCommentNodesCodeFixProvider`4+MyCodeAction", "Diagnostic Comments: Add DocComment Nodes" },
            { "Microsoft.CodeAnalysis.DiagnosticComments.CodeFixes.AbstractRemoveDocCommentNodeCodeFixProvider`2+MyCodeAction", "Diagnostic Comments: Remove DocComment Node" },
            { "Microsoft.CodeAnalysis.ConvertTupleToStruct.AbstractConvertTupleToStructCodeRefactoringProvider`10+MyCodeAction", "Convert Tuple To Struct" },
            { "Microsoft.CodeAnalysis.ConvertToInterpolatedString.AbstractConvertConcatenationToInterpolatedStringRefactoringProvider`1+MyCodeAction", "Convert Concatenation To Interpolated String" },
            { "Microsoft.CodeAnalysis.ConvertToInterpolatedString.AbstractConvertPlaceholderToInterpolatedStringRefactoringProvider`5+ConvertToInterpolatedStringCodeAction", "Convert Placeholder To Interpolated String" },
            { "Microsoft.CodeAnalysis.ConvertToInterpolatedString.ConvertRegularStringToInterpolatedStringRefactoringProvider+MyCodeAction", "Convert Regular String To Interpolated String" },
            { "Microsoft.CodeAnalysis.ConvertNumericLiteral.AbstractConvertNumericLiteralCodeRefactoringProvider`1+MyCodeAction", "Convert Numeric Literal" },
            { "Microsoft.CodeAnalysis.ConvertLinq.AbstractConvertLinqQueryToForEachProvider`2+MyCodeAction", "Convert Linq Query To ForEach" },
            { "Microsoft.CodeAnalysis.ConvertLinq.ConvertForEachToLinqQuery.AbstractConvertForEachToLinqQueryProvider`2+ForEachToLinqQueryCodeAction", "Convert ForEach To Linq Query" },
            { "Microsoft.CodeAnalysis.ConvertIfToSwitch.AbstractConvertIfToSwitchCodeRefactoringProvider`4+MyCodeAction", "Convert If To Switch" },
            { "Microsoft.CodeAnalysis.ConvertForToForEach.AbstractConvertForToForEachCodeRefactoringProvider`6+MyCodeAction", "Convert For To ForEach" },
            { "Microsoft.CodeAnalysis.ConvertForEachToFor.AbstractConvertForEachToForCodeRefactoringProvider`2+ForEachToForCodeAction", "Convert ForEach To For" },
            { "Microsoft.CodeAnalysis.ConvertCast.AbstractConvertCastCodeRefactoringProvider`3+MyCodeAction", "Convert Cast" },
            { "Microsoft.CodeAnalysis.ConvertAutoPropertyToFullProperty.AbstractConvertAutoPropertyToFullPropertyCodeRefactoringProvider`2+ConvertAutoPropertyToFullPropertyCodeAction", "Convert AutoProperty To Full Property" },
            { "Microsoft.CodeAnalysis.ConflictMarkerResolution.AbstractResolveConflictMarkerCodeFixProvider+MyCodeAction", "Resolve Conflict Marker" },
            { "Microsoft.CodeAnalysis.CSharp.ConvertAnonymousTypeToClass.AbstractConvertAnonymousTypeToClassCodeRefactoringProvider`6+MyCodeAction", "Convert Anonymous Type To Class" },
            { "Microsoft.CodeAnalysis.AddMissingImports.AbstractAddMissingImportsRefactoringProvider+AddMissingImportsCodeAction", "Add Missing Imports (Paste)" },
            { "Microsoft.CodeAnalysis.CodeRefactorings.PullMemberUp.AbstractPullMemberUpRefactoringProvider+PullMemberUpWithDialogCodeAction", "Pull Member Up" },
            { "Microsoft.CodeAnalysis.CodeRefactorings.SyncNamespace.AbstractSyncNamespaceCodeRefactoringProvider`3+ChangeNamespaceCodeAction", "Sync Namespace: Change Namespace" },
            { "Microsoft.CodeAnalysis.CodeRefactorings.SyncNamespace.AbstractSyncNamespaceCodeRefactoringProvider`3+MoveFileCodeAction", "Sync Namespace: Move File" },
            { "Microsoft.CodeAnalysis.CodeRefactorings.MoveType.AbstractMoveTypeService`5+MoveTypeCodeAction", "Move Type" },
            { "Microsoft.CodeAnalysis.CodeRefactorings.ExtractMethod.ExtractMethodCodeRefactoringProvider+MyCodeAction", "Extract Method" },
            { "Microsoft.CodeAnalysis.CodeRefactorings.AddAwait.AbstractAddAwaitCodeRefactoringProvider`1+MyCodeAction", "Add Await" },
            { "Microsoft.CodeAnalysis.CodeFixes.NamingStyles.NamingStyleCodeFixProvider+FixNameCodeAction", "Fix Naming Style" },
            { "Microsoft.CodeAnalysis.CodeFixes.MatchFolderAndNamespace.AbstractChangeNamespaceToMatchFolderCodeFixProvider+MyCodeAction", "Change Namespace To Match Folder" },
            { "Microsoft.CodeAnalysis.CodeFixes.FullyQualify.AbstractFullyQualifyCodeFixProvider+MyCodeAction", "Fully Qualify" },
            { "Microsoft.CodeAnalysis.CodeFixes.FullyQualify.AbstractFullyQualifyCodeFixProvider+GroupingCodeAction", "Fully Qualify (Grouping)" },
            { "Microsoft.CodeAnalysis.CodeFixes.Suppression.AbstractSuppressionCodeFixProvider+GlobalSuppressMessageCodeAction", "Suppression.: Global Suppress Message" },
            { "Microsoft.CodeAnalysis.CodeFixes.Suppression.AbstractSuppressionCodeFixProvider+GlobalSuppressMessageFixAllCodeAction", "Suppression: Global Suppress Message (FixAll)" },
            { "Microsoft.CodeAnalysis.CodeFixes.Suppression.AbstractSuppressionCodeFixProvider+LocalSuppressMessageCodeAction", "Suppression: Local Suppress Message" },
            { "Microsoft.CodeAnalysis.CodeFixes.Suppression.AbstractSuppressionCodeFixProvider+PragmaWarningCodeAction", "Suppression: Pragma Warning" },
            { "Microsoft.CodeAnalysis.CodeFixes.Configuration.ConfigureSeverity.ConfigureSeverityLevelCodeFixProvider+TopLevelBulkConfigureSeverityCodeAction", "Configure Severity: TopLevel Bulk Configure Severity" },
            { "Microsoft.CodeAnalysis.CodeFixes.Configuration.ConfigureSeverity.ConfigureSeverityLevelCodeFixProvider+TopLevelConfigureSeverityCodeAction", "Configure Severity: TopLevel Configure Severity" },
            { "Microsoft.CodeAnalysis.CodeFixes.Configuration.ConfigureCodeStyle.ConfigureCodeStyleOptionCodeFixProvider+TopLevelConfigureCodeStyleOptionCodeAction", "Configure CodeStyle Option: TopLevel Configure CodeStyle Option" },
            { "Microsoft.CodeAnalysis.CodeFixes.Async.AbstractConvertToAsyncCodeFixProvider+MyCodeAction", "Convert To Async" },
            { "Microsoft.CodeAnalysis.CodeFixes.AddExplicitCast.AbstractAddExplicitCastCodeFixProvider`1+MyCodeAction", "Add Explicit Cast" },
            { "Microsoft.CodeAnalysis.AliasAmbiguousType.AbstractAliasAmbiguousTypeCodeFixProvider+MyCodeAction", "Alias Ambiguous Type" },
            { "Microsoft.CodeAnalysis.AddParameter.AbstractAddParameterCodeFixProvider`6+MyCodeAction", "Add Parameter" },
            { "Microsoft.CodeAnalysis.AddObsoleteAttribute.AbstractAddObsoleteAttributeCodeFixProvider+MyCodeAction", "Add Obsolete Attribute" },
            { "Microsoft.CodeAnalysis.AddImport.AbstractAddImportFeatureService`1+AssemblyReferenceCodeAction", "AddImport (Assembly Reference)" },
            { "Microsoft.CodeAnalysis.AddImport.AbstractAddImportFeatureService`1+InstallPackageAndAddImportCodeAction", "AddImport (Install Package And Add Import)" },
            { "Microsoft.CodeAnalysis.AddImport.AbstractAddImportFeatureService`1+InstallWithPackageManagerCodeAction", "AddImport (Install With PackageManager)" },
            { "Microsoft.CodeAnalysis.AddImport.AbstractAddImportFeatureService`1+MetadataSymbolReferenceCodeAction", "AddImport (Metadata Symbol Reference)" },
            { "Microsoft.CodeAnalysis.AddImport.AbstractAddImportFeatureService`1+ParentInstallPackageCodeAction", "Add Import (Install Nuget Package)" },
            { "Microsoft.CodeAnalysis.AddImport.AbstractAddImportFeatureService`1+ProjectSymbolReferenceCodeAction", "Add Import (Project Symbol Reference)" },
            { "Microsoft.CodeAnalysis.AddFileBanner.AbstractAddFileBannerCodeRefactoringProvider+MyCodeAction", "Add File Banner" },
            { "Microsoft.CodeAnalysis.AddDebuggerDisplay.AbstractAddDebuggerDisplayCodeRefactoringProvider`2+MyCodeAction", "Add Debugger Display" },
            { "Microsoft.CodeAnalysis.AddConstructorParametersFromMembers.AddConstructorParametersFromMembersCodeRefactoringProvider+AddConstructorParametersCodeAction", "Add Constructor Parameters From Members" },
            { "Microsoft.CodeAnalysis.AddAnonymousTypeMemberName.AbstractAddAnonymousTypeMemberNameCodeFixProvider`3+MyCodeAction", "Add Anonymous Type Member Name" },
            { "Microsoft.CodeAnalysis.CodeFixes.Suppression.AbstractSuppressionCodeFixProvider+GlobalSuppressMessageFixAllCodeAction+GlobalSuppressionSolutionChangeAction", "Suppression: Global Suppress Message (FixAll)" },
            { "Microsoft.CodeAnalysis.CodeFixes.Suppression.AbstractSuppressionCodeFixProvider+RemoveSuppressionCodeAction+AttributeRemoveAction", "Suppression: Remove Suppression (Attribute)" },
            { "Microsoft.CodeAnalysis.CodeFixes.Suppression.AbstractSuppressionCodeFixProvider+RemoveSuppressionCodeAction+PragmaRemoveAction", "Suppression: Remove Suppression (Pragma)" },
            { "Microsoft.CodeAnalysis.VisualBasic.CodeActions.RemoveStatementCodeAction", "Remove Statement" },
            { "Microsoft.CodeAnalysis.VisualBasic.CodeFixes.CorrectNextControlVariable.CorrectNextControlVariableCodeFixProvider+CorrectNextControlVariableCodeAction", "Correct Next Control Variable" },
            { "Microsoft.CodeAnalysis.VisualBasic.CodeFixes.GenerateEndConstruct.GenerateEndConstructCodeFixProvider+MyCodeAction", "Generate End Construct" },
            { "Microsoft.CodeAnalysis.VisualBasic.CodeFixes.GenerateEvent.GenerateEventCodeFixProvider+GenerateEventCodeAction", "Generate Event" },
            { "Microsoft.CodeAnalysis.VisualBasic.CodeFixes.IncorrectExitContinue.IncorrectExitContinueCodeFixProvider+AddKeywordCodeAction", "Incorrect Exit Continue: Add Keyword" },
            { "Microsoft.CodeAnalysis.VisualBasic.CodeFixes.IncorrectExitContinue.IncorrectExitContinueCodeFixProvider+ReplaceKeywordCodeAction", "Incorrect Exit Continue: Replace Keyword" },
            { "Microsoft.CodeAnalysis.VisualBasic.CodeFixes.IncorrectExitContinue.IncorrectExitContinueCodeFixProvider+ReplaceTokenKeywordCodeAction", "Incorrect Exit Continue: Replace Token Keyword" },
            { "Microsoft.CodeAnalysis.VisualBasic.CodeFixes.IncorrectFunctionReturnType.IncorrectFunctionReturnTypeCodeFixProvider+MyCodeAction", "Incorrect Function Return Type" },
            { "Microsoft.CodeAnalysis.VisualBasic.CodeFixes.Iterator.VisualBasicChangeToYieldCodeFixProvider+MyCodeAction", "Change To Yield" },
            { "Microsoft.CodeAnalysis.VisualBasic.CodeFixes.Iterator.VisualBasicConvertToIteratorCodeFixProvider+MyCodeAction", "Convert To Iterator" },
            { "Microsoft.CodeAnalysis.VisualBasic.CodeFixes.MoveToTopOfFile.MoveToTopOfFileCodeFixProvider+MoveToLineCodeAction", "Move To Top Of File" },
            { "Microsoft.CodeAnalysis.VisualBasic.CodeFixes.OverloadBase.OverloadBaseCodeFixProvider+AddKeywordAction", "Overload Base: Add Keyword" },
            { "Microsoft.CodeAnalysis.VisualBasic.CodeRefactorings.InlineTemporary.VisualBasicInlineTemporaryCodeRefactoringProvider+MyCodeAction", "Inline Temporary" },
            { "Microsoft.CodeAnalysis.VisualBasic.RemoveSharedFromModuleMembers.VisualBasicRemoveSharedFromModuleMembersCodeFixProvider+MyCodeAction", "Remove Shared From Module Members" },
            { "Microsoft.CodeAnalysis.VisualBasic.RemoveUnnecessaryByVal.VisualBasicRemoveUnnecessaryByValCodeFixProvider+MyCodeAction", "Remove Unnecessary ByVal" },
            { "Microsoft.CodeAnalysis.VisualBasic.RemoveUnnecessaryCast.VisualBasicRemoveUnnecessaryCastCodeFixProvider+MyCodeAction", "Remove Unnecessary Cast" },
            { "Microsoft.CodeAnalysis.VisualBasic.UseIsNotExpression.VisualBasicUseIsNotExpressionCodeFixProvider+MyCodeAction", "Use IsNot Expression" },
            { "Microsoft.CodeAnalysis.CSharp.UseTupleSwap.CSharpUseTupleSwapCodeFixProvider+MyCodeAction", "Use Tuple Swap" },
            { "Microsoft.CodeAnalysis.CSharp.UseIsNullCheck.CSharpUseNullCheckOverTypeCheckCodeFixProvider+MyCodeAction", "Use Null Check Over Type Check" },
            { "Microsoft.CodeAnalysis.CSharp.SimplifyPropertyPattern.CSharpSimplifyPropertyPatternCodeFixProvider+MyCodeAction", "Simplify Property Pattern" },
            { "Microsoft.CodeAnalysis.CSharp.ConvertNamespace.ConvertNamespaceCodeRefactoringProvider+MyCodeAction", "Convert Namespace Refactoring (FileScope/BlockScope)" },
            { "Microsoft.CodeAnalysis.CSharp.ConvertNamespace.ConvertNamespaceCodeFixProvider+MyCodeAction", "Convert Namespace CodeFix (FileScope/BlockScope)" },
            { "Microsoft.CodeAnalysis.CSharp.CodeRefactorings.UseRecursivePatterns.UseRecursivePatternsCodeRefactoringProvider+MyCodeAction", "Use Recursive Patterns" },
            { "Microsoft.CodeAnalysis.MoveStaticMembers.MoveStaticMembersWithDialogCodeAction", "Move Static Members" },
            { "Microsoft.CodeAnalysis.SimplifyInterpolation.AbstractSimplifyInterpolationCodeFixProvider`5+MyCodeAction", "Simplify Interpolation" },
            { "Microsoft.CodeAnalysis.IntroduceVariable.AbstractIntroduceParameterService`4+MyCodeAction", "Introduce Parameter" },
            { "Microsoft.CodeAnalysis.GenerateDefaultConstructors.AbstractGenerateDefaultConstructorsService`1+GenerateDefaultConstructorCodeAction", "Generate Default Constructor" },
            { "Microsoft.CodeAnalysis.GenerateDefaultConstructors.AbstractGenerateDefaultConstructorsService`1+CodeActionAll", "Generate Default Constructur (All)" },
            { "Microsoft.CodeAnalysis.ConvertToInterpolatedString.AbstractConvertPlaceholderToInterpolatedStringRefactoringProvider`6+ConvertToInterpolatedStringCodeAction", "Convert Placeholder To Interpolated String" },
            { "Microsoft.CodeAnalysis.ConvertAnonymousType.AbstractConvertAnonymousTypeToClassCodeRefactoringProvider`6+MyCodeAction", "Convert Anonymous Type To Class" },
            { "Microsoft.CodeAnalysis.ConvertAnonymousType.AbstractConvertAnonymousTypeToTupleCodeRefactoringProvider`3+MyCodeAction", "Convert Anonymous Type To Tuple" },
            { "Microsoft.CodeAnalysis.VisualBasic.SimplifyObjectCreation.VisualBasicSimplifyObjectCreationCodeFixProvider+MyCodeAction", "Simplify Object Creation" },
            { "Microsoft.CodeAnalysis.Editor.Implementation.RenameTracking.RenameTrackingTaggerProvider+RenameTrackingCodeAction", "Rename Tracking" },
            { "Microsoft.CodeAnalysis.CSharp.CodeFixes.AddInheritdoc.AddInheritdocCodeFixProvider+MyCodeAction", "Add Inheritdoc" },
        }.ToImmutableDictionary();

        public static void Main(string[] args)
        {
            Console.WriteLine("Loading assemblies and finding CodeActions ...");

            var assemblies = GetAssemblies(args);
            var codeActionTypes = GetCodeActionTypes(assemblies);

            Console.WriteLine($"Generating Kusto datatable of {codeActionTypes.Length} CodeAction hashes ...");

            var telemetryInfos = GetTelemetryInfos(codeActionTypes);
            var datatable = GenerateKustoDatatable(telemetryInfos);

            var filepath = Path.GetFullPath(".\\ActionTable.txt");

            Console.WriteLine($"Writing datatable to {filepath} ...");

            File.WriteAllText(filepath, datatable);

            Console.WriteLine("Complete.");
        }

        internal static ImmutableArray<Assembly> GetAssemblies(string[] paths)
        {
            if (paths.Length == 0)
            {
                // By default inspect the Roslyn assemblies
                paths = Directory.EnumerateFiles(s_executingPath, "Microsoft.CodeAnalysis*.dll")
                    .ToArray();
            }

            var currentDirectory = new Uri(Environment.CurrentDirectory + "\\");
            return paths.Select(path =>
            {
                Console.WriteLine($"Loading assembly from {GetRelativePath(path, currentDirectory)}.");
                return Assembly.LoadFrom(path);
            }).ToImmutableArray();

            static string GetRelativePath(string path, Uri baseUri)
            {
                var rootedPath = Path.IsPathRooted(path)
                    ? path
                    : Path.GetFullPath(path);
                var relativePath = baseUri.MakeRelativeUri(new Uri(rootedPath));
                return relativePath.ToString();
            }
        }

        internal static ImmutableArray<Type> GetCodeActionTypes(IEnumerable<Assembly> assemblies)
        {
            var types = assemblies.SelectMany(
                assembly => assembly.GetTypes().Where(
                    type => !type.GetTypeInfo().IsInterface && !type.GetTypeInfo().IsAbstract));

            return types
                .Where(t => typeof(CodeAction).IsAssignableFrom(t))
                .ToImmutableArray();
        }

        internal static ImmutableArray<TelemetryInfo> GetTelemetryInfos(ImmutableArray<Type> codeActionTypes)
        {
            return codeActionTypes
                .Distinct(FullNameTypeComparer.Instance)
                .Select(GetTelemetryInfo)
                .ToImmutableArray();

            static TelemetryInfo GetTelemetryInfo(Type type)
            {
<<<<<<< HEAD
                // Generate dev16 telemetry hash - Requires running on 32-bit Full Framework
                type = GetTypeForTelemetry(type);
                var stringHash = type.FullName.GetHashCode().ToString("X");

=======
>>>>>>> 67d940c4
                // Generate dev17 telemetry hash
                var telemetryId = type.GetTelemetryId().ToString();
                var fnvHash = telemetryId.Substring(19);

<<<<<<< HEAD
                return Tuple.Create(type.FullName, stringHash, fnvHash);
            }

            static Type GetTypeForTelemetry(Type type)
            {
                return type.IsConstructedGenericType ? type.GetGenericTypeDefinition() : type;
=======
                return Tuple.Create(type.FullName!, fnvHash);
>>>>>>> 67d940c4
            }
        }

        internal static string GenerateKustoDatatable(ImmutableArray<TelemetryInfo> telemetryInfos)
        {
            var missingDescriptions = new List<string>();

            var table = new StringBuilder();

<<<<<<< HEAD
            table.AppendLine("let actions = datatable(ActionName: string, StringHash: string, FnvHash: string)");
            table.AppendLine("[");

            foreach (var (actionTypeName, stringHash, fnvHash) in telemetryInfos)
            {
                table.AppendLine(@$"  ""{actionTypeName}"", ""{stringHash}"", ""{fnvHash}"",");
=======
            table.AppendLine("let actions = datatable(Description: string, ActionName: string, FnvHash: string)");
            table.AppendLine("[");

            foreach (var (actionTypeName, fnvHash) in telemetryInfos)
            {
                if (IgnoredCodeActions.Contains(actionTypeName))
                {
                    continue;
                }

                if (!CodeActionDescriptionMap.TryGetValue(actionTypeName, out var description))
                {
                    description = "**MISSING**";
                    missingDescriptions.Add(actionTypeName);
                }

                table.AppendLine(@$"  ""{description}"", ""{actionTypeName}"", ""{fnvHash}"",");
>>>>>>> 67d940c4
            }

            table.Append("];");

            if (missingDescriptions.Count > 0)
            {
                Console.WriteLine($"Descriptions were missing for the following type names:{Environment.NewLine}{string.Join(Environment.NewLine, missingDescriptions)}");
            }

            return table.ToString();
        }

        private class FullNameTypeComparer : IEqualityComparer<Type>
        {
            public static FullNameTypeComparer Instance { get; } = new FullNameTypeComparer();

            public bool Equals(Type? x, Type? y)
                => Equals(x?.FullName, y?.FullName);

            public int GetHashCode([DisallowNull] Type obj)
            {
                return obj.FullName!.GetHashCode();
            }
        }
    }
}<|MERGE_RESOLUTION|>--- conflicted
+++ resolved
@@ -351,27 +351,11 @@
 
             static TelemetryInfo GetTelemetryInfo(Type type)
             {
-<<<<<<< HEAD
-                // Generate dev16 telemetry hash - Requires running on 32-bit Full Framework
-                type = GetTypeForTelemetry(type);
-                var stringHash = type.FullName.GetHashCode().ToString("X");
-
-=======
->>>>>>> 67d940c4
                 // Generate dev17 telemetry hash
                 var telemetryId = type.GetTelemetryId().ToString();
                 var fnvHash = telemetryId.Substring(19);
 
-<<<<<<< HEAD
-                return Tuple.Create(type.FullName, stringHash, fnvHash);
-            }
-
-            static Type GetTypeForTelemetry(Type type)
-            {
-                return type.IsConstructedGenericType ? type.GetGenericTypeDefinition() : type;
-=======
                 return Tuple.Create(type.FullName!, fnvHash);
->>>>>>> 67d940c4
             }
         }
 
@@ -381,14 +365,6 @@
 
             var table = new StringBuilder();
 
-<<<<<<< HEAD
-            table.AppendLine("let actions = datatable(ActionName: string, StringHash: string, FnvHash: string)");
-            table.AppendLine("[");
-
-            foreach (var (actionTypeName, stringHash, fnvHash) in telemetryInfos)
-            {
-                table.AppendLine(@$"  ""{actionTypeName}"", ""{stringHash}"", ""{fnvHash}"",");
-=======
             table.AppendLine("let actions = datatable(Description: string, ActionName: string, FnvHash: string)");
             table.AppendLine("[");
 
@@ -406,7 +382,6 @@
                 }
 
                 table.AppendLine(@$"  ""{description}"", ""{actionTypeName}"", ""{fnvHash}"",");
->>>>>>> 67d940c4
             }
 
             table.Append("];");
