--- conflicted
+++ resolved
@@ -320,11 +320,7 @@
             Assert.Equal(context.Compilation, previous.Compilation)
 
             ' No EvaluationContext. Should reuse Compilation
-<<<<<<< HEAD
             previous = New VisualBasicMetadataContext(previous.MetadataBlocks, previous.Compilation, moduleVersionId)
-=======
-            previous = New VisualBasicMetadataContext(previous.MetadataBlocks, previous.Compilation)
->>>>>>> 73e1091c
             context = EvaluationContext.CreateMethodContext(previous, methodBlocks, MakeDummyLazyAssemblyReaders(), symReader, moduleVersionId, methodToken, methodVersion, ilOffset:=0, localSignatureToken:=localSignatureToken)
             Assert.Null(previous.EvaluationContext)
             Assert.NotNull(context)
