﻿// Copyright (c) Microsoft.  All Rights Reserved.  Licensed under the Apache License, Version 2.0.  See License.txt in the project root for license information.

using System;
using System.Linq;
using System.Threading;
using Microsoft.CodeAnalysis.CSharp.Symbols;
using Microsoft.CodeAnalysis.CSharp.Syntax;
using Microsoft.CodeAnalysis.CSharp.Test.Utilities;
using Microsoft.CodeAnalysis.Test.Utilities;
using Roslyn.Test.Utilities;
using Xunit;

namespace Microsoft.CodeAnalysis.CSharp.UnitTests.Symbols
{
    public class CustomModifiersTests : CSharpTestBase
    {
        [ConditionalFact(typeof(DesktopOnly))]
        [WorkItem(4163, "https://github.com/dotnet/roslyn/issues/4163")]
        [WorkItem(18411, "https://github.com/dotnet/roslyn/issues/18411")]
        public void ModifiedTypeArgument_01()
        {
            var ilSource = @"
.class public auto ansi beforefieldinit Test1
       extends[mscorlib] System.Object
        {
  .method public hidebysig specialname rtspecialname
          instance void  .ctor() cil managed
        {
    // Code size       8 (0x8)
    .maxstack  8
    IL_0000:  ldarg.0
    IL_0001:  call instance void[mscorlib]
        System.Object::.ctor()
    IL_0006:  nop
    IL_0007:  ret
    } // end of method Test1::.ctor

  .method public hidebysig static void Test(valuetype[mscorlib] System.Nullable`1<int32 modopt([mscorlib]System.Runtime.CompilerServices.IsLong)> x) cil managed
    {
    // Code size       11 (0xb)
    .maxstack  1
    IL_0000:  ldstr      ""Test""
    IL_0005:  call       void [mscorlib]System.Console::WriteLine(string)
    IL_000a:  ret
    } // end of method Test1::Test

} // end of class Test1
";

            var source = @"
class Module1
{
     static void Main()
    {
        Test1.Test(null);
    }
}
";
            var compilation = CreateCompilationWithCustomILSource(source, ilSource, options: TestOptions.ReleaseExe);

            var test = compilation.GetTypeByMetadataName("Test1").GetMember<MethodSymbol>("Test");
            var type = (INamedTypeSymbol)test.Parameters.First().Type.TypeSymbol;
            Assert.Equal("System.Int32 modopt(System.Runtime.CompilerServices.IsLong)?", type.ToTestDisplayString());
            Assert.Equal("System.Runtime.CompilerServices.IsLong", type.GetTypeArgumentCustomModifiers(0).Single().Modifier.ToTestDisplayString());
            Assert.Throws<System.IndexOutOfRangeException>(() => type.GetTypeArgumentCustomModifiers(1));
            Assert.Throws<System.IndexOutOfRangeException>(() => type.GetTypeArgumentCustomModifiers(-1));

            var nullable = type.OriginalDefinition;
            Assert.Equal("System.Nullable<T>", nullable.ToTestDisplayString());
            Assert.True(nullable.GetTypeArgumentCustomModifiers(0).IsEmpty);
            Assert.Throws<System.IndexOutOfRangeException>(() => nullable.GetTypeArgumentCustomModifiers(1));
            Assert.Throws<System.IndexOutOfRangeException>(() => nullable.GetTypeArgumentCustomModifiers(-1));

            var i = (INamedTypeSymbol)type.TypeArguments.First();
            Assert.Equal("System.Int32", i.ToTestDisplayString());
            Assert.Throws<System.IndexOutOfRangeException>(() => i.GetTypeArgumentCustomModifiers(0));

            nullable = nullable.Construct(i);
            Assert.Equal("System.Int32?", nullable.ToTestDisplayString());
            Assert.True(nullable.GetTypeArgumentCustomModifiers(0).IsEmpty);
            Assert.Throws<System.IndexOutOfRangeException>(() => nullable.GetTypeArgumentCustomModifiers(1));
            Assert.Throws<System.IndexOutOfRangeException>(() => nullable.GetTypeArgumentCustomModifiers(-1));

            CompileAndVerify(compilation, expectedOutput: "Test");
        }

        [ConditionalFact(typeof(DesktopOnly))]
        [WorkItem(4163, "https://github.com/dotnet/roslyn/issues/4163")]
        [WorkItem(18411, "https://github.com/dotnet/roslyn/issues/18411")]
        public void ModifiedTypeArgument_02()
        {
            var ilSource = @"
.class public auto ansi beforefieldinit Test1
       extends[mscorlib] System.Object
        {
  .method public hidebysig specialname rtspecialname
          instance void  .ctor() cil managed
        {
    // Code size       8 (0x8)
    .maxstack  8
    IL_0000:  ldarg.0
    IL_0001:  call instance void[mscorlib]
        System.Object::.ctor()
    IL_0006:  nop
    IL_0007:  ret
    } // end of method Test1::.ctor

  .method public hidebysig static void Test(class [mscorlib] System.Collections.Generic.Dictionary`2<int32, int32 modopt([mscorlib]System.Runtime.CompilerServices.IsLong) modopt([mscorlib]System.Runtime.CompilerServices.IsConst)> x) cil managed
    {
    // Code size       11 (0xb)
    .maxstack  1
    IL_0000:  ldstr      ""Test""
    IL_0005:  call       void [mscorlib]System.Console::WriteLine(string)
    IL_000a:  ret
    } // end of method Test1::Test

} // end of class Test1
";

            var source = @"
class Module1
{
     static void Main()
    {
        Test1.Test(null);
    }
}
";
            var compilation = CreateCompilationWithCustomILSource(source, ilSource, options: TestOptions.ReleaseExe);

            var test = compilation.GetTypeByMetadataName("Test1").GetMember<MethodSymbol>("Test");
            var type = (INamedTypeSymbol)test.Parameters.First().Type.TypeSymbol;
            Assert.Equal("System.Collections.Generic.Dictionary<System.Int32, System.Int32 modopt(System.Runtime.CompilerServices.IsConst) modopt(System.Runtime.CompilerServices.IsLong)>",
                         type.ToTestDisplayString());
            Assert.True(type.GetTypeArgumentCustomModifiers(0).IsEmpty);
            var modifiers = type.GetTypeArgumentCustomModifiers(1);
            Assert.Equal(2, modifiers.Length);
            Assert.Equal("System.Runtime.CompilerServices.IsConst", modifiers.First().Modifier.ToTestDisplayString());
            Assert.Equal("System.Runtime.CompilerServices.IsLong", modifiers.Last().Modifier.ToTestDisplayString());
            Assert.Throws<System.IndexOutOfRangeException>(() => type.GetTypeArgumentCustomModifiers(2));
            Assert.Throws<System.IndexOutOfRangeException>(() => type.GetTypeArgumentCustomModifiers(-1));

            var dictionary = type.OriginalDefinition;
            Assert.Equal("System.Collections.Generic.Dictionary<TKey, TValue>", dictionary.ToTestDisplayString());
            Assert.True(dictionary.GetTypeArgumentCustomModifiers(0).IsEmpty);
            Assert.True(dictionary.GetTypeArgumentCustomModifiers(1).IsEmpty);
            Assert.Throws<System.IndexOutOfRangeException>(() => dictionary.GetTypeArgumentCustomModifiers(2));
            Assert.Throws<System.IndexOutOfRangeException>(() => dictionary.GetTypeArgumentCustomModifiers(-1));

            var i = type.TypeArguments.First();
            dictionary = dictionary.Construct(i, i);
            Assert.Equal("System.Collections.Generic.Dictionary<System.Int32, System.Int32>", dictionary.ToTestDisplayString());
            Assert.True(dictionary.GetTypeArgumentCustomModifiers(0).IsEmpty);
            Assert.True(dictionary.GetTypeArgumentCustomModifiers(1).IsEmpty);
            Assert.Throws<System.IndexOutOfRangeException>(() => dictionary.GetTypeArgumentCustomModifiers(2));
            Assert.Throws<System.IndexOutOfRangeException>(() => dictionary.GetTypeArgumentCustomModifiers(-1));

            CompileAndVerify(compilation, expectedOutput: "Test");
        }

        [ConditionalFact(typeof(DesktopOnly))]
        [WorkItem(4163, "https://github.com/dotnet/roslyn/issues/4163")]
        [WorkItem(18411, "https://github.com/dotnet/roslyn/issues/18411")]
        public void ConcatModifiers_01()
        { 
            var ilSource = @"
.class public auto ansi beforefieldinit CL1`1<T1>
       extends[mscorlib] System.Object
{
    .method public hidebysig specialname rtspecialname
            instance void  .ctor() cil managed
    {
      // Code size       7 (0x7)
      .maxstack  1
      IL_0000:  ldarg.0
      IL_0001:  call instance void [mscorlib]System.Object::.ctor()
      IL_0006:  ret
    } // end of method CL1`1::.ctor

    .method public hidebysig instance void Test(!T1 modopt([mscorlib]System.Runtime.CompilerServices.IsConst) t1) cil managed
    {
      // Code size       11 (0xb)
      .maxstack  1
      IL_0000:  ldstr      ""Test""
      IL_0005:  call       void [mscorlib]System.Console::WriteLine(string)
      IL_000a:  ret
    } // end of method CL1`1::Test
} // end of class CL1`1

.class public auto ansi beforefieldinit CL2
       extends class CL1`1<int32 modopt([mscorlib]System.Runtime.CompilerServices.IsLong)>
{
    .method public hidebysig specialname rtspecialname
            instance void  .ctor() cil managed
{
      // Code size       7 (0x7)
      .maxstack  1
      IL_0000:  ldarg.0
      IL_0001:  call instance void class CL1`1<int32 modopt([mscorlib]System.Runtime.CompilerServices.IsLong)>::.ctor()
      IL_0006:  ret
    } // end of method CL2::.ctor
} // end of class CL2

";
            var source = @"
class Module1
{
    static void Main()
    {
        new CL2().Test(0);
    }
}
";
            var compilation = CreateCompilationWithCustomILSource(source, ilSource, options: TestOptions.ReleaseExe);

            CompileAndVerify(compilation, expectedOutput: "Test");
        }

        [ConditionalFact(typeof(DesktopOnly))]
        [WorkItem(4163, "https://github.com/dotnet/roslyn/issues/4163")]
        [WorkItem(18411, "https://github.com/dotnet/roslyn/issues/18411")]
        public void ConcatModifiers_02()
        { 
            var ilSource = @"
.class public auto ansi beforefieldinit CL1`1<T1>
       extends[mscorlib] System.Object
{
    .method public hidebysig specialname rtspecialname
            instance void  .ctor() cil managed
    {
      // Code size       7 (0x7)
      .maxstack  1
      IL_0000: ldarg.0
      IL_0001: call instance void[mscorlib] System.Object::.ctor()
      IL_0006:
        ret
    } // end of method CL1`1::.ctor

    .method public hidebysig newslot virtual
            instance void  Test(!T1 modopt([mscorlib]System.Runtime.CompilerServices.IsConst) t1) cil managed
    {
      // Code size       1 (0x1)
      .maxstack  0
      IL_0000:
        ret
    } // end of method CL1`1::Test
} // end of class CL1`1

.class public auto ansi beforefieldinit CL2
       extends class CL1`1<int32 modopt([mscorlib]System.Runtime.CompilerServices.IsLong)>
{
    .method public hidebysig specialname rtspecialname
            instance void  .ctor() cil managed
{
      // Code size       7 (0x7)
      .maxstack  1
      IL_0000:  ldarg.0
      IL_0001:  call instance void class CL1`1<int32 modopt([mscorlib]System.Runtime.CompilerServices.IsLong)>::.ctor()
      IL_0006:  ret
    } // end of method CL2::.ctor
} // end of class CL2

";
            var source = @"
class Module1
{
    static void Main()
    {
        CL2 x = new CL3();

        x.Test(0);
    }
}

class CL3
    : CL2
{
    public override void Test(int x)
    {
        System.Console.WriteLine(""Overridden"");
    }
}
";
            var compilation = CreateCompilationWithCustomILSource(source, ilSource, options: TestOptions.ReleaseExe);

            var cl3 = compilation.GetTypeByMetadataName("CL3");
            var test = cl3.GetMember<MethodSymbol>("Test");
            Assert.Equal("void CL3.Test(System.Int32 modopt(System.Runtime.CompilerServices.IsConst) modopt(System.Runtime.CompilerServices.IsLong) x)", test.ToTestDisplayString());

            var withModifiers = cl3.BaseType.BaseType;
            var withoutModifiers = withModifiers.OriginalDefinition.Construct(withModifiers.TypeArguments.SelectAsArray(TypeMap.AsTypeSymbol));
            Assert.True(HasTypeArgumentsCustomModifiers(withModifiers));
            Assert.False(HasTypeArgumentsCustomModifiers(withoutModifiers));
            Assert.True(withoutModifiers.Equals(withModifiers, TypeCompareKind.IgnoreCustomModifiersAndArraySizesAndLowerBounds));
            Assert.NotEqual(withoutModifiers, withModifiers);

            CompileAndVerify(compilation, expectedOutput: "Overridden");
        }

<<<<<<< HEAD
        private bool HasTypeArgumentsCustomModifiers(NamedTypeSymbol type)
        {
            return type.TypeArgumentsNoUseSiteDiagnostics.Any(a => a.CustomModifiers.Any());
        }

        [Fact, WorkItem(4163, "https://github.com/dotnet/roslyn/issues/4163")]
=======
        [ConditionalFact(typeof(DesktopOnly))]
        [WorkItem(4163, "https://github.com/dotnet/roslyn/issues/4163")]
        [WorkItem(18411, "https://github.com/dotnet/roslyn/issues/18411")]
>>>>>>> bcdcafc2
        public void ConcatModifiersAndByRef_01()
        { 
            var ilSource = @"
.class public auto ansi beforefieldinit CL1`1<T1>
       extends[mscorlib] System.Object
{
    .method public hidebysig specialname rtspecialname
            instance void  .ctor() cil managed
    {
      // Code size       7 (0x7)
      .maxstack  1
      IL_0000: ldarg.0
      IL_0001: call instance void[mscorlib] System.Object::.ctor()
      IL_0006: ret
    } // end of method CL1`1::.ctor

    .method public hidebysig newslot virtual
            instance void  Test(!T1 modopt([mscorlib]System.Runtime.CompilerServices.IsConst)& t1) cil managed
    {
      // Code size       1 (0x1)
      .maxstack  0
      IL_0000:  ret
    } // end of method CL1`1::Test
} // end of class CL1`1

.class public auto ansi beforefieldinit CL2
       extends class CL1`1<int32 modopt([mscorlib]System.Runtime.CompilerServices.IsLong)>
{
    .method public hidebysig specialname rtspecialname
            instance void  .ctor() cil managed
{
      // Code size       7 (0x7)
      .maxstack  1
      IL_0000:  ldarg.0
      IL_0001:  call instance void class CL1`1<int32 modopt([mscorlib]System.Runtime.CompilerServices.IsLong)>::.ctor()
      IL_0006:  ret
    } // end of method CL2::.ctor
} // end of class CL2

";
            var source = @"
class Module1
{
    static void Main()
    {
        CL2 x = new CL3();

        int y = 0;
        x.Test(ref y);
    }
}

class CL3
    : CL2
{
    public override void Test(ref int x)
    {
        System.Console.WriteLine(""Overridden"");
    }
}
";
            var compilation = CreateCompilationWithCustomILSource(source, ilSource, options: TestOptions.ReleaseExe);

            var cl3 = compilation.GetTypeByMetadataName("CL3");
            var test = cl3.GetMember<MethodSymbol>("Test");
            Assert.Equal("void CL3.Test(ref System.Int32 modopt(System.Runtime.CompilerServices.IsConst) modopt(System.Runtime.CompilerServices.IsLong) x)", test.ToTestDisplayString());

            CompileAndVerify(compilation, expectedOutput: "Overridden");
        }

        [ConditionalFact(typeof(DesktopOnly))]
        [WorkItem(4163, "https://github.com/dotnet/roslyn/issues/4163")]
        [WorkItem(18411, "https://github.com/dotnet/roslyn/issues/18411")]
        public void ConcatModifiersAndByRef_02()
        { 
            var ilSource = @"
.class public auto ansi beforefieldinit CL1`1<T1>
       extends[mscorlib] System.Object
{
    .method public hidebysig specialname rtspecialname
            instance void  .ctor() cil managed
    {
      // Code size       7 (0x7)
      .maxstack  1
      IL_0000: ldarg.0
      IL_0001: call instance void[mscorlib] System.Object::.ctor()
      IL_0006: ret
    } // end of method CL1`1::.ctor

    .method public hidebysig newslot virtual
            instance void  Test(!T1& modopt([mscorlib]System.Runtime.CompilerServices.IsConst) t1) cil managed
    {
      // Code size       1 (0x1)
      .maxstack  0
      IL_0000: ret
    } // end of method CL1`1::Test
} // end of class CL1`1

.class public auto ansi beforefieldinit CL2
       extends class CL1`1<int32 modopt([mscorlib]System.Runtime.CompilerServices.IsLong)>
{
    .method public hidebysig specialname rtspecialname
            instance void  .ctor() cil managed
{
      // Code size       7 (0x7)
      .maxstack  1
      IL_0000:  ldarg.0
      IL_0001:  call instance void class CL1`1<int32 modopt([mscorlib]System.Runtime.CompilerServices.IsLong)>::.ctor()
      IL_0006:  ret
    } // end of method CL2::.ctor
} // end of class CL2

";
            var source = @"
class Module1
{
    static void Main()
    {
        CL2 x = new CL3();

        int y = 0;
        x.Test(ref y);
    }
}

class CL3
    : CL2
{
    public override void Test(ref int x)
    {
        System.Console.WriteLine(""Overridden"");
    }
}
";
            var compilation = CreateCompilationWithCustomILSource(source, ilSource, options: TestOptions.ReleaseExe);

            var cl3 = compilation.GetTypeByMetadataName("CL3");
            var test = cl3.GetMember<MethodSymbol>("Test");
            Assert.Equal("void CL3.Test(ref modopt(System.Runtime.CompilerServices.IsConst) System.Int32 modopt(System.Runtime.CompilerServices.IsLong) x)", test.ToTestDisplayString());

            CompileAndVerify(compilation, expectedOutput: "Overridden");
        }

        [ConditionalFact(typeof(DesktopOnly))]
        [WorkItem(4163, "https://github.com/dotnet/roslyn/issues/4163")]
        [WorkItem(18411, "https://github.com/dotnet/roslyn/issues/18411")]
        public void ConcatModifiersAndByRef_03()
        { 
            var ilSource = @"
.class public auto ansi beforefieldinit CL1`1<T1>
       extends[mscorlib] System.Object
{
    .method public hidebysig specialname rtspecialname
            instance void  .ctor() cil managed
    {
      // Code size       7 (0x7)
      .maxstack  1
      IL_0000: ldarg.0
      IL_0001: call instance void[mscorlib] System.Object::.ctor()
      IL_0006: ret
    } // end of method CL1`1::.ctor

    .method public hidebysig newslot virtual
            instance void  Test(!T1& t1) cil managed
    {
      // Code size       1 (0x1)
      .maxstack  0
      IL_0000: ret
    } // end of method CL1`1::Test
} // end of class CL1`1

.class public auto ansi beforefieldinit CL2
       extends class CL1`1<int32 modopt([mscorlib]System.Runtime.CompilerServices.IsLong)>
{
    .method public hidebysig specialname rtspecialname
            instance void  .ctor() cil managed
{
      // Code size       7 (0x7)
      .maxstack  1
      IL_0000:  ldarg.0
      IL_0001:  call instance void class CL1`1<int32 modopt([mscorlib]System.Runtime.CompilerServices.IsLong)>::.ctor()
      IL_0006:  ret
    } // end of method CL2::.ctor
} // end of class CL2

";
            var source = @"
class Module1
{
    static void Main()
    {
        CL2 x = new CL3();

        int y = 0;
        x.Test(ref y);
    }
}

class CL3
    : CL2
{
    public override void Test(ref int x)
    {
        System.Console.WriteLine(""Overridden"");
    }
}
";
            var compilation = CreateCompilationWithCustomILSource(source, ilSource, options: TestOptions.ReleaseExe);

            var cl3 = compilation.GetTypeByMetadataName("CL3");
            var test = cl3.GetMember<MethodSymbol>("Test");
            Assert.Equal("void CL3.Test(ref System.Int32 modopt(System.Runtime.CompilerServices.IsLong) x)", test.ToTestDisplayString());

            CompileAndVerify(compilation, expectedOutput: "Overridden");
        }

        [ConditionalFact(typeof(DesktopOnly))]
        [WorkItem(4163, "https://github.com/dotnet/roslyn/issues/4163")]
        [WorkItem(18411, "https://github.com/dotnet/roslyn/issues/18411")]
        public void ConcatModifiersAndByRef_04()
        { 
            var ilSource = @"
.class public auto ansi beforefieldinit CL1`1<T1>
       extends[mscorlib] System.Object
{
    .method public hidebysig specialname rtspecialname
            instance void  .ctor() cil managed
    {
      // Code size       7 (0x7)
      .maxstack  1
      IL_0000: ldarg.0
      IL_0001: call instance void[mscorlib] System.Object::.ctor()
      IL_0006: ret
    } // end of method CL1`1::.ctor

    .method public hidebysig newslot virtual
            instance void  Test(!T1 modopt([mscorlib]System.Runtime.CompilerServices.IsVolatile) & modopt([mscorlib]System.Runtime.CompilerServices.IsConst) t1) cil managed
    {
      // Code size       1 (0x1)
      .maxstack  0
      IL_0000:
        ret
    } // end of method CL1`1::Test
} // end of class CL1`1

.class public auto ansi beforefieldinit CL2
       extends class CL1`1<int32 modopt([mscorlib]System.Runtime.CompilerServices.IsLong)>
{
    .method public hidebysig specialname rtspecialname
            instance void  .ctor() cil managed
{
      // Code size       7 (0x7)
      .maxstack  1
      IL_0000:  ldarg.0
      IL_0001:  call instance void class CL1`1<int32 modopt([mscorlib]System.Runtime.CompilerServices.IsLong)>::.ctor()
      IL_0006:  ret
    } // end of method CL2::.ctor
} // end of class CL2

";
            var source = @"
class Module1
{
    static void Main()
    {
        CL2 x = new CL3();

        int y = 0;
        x.Test(ref y);
    }
}

class CL3
    : CL2
{
    public override void Test(ref int x)
    {
        System.Console.WriteLine(""Overridden"");
    }
}
";
            var compilation = CreateCompilationWithCustomILSource(source, ilSource, options: TestOptions.ReleaseExe);

            var cl3 = compilation.GetTypeByMetadataName("CL3");
            var test = cl3.GetMember<MethodSymbol>("Test");
            Assert.Equal("void CL3.Test(ref modopt(System.Runtime.CompilerServices.IsConst) System.Int32 modopt(System.Runtime.CompilerServices.IsVolatile) modopt(System.Runtime.CompilerServices.IsLong) x)", test.ToTestDisplayString());

            CompileAndVerify(compilation, expectedOutput: "Overridden");
        }

        [ConditionalFact(typeof(DesktopOnly))]
        [WorkItem(8948, "https://github.com/dotnet/roslyn/issues/8948")]
        [WorkItem(18411, "https://github.com/dotnet/roslyn/issues/18411")]
        public void ConcatModifiersAndByRefReturn_01()
        {
            var ilSource = @"
.class public auto ansi beforefieldinit CL1`1<T1>
       extends[mscorlib] System.Object
{
    .method public hidebysig specialname rtspecialname
            instance void  .ctor() cil managed
    {
      // Code size       7 (0x7)
      .maxstack  1
      IL_0000: ldarg.0
      IL_0001: call instance void[mscorlib] System.Object::.ctor()
      IL_0006: ret
    } // end of method CL1`1::.ctor

    .field private !T1 f1

    .method public hidebysig newslot virtual
            instance !T1 modopt([mscorlib]System.Runtime.CompilerServices.IsConst)& Test() cil managed
    {
      // Code size       7 (0x7)
      .maxstack  8
      IL_0000:  ldarg.0
      IL_0001:  ldflda     !0 class CL1`1<!T1>::f1
      IL_0006:  ret
    } // end of method CL1`1::Test

    .method public hidebysig newslot virtual
            instance !T1 modopt([mscorlib]System.Runtime.CompilerServices.IsConst)& get_P() cil managed
    {
      // Code size       7 (0x7)
      .maxstack  8
      IL_0000:  ldarg.0
      IL_0001:  ldflda     !0 class CL1`1<!T1>::f1
      IL_0006:  ret
    } 

    .property instance !T1 modopt([mscorlib]System.Runtime.CompilerServices.IsConst)& P()
    {
      .get instance !T1 modopt([mscorlib]System.Runtime.CompilerServices.IsConst)& CL1`1::get_P()
    } 

} // end of class CL1`1

.class public auto ansi beforefieldinit CL2
       extends class CL1`1<int32 modopt([mscorlib]System.Runtime.CompilerServices.IsLong)>
{
    .method public hidebysig specialname rtspecialname
            instance void  .ctor() cil managed
    {
      // Code size       7 (0x7)
      .maxstack  1
      IL_0000:  ldarg.0
      IL_0001:  call instance void class CL1`1<int32 modopt([mscorlib]System.Runtime.CompilerServices.IsLong)>::.ctor()
      IL_0006:  ret
    } // end of method CL2::.ctor
} // end of class CL2

";
            var source = @"
class Module1
{
    static void Main()
    {
        CL2 x = new CL3();

        x.Test() = 2;
        x.P = 3;
    }
}

class CL3
    : CL2
{
    private int f2;

    public override ref int Test()
    {
        System.Console.WriteLine(""Overridden"");
        return ref f2;
    }

    public override ref int P
    {
        get
        {
            System.Console.WriteLine(""Overridden P"");
            return ref f2;
        }
    }
}
";
            var compilation = CreateCompilationWithCustomILSource(source, ilSource, options: TestOptions.ReleaseExe);

            var cl3 = compilation.GetTypeByMetadataName("CL3");
            Assert.Equal("ref System.Int32 modopt(System.Runtime.CompilerServices.IsConst) modopt(System.Runtime.CompilerServices.IsLong) CL3.Test()", cl3.GetMember<MethodSymbol>("Test").ToTestDisplayString());
            Assert.Equal("ref System.Int32 modopt(System.Runtime.CompilerServices.IsConst) modopt(System.Runtime.CompilerServices.IsLong) CL3.P { get; }", cl3.GetMember<PropertySymbol>("P").ToTestDisplayString());

            var cl1 = compilation.GetTypeByMetadataName("CL1`1");
            Assert.Equal("ref T1 modopt(System.Runtime.CompilerServices.IsConst) CL1<T1>.Test()", cl1.GetMember<MethodSymbol>("Test").ToTestDisplayString());
            Assert.Equal("ref T1 modopt(System.Runtime.CompilerServices.IsConst) CL1<T1>.P { get; }", cl1.GetMember<PropertySymbol>("P").ToTestDisplayString());

            CompileAndVerify(compilation, expectedOutput:
@"Overridden
Overridden P");
        }

        [ConditionalFact(typeof(DesktopOnly))]
        [WorkItem(8948, "https://github.com/dotnet/roslyn/issues/8948")]
        [WorkItem(18411, "https://github.com/dotnet/roslyn/issues/18411")]
        public void ConcatModifiersAndByRefReturn_02()
        {
            var ilSource = @"
.class public auto ansi beforefieldinit CL1`1<T1>
       extends[mscorlib] System.Object
{
    .method public hidebysig specialname rtspecialname
            instance void  .ctor() cil managed
    {
      // Code size       7 (0x7)
      .maxstack  1
      IL_0000: ldarg.0
      IL_0001: call instance void[mscorlib] System.Object::.ctor()
      IL_0006: ret
    } // end of method CL1`1::.ctor

    .field private !T1 f1

    .method public hidebysig newslot virtual
            instance !T1& modopt([mscorlib]System.Runtime.CompilerServices.IsConst) Test() cil managed
    {
      // Code size       7 (0x7)
      .maxstack  8
      IL_0000:  ldarg.0
      IL_0001:  ldflda     !0 class CL1`1<!T1>::f1
      IL_0006:  ret
    } // end of method CL1`1::Test

    .method public hidebysig newslot virtual
            instance !T1& modopt([mscorlib]System.Runtime.CompilerServices.IsConst) get_P() cil managed
    {
      // Code size       7 (0x7)
      .maxstack  8
      IL_0000:  ldarg.0
      IL_0001:  ldflda     !0 class CL1`1<!T1>::f1
      IL_0006:  ret
    } 

    .property instance !T1& modopt([mscorlib]System.Runtime.CompilerServices.IsConst) P()
    {
      .get instance !T1& modopt([mscorlib]System.Runtime.CompilerServices.IsConst) CL1`1::get_P()
    } 
} // end of class CL1`1

.class public auto ansi beforefieldinit CL2
       extends class CL1`1<int32 modopt([mscorlib]System.Runtime.CompilerServices.IsLong)>
{
    .method public hidebysig specialname rtspecialname
            instance void  .ctor() cil managed
    {
      // Code size       7 (0x7)
      .maxstack  1
      IL_0000:  ldarg.0
      IL_0001:  call instance void class CL1`1<int32 modopt([mscorlib]System.Runtime.CompilerServices.IsLong)>::.ctor()
      IL_0006:  ret
    } // end of method CL2::.ctor
} // end of class CL2

";
            var source = @"
class Module1
{
    static void Main()
    {
        CL2 x = new CL3();

        x.Test() = 2;
        x.P = 3;
    }
}

class CL3
    : CL2
{
    private int f2;

    public override ref int Test()
    {
        System.Console.WriteLine(""Overridden"");
        return ref f2;
    }

    public override ref int P
    {
        get
        {
            System.Console.WriteLine(""Overridden P"");
            return ref f2;
        }
    }
}
";
            var compilation = CreateCompilationWithCustomILSource(source, ilSource, options: TestOptions.ReleaseExe);

            var cl3 = compilation.GetTypeByMetadataName("CL3");
            Assert.Equal("ref modopt(System.Runtime.CompilerServices.IsConst) System.Int32 modopt(System.Runtime.CompilerServices.IsLong) CL3.Test()", cl3.GetMember<MethodSymbol>("Test").ToTestDisplayString());
            Assert.Equal("ref modopt(System.Runtime.CompilerServices.IsConst) System.Int32 modopt(System.Runtime.CompilerServices.IsLong) CL3.P { get; }", cl3.GetMember<PropertySymbol>("P").ToTestDisplayString());

            var cl1 = compilation.GetTypeByMetadataName("CL1`1");
            Assert.Equal("ref modopt(System.Runtime.CompilerServices.IsConst) T1 CL1<T1>.Test()", cl1.GetMember<MethodSymbol>("Test").ToTestDisplayString());
            Assert.Equal("ref modopt(System.Runtime.CompilerServices.IsConst) T1 CL1<T1>.P { get; }", cl1.GetMember<PropertySymbol>("P").ToTestDisplayString());

            CompileAndVerify(compilation, expectedOutput:
@"Overridden
Overridden P");
        }

        [ConditionalFact(typeof(DesktopOnly))]
        [WorkItem(8948, "https://github.com/dotnet/roslyn/issues/8948")]
        [WorkItem(18411, "https://github.com/dotnet/roslyn/issues/18411")]
        public void ConcatModifiersAndByRefReturn_03()
        {
            var ilSource = @"
.class public auto ansi beforefieldinit CL1`1<T1>
       extends[mscorlib] System.Object
{
    .method public hidebysig specialname rtspecialname
            instance void  .ctor() cil managed
    {
      // Code size       7 (0x7)
      .maxstack  1
      IL_0000: ldarg.0
      IL_0001: call instance void[mscorlib] System.Object::.ctor()
      IL_0006: ret
    } // end of method CL1`1::.ctor

    .field private !T1 f1

    .method public hidebysig newslot virtual
            instance !T1& Test() cil managed
    {
      // Code size       7 (0x7)
      .maxstack  8
      IL_0000:  ldarg.0
      IL_0001:  ldflda     !0 class CL1`1<!T1>::f1
      IL_0006:  ret
    } // end of method CL1`1::Test

    .method public hidebysig newslot virtual
            instance !T1& get_P() cil managed
    {
      // Code size       7 (0x7)
      .maxstack  8
      IL_0000:  ldarg.0
      IL_0001:  ldflda     !0 class CL1`1<!T1>::f1
      IL_0006:  ret
    } 

    .property instance !T1& P()
    {
      .get instance !T1& CL1`1::get_P()
    } 
} // end of class CL1`1

.class public auto ansi beforefieldinit CL2
       extends class CL1`1<int32 modopt([mscorlib]System.Runtime.CompilerServices.IsLong)>
{
    .method public hidebysig specialname rtspecialname
            instance void  .ctor() cil managed
    {
      // Code size       7 (0x7)
      .maxstack  1
      IL_0000:  ldarg.0
      IL_0001:  call instance void class CL1`1<int32 modopt([mscorlib]System.Runtime.CompilerServices.IsLong)>::.ctor()
      IL_0006:  ret
    } // end of method CL2::.ctor
} // end of class CL2

";
            var source = @"
class Module1
{
    static void Main()
    {
        CL2 x = new CL3();

        x.Test() = 2;
        x.P = 3;
    }
}

class CL3
    : CL2
{
    private int f2;

    public override ref int Test()
    {
        System.Console.WriteLine(""Overridden"");
        return ref f2;
    }

    public override ref int P
    {
        get
        {
            System.Console.WriteLine(""Overridden P"");
            return ref f2;
        }
    }
}
";
            var compilation = CreateCompilationWithCustomILSource(source, ilSource, options: TestOptions.ReleaseExe);

            var cl3 = compilation.GetTypeByMetadataName("CL3");
            Assert.Equal("ref System.Int32 modopt(System.Runtime.CompilerServices.IsLong) CL3.Test()", cl3.GetMember<MethodSymbol>("Test").ToTestDisplayString());
            Assert.Equal("ref System.Int32 modopt(System.Runtime.CompilerServices.IsLong) CL3.P { get; }", cl3.GetMember<PropertySymbol>("P").ToTestDisplayString());

            var cl1 = compilation.GetTypeByMetadataName("CL1`1");
            Assert.Equal("ref T1 CL1<T1>.Test()", cl1.GetMember<MethodSymbol>("Test").ToTestDisplayString());
            Assert.Equal("ref T1 CL1<T1>.P { get; }", cl1.GetMember<PropertySymbol>("P").ToTestDisplayString());

            CompileAndVerify(compilation, expectedOutput:
@"Overridden
Overridden P");
        }

        [ConditionalFact(typeof(DesktopOnly))]
        [WorkItem(8948, "https://github.com/dotnet/roslyn/issues/8948")]
        [WorkItem(18411, "https://github.com/dotnet/roslyn/issues/18411")]
        public void ConcatModifiersAndByRefReturn_04()
        {
            var ilSource = @"
.class public auto ansi beforefieldinit CL1`1<T1>
       extends[mscorlib] System.Object
{
    .method public hidebysig specialname rtspecialname
            instance void  .ctor() cil managed
    {
      // Code size       7 (0x7)
      .maxstack  1
      IL_0000: ldarg.0
      IL_0001: call instance void[mscorlib] System.Object::.ctor()
      IL_0006: ret
    } // end of method CL1`1::.ctor

    .field private !T1 f1

    .method public hidebysig newslot virtual
            instance !T1 modopt([mscorlib]System.Runtime.CompilerServices.IsVolatile) & modopt([mscorlib]System.Runtime.CompilerServices.IsConst) Test() cil managed
    {
      // Code size       7 (0x7)
      .maxstack  8
      IL_0000:  ldarg.0
      IL_0001:  ldflda     !0 class CL1`1<!T1>::f1
      IL_0006:  ret
    } // end of method CL1`1::Test

    .method public hidebysig newslot virtual
            instance !T1 modopt([mscorlib]System.Runtime.CompilerServices.IsVolatile) & modopt([mscorlib]System.Runtime.CompilerServices.IsConst) get_P() cil managed
    {
      // Code size       7 (0x7)
      .maxstack  8
      IL_0000:  ldarg.0
      IL_0001:  ldflda     !0 class CL1`1<!T1>::f1
      IL_0006:  ret
    } 

    .property instance !T1 modopt([mscorlib]System.Runtime.CompilerServices.IsVolatile) & modopt([mscorlib]System.Runtime.CompilerServices.IsConst) P()
    {
      .get instance !T1 modopt([mscorlib]System.Runtime.CompilerServices.IsVolatile) & modopt([mscorlib]System.Runtime.CompilerServices.IsConst) CL1`1::get_P()
    } 
} // end of class CL1`1

.class public auto ansi beforefieldinit CL2
       extends class CL1`1<int32 modopt([mscorlib]System.Runtime.CompilerServices.IsLong)>
{
    .method public hidebysig specialname rtspecialname
            instance void  .ctor() cil managed
    {
      // Code size       7 (0x7)
      .maxstack  1
      IL_0000:  ldarg.0
      IL_0001:  call instance void class CL1`1<int32 modopt([mscorlib]System.Runtime.CompilerServices.IsLong)>::.ctor()
      IL_0006:  ret
    } // end of method CL2::.ctor
} // end of class CL2

";
            var source = @"
class Module1
{
    static void Main()
    {
        CL2 x = new CL3();

        x.Test() = 2;
        x.P = 3;
    }
}

class CL3
    : CL2
{
    private int f2;

    public override ref int Test()
    {
        System.Console.WriteLine(""Overridden"");
        return ref f2;
    }

    public override ref int P
    {
        get
        {
            System.Console.WriteLine(""Overridden P"");
            return ref f2;
        }
    }
}
";
            var compilation = CreateCompilationWithCustomILSource(source, ilSource, options: TestOptions.ReleaseExe);

            var cl3 = compilation.GetTypeByMetadataName("CL3");
            Assert.Equal("ref modopt(System.Runtime.CompilerServices.IsConst) System.Int32 modopt(System.Runtime.CompilerServices.IsVolatile) modopt(System.Runtime.CompilerServices.IsLong) CL3.Test()", cl3.GetMember<MethodSymbol>("Test").ToTestDisplayString());
            Assert.Equal("ref modopt(System.Runtime.CompilerServices.IsConst) System.Int32 modopt(System.Runtime.CompilerServices.IsVolatile) modopt(System.Runtime.CompilerServices.IsLong) CL3.P { get; }", cl3.GetMember<PropertySymbol>("P").ToTestDisplayString());

            var cl1 = compilation.GetTypeByMetadataName("CL1`1");
            Assert.Equal("ref modopt(System.Runtime.CompilerServices.IsConst) T1 modopt(System.Runtime.CompilerServices.IsVolatile) CL1<T1>.Test()", cl1.GetMember<MethodSymbol>("Test").ToTestDisplayString());
            Assert.Equal("ref modopt(System.Runtime.CompilerServices.IsConst) T1 modopt(System.Runtime.CompilerServices.IsVolatile) CL1<T1>.P { get; }", cl1.GetMember<PropertySymbol>("P").ToTestDisplayString());

            CompileAndVerify(compilation, expectedOutput:
@"Overridden
Overridden P");
        }

        [ConditionalFact(typeof(DesktopOnly))]
        [WorkItem(8948, "https://github.com/dotnet/roslyn/issues/8948")]
        [WorkItem(18411, "https://github.com/dotnet/roslyn/issues/18411")]
        public void ConcatModifiersAndByRefReturn_05()
        {
            var ilSource = @"
.class interface public abstract auto ansi I1
{
  .method public hidebysig newslot abstract virtual 
          instance int32 modopt([mscorlib]System.Runtime.CompilerServices.IsVolatile) & modopt([mscorlib]System.Runtime.CompilerServices.IsConst)  M() cil managed
  {
  } // end of method I1::M

  .method public hidebysig newslot specialname abstract virtual 
          instance int32 modopt([mscorlib]System.Runtime.CompilerServices.IsVolatile) & modopt([mscorlib]System.Runtime.CompilerServices.IsConst) get_P() cil managed
  {
  } // end of method I1::get_P

  .property instance int32 modopt([mscorlib]System.Runtime.CompilerServices.IsVolatile) & modopt([mscorlib]System.Runtime.CompilerServices.IsConst) P()
  {
    .get instance int32 modopt([mscorlib]System.Runtime.CompilerServices.IsVolatile) & modopt([mscorlib]System.Runtime.CompilerServices.IsConst) I1::get_P()
  } // end of property I1::P
} // end of class I1
";
            var source = @"
class Module1
{
    static void Main()
    {
        I1 x = new CL2();
        x.M() = 2;
        x.P = 3;

        x = new CL3();
        x.M() = 4;
        x.P = 5;
    }
}

class CL2 : I1
{
    private int f2;

    public ref int M()
    {
        System.Console.WriteLine(""CL2.M"");
        return ref f2;
    }

    public ref int P 
    {
        get
        {
            System.Console.WriteLine(""CL2.P"");
            return ref f2;
        }
    }
}

class CL3 : I1
{
    private int f3;

    ref int I1.M()
    {
        System.Console.WriteLine(""CL3.M"");
        return ref f3;
    }

    ref int I1.P 
    {
        get
        {
            System.Console.WriteLine(""CL3.P"");
            return ref f3;
        }
    }
}
";
            var compilation = CreateCompilationWithCustomILSource(source, ilSource, options: TestOptions.ReleaseExe);

            var cl3 = compilation.GetTypeByMetadataName("CL3");
            Assert.Equal("ref modopt(System.Runtime.CompilerServices.IsConst) System.Int32 modopt(System.Runtime.CompilerServices.IsVolatile) CL3.I1.M()",
                             cl3.GetMember<MethodSymbol>("I1.M").ToTestDisplayString());
            Assert.Equal("ref modopt(System.Runtime.CompilerServices.IsConst) System.Int32 modopt(System.Runtime.CompilerServices.IsVolatile) CL3.I1.P { get; }",
                             cl3.GetMember<PropertySymbol>("I1.P").ToTestDisplayString());

            CompileAndVerify(compilation, expectedOutput:
@"CL2.M
CL2.P
CL3.M
CL3.P
");
        }

        [ConditionalFact(typeof(DesktopOnly))]
        [WorkItem(4163, "https://github.com/dotnet/roslyn/issues/4163")]
        [WorkItem(18411, "https://github.com/dotnet/roslyn/issues/18411")]
        public void ConcatModifiers_03()
        { 
            var ilSource = @"
.class public auto ansi beforefieldinit CL1`1<T1>
       extends[mscorlib] System.Object
{
    .method public hidebysig specialname rtspecialname
            instance void  .ctor() cil managed
    {
      // Code size       7 (0x7)
      .maxstack  1
      IL_0000: ldarg.0
      IL_0001: call instance void[mscorlib] System.Object::.ctor()
      IL_0006: ret
    } // end of method CL1`1::.ctor

    .property instance !T1 modopt([mscorlib]System.Runtime.CompilerServices.IsConst)
            Test()
    {
      .get instance !T1 modopt([mscorlib]System.Runtime.CompilerServices.IsConst) CL1`1::get_Test()
      .set instance void CL1`1::set_Test(!T1 modopt([mscorlib]System.Runtime.CompilerServices.IsConst))
    } // end of property CL1`1::Test

    .method public hidebysig newslot specialname virtual
            instance !T1 modopt([mscorlib]System.Runtime.CompilerServices.IsConst) 
            get_Test() cil managed
    {
      // Code size       2 (0x2)
      .maxstack  1
      IL_0000: ldarg.0
      IL_0001: throw
    } // end of method CL1`1::get_Test

    .method public hidebysig newslot specialname virtual
            instance void  set_Test(!T1 modopt([mscorlib]System.Runtime.CompilerServices.IsConst) x) cil managed
    {
      // Code size       3 (0x3)
      .maxstack  1
      IL_0000: ldarg.0
      IL_0001: throw
      IL_0002:  ret
    } // end of method CL1`1::set_Test
} // end of class CL1`1

.class public auto ansi beforefieldinit CL2
       extends class CL1`1<int32 modopt([mscorlib]System.Runtime.CompilerServices.IsLong)>
{
    .method public hidebysig specialname rtspecialname
            instance void  .ctor() cil managed
{
      // Code size       7 (0x7)
      .maxstack  1
      IL_0000:  ldarg.0
      IL_0001:  call instance void class CL1`1<int32 modopt([mscorlib]System.Runtime.CompilerServices.IsLong)>::.ctor()
      IL_0006:  ret
    } // end of method CL2::.ctor
} // end of class CL2

";
            var source = @"
class Module1
{
    static void Main()
    {
        CL2 x = new CL3();

        x.Test = 0;
        var y = x.Test;
    }
}

class CL3
    : CL2
{
    public override int Test
    {
        get
        {
            System.Console.WriteLine(""Get Overridden"");
            return 0;
        }
        set
        {
            System.Console.WriteLine(""Set Overridden"");
        }
    }
}
";
            var compilation = CreateCompilationWithCustomILSource(source, ilSource, options: TestOptions.ReleaseExe);

            var cl3 = compilation.GetTypeByMetadataName("CL3");
            var test = cl3.GetMember<PropertySymbol>("Test");
            Assert.Equal("System.Int32 modopt(System.Runtime.CompilerServices.IsConst) modopt(System.Runtime.CompilerServices.IsLong) CL3.Test { get; set; }", test.ToTestDisplayString());
            Assert.Equal("System.Int32 modopt(System.Runtime.CompilerServices.IsConst) modopt(System.Runtime.CompilerServices.IsLong) CL3.Test.get", test.GetMethod.ToTestDisplayString());
            Assert.True(test.GetMethod.ReturnType.CustomModifiers.SequenceEqual(test.SetMethod.Parameters.First().Type.CustomModifiers));

            CompileAndVerify(compilation, expectedOutput: @"Set Overridden
Get Overridden");
        }

        [ConditionalFact(typeof(DesktopOnly))]
        [WorkItem(4163, "https://github.com/dotnet/roslyn/issues/4163")]
        [WorkItem(18411, "https://github.com/dotnet/roslyn/issues/18411")]
        public void ConcatModifiers_04()
        { 
            var ilSource = @"
.class public auto ansi beforefieldinit CL1`1<T1>
       extends[mscorlib] System.Object
{
    .method public hidebysig specialname rtspecialname
            instance void  .ctor() cil managed
    {
      // Code size       7 (0x7)
      .maxstack  1
      IL_0000: ldarg.0
      IL_0001: call instance void[mscorlib] System.Object::.ctor()
      IL_0006: ret
    } // end of method CL1`1::.ctor

    .method public hidebysig newslot virtual
            instance void  Test(!T1 modopt([mscorlib]System.Runtime.CompilerServices.IsConst)[] t1) cil managed
    {
      // Code size       1 (0x1)
      .maxstack  0
      IL_0000: ret
    } // end of method CL1`1::Test
} // end of class CL1`1

.class public auto ansi beforefieldinit CL2
       extends class CL1`1<int32 modopt([mscorlib]System.Runtime.CompilerServices.IsLong)>
{
    .method public hidebysig specialname rtspecialname
            instance void  .ctor() cil managed
{
      // Code size       7 (0x7)
      .maxstack  1
      IL_0000:  ldarg.0
      IL_0001:  call instance void class CL1`1<int32 modopt([mscorlib]System.Runtime.CompilerServices.IsLong)>::.ctor()
      IL_0006:  ret
    } // end of method CL2::.ctor
} // end of class CL2

";
            var source = @"
class Module1
{
    static void Main()
    {
        CL2 x = new CL3();

        x.Test(null);
    }
}

class CL3
    : CL2
{
    public override void Test(int [] x)
    {
        System.Console.WriteLine(""Overridden"");
    }
}
";
            var compilation = CreateCompilationWithCustomILSource(source, ilSource, options: TestOptions.ReleaseExe);

            var cl3 = compilation.GetTypeByMetadataName("CL3");
            var test = cl3.GetMember<MethodSymbol>("Test");
            Assert.Equal("void CL3.Test(System.Int32 modopt(System.Runtime.CompilerServices.IsConst) modopt(System.Runtime.CompilerServices.IsLong) [] x)", test.ToTestDisplayString());

            CompileAndVerify(compilation, expectedOutput: "Overridden");
        }

        [ConditionalFact(typeof(DesktopOnly))]
        [WorkItem(4163, "https://github.com/dotnet/roslyn/issues/4163")]
        [WorkItem(18411, "https://github.com/dotnet/roslyn/issues/18411")]
        public void ConcatModifiers_05()
        { 
            var ilSource = @"
.class public auto ansi beforefieldinit CL1`1<T1>
       extends[mscorlib] System.Object
{
    .field public static !T1 modopt([mscorlib]System.Runtime.CompilerServices.IsConst) Test

    .method private hidebysig specialname rtspecialname static
            void  .cctor() cil managed
    {
      // Code size       18 (0x12)
      .maxstack  1
      IL_0000: ldc.i4.s   123
      IL_0002: box [mscorlib]System.Int32
      IL_0007:  unbox.any  !T1
      IL_000c: stsfld     !0 modopt([mscorlib]System.Runtime.CompilerServices.IsConst) class CL1`1<!T1>::Test
     IL_0011:  ret
    } // end of method CL1`1::.cctor

    .method public hidebysig specialname rtspecialname
            instance void  .ctor() cil managed
{
      // Code size       7 (0x7)
      .maxstack  1
      IL_0000:  ldarg.0
      IL_0001:  call instance void [mscorlib]System.Object::.ctor()
      IL_0006:  ret
} // end of method CL1`1::.ctor
} // end of class CL1`1

.class public auto ansi beforefieldinit CL2
       extends class CL1`1<int32 modopt([mscorlib]System.Runtime.CompilerServices.IsLong)>
{
    .method public hidebysig specialname rtspecialname
            instance void  .ctor() cil managed
{
      // Code size       7 (0x7)
      .maxstack  1
      IL_0000:  ldarg.0
      IL_0001:  call instance void class CL1`1<int32 modopt([mscorlib]System.Runtime.CompilerServices.IsLong)>::.ctor()
      IL_0006:  ret
    } // end of method CL2::.ctor
} // end of class CL2

";
            var source = @"
class Module1
{
    static void Main()
    {
        System.Console.WriteLine(CL2.Test);
    }
}
";
            var compilation = CreateCompilationWithCustomILSource(source, ilSource, options: TestOptions.ReleaseExe);

            var cl2 = compilation.GetTypeByMetadataName("CL2");
            Assert.Equal("System.Int32 modopt(System.Runtime.CompilerServices.IsConst) modopt(System.Runtime.CompilerServices.IsLong) CL1<System.Int32 modopt(System.Runtime.CompilerServices.IsLong)>.Test", cl2.BaseType.GetMember("Test").ToTestDisplayString());

            CompileAndVerify(compilation, expectedOutput: "123");
        }

        [ClrOnlyFact(ClrOnlyReason.Ilasm), WorkItem(4163, "https://github.com/dotnet/roslyn/issues/4163")]
        public void ConstructedTypesEquality_02()
        { 
            var ilSource = @"
.class public auto ansi beforefieldinit CL1`1<T1>
       extends[mscorlib] System.Object
{
    .method public hidebysig specialname rtspecialname
            instance void  .ctor() cil managed
    {
      // Code size       7 (0x7)
      .maxstack  1
      IL_0000: ldarg.0
      IL_0001: call instance void[mscorlib] System.Object::.ctor()
      IL_0006:
        ret
    } // end of method CL1`1::.ctor

    .method public hidebysig newslot virtual
            instance void  Test(!T1 modopt([mscorlib]System.Runtime.CompilerServices.IsConst) t1) cil managed
    {
      // Code size       1 (0x1)
      .maxstack  0
      IL_0000:
        ret
    } // end of method CL1`1::Test
} // end of class CL1`1

.class public auto ansi beforefieldinit CL2
       extends class CL1`1<int32 modopt([mscorlib]System.Runtime.CompilerServices.IsLong)>
{
    .method public hidebysig specialname rtspecialname
            instance void  .ctor() cil managed
{
      // Code size       7 (0x7)
      .maxstack  1
      IL_0000:  ldarg.0
      IL_0001:  call instance void class CL1`1<int32 modopt([mscorlib]System.Runtime.CompilerServices.IsLong)>::.ctor()
      IL_0006:  ret
    } // end of method CL2::.ctor
} // end of class CL2

.class public auto ansi beforefieldinit CL3
       extends class CL1`1<int32 modopt([mscorlib]System.Runtime.CompilerServices.IsConst)>
{
    .method public hidebysig specialname rtspecialname
            instance void  .ctor() cil managed
{
      // Code size       7 (0x7)
      .maxstack  1
      IL_0000:  ldarg.0
      IL_0001:  call instance void class CL1`1<int32 modopt([mscorlib]System.Runtime.CompilerServices.IsConst)>::.ctor()
      IL_0006:  ret
    } // end of method CL2::.ctor
} // end of class CL2

.class public auto ansi beforefieldinit CL4
       extends class CL1`1<int32 modopt([mscorlib]System.Runtime.CompilerServices.IsLong)>
{
    .method public hidebysig specialname rtspecialname
            instance void  .ctor() cil managed
{
      // Code size       7 (0x7)
      .maxstack  1
      IL_0000:  ldarg.0
      IL_0001:  call instance void class CL1`1<int32 modopt([mscorlib]System.Runtime.CompilerServices.IsLong)>::.ctor()
      IL_0006:  ret
    } // end of method CL2::.ctor
} // end of class CL2
";
            var source = @"
class Module1
{
    static void Main()
    {
    }
}
";
            var compilation = CreateCompilationWithCustomILSource(source, ilSource, options: TestOptions.ReleaseExe);

            var base1 = compilation.GetTypeByMetadataName("CL2").BaseType;
            var base2 = compilation.GetTypeByMetadataName("CL3").BaseType;
            var base3 = compilation.GetTypeByMetadataName("CL4").BaseType;

            Assert.True(HasTypeArgumentsCustomModifiers(base1));
            Assert.True(HasTypeArgumentsCustomModifiers(base2));
            Assert.True(base1.Equals(base2, TypeCompareKind.IgnoreCustomModifiersAndArraySizesAndLowerBounds));
            Assert.NotEqual(base1, base2);

            Assert.True(HasTypeArgumentsCustomModifiers(base3));
            Assert.True(base1.Equals(base3, TypeCompareKind.IgnoreCustomModifiersAndArraySizesAndLowerBounds));
            Assert.Equal(base1, base3);
            Assert.NotSame(base1, base3);
        }

        [ConditionalFact(typeof(DesktopOnly))]
        [WorkItem(4163, "https://github.com/dotnet/roslyn/issues/4163")]
        [WorkItem(18411, "https://github.com/dotnet/roslyn/issues/18411")]
        public void RetargetingModifiedTypeArgument_01()
        { 
            var ilSource = @"
.class public auto ansi beforefieldinit Test1
       extends[mscorlib] System.Object
{
  .method public hidebysig specialname rtspecialname
          instance void  .ctor() cil managed
    {
    // Code size       8 (0x8)
    .maxstack  8
    IL_0000: ldarg.0
    IL_0001: call instance void[mscorlib] System.Object::.ctor()
    IL_0006:
        nop
IL_0007:  ret
  } // end of method Test1::.ctor

  .method public hidebysig newslot virtual
            instance void  Test(valuetype[mscorlib]System.Nullable`1<int32 modopt([mscorlib]System.Runtime.CompilerServices.IsLong)> x) cil managed
    {
    .maxstack  1
    IL_000a:
        ret
  } // end of method Test1::Test

} // end of class Test1
";
            var source = @"
class Module1
    : Test1
{
    public override void Test(System.Nullable<int> x)
    {
    }
}
";
            var compilation1 = CreateCompilationWithCustomILSource(source, ilSource, options: TestOptions.ReleaseDll);

            CompileAndVerify(compilation1);

            var test = compilation1.GetTypeByMetadataName("Module1").GetMember<MethodSymbol>("Test");

            Assert.Equal("void Module1.Test(System.Int32 modopt(System.Runtime.CompilerServices.IsLong)? x)", test.ToTestDisplayString());

            Assert.Same(compilation1.SourceModule.CorLibrary(), test.Parameters.First().Type.TypeSymbol.OriginalDefinition.ContainingAssembly);
            Assert.Same(compilation1.SourceModule.CorLibrary(), ((NamedTypeSymbol)test.Parameters.First().Type.TypeSymbol).TypeArguments[0].CustomModifiers.First().Modifier.ContainingAssembly);

            var compilation2 = CreateCompilationWithMscorlib45(new SyntaxTree[] { }, references: new[] { new CSharpCompilationReference(compilation1) });

            test = compilation2.GetTypeByMetadataName("Module1").GetMember<MethodSymbol>("Test");
            Assert.Equal("void Module1.Test(System.Int32 modopt(System.Runtime.CompilerServices.IsLong)? x)", test.ToTestDisplayString());

            Assert.IsType<CSharp.Symbols.Retargeting.RetargetingAssemblySymbol>(test.ContainingAssembly);
            Assert.Same(compilation2.SourceModule.CorLibrary(), test.Parameters.First().Type.TypeSymbol.OriginalDefinition.ContainingAssembly);
            Assert.Same(compilation2.SourceModule.CorLibrary(), ((NamedTypeSymbol)test.Parameters.First().Type.TypeSymbol).TypeArguments[0].CustomModifiers.First().Modifier.ContainingAssembly);

            Assert.NotSame(compilation1.SourceModule.CorLibrary(), compilation2.SourceModule.CorLibrary());
        }

        [Fact, WorkItem(4163, "https://github.com/dotnet/roslyn/issues/4163")]
        public void TypeUnification_01()
        { 
            var ilSource = @"
.class interface public abstract auto ansi ITest0`1<T>
{
} // end of class ITest0`1

.class interface public abstract auto ansi ITest1`1<T>
       implements class ITest0`1<!T>
{
} // end of class ITest1`1

.class interface public abstract auto ansi ITest2`1<T>
       implements class ITest0`1<!T>
{
} // end of class ITest2`1
";
            var source = @"
interface ITest3<T, U>
    : ITest1<T>, ITest2<U>
{}

interface ITest4<T, U>
    : ITest2<T>, ITest1<U>
{}
";
            var compilation = CreateCompilationWithCustomILSource(source, ilSource, options: TestOptions.ReleaseDll);

            compilation.VerifyDiagnostics(
    // (2,11): error CS0695: 'ITest3<T, U>' cannot implement both 'ITest0<T>' and 'ITest0<U>' because they may unify for some type parameter substitutions
    // interface ITest3<T, U>
    Diagnostic(ErrorCode.ERR_UnifyingInterfaceInstantiations, "ITest3").WithArguments("ITest3<T, U>", "ITest0<T>", "ITest0<U>").WithLocation(2, 11),
    // (6,11): error CS0695: 'ITest4<T, U>' cannot implement both 'ITest0<T>' and 'ITest0<U>' because they may unify for some type parameter substitutions
    // interface ITest4<T, U>
    Diagnostic(ErrorCode.ERR_UnifyingInterfaceInstantiations, "ITest4").WithArguments("ITest4<T, U>", "ITest0<T>", "ITest0<U>").WithLocation(6, 11)
                );
        }

        [Fact, WorkItem(4163, "https://github.com/dotnet/roslyn/issues/4163")]
        public void TypeUnification_02()
        { 
            var ilSource = @"
.class interface public abstract auto ansi ITest0`1<T>
{
} // end of class ITest0`1

.class interface public abstract auto ansi ITest1`1<T>
       implements class ITest0`1<!T modopt([mscorlib]System.Runtime.CompilerServices.IsConst)>
{
} // end of class ITest1`1

.class interface public abstract auto ansi ITest2`1<T>
       implements class ITest0`1<!T>
{
} // end of class ITest2`1
";
            var source = @"
interface ITest3<T, U>
    : ITest1<T>, ITest2<U>
{}

interface ITest4<T, U>
    : ITest2<T>, ITest1<U>
{}
";
            var compilation = CreateCompilationWithCustomILSource(source, ilSource, options: TestOptions.ReleaseDll);

            compilation.VerifyDiagnostics(
    // (2,11): error CS0695: 'ITest3<T, U>' cannot implement both 'ITest0<T>' and 'ITest0<U>' because they may unify for some type parameter substitutions
    // interface ITest3<T, U>
    Diagnostic(ErrorCode.ERR_UnifyingInterfaceInstantiations, "ITest3").WithArguments("ITest3<T, U>", "ITest0<T>", "ITest0<U>").WithLocation(2, 11),
    // (6,11): error CS0695: 'ITest4<T, U>' cannot implement both 'ITest0<T>' and 'ITest0<U>' because they may unify for some type parameter substitutions
    // interface ITest4<T, U>
    Diagnostic(ErrorCode.ERR_UnifyingInterfaceInstantiations, "ITest4").WithArguments("ITest4<T, U>", "ITest0<T>", "ITest0<U>").WithLocation(6, 11)
                );
        }

        [ClrOnlyFact(ClrOnlyReason.Ilasm), WorkItem(4163, "https://github.com/dotnet/roslyn/issues/4163")]
        public void TypeUnification_03()
        { 
            var ilSource = @"
.class interface public abstract auto ansi ITest0`1<T>
{
} // end of class ITest0`1

.class interface public abstract auto ansi ITest1`1<T>
       implements class ITest0`1<!T modopt([mscorlib]System.Runtime.CompilerServices.IsConst)>
{
} // end of class ITest1`1

.class interface public abstract auto ansi ITest2`1<T>
       implements class ITest0`1<!T modopt([mscorlib]System.Runtime.CompilerServices.IsLong)>
{
} // end of class ITest2`1
";
            var source = @"
interface ITest3<T, U>
    : ITest1<T>, ITest2<U>
{}

interface ITest4<T, U>
    : ITest2<T>, ITest1<U>
{}
";
            var compilation = CreateCompilationWithCustomILSource(source, ilSource, options: TestOptions.ReleaseDll);

            compilation.VerifyDiagnostics();
        }

        [Fact, WorkItem(4163, "https://github.com/dotnet/roslyn/issues/4163")]
        public void TypeUnification_04()
        { 
            var ilSource = @"
.class interface public abstract auto ansi ITest0`1<T>
{
} // end of class ITest0`1

.class interface public abstract auto ansi ITest1`1<T>
       implements class ITest0`1<!T modopt([mscorlib]System.Runtime.CompilerServices.IsConst)>
{
} // end of class ITest1`1

.class interface public abstract auto ansi ITest2`1<T>
       implements class ITest0`1<!T modopt([mscorlib]System.Runtime.CompilerServices.IsConst)>
{
} // end of class ITest2`1
";
            var source = @"
interface ITest3<T, U>
    : ITest1<T>, ITest2<U>
{}

interface ITest4<T, U>
    : ITest2<T>, ITest1<U>
{}
";
            var compilation = CreateCompilationWithCustomILSource(source, ilSource, options: TestOptions.ReleaseDll);

            compilation.VerifyDiagnostics(
    // (2,11): error CS0695: 'ITest3<T, U>' cannot implement both 'ITest0<T>' and 'ITest0<U>' because they may unify for some type parameter substitutions
    // interface ITest3<T, U>
    Diagnostic(ErrorCode.ERR_UnifyingInterfaceInstantiations, "ITest3").WithArguments("ITest3<T, U>", "ITest0<T>", "ITest0<U>").WithLocation(2, 11),
    // (6,11): error CS0695: 'ITest4<T, U>' cannot implement both 'ITest0<T>' and 'ITest0<U>' because they may unify for some type parameter substitutions
    // interface ITest4<T, U>
    Diagnostic(ErrorCode.ERR_UnifyingInterfaceInstantiations, "ITest4").WithArguments("ITest4<T, U>", "ITest0<T>", "ITest0<U>").WithLocation(6, 11)
                );
        }

        [ClrOnlyFact(ClrOnlyReason.Ilasm), WorkItem(4163, "https://github.com/dotnet/roslyn/issues/4163")]
        public void TypeUnification_05()
        { 
            var ilSource = @"
.class interface public abstract auto ansi ITest0`1<T>
{
} // end of class ITest0`1

.class interface public abstract auto ansi ITest1`1<T>
       implements class ITest0`1<!T modopt([mscorlib]System.Runtime.CompilerServices.IsLong) modopt([mscorlib]System.Runtime.CompilerServices.IsConst)>
{
} // end of class ITest1`1

.class interface public abstract auto ansi ITest2`1<T>
       implements class ITest0`1<!T modopt([mscorlib]System.Runtime.CompilerServices.IsConst)>
{
} // end of class ITest2`1
";
            var source = @"
interface ITest3<T, U>
    : ITest1<T>, ITest2<U>
{}

interface ITest4<T, U>
    : ITest2<T>, ITest1<U>
{}
";
            var compilation = CreateCompilationWithCustomILSource(source, ilSource, options: TestOptions.ReleaseDll);

            Assert.Equal("ITest0<T modopt(System.Runtime.CompilerServices.IsConst) modopt(System.Runtime.CompilerServices.IsLong)>", compilation.GetTypeByMetadataName("ITest1`1").Interfaces.First().ToTestDisplayString());
            Assert.Equal("ITest0<T modopt(System.Runtime.CompilerServices.IsConst)>", compilation.GetTypeByMetadataName("ITest2`1").Interfaces.First().ToTestDisplayString());

            compilation.VerifyDiagnostics(
    // (2,11): error CS0695: 'ITest3<T, U>' cannot implement both 'ITest0<T>' and 'ITest0<U>' because they may unify for some type parameter substitutions
    // interface ITest3<T, U>
    Diagnostic(ErrorCode.ERR_UnifyingInterfaceInstantiations, "ITest3").WithArguments("ITest3<T, U>", "ITest0<T>", "ITest0<U>").WithLocation(2, 11),
    // (6,11): error CS0695: 'ITest4<T, U>' cannot implement both 'ITest0<T>' and 'ITest0<U>' because they may unify for some type parameter substitutions
    // interface ITest4<T, U>
    Diagnostic(ErrorCode.ERR_UnifyingInterfaceInstantiations, "ITest4").WithArguments("ITest4<T, U>", "ITest0<T>", "ITest0<U>").WithLocation(6, 11)
                );
        }

        [Fact, WorkItem(4163, "https://github.com/dotnet/roslyn/issues/4163")]
        public void TypeUnification_06()
        { 
            var ilSource = @"
.class interface public abstract auto ansi ITest0`1<T>
{
} // end of class ITest0`1

.class interface public abstract auto ansi ITest1`1<T>
       implements class ITest0`1<!T modopt([mscorlib]System.Runtime.CompilerServices.IsConst) modopt([mscorlib]System.Runtime.CompilerServices.IsLong)>
{
} // end of class ITest1`1

.class interface public abstract auto ansi ITest2`1<T>
       implements class ITest0`1<!T modopt([mscorlib]System.Runtime.CompilerServices.IsConst)>
{
} // end of class ITest2`1
";
            var source = @"
interface ITest3<T, U>
    : ITest1<T>, ITest2<U>
{}

interface ITest4<T, U>
    : ITest2<T>, ITest1<U>
{}
";
            var compilation = CreateCompilationWithCustomILSource(source, ilSource, options: TestOptions.ReleaseDll);

            Assert.Equal("ITest0<T modopt(System.Runtime.CompilerServices.IsLong) modopt(System.Runtime.CompilerServices.IsConst)>", compilation.GetTypeByMetadataName("ITest1`1").Interfaces.First().ToTestDisplayString());
            Assert.Equal("ITest0<T modopt(System.Runtime.CompilerServices.IsConst)>", compilation.GetTypeByMetadataName("ITest2`1").Interfaces.First().ToTestDisplayString());

            compilation.VerifyDiagnostics();
        }

        [ConditionalFact(typeof(ClrOnly), typeof(DesktopOnly))]
        [WorkItem(4163, "https://github.com/dotnet/roslyn/issues/4163")]
        [WorkItem(18411, "https://github.com/dotnet/roslyn/issues/18411")]
        public void DynamicEncodingDecoding_01()
        {
            var ilSource = @"
.class public auto ansi beforefieldinit CL1`1<T1>
       extends [mscorlib]System.Object
{
    .method public hidebysig specialname rtspecialname 
            instance void  .ctor() cil managed
    {
      // Code size       7 (0x7)
      .maxstack  1
      IL_0000:  ldarg.0
      IL_0001:  call       instance void [mscorlib]System.Object::.ctor()
      IL_0006:  ret
    } // end of method CL1`1::.ctor

    .method public hidebysig newslot virtual 
            instance void  Test(class [mscorlib]System.Collections.Generic.Dictionary`2<!T1 modopt([mscorlib]System.Runtime.CompilerServices.IsConst),!T1> a,
                                class [mscorlib]System.Collections.Generic.Dictionary`2<!T1,!T1 modopt([mscorlib]System.Runtime.CompilerServices.IsConst)> b,
                                class [mscorlib]System.Collections.Generic.Dictionary`2<!T1 modopt([mscorlib]System.Runtime.CompilerServices.IsConst),!T1 modopt([mscorlib]System.Runtime.CompilerServices.IsConst)> c) cil managed
    {
      // Code size       1 (0x1)
      .maxstack  0
      IL_0000:  ret
    } // end of method CL1`1::Test
} // end of class CL1`1

.class public auto ansi beforefieldinit CL2
       extends class CL1`1<object>
{
    .method public hidebysig specialname rtspecialname 
            instance void  .ctor() cil managed
    {
      // Code size       7 (0x7)
      .maxstack  1
      IL_0000:  ldarg.0
      IL_0001:  call       instance void class CL1`1<object>::.ctor()
      IL_0006:  ret
    } // end of method CL2::.ctor
} // end of class CL2
";
            var source = @"
using System;
using System.Collections.Generic;
using System.Linq;

class CL3 : CL2
{
    public override void Test(Dictionary<dynamic, dynamic> a, Dictionary<dynamic, dynamic> b, Dictionary<dynamic, dynamic> c)
    {
        System.Console.WriteLine(""Overridden"");
        foreach (var param in typeof(CL3).GetMethod(""Test"").GetParameters())
            {
                System.Console.WriteLine(param.GetCustomAttributesData().Single());
            }
        }

        static void Main()
        {
            CL2 x = new CL3();
            x.Test(null, null, null);
        }
    }
";
            var compilation = CreateCompilationWithCustomILSource(source, ilSource, options: TestOptions.ReleaseExe, references: new[] { SystemCoreRef });

            System.Action<IModuleSymbol> validator = (m) =>
            {
                var cl3 = ((ModuleSymbol)m).GlobalNamespace.GetTypeMember("CL3");
                var test = cl3.GetMember<MethodSymbol>("Test");
                Assert.Equal("void CL3.Test(System.Collections.Generic.Dictionary<dynamic modopt(System.Runtime.CompilerServices.IsConst), dynamic> a, System.Collections.Generic.Dictionary<dynamic, dynamic modopt(System.Runtime.CompilerServices.IsConst)> b, System.Collections.Generic.Dictionary<dynamic modopt(System.Runtime.CompilerServices.IsConst), dynamic modopt(System.Runtime.CompilerServices.IsConst)> c)", test.ToTestDisplayString());
            };

            CompileAndVerify(compilation, expectedOutput: @"Overridden
[System.Runtime.CompilerServices.DynamicAttribute(new Boolean[3] { False, True, True })]
[System.Runtime.CompilerServices.DynamicAttribute(new Boolean[3] { False, True, True })]
[System.Runtime.CompilerServices.DynamicAttribute(new Boolean[3] { False, True, True })]",
                             sourceSymbolValidator: validator, symbolValidator: validator);
        }

        [ConditionalFact(typeof(DesktopOnly))]
        [WorkItem(4163, "https://github.com/dotnet/roslyn/issues/4163")]
        [WorkItem(18411, "https://github.com/dotnet/roslyn/issues/18411")]
        public void Delegates_01()
        {
            var ilSource = @"
.class public auto ansi beforefieldinit CL1`1<T1>
       extends [mscorlib]System.Object
{
    .method public hidebysig specialname rtspecialname 
            instance void  .ctor() cil managed
    {
      // Code size       7 (0x7)
      .maxstack  1
      IL_0000:  ldarg.0
      IL_0001:  call       instance void [mscorlib]System.Object::.ctor()
      IL_0006:  ret
    } // end of method CL1`1::.ctor

    .method public hidebysig newslot virtual 
            instance !T1  Test(class [mscorlib]System.Func`2<!T1,!T1> d,
                               !T1 val) cil managed
    {
      // Code size       10 (0xa)
      .maxstack  2
      .locals init ([0] !T1 V_0)
      IL_0000:  ldarg.1
      IL_0001:  ldarg.2
      IL_0002:  callvirt   instance !1 class [mscorlib]System.Func`2<!T1,!T1>::Invoke(!0)
      IL_0007:  stloc.0
      IL_0008:  ldloc.0
      IL_0009:  ret
    } // end of method CL1`1::Test

} // end of class CL1`1

.class public auto ansi beforefieldinit CL2
       extends class CL1`1<int32 modopt([mscorlib]System.Runtime.CompilerServices.IsLong)>
{
    .method public hidebysig specialname rtspecialname 
            instance void  .ctor() cil managed
    {
      // Code size       7 (0x7)
      .maxstack  1
      IL_0000:  ldarg.0
      IL_0001:  call       instance void class CL1`1<int32 modopt([mscorlib]System.Runtime.CompilerServices.IsLong)>::.ctor()
      IL_0006:  ret
    } // end of method CL2::.ctor
} // end of class CL2

.class public auto ansi sealed beforefieldinit MyDelegate
       extends [mscorlib]System.MulticastDelegate
{
    .method public specialname rtspecialname 
            instance void  .ctor(object A_0,
                                 native int A_1) runtime managed forwardref
    {
    } // end of method MyDelegate::.ctor

    .method public newslot virtual final instance class [mscorlib]System.IAsyncResult 
            BeginInvoke(int32 modopt([mscorlib]System.Runtime.CompilerServices.IsLong) x,
                        class [mscorlib]System.AsyncCallback callback,
                        object obj) runtime managed forwardref
    {
    } // end of method MyDelegate::BeginInvoke

    .method public newslot virtual final instance int32 modopt([mscorlib]System.Runtime.CompilerServices.IsLong) 
            EndInvoke(class [mscorlib]System.IAsyncResult result) runtime managed forwardref
    {
    } // end of method MyDelegate::EndInvoke

    .method public newslot virtual final instance int32 modopt([mscorlib]System.Runtime.CompilerServices.IsLong) 
            Invoke(int32 modopt([mscorlib]System.Runtime.CompilerServices.IsLong) x) runtime managed forwardref
    {
    } // end of method MyDelegate::Invoke
} // end of class MyDelegate
";

            var source = @"
class Module1
{
     static void Main()
    {
        CL2 x = new CL2();
        x.Test(Test, 1);
        x.Test((int v) =>
               {
                   System.Console.WriteLine(""Test {0}"", v);
                   return v;
               }, 2);

        x = new CL3();
        x.Test(Test, 3);
        x.Test((int v) =>
               {
                   System.Console.WriteLine(""Test {0}"", v);
                   return v;
               }, 4);

        Test(Test, 5);
        Test((int v) =>
               {
                   System.Console.WriteLine(""Test {0}"", v);
                   return v;
               }, 6);
    }

    static int Test(int v)
    {
        System.Console.WriteLine(""Test {0}"", v);
        return v;
    }

    static int Test(MyDelegate d, int v)
    {
        System.Console.WriteLine(""MyDelegate"");
        return d(v);
    }
}

class CL3 : CL2
{
    public override int Test(System.Func<int, int> x, int y)
    {
        System.Console.WriteLine(""Overridden"");
        return x(y);
    }
}
";
            var compilation = CreateCompilationWithCustomILSource(source, ilSource, options: TestOptions.ReleaseExe);

            CompileAndVerify(compilation, expectedOutput: @"Test 1
Test 2
Overridden
Test 3
Overridden
Test 4
MyDelegate
Test 5
MyDelegate
Test 6");
        }

        [ConditionalFact(typeof(DesktopOnly))]
        [WorkItem(4623, "https://github.com/dotnet/roslyn/issues/4623")]
        [WorkItem(18411, "https://github.com/dotnet/roslyn/issues/18411")]
        public void MultiDimensionalArray_01()
        {
            var ilSource = @"
.class public auto ansi beforefieldinit Test1
       extends [mscorlib]System.Object
{
    .method public hidebysig specialname rtspecialname 
            instance void  .ctor() cil managed
    {
      // Code size       7 (0x7)
      .maxstack  1
      IL_0000:  ldarg.0
      IL_0001:  call       instance void [mscorlib]System.Object::.ctor()
      IL_0006:  ret
    } // end of method Test1::.ctor

    .method public hidebysig newslot virtual 
            instance void  Test(int32 modopt([mscorlib]System.Runtime.CompilerServices.IsLong)[0...,0...] x) cil managed
    {
      // Code size       11 (0xb)
      .maxstack  1
      IL_0000:  ldstr      ""Test""
      IL_0005:  call       void [mscorlib]System.Console::WriteLine(string)
      IL_000a:  ret
    } // end of method Test1::Test
} // end of class Test1
";

            var source = @"
class Test
{
    static void Main()
    {
        Test1 x = new Test1();
        x.Test(null);
        x = new Test11();
        x.Test(null);
    }
}

class Test11 : Test1
{
    public override void Test(int [,] c)
    {
        System.Console.WriteLine(""Overridden"");
    }
}";
            var compilation = CreateCompilationWithCustomILSource(source, ilSource, options: TestOptions.ReleaseExe);

            CompileAndVerify(compilation, expectedOutput: @"Test
Overridden");
        }

        [ConditionalFact(typeof(ClrOnly), typeof(DesktopOnly))]
        [WorkItem(5725, "https://github.com/dotnet/roslyn/issues/5725")]
        [WorkItem(18411, "https://github.com/dotnet/roslyn/issues/18411")]
        public void ModifiersWithConstructedType_01()
        {
            var ilSource = @"
.class public auto ansi beforefieldinit CL1`1<valuetype .ctor ([mscorlib]System.ValueType) T1>
       extends[mscorlib] System.Object
{
    .method public hidebysig specialname rtspecialname
            instance void  .ctor() cil managed
    {
      // Code size       7 (0x7)
      .maxstack  1
      IL_0000: ldarg.0
      IL_0001: call instance void[mscorlib] System.Object::.ctor()
      IL_0006:
        ret
    } // end of method CL1`1::.ctor

    .method public hidebysig newslot virtual
            instance void  Test(!T1 modopt(valuetype [mscorlib]System.Nullable`1<!T1>) t1) cil managed 
    {
      // Code size       1 (0x1)
      .maxstack  1
      IL_0000:  ldstr      ""Test""
      IL_0005:  call       void [mscorlib]System.Console::WriteLine(string)
      IL_000a:  ret
    } // end of method CL1`1::Test
} // end of class CL1`1

.class public auto ansi beforefieldinit CL2
       extends class CL1`1<int32 modopt([mscorlib]System.Runtime.CompilerServices.IsLong)>
{
    .method public hidebysig specialname rtspecialname
            instance void  .ctor() cil managed
    {
      // Code size       7 (0x7)
      .maxstack  1
      IL_0000:  ldarg.0
      IL_0001:  call instance void class CL1`1<int32 modopt([mscorlib]System.Runtime.CompilerServices.IsLong)>::.ctor()
      IL_0006:  ret
    } // end of method CL2::.ctor
} // end of class CL2
";

            var source = @"
class Test
{
    static void Main()
    {
        var x = new CL2();
        x.Test(1);
        x = new CL3();
        x.Test(1);
    }
}

class CL3 : CL2
{
    public override void Test(int c)
    {
        System.Console.WriteLine(""Overridden"");
    }
}";
            var compilation = CreateCompilationWithCustomILSource(source, ilSource, options: TestOptions.ReleaseExe);

            CompileAndVerify(compilation, expectedOutput: @"Test
Overridden");
        }

        [ConditionalFact(typeof(ClrOnly), typeof(DesktopOnly))]
        [WorkItem(5725, "https://github.com/dotnet/roslyn/issues/5725")]
        [WorkItem(18411, "https://github.com/dotnet/roslyn/issues/18411")]
        public void ModifiersWithConstructedType_02()
        {
            var ilSource = @"
.class public auto ansi beforefieldinit CL1`1<valuetype .ctor ([mscorlib]System.ValueType) T1>
       extends[mscorlib] System.Object
{
    .method public hidebysig specialname rtspecialname
            instance void  .ctor() cil managed
    {
      // Code size       7 (0x7)
      .maxstack  1
      IL_0000: ldarg.0
      IL_0001: call instance void[mscorlib] System.Object::.ctor()
      IL_0006:
        ret
    } // end of method CL1`1::.ctor

    .method public hidebysig newslot virtual
            instance void  Test(!T1 modopt(valuetype [mscorlib]System.Nullable`1) t1) cil managed 
    {
      // Code size       1 (0x1)
      .maxstack  1
      IL_0000:  ldstr      ""Test""
      IL_0005:  call       void [mscorlib]System.Console::WriteLine(string)
      IL_000a:  ret
    } // end of method CL1`1::Test
} // end of class CL1`1

.class public auto ansi beforefieldinit CL2
       extends class CL1`1<int32 modopt([mscorlib]System.Runtime.CompilerServices.IsLong)>
{
    .method public hidebysig specialname rtspecialname
            instance void  .ctor() cil managed
    {
      // Code size       7 (0x7)
      .maxstack  1
      IL_0000:  ldarg.0
      IL_0001:  call instance void class CL1`1<int32 modopt([mscorlib]System.Runtime.CompilerServices.IsLong)>::.ctor()
      IL_0006:  ret
    } // end of method CL2::.ctor
} // end of class CL2
";

            var source = @"
class Test
{
    static void Main()
    {
        var x = new CL2();
        x.Test(1);
        x = new CL3();
        x.Test(1);
    }
}

class CL3 : CL2
{
    public override void Test(int c)
    {
        System.Console.WriteLine(""Overridden"");
    }
}";
            var compilation = CreateCompilationWithCustomILSource(source, ilSource, options: TestOptions.ReleaseExe);

            CompileAndVerify(compilation, expectedOutput: @"Test
Overridden");
        }

        [ConditionalFact(typeof(DesktopOnly), typeof(ClrOnly))]
        [WorkItem(5725, "https://github.com/dotnet/roslyn/issues/5725")]
        [WorkItem(18411, "https://github.com/dotnet/roslyn/issues/18411")]
        public void ModifiersWithConstructedType_03()
        {
            var ilSource = @"
.class public auto ansi beforefieldinit CL1`1<valuetype .ctor ([mscorlib]System.ValueType) T1>
       extends[mscorlib] System.Object
{
    .method public hidebysig specialname rtspecialname
            instance void  .ctor() cil managed
    {
      // Code size       7 (0x7)
      .maxstack  1
      IL_0000: ldarg.0
      IL_0001: call instance void[mscorlib] System.Object::.ctor()
      IL_0006:
        ret
    } // end of method CL1`1::.ctor

    .method public hidebysig newslot virtual
            instance int32 modopt(CL2) modopt(valuetype [mscorlib]System.Nullable`1<!T1>) modopt(valuetype [mscorlib]System.Nullable`1<!T1>) modopt(CL2) [] Test(!T1 t1) cil managed 
    {
      // Code size       1 (0x1)
      .maxstack  1
      IL_0000:  ldstr      ""Test""
      IL_0005:  call       void [mscorlib]System.Console::WriteLine(string)
      IL_0006:  ldnull
      IL_000a:  ret
    } // end of method CL1`1::Test
} // end of class CL1`1

.class public auto ansi beforefieldinit CL2
       extends class CL1`1<int32 modopt([mscorlib]System.Runtime.CompilerServices.IsLong)>
{
    .method public hidebysig specialname rtspecialname
            instance void  .ctor() cil managed
    {
      // Code size       7 (0x7)
      .maxstack  1
      IL_0000:  ldarg.0
      IL_0001:  call instance void class CL1`1<int32 modopt([mscorlib]System.Runtime.CompilerServices.IsLong)>::.ctor()
      IL_0006:  ret
    } // end of method CL2::.ctor
} // end of class CL2
";

            var source = @"
class Test
{
    static void Main()
    {
        var x = new CL2();
        x.Test(1);
        x = new CL3();
        x.Test(1);
    }
}

class CL3 : CL2
{
    public override int[] Test(int c)
    {
        System.Console.WriteLine(""Overridden"");
        return null;
    }
}";
            var compilation = CreateCompilationWithCustomILSource(source, ilSource, options: TestOptions.ReleaseExe);

            CompileAndVerify(compilation, expectedOutput: @"Test
Overridden");
        }

        [ConditionalFact(typeof(ClrOnly),typeof(DesktopOnly))]
        [WorkItem(14453, "https://github.com/dotnet/roslyn/issues/14453")]
        [WorkItem(18411, "https://github.com/dotnet/roslyn/issues/18411")]
        public void ModifiersWithConstructedType_04()
        {
            var source = @"
class Test
{
    static void Main()
    {
        CL1 x = new CL2();
        x.Test<int>(1);
    }
}

class CL2 : CL1
{
    public override System.ValueType Test<U>(System.ValueType c)
    {
        System.Console.WriteLine(""Overridden"");
        return c;
    }
}";
            var compilation = CreateStandardCompilation(source, references: new[] { TestReferences.SymbolsTests.CustomModifiers.GenericMethodWithModifiers.dll }, 
                                                            options: TestOptions.ReleaseExe);

            var cl2 = compilation.GetTypeByMetadataName("CL2");
            var test = cl2.GetMember<MethodSymbol>("Test");
            Assert.Equal("System.ValueType modopt(System.Runtime.CompilerServices.IsBoxed) modopt(U?) CL2.Test<U>(System.ValueType modopt(System.Runtime.CompilerServices.IsBoxed) modopt(U?) c)", test.ToTestDisplayString());
            Assert.Equal("System.ValueType modopt(System.Runtime.CompilerServices.IsBoxed) modopt(T?) CL1.Test<T>(System.ValueType modopt(System.Runtime.CompilerServices.IsBoxed) modopt(T?) x)", test.OverriddenMethod.ToTestDisplayString());

            CompileAndVerify(compilation, expectedOutput: @"Overridden");
        }

        [ConditionalFact(typeof(ClrOnly), typeof(DesktopOnly))]
        [WorkItem(14453, "https://github.com/dotnet/roslyn/issues/14453")]
        [WorkItem(18411, "https://github.com/dotnet/roslyn/issues/18411")]
        public void ModifiersWithConstructedType_05()
        {
            var source = @"
class Test
{
    static void Main()
    {
        I1 x = new CL2();
        x.Test<int>(1);

        x = new CL3();
        x.Test<int>(2);
    }
}

class CL2 : I1
{
    public System.ValueType Test<U>(System.ValueType c) where U : struct
    {
        System.Console.WriteLine(""CL2.Test"");
        return c;
    }
}

class CL3 : I1
{
    System.ValueType I1.Test<U>(System.ValueType c) 
    {
        System.Console.WriteLine(""CL3.Test"");
        return c;
    }
}";
            var compilation = CreateStandardCompilation(source, references: new[] { TestReferences.SymbolsTests.CustomModifiers.GenericMethodWithModifiers.dll },
                                                            options: TestOptions.ReleaseExe);

            var cl3 = compilation.GetTypeByMetadataName("CL3");
            var test = cl3.GetMember<MethodSymbol>("I1.Test");
            Assert.Equal("System.ValueType modopt(System.Runtime.CompilerServices.IsBoxed) modopt(U?) CL3.I1.Test<U>(System.ValueType modopt(System.Runtime.CompilerServices.IsBoxed) modopt(U?) c)", test.ToTestDisplayString());
            Assert.Equal("System.ValueType modopt(System.Runtime.CompilerServices.IsBoxed) modopt(T?) I1.Test<T>(System.ValueType modopt(System.Runtime.CompilerServices.IsBoxed) modopt(T?) x)", test.ExplicitInterfaceImplementations[0].ToTestDisplayString());

            CompileAndVerify(compilation, expectedOutput: 
@"CL2.Test
CL3.Test");
        }

        [ConditionalFact(typeof(DesktopOnly), typeof(ClrOnly))]
        [WorkItem(5993, "https://github.com/dotnet/roslyn/issues/5993")]
        [WorkItem(18411, "https://github.com/dotnet/roslyn/issues/18411")]
        public void ConcatModifiersAndByRef_05()
        {
            var ilSource = @"
.class interface public abstract auto ansi beforefieldinit X.I
{
  .method public newslot abstract virtual 
          instance void  A(uint32& modopt([mscorlib]System.Runtime.CompilerServices.IsImplicitlyDereferenced) x) cil managed
  {
  } // end of method I::A

  .method public newslot abstract virtual 
          instance void  B(uint32& x) cil managed
  {
  } // end of method I::B

} // end of class X.I
";

            var source = @"
using X;

namespace ConsoleApplication21
{
    class CI : I 
    {
        public void A(ref uint x)
        {
            System.Console.WriteLine(""Implemented A"");
        }

        public void B(ref uint x)
        {
            System.Console.WriteLine(""Implemented B"");
        }
    }

    internal class Program
    {
        private static void Main()
        {
            I x = new CI();
            uint y = 0;
            x.A(ref y);
            x.B(ref y);
        }
    }
}";
            var compilation = CreateCompilationWithCustomILSource(source, ilSource, options: TestOptions.ReleaseExe);

            CompileAndVerify(compilation, expectedOutput: @"Implemented A
Implemented B");
        }

        [Fact, WorkItem(6372, "https://github.com/dotnet/roslyn/issues/6372")]
        public void ModifiedTypeParameterAsTypeArgument_01()
        {
            var ilSource = @"
.class public auto ansi beforefieldinit CL1`1<T1>
       extends[mscorlib] System.Object
{
    .method public hidebysig specialname rtspecialname
            instance void  .ctor() cil managed
    {
      // Code size       7 (0x7)
      .maxstack  1
      IL_0000: ldarg.0
      IL_0001: call instance void[mscorlib] System.Object::.ctor()
      IL_0006:
        ret
    } // end of method CL1`1::.ctor

    .method public hidebysig newslot virtual
            instance void  Test1(class CL1`1<!T1 modopt([mscorlib]System.Runtime.CompilerServices.IsConst)> t1) cil managed
    {
      // Code size       1 (0x1)
      .maxstack  0
      IL_0000:
        ret
    } // end of method CL1`1::Test

    .method public hidebysig newslot virtual
            instance void  Test2(class CL1`1<!T1> t1) cil managed
    {
      // Code size       1 (0x1)
      .maxstack  0
      IL_0000:
        ret
    } // end of method CL1`1::Test
} // end of class CL1`1
";
            var source = @"";
            var compilation = CreateCompilationWithCustomILSource(source, ilSource, options: TestOptions.ReleaseExe);

            var cl1 = compilation.GetTypeByMetadataName("CL1`1");
            var test1 = cl1.GetMember<MethodSymbol>("Test1");
            Assert.Equal("void CL1<T1>.Test1(CL1<T1 modopt(System.Runtime.CompilerServices.IsConst)> t1)", test1.ToTestDisplayString());

            var test2 = cl1.GetMember<MethodSymbol>("Test2");
            Assert.Equal("void CL1<T1>.Test2(CL1<T1> t1)", test2.ToTestDisplayString());

            var t1 = test1.Parameters[0].Type;
            var t2 = test2.Parameters[0].Type;

            Assert.False(t1.Equals(t2, TypeCompareKind.ConsiderEverything));
            Assert.False(t2.Equals(t1, TypeCompareKind.ConsiderEverything));
            Assert.False(t1.TypeSymbol.Equals(t2.TypeSymbol));
            Assert.False(t2.TypeSymbol.Equals(t1.TypeSymbol));

            Assert.True(t1.Equals(t2, TypeCompareKind.IgnoreCustomModifiersAndArraySizesAndLowerBounds));
            Assert.True(t2.Equals(t1, TypeCompareKind.IgnoreCustomModifiersAndArraySizesAndLowerBounds));
            Assert.True(t1.TypeSymbol.Equals(t2.TypeSymbol, TypeCompareKind.IgnoreCustomModifiersAndArraySizesAndLowerBounds));
            Assert.True(t2.TypeSymbol.Equals(t1.TypeSymbol, TypeCompareKind.IgnoreCustomModifiersAndArraySizesAndLowerBounds));
        }

        [ConditionalFact(typeof(DesktopOnly))]
        [WorkItem(7674, "https://github.com/dotnet/roslyn/issues/7674")]
        [WorkItem(18411, "https://github.com/dotnet/roslyn/issues/18411")]
        public void PropertyWithDynamic()
        {
            var ilSource = @"
.class public auto ansi beforefieldinit CL1
       extends [mscorlib] System.Object
{
    .method public hidebysig specialname rtspecialname
            instance void  .ctor() cil managed
    {
      // Code size       7 (0x7)
      .maxstack  1
      IL_0000: ldarg.0
      IL_0001: call instance void[mscorlib] System.Object::.ctor()
      IL_0006: ret
    } // end of method CL1`1::.ctor

    .property instance object modopt([mscorlib]System.Runtime.CompilerServices.IsConst)[] modopt([mscorlib]System.Runtime.CompilerServices.IsConst)
            Test()
    {
      .get instance object modopt([mscorlib]System.Runtime.CompilerServices.IsConst)[] modopt([mscorlib]System.Runtime.CompilerServices.IsConst) CL1::get_Test()
      .set instance void CL1::set_Test(object modopt([mscorlib]System.Runtime.CompilerServices.IsConst)[] modopt([mscorlib]System.Runtime.CompilerServices.IsConst))
    } // end of property CL1::Test

    .method public hidebysig newslot specialname virtual
            instance object modopt([mscorlib]System.Runtime.CompilerServices.IsConst) [] modopt([mscorlib]System.Runtime.CompilerServices.IsConst)
            get_Test() cil managed
    {
      // Code size       2 (0x2)
      .maxstack  1
      IL_0000: ldarg.0
      IL_0001: throw
    } // end of method CL1::get_Test

    .method public hidebysig newslot specialname virtual
            instance void  set_Test(object modopt([mscorlib]System.Runtime.CompilerServices.IsConst)[] modopt([mscorlib]System.Runtime.CompilerServices.IsConst) x) cil managed
    {
      // Code size       3 (0x3)
      .maxstack  1
      IL_0000: ldarg.0
      IL_0001: throw
      IL_0002:  ret
    } // end of method CL1::set_Test
} // end of class CL1
";
            var source = @"
class Module1
{
    static void Main()
    {
        CL1 x = new CL2();

        x.Test = null;
        var y = x.Test;

        x = new CL3();

        x.Test = null;
        var z = x.Test;
    }
}

class CL2
    : CL1
{
    public override dynamic[] Test
    {
        get
        {
            System.Console.WriteLine(""Get Overridden2"");
            return null;
        }
        set
        {
            System.Console.WriteLine(""Set Overridden2"");
        }
    }
}

class CL3
    : CL1
{
    public override object[] Test
    {
        get
        {
            System.Console.WriteLine(""Get Overridden3"");
            return null;
        }
        set
        {
            System.Console.WriteLine(""Set Overridden3"");
        }
    }
}
";
            var compilation = CreateCompilationWithCustomILSource(source, ilSource, new[] { CSharpRef, SystemCoreRef }, options: TestOptions.ReleaseExe);

            var cl2 = compilation.GetTypeByMetadataName("CL2");
            var test2 = cl2.GetMember<PropertySymbol>("Test");
            Assert.Equal("dynamic modopt(System.Runtime.CompilerServices.IsConst) [] modopt(System.Runtime.CompilerServices.IsConst) CL2.Test { get; set; }", 
                         test2.ToTestDisplayString());

            var cl3 = compilation.GetTypeByMetadataName("CL3");
            var test3 = cl3.GetMember<PropertySymbol>("Test");
            Assert.Equal("System.Object modopt(System.Runtime.CompilerServices.IsConst) [] modopt(System.Runtime.CompilerServices.IsConst) CL3.Test { get; set; }", 
                         test3.ToTestDisplayString());

            CompileAndVerify(compilation, expectedOutput: @"Set Overridden2
Get Overridden2
Set Overridden3
Get Overridden3");
        }

        [ConditionalFact(typeof(DesktopOnly))]
        [WorkItem(7674, "https://github.com/dotnet/roslyn/issues/7674")]
        [WorkItem(18411, "https://github.com/dotnet/roslyn/issues/18411")]
        public void EventWithDynamic()
        {
            var ilSource = @"
.class public auto ansi beforefieldinit CL1
       extends [mscorlib] System.Object
{
    .method public hidebysig specialname rtspecialname
            instance void  .ctor() cil managed
    {
      // Code size       7 (0x7)
      .maxstack  1
      IL_0000: ldarg.0
      IL_0001: call instance void[mscorlib] System.Object::.ctor()
      IL_0006: ret
    } // end of method CL1`1::.ctor

    .event class [mscorlib]System.Action`1<object modopt([mscorlib]System.Runtime.CompilerServices.IsConst)[]> Test
    {
      .addon instance void CL1::add_Test(class [mscorlib]System.Action`1<object modopt([mscorlib]System.Runtime.CompilerServices.IsConst)[]>)
      .removeon instance void CL1::remove_Test(class [mscorlib]System.Action`1<object modopt([mscorlib]System.Runtime.CompilerServices.IsConst)[]>)
    } // end of event CL1::Test

    .method public hidebysig newslot specialname virtual 
            instance void  add_Test(class [mscorlib]System.Action`1<object modopt([mscorlib]System.Runtime.CompilerServices.IsConst)[]> 'value') cil managed
    {
      // Code size       2 (0x2)
      .maxstack  1
      IL_0000: ldarg.0
      IL_0001: throw
    } // end of method CL1::get_Test

    .method public hidebysig newslot specialname virtual 
            instance void  remove_Test(class [mscorlib]System.Action`1<object modopt([mscorlib]System.Runtime.CompilerServices.IsConst)[]> 'value') cil managed
    {
      // Code size       3 (0x3)
      .maxstack  1
      IL_0000: ldarg.0
      IL_0001: throw
      IL_0002:  ret
    } // end of method CL1::set_Test
} // end of class CL1
";
            var source = @"
using System;

class Module1
{
    static void Main()
    {
        CL1 x = new CL2();

        x.Test+= null;
        x.Test-= null;

        x = new CL3();

        x.Test+= null;
        x.Test-= null;
    }
}

class CL2
    : CL1
{
    public override event Action<dynamic[]> Test
    {
        add
        {
            System.Console.WriteLine(""Add Overridden2"");
        }
        remove
        {
            System.Console.WriteLine(""Remove Overridden2"");
        }
    }
}

class CL3
    : CL1
{
    public override event Action<object[]> Test
    {
        add
        {
            System.Console.WriteLine(""Add Overridden3"");
        }
        remove
        {
            System.Console.WriteLine(""Remove Overridden3"");
        }
    }
}
";
            var compilation = CreateCompilationWithCustomILSource(source, ilSource, new[] { CSharpRef, SystemCoreRef }, options: TestOptions.ReleaseExe);

            var cl2 = compilation.GetTypeByMetadataName("CL2");
            var test2 = cl2.GetMember<EventSymbol>("Test");
            Assert.Equal("event System.Action<dynamic modopt(System.Runtime.CompilerServices.IsConst) []> CL2.Test",
                         test2.ToTestDisplayString());

            var cl3 = compilation.GetTypeByMetadataName("CL3");
            var test3 = cl3.GetMember<EventSymbol>("Test");
            Assert.Equal("event System.Action<System.Object modopt(System.Runtime.CompilerServices.IsConst) []> CL3.Test",
                         test3.ToTestDisplayString());

            CompileAndVerify(compilation, expectedOutput: @"Add Overridden2
Remove Overridden2
Add Overridden3
Remove Overridden3");
        }

        [ConditionalFact(typeof(DesktopOnly))]
        [WorkItem(7845, "https://github.com/dotnet/roslyn/issues/7845")]
        [WorkItem(18411, "https://github.com/dotnet/roslyn/issues/18411")]
        public void EventFieldWithDynamic()
        {
            var ilSource = @"
.class public auto ansi beforefieldinit CL1
       extends [mscorlib] System.Object
{
    .method public hidebysig specialname rtspecialname
            instance void  .ctor() cil managed
    {
      // Code size       7 (0x7)
      .maxstack  1
      IL_0000: ldarg.0
      IL_0001: call instance void[mscorlib] System.Object::.ctor()
      IL_0006: ret
    } // end of method CL1`1::.ctor

    .event class [mscorlib]System.Action`1<object modopt([mscorlib]System.Runtime.CompilerServices.IsConst)[]> Test
    {
      .addon instance void CL1::add_Test(class [mscorlib]System.Action`1<object modopt([mscorlib]System.Runtime.CompilerServices.IsConst)[]>)
      .removeon instance void CL1::remove_Test(class [mscorlib]System.Action`1<object modopt([mscorlib]System.Runtime.CompilerServices.IsConst)[]>)
    } // end of event CL1::Test

    .method public hidebysig newslot specialname virtual 
            instance void  add_Test(class [mscorlib]System.Action`1<object modopt([mscorlib]System.Runtime.CompilerServices.IsConst)[]> 'value') cil managed
    {
      // Code size       2 (0x2)
      .maxstack  1
      IL_0000: ldarg.0
      IL_0001: throw
    } // end of method CL1::get_Test

    .method public hidebysig newslot specialname virtual 
            instance void  remove_Test(class [mscorlib]System.Action`1<object modopt([mscorlib]System.Runtime.CompilerServices.IsConst)[]> 'value') cil managed
    {
      // Code size       3 (0x3)
      .maxstack  1
      IL_0000: ldarg.0
      IL_0001: throw
      IL_0002:  ret
    } // end of method CL1::set_Test
} // end of class CL1
";
            var source = @"
using System;

class Module1
{
    static void Main()
    {
        CL2 cl2 = new CL2();
        CL1 cl1 = cl2;
        cl1.Test += (d) => Console.WriteLine(d[0] + "" and "" + d[1]);
        cl2.Raise();

        CL3 cl3 = new CL3();
        cl1 = cl3;
        cl1.Test += (d) => Console.WriteLine(""Charlie"");
        cl3.Raise();
    }
}

class CL2 : CL1
{
    public override event Action<dynamic[]> Test;
    public void Raise() => Test(new string[] { ""Alice"", ""Bob"" });
}

class CL3 : CL1
{
    public override event Action<object[]> Test;
    public void Raise() => Test(null);
}
";
            var compilation = CreateCompilationWithCustomILSource(source, ilSource, new[] { CSharpRef, SystemCoreRef }, options: TestOptions.ReleaseExe);

            var cl2 = compilation.GetTypeByMetadataName("CL2");
            var test2 = cl2.GetMember<EventSymbol>("Test");
            Assert.Equal("event System.Action<dynamic modopt(System.Runtime.CompilerServices.IsConst) []> CL2.Test",
                         test2.ToTestDisplayString());

            var cl3 = compilation.GetTypeByMetadataName("CL3");
            var test3 = cl3.GetMember<EventSymbol>("Test");
            Assert.Equal("event System.Action<System.Object modopt(System.Runtime.CompilerServices.IsConst) []> CL3.Test",
                         test3.ToTestDisplayString());

            CompileAndVerify(compilation, expectedOutput: 
@"Alice and Bob
Charlie");
        }
    }
}<|MERGE_RESOLUTION|>--- conflicted
+++ resolved
@@ -297,18 +297,14 @@
             CompileAndVerify(compilation, expectedOutput: "Overridden");
         }
 
-<<<<<<< HEAD
         private bool HasTypeArgumentsCustomModifiers(NamedTypeSymbol type)
         {
             return type.TypeArgumentsNoUseSiteDiagnostics.Any(a => a.CustomModifiers.Any());
         }
 
-        [Fact, WorkItem(4163, "https://github.com/dotnet/roslyn/issues/4163")]
-=======
         [ConditionalFact(typeof(DesktopOnly))]
         [WorkItem(4163, "https://github.com/dotnet/roslyn/issues/4163")]
         [WorkItem(18411, "https://github.com/dotnet/roslyn/issues/18411")]
->>>>>>> bcdcafc2
         public void ConcatModifiersAndByRef_01()
         { 
             var ilSource = @"
