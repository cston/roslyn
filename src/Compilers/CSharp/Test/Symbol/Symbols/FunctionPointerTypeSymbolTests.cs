--- conflicted
+++ resolved
@@ -1555,12 +1555,8 @@
             var ptr = comp.CreateFunctionPointerTypeSymbol(returnType: @string, returnRefKind: RefKind.None, parameterTypes: ImmutableArray<ITypeSymbol>.Empty, parameterRefKinds: ImmutableArray<RefKind>.Empty, callingConvention: SignatureCallingConvention.VarArgs);
 
             Assert.Equal(SignatureCallingConvention.VarArgs, ptr.Signature.CallingConvention);
-<<<<<<< HEAD
-            AssertEx.Equal("error CS8806: The calling convention of 'delegate* unmanaged[]<string>' is not supported by the language.", ptr.EnsureCSharpSymbolOrNull(nameof(ptr)).GetUseSiteDiagnostic().ToString());
-=======
             var expectedMessage = "error CS8806: " + string.Format(CSharpResources.ERR_UnsupportedCallingConvention, "delegate* unmanaged[]<string>");
             AssertEx.Equal(expectedMessage, ptr.EnsureCSharpSymbolOrNull(nameof(ptr)).GetUseSiteDiagnostic().ToString());
->>>>>>> 4bb7eaaa
         }
 
         [Fact]
