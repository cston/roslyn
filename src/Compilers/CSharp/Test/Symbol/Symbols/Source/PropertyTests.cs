--- conflicted
+++ resolved
@@ -2922,21 +2922,13 @@
     class C
     {
         int field = 0;
-<<<<<<< HEAD
-        ref int P { get { return ref @field; } set { } }
-=======
         ref int P { get { return ref @field; } set { } } 
->>>>>>> c42c0636
     }
     ";
 
             CreateCompilationWithMscorlib45(source).VerifyDiagnostics(
                 // (5,48): error CS8147: Properties which return by reference cannot have set accessors
-<<<<<<< HEAD
-                //         ref int P { get { return ref @field; } set { } }
-=======
                 //         ref int P { get { return ref @field; } set { } } 
->>>>>>> c42c0636
                 Diagnostic(ErrorCode.ERR_RefPropertyCannotHaveSetAccessor, "set").WithLocation(5, 48));
         }
 
