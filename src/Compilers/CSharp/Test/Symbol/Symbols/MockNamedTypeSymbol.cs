﻿// Licensed to the .NET Foundation under one or more agreements.
// The .NET Foundation licenses this file to you under the MIT license.
// See the LICENSE file in the project root for more information.

#nullable disable

using System;
using System.Collections.Generic;
using System.Collections.Immutable;
using System.Linq;
using Microsoft.CodeAnalysis.CSharp.Symbols;
using Roslyn.Utilities;

namespace Microsoft.CodeAnalysis.CSharp.UnitTests
{
    internal class MockNamedTypeSymbol : NamedTypeSymbol, IMockSymbol
    {
        private Symbol _container;
        private readonly string _name;
        private readonly TypeKind _typeKind;
        private readonly IEnumerable<Symbol> _children;

        public void SetContainer(Symbol container)
        {
            _container = container;
        }

        protected override NamedTypeSymbol WithTupleDataCore(TupleExtraData newData)
            => throw new NotImplementedException();

        public override int Arity
        {
            get
            {
                return 0;
            }
        }

        internal override bool MangleName
        {
            get
            {
                return Arity > 0;
            }
        }

        internal sealed override bool IsFileLocal => false;
        internal sealed override FileIdentifier AssociatedFileIdentifier => null;

        public override ImmutableArray<TypeParameterSymbol> TypeParameters
        {
            get
            {
                return ImmutableArray.Create<TypeParameterSymbol>();
            }
        }

        internal override ImmutableArray<TypeWithAnnotations> TypeArgumentsWithAnnotationsNoUseSiteDiagnostics
        {
            get
            {
                return ImmutableArray.Create<TypeWithAnnotations>();
            }
        }

        public override NamedTypeSymbol ConstructedFrom
        {
            get
            {
                return this;
            }
        }

        public override string Name
        {
            get
            {
                return _name;
            }
        }

        internal override bool HasSpecialName
        {
            get { throw new NotImplementedException(); }
        }

        public override IEnumerable<string> MemberNames
        {
            get
            {
                throw new NotImplementedException();
            }
        }

        internal override bool HasDeclaredRequiredMembers => throw new NotImplementedException();

        public override ImmutableArray<Symbol> GetMembers()
        {
            return _children.AsImmutable();
        }

        internal override IEnumerable<FieldSymbol> GetFieldsToEmit()
        {
            throw new NotImplementedException();
        }

        public override ImmutableArray<Symbol> GetMembers(string name)
        {
            return (from sym in _children
                    where sym.Name == name
                    select sym).ToArray().AsImmutableOrNull();
        }

        internal override ImmutableArray<Symbol> GetEarlyAttributeDecodingMembers()
        {
            return this.GetMembers();
        }

        internal override ImmutableArray<Symbol> GetEarlyAttributeDecodingMembers(string name)
        {
            return this.GetMembers(name);
        }

        public override ImmutableArray<NamedTypeSymbol> GetTypeMembers()
        {
            return (from sym in _children
                    where sym is NamedTypeSymbol
                    select (NamedTypeSymbol)sym).ToArray().AsImmutableOrNull();
        }

        public override ImmutableArray<NamedTypeSymbol> GetTypeMembers(ReadOnlyMemory<char> name, int arity)
        {
            return (from sym in _children
                    where sym is NamedTypeSymbol namedType && sym.Name.AsSpan().SequenceEqual(name.Span) && namedType.Arity == arity
                    select (NamedTypeSymbol)sym).ToArray().AsImmutableOrNull();
        }

        public override ImmutableArray<NamedTypeSymbol> GetTypeMembers(ReadOnlyMemory<char> name)
        {
            return (from sym in _children
                    where sym is NamedTypeSymbol && sym.Name.AsSpan().SequenceEqual(name.Span)
                    select (NamedTypeSymbol)sym).ToArray().AsImmutableOrNull();
        }

        public override TypeKind TypeKind
        {
            get { return _typeKind; }
        }

        internal override bool IsInterface
        {
            get { return _typeKind == TypeKind.Interface; }
        }

        public override Symbol ContainingSymbol
        {
            get { return null; }
        }

        public override ImmutableArray<Location> Locations
        {
            get { return ImmutableArray.Create<Location>(); }
        }

        public override ImmutableArray<SyntaxReference> DeclaringSyntaxReferences
        {
            get
            {
                return ImmutableArray.Create<SyntaxReference>();
            }
        }

        public MockNamedTypeSymbol(string name, IEnumerable<Symbol> children, TypeKind kind = TypeKind.Class)
        {
            _name = name;
            _children = children;
            _typeKind = kind;
        }

        public override Accessibility DeclaredAccessibility
        {
            get
            {
                return Accessibility.Public;
            }
        }

        public override bool IsStatic
        {
            get
            {
                return false;
            }
        }

        public sealed override bool IsRefLikeType
        {
            get
            {
                return false;
            }
        }

        public sealed override bool IsReadOnly
        {
            get
            {
                return false;
            }
        }

        public override bool IsAbstract
        {
            get
            {
                return false;
            }
        }

        public override bool IsSealed
        {
            get
            {
                return false;
            }
        }

        public sealed override bool AreLocalsZeroed
        {
            get
            {
                throw ExceptionUtilities.Unreachable();
            }
        }

        public override bool MightContainExtensionMethods
        {
            get
            {
                throw new NotImplementedException();
            }
        }

        internal override NamedTypeSymbol BaseTypeNoUseSiteDiagnostics => throw new NotImplementedException();

        internal override ImmutableArray<NamedTypeSymbol> InterfacesNoUseSiteDiagnostics(ConsList<TypeSymbol> basesBeingResolved)
        {
            throw new NotImplementedException();
        }

        internal override ImmutableArray<NamedTypeSymbol> GetInterfacesToEmit()
        {
            throw new NotImplementedException();
        }

        internal override NamedTypeSymbol GetDeclaredBaseType(ConsList<TypeSymbol> basesBeingResolved)
        {
            throw new NotImplementedException();
        }

        internal override ImmutableArray<NamedTypeSymbol> GetDeclaredInterfaces(ConsList<TypeSymbol> basesBeingResolved)
        {
            throw new NotImplementedException();
        }

        internal override bool HasCodeAnalysisEmbeddedAttribute => false;

        internal sealed override ManagedKind GetManagedKind(ref CompoundUseSiteInfo<AssemblySymbol> useSiteInfo) => ManagedKind.Managed;

        internal override bool ShouldAddWinRTMembers
        {
            get { return false; }
        }

        internal override bool IsWindowsRuntimeImport
        {
            get
            {
                return false;
            }
        }

        internal override bool IsComImport
        {
            get { return false; }
        }

        internal sealed override ObsoleteAttributeData ObsoleteAttributeData
        {
            get { return null; }
        }

        internal override TypeLayout Layout
        {
            get { return default(TypeLayout); }
        }

        internal override System.Runtime.InteropServices.CharSet MarshallingCharSet
        {
            get { return DefaultMarshallingCharSet; }
        }

        public override bool IsSerializable
        {
            get { return false; }
        }

        internal override bool HasDeclarativeSecurity
        {
            get { return false; }
        }

        internal override IEnumerable<Microsoft.Cci.SecurityAttribute> GetSecurityInformation()
        {
            return null;
        }

        internal override ImmutableArray<string> GetAppliedConditionalSymbols()
        {
            return ImmutableArray<string>.Empty;
        }

        internal override AttributeUsageInfo GetAttributeUsageInfo()
        {
            return AttributeUsageInfo.Null;
        }

        internal sealed override NamedTypeSymbol AsNativeInteger() => throw ExceptionUtilities.Unreachable();

        internal sealed override NamedTypeSymbol NativeIntegerUnderlyingType => null;

        internal override bool IsRecord => false;
        internal override bool IsRecordStruct => false;
        internal override bool HasPossibleWellKnownCloneMethod() => false;
        internal override bool IsInterpolatedStringHandlerType => false;

        internal sealed override IEnumerable<(MethodSymbol Body, MethodSymbol Implemented)> SynthesizedInterfaceMethodImpls()
        {
            return SpecializedCollections.EmptyEnumerable<(MethodSymbol Body, MethodSymbol Implemented)>();
        }

        internal override bool GetGuidString(out string guidString)
        {
            guidString = null;
            return false;
        }

        internal sealed override bool HasInlineArrayAttribute(out int length)
        {
            length = 0;
            return false;
        }

#nullable enable
        internal sealed override bool HasCollectionBuilderAttribute(out TypeSymbol? builderType, out string? methodName)
        {
            builderType = null;
            methodName = null;
            return false;
        }
<<<<<<< HEAD
=======

        internal sealed override bool HasAsyncMethodBuilderAttribute(out TypeSymbol? builderArgument)
        {
            builderArgument = null;
            return false;
        }
#nullable disable
>>>>>>> 7197fde7
    }
}<|MERGE_RESOLUTION|>--- conflicted
+++ resolved
@@ -358,15 +358,11 @@
             methodName = null;
             return false;
         }
-<<<<<<< HEAD
-=======
 
         internal sealed override bool HasAsyncMethodBuilderAttribute(out TypeSymbol? builderArgument)
         {
             builderArgument = null;
             return false;
         }
-#nullable disable
->>>>>>> 7197fde7
     }
 }