--- conflicted
+++ resolved
@@ -159,13 +159,8 @@
       Instance Receiver: 
         null
       Arguments(2):
-<<<<<<< HEAD
-          IArgument (ArgumentKind.Explicit, Matching Parameter: source) (OperationKind.Argument, IsImplicit) (Syntax: 'from cust in customers')
-            IConversionExpression (TryCast: False, Unchecked) (OperationKind.ConversionExpression, Type: System.Collections.Generic.IEnumerable<Customer>, IsImplicit) (Syntax: 'from cust in customers')
-=======
           IArgumentOperation (ArgumentKind.Explicit, Matching Parameter: source) (OperationKind.Argument, Type: System.Collections.Generic.IEnumerable<Customer>, IsImplicit) (Syntax: 'from cust in customers')
-            IConversionOperation (Implicit, TryCast: False, Unchecked) (OperationKind.Conversion, Type: System.Collections.Generic.IEnumerable<Customer>, IsImplicit) (Syntax: 'from cust in customers')
->>>>>>> 9c82aed5
+            IConversionOperation (TryCast: False, Unchecked) (OperationKind.Conversion, Type: System.Collections.Generic.IEnumerable<Customer>, IsImplicit) (Syntax: 'from cust in customers')
               Conversion: CommonConversion (Exists: True, IsIdentity: False, IsNumeric: False, IsReference: True, IsUserDefined: False) (MethodSymbol: null)
               Operand: 
                 IParameterReferenceOperation: customers (OperationKind.ParameterReference, Type: System.Collections.Generic.List<Customer>) (Syntax: 'customers')
@@ -896,19 +891,11 @@
             string expectedOperationTree = @"
 IOperation:  (OperationKind.None, Type: null) (Syntax: 'x && y')
   Children(2):
-<<<<<<< HEAD
-      IConversionExpression (TryCast: False, Unchecked) (OperationKind.ConversionExpression, Type: B, IsImplicit) (Syntax: 'x')
-        Conversion: CommonConversion (Exists: True, IsIdentity: False, IsNumeric: False, IsReference: True, IsUserDefined: False) (MethodSymbol: null)
-        Operand: 
-          IParameterReferenceExpression: x (OperationKind.ParameterReferenceExpression, Type: C) (Syntax: 'x')
-      IConversionExpression (TryCast: False, Unchecked) (OperationKind.ConversionExpression, Type: B, IsImplicit) (Syntax: 'y')
-=======
-      IConversionOperation (Implicit, TryCast: False, Unchecked) (OperationKind.Conversion, Type: B, IsImplicit) (Syntax: 'x')
+      IConversionOperation (TryCast: False, Unchecked) (OperationKind.Conversion, Type: B, IsImplicit) (Syntax: 'x')
         Conversion: CommonConversion (Exists: True, IsIdentity: False, IsNumeric: False, IsReference: True, IsUserDefined: False) (MethodSymbol: null)
         Operand: 
           IParameterReferenceOperation: x (OperationKind.ParameterReference, Type: C) (Syntax: 'x')
-      IConversionOperation (Implicit, TryCast: False, Unchecked) (OperationKind.Conversion, Type: B, IsImplicit) (Syntax: 'y')
->>>>>>> 9c82aed5
+      IConversionOperation (TryCast: False, Unchecked) (OperationKind.Conversion, Type: B, IsImplicit) (Syntax: 'y')
         Conversion: CommonConversion (Exists: True, IsIdentity: False, IsNumeric: False, IsReference: True, IsUserDefined: False) (MethodSymbol: null)
         Operand: 
           IParameterReferenceOperation: y (OperationKind.ParameterReference, Type: C) (Syntax: 'y')
@@ -1057,11 +1044,7 @@
       LoopControlVariable: 
         ILocalReferenceOperation: element (IsDeclaration: True) (OperationKind.LocalReference, Type: T, Constant: null) (Syntax: 'foreach (va ... rn element;')
       Collection: 
-<<<<<<< HEAD
-        IConversionExpression (TryCast: False, Unchecked) (OperationKind.ConversionExpression, Type: System.Collections.Generic.IEnumerable<T>, IsImplicit) (Syntax: 'source')
-=======
-        IConversionOperation (Implicit, TryCast: False, Unchecked) (OperationKind.Conversion, Type: System.Collections.Generic.IEnumerable<T>, IsImplicit) (Syntax: 'source')
->>>>>>> 9c82aed5
+        IConversionOperation (TryCast: False, Unchecked) (OperationKind.Conversion, Type: System.Collections.Generic.IEnumerable<T>, IsImplicit) (Syntax: 'source')
           Conversion: CommonConversion (Exists: True, IsIdentity: True, IsNumeric: False, IsReference: False, IsUserDefined: False) (MethodSymbol: null)
           Operand: 
             IParameterReferenceOperation: source (OperationKind.ParameterReference, Type: System.Collections.Generic.IEnumerable<T>) (Syntax: 'source')
