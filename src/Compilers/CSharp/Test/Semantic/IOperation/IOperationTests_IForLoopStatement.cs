// Copyright (c) Microsoft.  All Rights Reserved.  Licensed under the Apache License, Version 2.0.  See License.txt in the project root for license information.

using Microsoft.CodeAnalysis.CSharp.Syntax;
using Microsoft.CodeAnalysis.Test.Utilities;
using Roslyn.Test.Utilities;
using Xunit;


namespace Microsoft.CodeAnalysis.CSharp.UnitTests
{
    public partial class IOperationTests : SemanticModelTestBase
    {
        [CompilerTrait(CompilerFeature.IOperation)]
        [Fact, WorkItem(17602, "https://github.com/dotnet/roslyn/issues/17602")]
        public void IForLoopStatement_ForSimpleLoop()
        {
            string source = @"
class C
{
    static void Main()
    {
        int x = 3;
        /*<bind>*/for (int i = 0; i < 3; i = i + 1)
        {
            x = x * 3;
        }/*</bind>*/
        System.Console.Write(""{0}"", x);
    }
}
";
            string expectedOperationTree = @"
IForLoopOperation (LoopKind.For) (OperationKind.Loop, Type: null) (Syntax: 'for (int i  ... }')
  Locals: Local_1: System.Int32 i
  Condition: 
    IBinaryOperation (BinaryOperatorKind.LessThan) (OperationKind.BinaryOperator, Type: System.Boolean) (Syntax: 'i < 3')
      Left: 
        ILocalReferenceOperation: i (OperationKind.LocalReference, Type: System.Int32) (Syntax: 'i')
      Right: 
        ILiteralOperation (OperationKind.Literal, Type: System.Int32, Constant: 3) (Syntax: '3')
  Before:
      IVariableDeclarationsOperation (1 declarations) (OperationKind.VariableDeclarations, Type: null) (Syntax: 'int i = 0')
        IVariableDeclarationOperation (1 variables) (OperationKind.VariableDeclaration, Type: null) (Syntax: 'i = 0')
          Variables: Local_1: System.Int32 i
          Initializer: 
            IVariableInitializerOperation (OperationKind.VariableInitializer, Type: null) (Syntax: '= 0')
              ILiteralOperation (OperationKind.Literal, Type: System.Int32, Constant: 0) (Syntax: '0')
  AtLoopBottom:
      IExpressionStatementOperation (OperationKind.ExpressionStatement, Type: null, IsImplicit) (Syntax: 'i = i + 1')
        Expression: 
          ISimpleAssignmentOperation (OperationKind.SimpleAssignment, Type: System.Int32) (Syntax: 'i = i + 1')
            Left: 
              ILocalReferenceOperation: i (OperationKind.LocalReference, Type: System.Int32) (Syntax: 'i')
            Right: 
              IBinaryOperation (BinaryOperatorKind.Add) (OperationKind.BinaryOperator, Type: System.Int32) (Syntax: 'i + 1')
                Left: 
                  ILocalReferenceOperation: i (OperationKind.LocalReference, Type: System.Int32) (Syntax: 'i')
                Right: 
                  ILiteralOperation (OperationKind.Literal, Type: System.Int32, Constant: 1) (Syntax: '1')
  Body: 
    IBlockOperation (1 statements) (OperationKind.Block, Type: null) (Syntax: '{ ... }')
      IExpressionStatementOperation (OperationKind.ExpressionStatement, Type: null) (Syntax: 'x = x * 3;')
        Expression: 
          ISimpleAssignmentOperation (OperationKind.SimpleAssignment, Type: System.Int32) (Syntax: 'x = x * 3')
            Left: 
              ILocalReferenceOperation: x (OperationKind.LocalReference, Type: System.Int32) (Syntax: 'x')
            Right: 
              IBinaryOperation (BinaryOperatorKind.Multiply) (OperationKind.BinaryOperator, Type: System.Int32) (Syntax: 'x * 3')
                Left: 
                  ILocalReferenceOperation: x (OperationKind.LocalReference, Type: System.Int32) (Syntax: 'x')
                Right: 
                  ILiteralOperation (OperationKind.Literal, Type: System.Int32, Constant: 3) (Syntax: '3')
";
            VerifyOperationTreeForTest<ForStatementSyntax>(source, expectedOperationTree);
        }

        [CompilerTrait(CompilerFeature.IOperation)]
        [Fact, WorkItem(17602, "https://github.com/dotnet/roslyn/issues/17602")]
        public void IForLoopStatement_TrueCondition()
        {
            string source = @"
class C
{
    static void Main()
    {
        int i = 0;
        int j;
        /*<bind>*/for (j = 0; true; j = j + 1)
        {
            i = i + 1;
            break;
        }/*</bind>*/
        System.Console.Write(""{0},{1}"", i, j);
    }
}
";
            string expectedOperationTree = @"
IForLoopOperation (LoopKind.For) (OperationKind.Loop, Type: null) (Syntax: 'for (j = 0; ... }')
  Condition: 
    ILiteralOperation (OperationKind.Literal, Type: System.Boolean, Constant: True) (Syntax: 'true')
  Before:
      IExpressionStatementOperation (OperationKind.ExpressionStatement, Type: null, IsImplicit) (Syntax: 'j = 0')
        Expression: 
          ISimpleAssignmentOperation (OperationKind.SimpleAssignment, Type: System.Int32) (Syntax: 'j = 0')
            Left: 
              ILocalReferenceOperation: j (OperationKind.LocalReference, Type: System.Int32) (Syntax: 'j')
            Right: 
              ILiteralOperation (OperationKind.Literal, Type: System.Int32, Constant: 0) (Syntax: '0')
  AtLoopBottom:
      IExpressionStatementOperation (OperationKind.ExpressionStatement, Type: null, IsImplicit) (Syntax: 'j = j + 1')
        Expression: 
          ISimpleAssignmentOperation (OperationKind.SimpleAssignment, Type: System.Int32) (Syntax: 'j = j + 1')
            Left: 
              ILocalReferenceOperation: j (OperationKind.LocalReference, Type: System.Int32) (Syntax: 'j')
            Right: 
              IBinaryOperation (BinaryOperatorKind.Add) (OperationKind.BinaryOperator, Type: System.Int32) (Syntax: 'j + 1')
                Left: 
                  ILocalReferenceOperation: j (OperationKind.LocalReference, Type: System.Int32) (Syntax: 'j')
                Right: 
                  ILiteralOperation (OperationKind.Literal, Type: System.Int32, Constant: 1) (Syntax: '1')
  Body: 
    IBlockOperation (2 statements) (OperationKind.Block, Type: null) (Syntax: '{ ... }')
      IExpressionStatementOperation (OperationKind.ExpressionStatement, Type: null) (Syntax: 'i = i + 1;')
        Expression: 
          ISimpleAssignmentOperation (OperationKind.SimpleAssignment, Type: System.Int32) (Syntax: 'i = i + 1')
            Left: 
              ILocalReferenceOperation: i (OperationKind.LocalReference, Type: System.Int32) (Syntax: 'i')
            Right: 
              IBinaryOperation (BinaryOperatorKind.Add) (OperationKind.BinaryOperator, Type: System.Int32) (Syntax: 'i + 1')
                Left: 
                  ILocalReferenceOperation: i (OperationKind.LocalReference, Type: System.Int32) (Syntax: 'i')
                Right: 
                  ILiteralOperation (OperationKind.Literal, Type: System.Int32, Constant: 1) (Syntax: '1')
      IBranchOperation (BranchKind.Break) (OperationKind.Branch, Type: null) (Syntax: 'break;')
";
            VerifyOperationTreeForTest<ForStatementSyntax>(source, expectedOperationTree);
        }

        [CompilerTrait(CompilerFeature.IOperation)]
        [Fact, WorkItem(17602, "https://github.com/dotnet/roslyn/issues/17602")]
        public void IForLoopStatement_FalseCondition()
        {
            string source = @"
class C
{
    static void Main()
    {
        int i = 0;
        int j;
        /*<bind>*/for (j = 0; false; j = j + 1)
        {
            i = i + 1;
            break;
        }/*</bind>*/
        System.Console.Write(""{0},{1}"", i, j);
    }
}
";
            string expectedOperationTree = @"
IForLoopOperation (LoopKind.For) (OperationKind.Loop, Type: null) (Syntax: 'for (j = 0; ... }')
  Condition: 
    ILiteralOperation (OperationKind.Literal, Type: System.Boolean, Constant: False) (Syntax: 'false')
  Before:
      IExpressionStatementOperation (OperationKind.ExpressionStatement, Type: null, IsImplicit) (Syntax: 'j = 0')
        Expression: 
          ISimpleAssignmentOperation (OperationKind.SimpleAssignment, Type: System.Int32) (Syntax: 'j = 0')
            Left: 
              ILocalReferenceOperation: j (OperationKind.LocalReference, Type: System.Int32) (Syntax: 'j')
            Right: 
              ILiteralOperation (OperationKind.Literal, Type: System.Int32, Constant: 0) (Syntax: '0')
  AtLoopBottom:
      IExpressionStatementOperation (OperationKind.ExpressionStatement, Type: null, IsImplicit) (Syntax: 'j = j + 1')
        Expression: 
          ISimpleAssignmentOperation (OperationKind.SimpleAssignment, Type: System.Int32) (Syntax: 'j = j + 1')
            Left: 
              ILocalReferenceOperation: j (OperationKind.LocalReference, Type: System.Int32) (Syntax: 'j')
            Right: 
              IBinaryOperation (BinaryOperatorKind.Add) (OperationKind.BinaryOperator, Type: System.Int32) (Syntax: 'j + 1')
                Left: 
                  ILocalReferenceOperation: j (OperationKind.LocalReference, Type: System.Int32) (Syntax: 'j')
                Right: 
                  ILiteralOperation (OperationKind.Literal, Type: System.Int32, Constant: 1) (Syntax: '1')
  Body: 
    IBlockOperation (2 statements) (OperationKind.Block, Type: null) (Syntax: '{ ... }')
      IExpressionStatementOperation (OperationKind.ExpressionStatement, Type: null) (Syntax: 'i = i + 1;')
        Expression: 
          ISimpleAssignmentOperation (OperationKind.SimpleAssignment, Type: System.Int32) (Syntax: 'i = i + 1')
            Left: 
              ILocalReferenceOperation: i (OperationKind.LocalReference, Type: System.Int32) (Syntax: 'i')
            Right: 
              IBinaryOperation (BinaryOperatorKind.Add) (OperationKind.BinaryOperator, Type: System.Int32) (Syntax: 'i + 1')
                Left: 
                  ILocalReferenceOperation: i (OperationKind.LocalReference, Type: System.Int32) (Syntax: 'i')
                Right: 
                  ILiteralOperation (OperationKind.Literal, Type: System.Int32, Constant: 1) (Syntax: '1')
      IBranchOperation (BranchKind.Break) (OperationKind.Branch, Type: null) (Syntax: 'break;')
";
            VerifyOperationTreeForTest<ForStatementSyntax>(source, expectedOperationTree);
        }

        [CompilerTrait(CompilerFeature.IOperation)]
        [Fact, WorkItem(17602, "https://github.com/dotnet/roslyn/issues/17602")]
        public void IForLoopStatement_WithContinue()
        {
            string source = @"
class C
{
    static void Main()
    {
        int i;
        int j;
        /*<bind>*/for (i = 0, j = 0; i < 5; i = i + 1)
        {
            if (i > 2) continue;
            j = j + 1;
        }/*</bind>*/
        System.Console.Write(""{0},{1}, "", i, j);
    }
}
";
            string expectedOperationTree = @"
IForLoopOperation (LoopKind.For) (OperationKind.Loop, Type: null) (Syntax: 'for (i = 0, ... }')
  Condition: 
    IBinaryOperation (BinaryOperatorKind.LessThan) (OperationKind.BinaryOperator, Type: System.Boolean) (Syntax: 'i < 5')
      Left: 
        ILocalReferenceOperation: i (OperationKind.LocalReference, Type: System.Int32) (Syntax: 'i')
      Right: 
        ILiteralOperation (OperationKind.Literal, Type: System.Int32, Constant: 5) (Syntax: '5')
  Before:
      IExpressionStatementOperation (OperationKind.ExpressionStatement, Type: null, IsImplicit) (Syntax: 'i = 0')
        Expression: 
          ISimpleAssignmentOperation (OperationKind.SimpleAssignment, Type: System.Int32) (Syntax: 'i = 0')
            Left: 
              ILocalReferenceOperation: i (OperationKind.LocalReference, Type: System.Int32) (Syntax: 'i')
            Right: 
              ILiteralOperation (OperationKind.Literal, Type: System.Int32, Constant: 0) (Syntax: '0')
      IExpressionStatementOperation (OperationKind.ExpressionStatement, Type: null, IsImplicit) (Syntax: 'j = 0')
        Expression: 
          ISimpleAssignmentOperation (OperationKind.SimpleAssignment, Type: System.Int32) (Syntax: 'j = 0')
            Left: 
              ILocalReferenceOperation: j (OperationKind.LocalReference, Type: System.Int32) (Syntax: 'j')
            Right: 
              ILiteralOperation (OperationKind.Literal, Type: System.Int32, Constant: 0) (Syntax: '0')
  AtLoopBottom:
      IExpressionStatementOperation (OperationKind.ExpressionStatement, Type: null, IsImplicit) (Syntax: 'i = i + 1')
        Expression: 
          ISimpleAssignmentOperation (OperationKind.SimpleAssignment, Type: System.Int32) (Syntax: 'i = i + 1')
            Left: 
              ILocalReferenceOperation: i (OperationKind.LocalReference, Type: System.Int32) (Syntax: 'i')
            Right: 
              IBinaryOperation (BinaryOperatorKind.Add) (OperationKind.BinaryOperator, Type: System.Int32) (Syntax: 'i + 1')
                Left: 
                  ILocalReferenceOperation: i (OperationKind.LocalReference, Type: System.Int32) (Syntax: 'i')
                Right: 
                  ILiteralOperation (OperationKind.Literal, Type: System.Int32, Constant: 1) (Syntax: '1')
  Body: 
    IBlockOperation (2 statements) (OperationKind.Block, Type: null) (Syntax: '{ ... }')
      IConditionalOperation (OperationKind.Conditional, Type: null) (Syntax: 'if (i > 2) continue;')
        Condition: 
          IBinaryOperation (BinaryOperatorKind.GreaterThan) (OperationKind.BinaryOperator, Type: System.Boolean) (Syntax: 'i > 2')
            Left: 
              ILocalReferenceOperation: i (OperationKind.LocalReference, Type: System.Int32) (Syntax: 'i')
            Right: 
              ILiteralOperation (OperationKind.Literal, Type: System.Int32, Constant: 2) (Syntax: '2')
        WhenTrue: 
          IBranchOperation (BranchKind.Continue) (OperationKind.Branch, Type: null) (Syntax: 'continue;')
        WhenFalse: 
          null
      IExpressionStatementOperation (OperationKind.ExpressionStatement, Type: null) (Syntax: 'j = j + 1;')
        Expression: 
          ISimpleAssignmentOperation (OperationKind.SimpleAssignment, Type: System.Int32) (Syntax: 'j = j + 1')
            Left: 
              ILocalReferenceOperation: j (OperationKind.LocalReference, Type: System.Int32) (Syntax: 'j')
            Right: 
              IBinaryOperation (BinaryOperatorKind.Add) (OperationKind.BinaryOperator, Type: System.Int32) (Syntax: 'j + 1')
                Left: 
                  ILocalReferenceOperation: j (OperationKind.LocalReference, Type: System.Int32) (Syntax: 'j')
                Right: 
                  ILiteralOperation (OperationKind.Literal, Type: System.Int32, Constant: 1) (Syntax: '1')
";
            VerifyOperationTreeForTest<ForStatementSyntax>(source, expectedOperationTree);
        }

        [CompilerTrait(CompilerFeature.IOperation)]
        [Fact, WorkItem(17602, "https://github.com/dotnet/roslyn/issues/17602")]
        public void IForLoopStatement_WithBreak()
        {
            string source = @"
class C
{
    static void Main()
    {
        int i;
        int j;
        /*<bind>*/for (i = 0, j = 0; i < 5; i = i + 1)
        {
            if (i > 3) break;
            j = j + 1;
        }/*</bind>*/
        System.Console.Write(""{0}, {1}"", i, j);
    }
}
";
            string expectedOperationTree = @"
IForLoopOperation (LoopKind.For) (OperationKind.Loop, Type: null) (Syntax: 'for (i = 0, ... }')
  Condition: 
    IBinaryOperation (BinaryOperatorKind.LessThan) (OperationKind.BinaryOperator, Type: System.Boolean) (Syntax: 'i < 5')
      Left: 
        ILocalReferenceOperation: i (OperationKind.LocalReference, Type: System.Int32) (Syntax: 'i')
      Right: 
        ILiteralOperation (OperationKind.Literal, Type: System.Int32, Constant: 5) (Syntax: '5')
  Before:
      IExpressionStatementOperation (OperationKind.ExpressionStatement, Type: null, IsImplicit) (Syntax: 'i = 0')
        Expression: 
          ISimpleAssignmentOperation (OperationKind.SimpleAssignment, Type: System.Int32) (Syntax: 'i = 0')
            Left: 
              ILocalReferenceOperation: i (OperationKind.LocalReference, Type: System.Int32) (Syntax: 'i')
            Right: 
              ILiteralOperation (OperationKind.Literal, Type: System.Int32, Constant: 0) (Syntax: '0')
      IExpressionStatementOperation (OperationKind.ExpressionStatement, Type: null, IsImplicit) (Syntax: 'j = 0')
        Expression: 
          ISimpleAssignmentOperation (OperationKind.SimpleAssignment, Type: System.Int32) (Syntax: 'j = 0')
            Left: 
              ILocalReferenceOperation: j (OperationKind.LocalReference, Type: System.Int32) (Syntax: 'j')
            Right: 
              ILiteralOperation (OperationKind.Literal, Type: System.Int32, Constant: 0) (Syntax: '0')
  AtLoopBottom:
      IExpressionStatementOperation (OperationKind.ExpressionStatement, Type: null, IsImplicit) (Syntax: 'i = i + 1')
        Expression: 
          ISimpleAssignmentOperation (OperationKind.SimpleAssignment, Type: System.Int32) (Syntax: 'i = i + 1')
            Left: 
              ILocalReferenceOperation: i (OperationKind.LocalReference, Type: System.Int32) (Syntax: 'i')
            Right: 
              IBinaryOperation (BinaryOperatorKind.Add) (OperationKind.BinaryOperator, Type: System.Int32) (Syntax: 'i + 1')
                Left: 
                  ILocalReferenceOperation: i (OperationKind.LocalReference, Type: System.Int32) (Syntax: 'i')
                Right: 
                  ILiteralOperation (OperationKind.Literal, Type: System.Int32, Constant: 1) (Syntax: '1')
  Body: 
    IBlockOperation (2 statements) (OperationKind.Block, Type: null) (Syntax: '{ ... }')
      IConditionalOperation (OperationKind.Conditional, Type: null) (Syntax: 'if (i > 3) break;')
        Condition: 
          IBinaryOperation (BinaryOperatorKind.GreaterThan) (OperationKind.BinaryOperator, Type: System.Boolean) (Syntax: 'i > 3')
            Left: 
              ILocalReferenceOperation: i (OperationKind.LocalReference, Type: System.Int32) (Syntax: 'i')
            Right: 
              ILiteralOperation (OperationKind.Literal, Type: System.Int32, Constant: 3) (Syntax: '3')
        WhenTrue: 
          IBranchOperation (BranchKind.Break) (OperationKind.Branch, Type: null) (Syntax: 'break;')
        WhenFalse: 
          null
      IExpressionStatementOperation (OperationKind.ExpressionStatement, Type: null) (Syntax: 'j = j + 1;')
        Expression: 
          ISimpleAssignmentOperation (OperationKind.SimpleAssignment, Type: System.Int32) (Syntax: 'j = j + 1')
            Left: 
              ILocalReferenceOperation: j (OperationKind.LocalReference, Type: System.Int32) (Syntax: 'j')
            Right: 
              IBinaryOperation (BinaryOperatorKind.Add) (OperationKind.BinaryOperator, Type: System.Int32) (Syntax: 'j + 1')
                Left: 
                  ILocalReferenceOperation: j (OperationKind.LocalReference, Type: System.Int32) (Syntax: 'j')
                Right: 
                  ILiteralOperation (OperationKind.Literal, Type: System.Int32, Constant: 1) (Syntax: '1')
";
            VerifyOperationTreeForTest<ForStatementSyntax>(source, expectedOperationTree);
        }

        [CompilerTrait(CompilerFeature.IOperation)]
        [Fact, WorkItem(17602, "https://github.com/dotnet/roslyn/issues/17602")]
        public void IForLoopStatement_WithNoStatement()
        {
            string source = @"
class C
{
    static void Main()
    {
        int i = 0;
        /*<bind>*/for (;;)
        {
            if (i > 4) break;
            i = i + 2;
        }/*</bind>*/
        System.Console.Write(""{0}"", i);
    }
}
";
            string expectedOperationTree = @"
IForLoopOperation (LoopKind.For) (OperationKind.Loop, Type: null) (Syntax: 'for (;;) ... }')
  Condition: 
    null
  Before(0)
  AtLoopBottom(0)
  Body: 
    IBlockOperation (2 statements) (OperationKind.Block, Type: null) (Syntax: '{ ... }')
      IConditionalOperation (OperationKind.Conditional, Type: null) (Syntax: 'if (i > 4) break;')
        Condition: 
          IBinaryOperation (BinaryOperatorKind.GreaterThan) (OperationKind.BinaryOperator, Type: System.Boolean) (Syntax: 'i > 4')
            Left: 
              ILocalReferenceOperation: i (OperationKind.LocalReference, Type: System.Int32) (Syntax: 'i')
            Right: 
              ILiteralOperation (OperationKind.Literal, Type: System.Int32, Constant: 4) (Syntax: '4')
        WhenTrue: 
          IBranchOperation (BranchKind.Break) (OperationKind.Branch, Type: null) (Syntax: 'break;')
        WhenFalse: 
          null
      IExpressionStatementOperation (OperationKind.ExpressionStatement, Type: null) (Syntax: 'i = i + 2;')
        Expression: 
          ISimpleAssignmentOperation (OperationKind.SimpleAssignment, Type: System.Int32) (Syntax: 'i = i + 2')
            Left: 
              ILocalReferenceOperation: i (OperationKind.LocalReference, Type: System.Int32) (Syntax: 'i')
            Right: 
              IBinaryOperation (BinaryOperatorKind.Add) (OperationKind.BinaryOperator, Type: System.Int32) (Syntax: 'i + 2')
                Left: 
                  ILocalReferenceOperation: i (OperationKind.LocalReference, Type: System.Int32) (Syntax: 'i')
                Right: 
                  ILiteralOperation (OperationKind.Literal, Type: System.Int32, Constant: 2) (Syntax: '2')
";
            VerifyOperationTreeForTest<ForStatementSyntax>(source, expectedOperationTree);
        }

        [CompilerTrait(CompilerFeature.IOperation)]
        [Fact, WorkItem(17602, "https://github.com/dotnet/roslyn/issues/17602")]
        public void IForLoopStatement_MultipleInitializer()
        {
            string source = @"
class C
{
    static void Main()
    {
        int i = 0;
        int j = 0;
        /*<bind>*/for (i = i + 1, i = i + 1; j < 2; i = i + 2, j = j + 1)
        {
        }/*</bind>*/
        System.Console.Write(""{0}"", i);
    }
}
";
            string expectedOperationTree = @"
IForLoopOperation (LoopKind.For) (OperationKind.Loop, Type: null) (Syntax: 'for (i = i  ... }')
  Condition: 
    IBinaryOperation (BinaryOperatorKind.LessThan) (OperationKind.BinaryOperator, Type: System.Boolean) (Syntax: 'j < 2')
      Left: 
        ILocalReferenceOperation: j (OperationKind.LocalReference, Type: System.Int32) (Syntax: 'j')
      Right: 
        ILiteralOperation (OperationKind.Literal, Type: System.Int32, Constant: 2) (Syntax: '2')
  Before:
      IExpressionStatementOperation (OperationKind.ExpressionStatement, Type: null, IsImplicit) (Syntax: 'i = i + 1')
        Expression: 
          ISimpleAssignmentOperation (OperationKind.SimpleAssignment, Type: System.Int32) (Syntax: 'i = i + 1')
            Left: 
              ILocalReferenceOperation: i (OperationKind.LocalReference, Type: System.Int32) (Syntax: 'i')
            Right: 
              IBinaryOperation (BinaryOperatorKind.Add) (OperationKind.BinaryOperator, Type: System.Int32) (Syntax: 'i + 1')
                Left: 
                  ILocalReferenceOperation: i (OperationKind.LocalReference, Type: System.Int32) (Syntax: 'i')
                Right: 
                  ILiteralOperation (OperationKind.Literal, Type: System.Int32, Constant: 1) (Syntax: '1')
      IExpressionStatementOperation (OperationKind.ExpressionStatement, Type: null, IsImplicit) (Syntax: 'i = i + 1')
        Expression: 
          ISimpleAssignmentOperation (OperationKind.SimpleAssignment, Type: System.Int32) (Syntax: 'i = i + 1')
            Left: 
              ILocalReferenceOperation: i (OperationKind.LocalReference, Type: System.Int32) (Syntax: 'i')
            Right: 
              IBinaryOperation (BinaryOperatorKind.Add) (OperationKind.BinaryOperator, Type: System.Int32) (Syntax: 'i + 1')
                Left: 
                  ILocalReferenceOperation: i (OperationKind.LocalReference, Type: System.Int32) (Syntax: 'i')
                Right: 
                  ILiteralOperation (OperationKind.Literal, Type: System.Int32, Constant: 1) (Syntax: '1')
  AtLoopBottom:
      IExpressionStatementOperation (OperationKind.ExpressionStatement, Type: null, IsImplicit) (Syntax: 'i = i + 2')
        Expression: 
          ISimpleAssignmentOperation (OperationKind.SimpleAssignment, Type: System.Int32) (Syntax: 'i = i + 2')
            Left: 
              ILocalReferenceOperation: i (OperationKind.LocalReference, Type: System.Int32) (Syntax: 'i')
            Right: 
              IBinaryOperation (BinaryOperatorKind.Add) (OperationKind.BinaryOperator, Type: System.Int32) (Syntax: 'i + 2')
                Left: 
                  ILocalReferenceOperation: i (OperationKind.LocalReference, Type: System.Int32) (Syntax: 'i')
                Right: 
                  ILiteralOperation (OperationKind.Literal, Type: System.Int32, Constant: 2) (Syntax: '2')
      IExpressionStatementOperation (OperationKind.ExpressionStatement, Type: null, IsImplicit) (Syntax: 'j = j + 1')
        Expression: 
          ISimpleAssignmentOperation (OperationKind.SimpleAssignment, Type: System.Int32) (Syntax: 'j = j + 1')
            Left: 
              ILocalReferenceOperation: j (OperationKind.LocalReference, Type: System.Int32) (Syntax: 'j')
            Right: 
              IBinaryOperation (BinaryOperatorKind.Add) (OperationKind.BinaryOperator, Type: System.Int32) (Syntax: 'j + 1')
                Left: 
                  ILocalReferenceOperation: j (OperationKind.LocalReference, Type: System.Int32) (Syntax: 'j')
                Right: 
                  ILiteralOperation (OperationKind.Literal, Type: System.Int32, Constant: 1) (Syntax: '1')
  Body: 
    IBlockOperation (0 statements) (OperationKind.Block, Type: null) (Syntax: '{ ... }')
";
            VerifyOperationTreeForTest<ForStatementSyntax>(source, expectedOperationTree);
        }

        [CompilerTrait(CompilerFeature.IOperation)]
        [Fact, WorkItem(17602, "https://github.com/dotnet/roslyn/issues/17602")]
        public void IForLoopStatement_InitializerMissing()
        {
            string source = @"
class C
{
    static void Main(string[] args)
    {
        int i = 1;
        /*<bind>*/for (; i < 10; i = i + 1)
        {
        }/*</bind>*/
    }
}

";
            string expectedOperationTree = @"
IForLoopOperation (LoopKind.For) (OperationKind.Loop, Type: null) (Syntax: 'for (; i <  ... }')
  Condition: 
    IBinaryOperation (BinaryOperatorKind.LessThan) (OperationKind.BinaryOperator, Type: System.Boolean) (Syntax: 'i < 10')
      Left: 
        ILocalReferenceOperation: i (OperationKind.LocalReference, Type: System.Int32) (Syntax: 'i')
      Right: 
        ILiteralOperation (OperationKind.Literal, Type: System.Int32, Constant: 10) (Syntax: '10')
  Before(0)
  AtLoopBottom:
      IExpressionStatementOperation (OperationKind.ExpressionStatement, Type: null, IsImplicit) (Syntax: 'i = i + 1')
        Expression: 
          ISimpleAssignmentOperation (OperationKind.SimpleAssignment, Type: System.Int32) (Syntax: 'i = i + 1')
            Left: 
              ILocalReferenceOperation: i (OperationKind.LocalReference, Type: System.Int32) (Syntax: 'i')
            Right: 
              IBinaryOperation (BinaryOperatorKind.Add) (OperationKind.BinaryOperator, Type: System.Int32) (Syntax: 'i + 1')
                Left: 
                  ILocalReferenceOperation: i (OperationKind.LocalReference, Type: System.Int32) (Syntax: 'i')
                Right: 
                  ILiteralOperation (OperationKind.Literal, Type: System.Int32, Constant: 1) (Syntax: '1')
  Body: 
    IBlockOperation (0 statements) (OperationKind.Block, Type: null) (Syntax: '{ ... }')
";
            VerifyOperationTreeForTest<ForStatementSyntax>(source, expectedOperationTree);
        }

        [CompilerTrait(CompilerFeature.IOperation)]
        [Fact, WorkItem(17602, "https://github.com/dotnet/roslyn/issues/17602")]
        public void IForLoopStatement_DecreasingIterator()
        {
            string source = @"
class C
{
    static void Main(string[] args)
    {
        /*<bind>*/for (int k = 200; k > 100; k = k - 1)
        {
        }/*</bind>*/
    }
}

";
            string expectedOperationTree = @"
IForLoopOperation (LoopKind.For) (OperationKind.Loop, Type: null) (Syntax: 'for (int k  ... }')
  Locals: Local_1: System.Int32 k
  Condition: 
    IBinaryOperation (BinaryOperatorKind.GreaterThan) (OperationKind.BinaryOperator, Type: System.Boolean) (Syntax: 'k > 100')
      Left: 
        ILocalReferenceOperation: k (OperationKind.LocalReference, Type: System.Int32) (Syntax: 'k')
      Right: 
        ILiteralOperation (OperationKind.Literal, Type: System.Int32, Constant: 100) (Syntax: '100')
  Before:
      IVariableDeclarationsOperation (1 declarations) (OperationKind.VariableDeclarations, Type: null) (Syntax: 'int k = 200')
        IVariableDeclarationOperation (1 variables) (OperationKind.VariableDeclaration, Type: null) (Syntax: 'k = 200')
          Variables: Local_1: System.Int32 k
          Initializer: 
            IVariableInitializerOperation (OperationKind.VariableInitializer, Type: null) (Syntax: '= 200')
              ILiteralOperation (OperationKind.Literal, Type: System.Int32, Constant: 200) (Syntax: '200')
  AtLoopBottom:
      IExpressionStatementOperation (OperationKind.ExpressionStatement, Type: null, IsImplicit) (Syntax: 'k = k - 1')
        Expression: 
          ISimpleAssignmentOperation (OperationKind.SimpleAssignment, Type: System.Int32) (Syntax: 'k = k - 1')
            Left: 
              ILocalReferenceOperation: k (OperationKind.LocalReference, Type: System.Int32) (Syntax: 'k')
            Right: 
              IBinaryOperation (BinaryOperatorKind.Subtract) (OperationKind.BinaryOperator, Type: System.Int32) (Syntax: 'k - 1')
                Left: 
                  ILocalReferenceOperation: k (OperationKind.LocalReference, Type: System.Int32) (Syntax: 'k')
                Right: 
                  ILiteralOperation (OperationKind.Literal, Type: System.Int32, Constant: 1) (Syntax: '1')
  Body: 
    IBlockOperation (0 statements) (OperationKind.Block, Type: null) (Syntax: '{ ... }')
";
            VerifyOperationTreeForTest<ForStatementSyntax>(source, expectedOperationTree);
        }

        [CompilerTrait(CompilerFeature.IOperation)]
        [Fact, WorkItem(17602, "https://github.com/dotnet/roslyn/issues/17602")]
        public void IForLoopStatement_MethodCall()
        {
            string source = @"
class C
{
    static void Main(string[] args)
    {
        /*<bind>*/for (Initializer(); Conditional(); Iterator())
        {
        }/*</bind>*/
    }
    public static int Initializer() { return 1; }
    public static bool Conditional()
    { return true; }
    public static int Iterator() { return 1; }
}

";
            string expectedOperationTree = @"
IForLoopOperation (LoopKind.For) (OperationKind.Loop, Type: null) (Syntax: 'for (Initia ... }')
  Condition: 
    IInvocationOperation (System.Boolean C.Conditional()) (OperationKind.Invocation, Type: System.Boolean) (Syntax: 'Conditional()')
      Instance Receiver: 
        null
      Arguments(0)
  Before:
      IExpressionStatementOperation (OperationKind.ExpressionStatement, Type: null, IsImplicit) (Syntax: 'Initializer()')
        Expression: 
          IInvocationOperation (System.Int32 C.Initializer()) (OperationKind.Invocation, Type: System.Int32) (Syntax: 'Initializer()')
            Instance Receiver: 
              null
            Arguments(0)
  AtLoopBottom:
      IExpressionStatementOperation (OperationKind.ExpressionStatement, Type: null, IsImplicit) (Syntax: 'Iterator()')
        Expression: 
          IInvocationOperation (System.Int32 C.Iterator()) (OperationKind.Invocation, Type: System.Int32) (Syntax: 'Iterator()')
            Instance Receiver: 
              null
            Arguments(0)
  Body: 
    IBlockOperation (0 statements) (OperationKind.Block, Type: null) (Syntax: '{ ... }')
";
            VerifyOperationTreeForTest<ForStatementSyntax>(source, expectedOperationTree);
        }

        [CompilerTrait(CompilerFeature.IOperation)]
        [Fact, WorkItem(17602, "https://github.com/dotnet/roslyn/issues/17602")]
        public void IForLoopStatement_MissingForBody()
        {
            string source = @"
class C
{
    static void Main(string[] args)
    {
        /*<bind>*/for (int i = 10; i < 100; i = i + 1) ;/*</bind>*/
    }
}
";
            string expectedOperationTree = @"
IForLoopOperation (LoopKind.For) (OperationKind.Loop, Type: null) (Syntax: 'for (int i  ...  = i + 1) ;')
  Locals: Local_1: System.Int32 i
  Condition: 
    IBinaryOperation (BinaryOperatorKind.LessThan) (OperationKind.BinaryOperator, Type: System.Boolean) (Syntax: 'i < 100')
      Left: 
        ILocalReferenceOperation: i (OperationKind.LocalReference, Type: System.Int32) (Syntax: 'i')
      Right: 
        ILiteralOperation (OperationKind.Literal, Type: System.Int32, Constant: 100) (Syntax: '100')
  Before:
      IVariableDeclarationsOperation (1 declarations) (OperationKind.VariableDeclarations, Type: null) (Syntax: 'int i = 10')
        IVariableDeclarationOperation (1 variables) (OperationKind.VariableDeclaration, Type: null) (Syntax: 'i = 10')
          Variables: Local_1: System.Int32 i
          Initializer: 
            IVariableInitializerOperation (OperationKind.VariableInitializer, Type: null) (Syntax: '= 10')
              ILiteralOperation (OperationKind.Literal, Type: System.Int32, Constant: 10) (Syntax: '10')
  AtLoopBottom:
      IExpressionStatementOperation (OperationKind.ExpressionStatement, Type: null, IsImplicit) (Syntax: 'i = i + 1')
        Expression: 
          ISimpleAssignmentOperation (OperationKind.SimpleAssignment, Type: System.Int32) (Syntax: 'i = i + 1')
            Left: 
              ILocalReferenceOperation: i (OperationKind.LocalReference, Type: System.Int32) (Syntax: 'i')
            Right: 
              IBinaryOperation (BinaryOperatorKind.Add) (OperationKind.BinaryOperator, Type: System.Int32) (Syntax: 'i + 1')
                Left: 
                  ILocalReferenceOperation: i (OperationKind.LocalReference, Type: System.Int32) (Syntax: 'i')
                Right: 
                  ILiteralOperation (OperationKind.Literal, Type: System.Int32, Constant: 1) (Syntax: '1')
  Body: 
    IEmptyOperation (OperationKind.Empty, Type: null) (Syntax: ';')
";
            VerifyOperationTreeForTest<ForStatementSyntax>(source, expectedOperationTree);
        }

        [CompilerTrait(CompilerFeature.IOperation)]
        [Fact, WorkItem(17602, "https://github.com/dotnet/roslyn/issues/17602")]
        public void IForLoopStatement_Nested()
        {
            string source = @"
class C
{
    static void Main(string[] args)
    {
        /*<bind>*/for (int i = 0; i < 100; i = i + 1)
        {
            for (int j = 0; j < 10; j = j + 1)
            {
            }
        }/*</bind>*/
    }
}
";
            string expectedOperationTree = @"
IForLoopOperation (LoopKind.For) (OperationKind.Loop, Type: null) (Syntax: 'for (int i  ... }')
  Locals: Local_1: System.Int32 i
  Condition: 
    IBinaryOperation (BinaryOperatorKind.LessThan) (OperationKind.BinaryOperator, Type: System.Boolean) (Syntax: 'i < 100')
      Left: 
        ILocalReferenceOperation: i (OperationKind.LocalReference, Type: System.Int32) (Syntax: 'i')
      Right: 
        ILiteralOperation (OperationKind.Literal, Type: System.Int32, Constant: 100) (Syntax: '100')
  Before:
      IVariableDeclarationsOperation (1 declarations) (OperationKind.VariableDeclarations, Type: null) (Syntax: 'int i = 0')
        IVariableDeclarationOperation (1 variables) (OperationKind.VariableDeclaration, Type: null) (Syntax: 'i = 0')
          Variables: Local_1: System.Int32 i
          Initializer: 
            IVariableInitializerOperation (OperationKind.VariableInitializer, Type: null) (Syntax: '= 0')
              ILiteralOperation (OperationKind.Literal, Type: System.Int32, Constant: 0) (Syntax: '0')
  AtLoopBottom:
      IExpressionStatementOperation (OperationKind.ExpressionStatement, Type: null, IsImplicit) (Syntax: 'i = i + 1')
        Expression: 
          ISimpleAssignmentOperation (OperationKind.SimpleAssignment, Type: System.Int32) (Syntax: 'i = i + 1')
            Left: 
              ILocalReferenceOperation: i (OperationKind.LocalReference, Type: System.Int32) (Syntax: 'i')
            Right: 
              IBinaryOperation (BinaryOperatorKind.Add) (OperationKind.BinaryOperator, Type: System.Int32) (Syntax: 'i + 1')
                Left: 
                  ILocalReferenceOperation: i (OperationKind.LocalReference, Type: System.Int32) (Syntax: 'i')
                Right: 
                  ILiteralOperation (OperationKind.Literal, Type: System.Int32, Constant: 1) (Syntax: '1')
  Body: 
    IBlockOperation (1 statements) (OperationKind.Block, Type: null) (Syntax: '{ ... }')
      IForLoopOperation (LoopKind.For) (OperationKind.Loop, Type: null) (Syntax: 'for (int j  ... }')
        Locals: Local_1: System.Int32 j
        Condition: 
          IBinaryOperation (BinaryOperatorKind.LessThan) (OperationKind.BinaryOperator, Type: System.Boolean) (Syntax: 'j < 10')
            Left: 
              ILocalReferenceOperation: j (OperationKind.LocalReference, Type: System.Int32) (Syntax: 'j')
            Right: 
              ILiteralOperation (OperationKind.Literal, Type: System.Int32, Constant: 10) (Syntax: '10')
        Before:
            IVariableDeclarationsOperation (1 declarations) (OperationKind.VariableDeclarations, Type: null) (Syntax: 'int j = 0')
              IVariableDeclarationOperation (1 variables) (OperationKind.VariableDeclaration, Type: null) (Syntax: 'j = 0')
                Variables: Local_1: System.Int32 j
                Initializer: 
                  IVariableInitializerOperation (OperationKind.VariableInitializer, Type: null) (Syntax: '= 0')
                    ILiteralOperation (OperationKind.Literal, Type: System.Int32, Constant: 0) (Syntax: '0')
        AtLoopBottom:
            IExpressionStatementOperation (OperationKind.ExpressionStatement, Type: null, IsImplicit) (Syntax: 'j = j + 1')
              Expression: 
                ISimpleAssignmentOperation (OperationKind.SimpleAssignment, Type: System.Int32) (Syntax: 'j = j + 1')
                  Left: 
                    ILocalReferenceOperation: j (OperationKind.LocalReference, Type: System.Int32) (Syntax: 'j')
                  Right: 
                    IBinaryOperation (BinaryOperatorKind.Add) (OperationKind.BinaryOperator, Type: System.Int32) (Syntax: 'j + 1')
                      Left: 
                        ILocalReferenceOperation: j (OperationKind.LocalReference, Type: System.Int32) (Syntax: 'j')
                      Right: 
                        ILiteralOperation (OperationKind.Literal, Type: System.Int32, Constant: 1) (Syntax: '1')
        Body: 
          IBlockOperation (0 statements) (OperationKind.Block, Type: null) (Syntax: '{ ... }')
";
            VerifyOperationTreeForTest<ForStatementSyntax>(source, expectedOperationTree);
        }

        [CompilerTrait(CompilerFeature.IOperation)]
        [Fact, WorkItem(17602, "https://github.com/dotnet/roslyn/issues/17602")]
        public void IForLoopStatement_ChangeOuterVariableInInnerLoop()
        {
            string source = @"
class C
{
    static void Main(string[] args)
    {
        /*<bind>*/for (int i = 0; i < 10; i = i + 1)
        {
            for (int j = 0; j < 10; j = j + 1)
            {
                i = 1;
            }
        }/*</bind>*/
    }
}

";
            string expectedOperationTree = @"
IForLoopOperation (LoopKind.For) (OperationKind.Loop, Type: null) (Syntax: 'for (int i  ... }')
  Locals: Local_1: System.Int32 i
  Condition: 
    IBinaryOperation (BinaryOperatorKind.LessThan) (OperationKind.BinaryOperator, Type: System.Boolean) (Syntax: 'i < 10')
      Left: 
        ILocalReferenceOperation: i (OperationKind.LocalReference, Type: System.Int32) (Syntax: 'i')
      Right: 
        ILiteralOperation (OperationKind.Literal, Type: System.Int32, Constant: 10) (Syntax: '10')
  Before:
      IVariableDeclarationsOperation (1 declarations) (OperationKind.VariableDeclarations, Type: null) (Syntax: 'int i = 0')
        IVariableDeclarationOperation (1 variables) (OperationKind.VariableDeclaration, Type: null) (Syntax: 'i = 0')
          Variables: Local_1: System.Int32 i
          Initializer: 
            IVariableInitializerOperation (OperationKind.VariableInitializer, Type: null) (Syntax: '= 0')
              ILiteralOperation (OperationKind.Literal, Type: System.Int32, Constant: 0) (Syntax: '0')
  AtLoopBottom:
      IExpressionStatementOperation (OperationKind.ExpressionStatement, Type: null, IsImplicit) (Syntax: 'i = i + 1')
        Expression: 
          ISimpleAssignmentOperation (OperationKind.SimpleAssignment, Type: System.Int32) (Syntax: 'i = i + 1')
            Left: 
              ILocalReferenceOperation: i (OperationKind.LocalReference, Type: System.Int32) (Syntax: 'i')
            Right: 
              IBinaryOperation (BinaryOperatorKind.Add) (OperationKind.BinaryOperator, Type: System.Int32) (Syntax: 'i + 1')
                Left: 
                  ILocalReferenceOperation: i (OperationKind.LocalReference, Type: System.Int32) (Syntax: 'i')
                Right: 
                  ILiteralOperation (OperationKind.Literal, Type: System.Int32, Constant: 1) (Syntax: '1')
  Body: 
    IBlockOperation (1 statements) (OperationKind.Block, Type: null) (Syntax: '{ ... }')
      IForLoopOperation (LoopKind.For) (OperationKind.Loop, Type: null) (Syntax: 'for (int j  ... }')
        Locals: Local_1: System.Int32 j
        Condition: 
          IBinaryOperation (BinaryOperatorKind.LessThan) (OperationKind.BinaryOperator, Type: System.Boolean) (Syntax: 'j < 10')
            Left: 
              ILocalReferenceOperation: j (OperationKind.LocalReference, Type: System.Int32) (Syntax: 'j')
            Right: 
              ILiteralOperation (OperationKind.Literal, Type: System.Int32, Constant: 10) (Syntax: '10')
        Before:
            IVariableDeclarationsOperation (1 declarations) (OperationKind.VariableDeclarations, Type: null) (Syntax: 'int j = 0')
              IVariableDeclarationOperation (1 variables) (OperationKind.VariableDeclaration, Type: null) (Syntax: 'j = 0')
                Variables: Local_1: System.Int32 j
                Initializer: 
                  IVariableInitializerOperation (OperationKind.VariableInitializer, Type: null) (Syntax: '= 0')
                    ILiteralOperation (OperationKind.Literal, Type: System.Int32, Constant: 0) (Syntax: '0')
        AtLoopBottom:
            IExpressionStatementOperation (OperationKind.ExpressionStatement, Type: null, IsImplicit) (Syntax: 'j = j + 1')
              Expression: 
                ISimpleAssignmentOperation (OperationKind.SimpleAssignment, Type: System.Int32) (Syntax: 'j = j + 1')
                  Left: 
                    ILocalReferenceOperation: j (OperationKind.LocalReference, Type: System.Int32) (Syntax: 'j')
                  Right: 
                    IBinaryOperation (BinaryOperatorKind.Add) (OperationKind.BinaryOperator, Type: System.Int32) (Syntax: 'j + 1')
                      Left: 
                        ILocalReferenceOperation: j (OperationKind.LocalReference, Type: System.Int32) (Syntax: 'j')
                      Right: 
                        ILiteralOperation (OperationKind.Literal, Type: System.Int32, Constant: 1) (Syntax: '1')
        Body: 
          IBlockOperation (1 statements) (OperationKind.Block, Type: null) (Syntax: '{ ... }')
            IExpressionStatementOperation (OperationKind.ExpressionStatement, Type: null) (Syntax: 'i = 1;')
              Expression: 
                ISimpleAssignmentOperation (OperationKind.SimpleAssignment, Type: System.Int32) (Syntax: 'i = 1')
                  Left: 
                    ILocalReferenceOperation: i (OperationKind.LocalReference, Type: System.Int32) (Syntax: 'i')
                  Right: 
                    ILiteralOperation (OperationKind.Literal, Type: System.Int32, Constant: 1) (Syntax: '1')
";
            VerifyOperationTreeForTest<ForStatementSyntax>(source, expectedOperationTree);
        }

        [CompilerTrait(CompilerFeature.IOperation)]
        [Fact, WorkItem(17602, "https://github.com/dotnet/roslyn/issues/17602")]
        public void IForLoopStatement_InnerLoopRefOuterIteration()
        {
            string source = @"
class C
{
    static void Main(string[] args)
    {
        /*<bind>*/for (int i = 0; i < 5; i = i + 1)
        {
            for (int j = i + 1; i < j; j = j - 1)
            {
            }
        }/*</bind>*/
    }
}

";
            string expectedOperationTree = @"
IForLoopOperation (LoopKind.For) (OperationKind.Loop, Type: null) (Syntax: 'for (int i  ... }')
  Locals: Local_1: System.Int32 i
  Condition: 
    IBinaryOperation (BinaryOperatorKind.LessThan) (OperationKind.BinaryOperator, Type: System.Boolean) (Syntax: 'i < 5')
      Left: 
        ILocalReferenceOperation: i (OperationKind.LocalReference, Type: System.Int32) (Syntax: 'i')
      Right: 
        ILiteralOperation (OperationKind.Literal, Type: System.Int32, Constant: 5) (Syntax: '5')
  Before:
      IVariableDeclarationsOperation (1 declarations) (OperationKind.VariableDeclarations, Type: null) (Syntax: 'int i = 0')
        IVariableDeclarationOperation (1 variables) (OperationKind.VariableDeclaration, Type: null) (Syntax: 'i = 0')
          Variables: Local_1: System.Int32 i
          Initializer: 
            IVariableInitializerOperation (OperationKind.VariableInitializer, Type: null) (Syntax: '= 0')
              ILiteralOperation (OperationKind.Literal, Type: System.Int32, Constant: 0) (Syntax: '0')
  AtLoopBottom:
      IExpressionStatementOperation (OperationKind.ExpressionStatement, Type: null, IsImplicit) (Syntax: 'i = i + 1')
        Expression: 
          ISimpleAssignmentOperation (OperationKind.SimpleAssignment, Type: System.Int32) (Syntax: 'i = i + 1')
            Left: 
              ILocalReferenceOperation: i (OperationKind.LocalReference, Type: System.Int32) (Syntax: 'i')
            Right: 
              IBinaryOperation (BinaryOperatorKind.Add) (OperationKind.BinaryOperator, Type: System.Int32) (Syntax: 'i + 1')
                Left: 
                  ILocalReferenceOperation: i (OperationKind.LocalReference, Type: System.Int32) (Syntax: 'i')
                Right: 
                  ILiteralOperation (OperationKind.Literal, Type: System.Int32, Constant: 1) (Syntax: '1')
  Body: 
    IBlockOperation (1 statements) (OperationKind.Block, Type: null) (Syntax: '{ ... }')
      IForLoopOperation (LoopKind.For) (OperationKind.Loop, Type: null) (Syntax: 'for (int j  ... }')
        Locals: Local_1: System.Int32 j
        Condition: 
          IBinaryOperation (BinaryOperatorKind.LessThan) (OperationKind.BinaryOperator, Type: System.Boolean) (Syntax: 'i < j')
            Left: 
              ILocalReferenceOperation: i (OperationKind.LocalReference, Type: System.Int32) (Syntax: 'i')
            Right: 
              ILocalReferenceOperation: j (OperationKind.LocalReference, Type: System.Int32) (Syntax: 'j')
        Before:
            IVariableDeclarationsOperation (1 declarations) (OperationKind.VariableDeclarations, Type: null) (Syntax: 'int j = i + 1')
              IVariableDeclarationOperation (1 variables) (OperationKind.VariableDeclaration, Type: null) (Syntax: 'j = i + 1')
                Variables: Local_1: System.Int32 j
                Initializer: 
                  IVariableInitializerOperation (OperationKind.VariableInitializer, Type: null) (Syntax: '= i + 1')
                    IBinaryOperation (BinaryOperatorKind.Add) (OperationKind.BinaryOperator, Type: System.Int32) (Syntax: 'i + 1')
                      Left: 
                        ILocalReferenceOperation: i (OperationKind.LocalReference, Type: System.Int32) (Syntax: 'i')
                      Right: 
                        ILiteralOperation (OperationKind.Literal, Type: System.Int32, Constant: 1) (Syntax: '1')
        AtLoopBottom:
            IExpressionStatementOperation (OperationKind.ExpressionStatement, Type: null, IsImplicit) (Syntax: 'j = j - 1')
              Expression: 
                ISimpleAssignmentOperation (OperationKind.SimpleAssignment, Type: System.Int32) (Syntax: 'j = j - 1')
                  Left: 
                    ILocalReferenceOperation: j (OperationKind.LocalReference, Type: System.Int32) (Syntax: 'j')
                  Right: 
                    IBinaryOperation (BinaryOperatorKind.Subtract) (OperationKind.BinaryOperator, Type: System.Int32) (Syntax: 'j - 1')
                      Left: 
                        ILocalReferenceOperation: j (OperationKind.LocalReference, Type: System.Int32) (Syntax: 'j')
                      Right: 
                        ILiteralOperation (OperationKind.Literal, Type: System.Int32, Constant: 1) (Syntax: '1')
        Body: 
          IBlockOperation (0 statements) (OperationKind.Block, Type: null) (Syntax: '{ ... }')
";
            VerifyOperationTreeForTest<ForStatementSyntax>(source, expectedOperationTree);
        }

        [CompilerTrait(CompilerFeature.IOperation)]
        [Fact, WorkItem(17602, "https://github.com/dotnet/roslyn/issues/17602")]
        public void IForLoopStatement_BreakFromNestedLoop()
        {
            string source = @"
class C
{
    static void Main(string[] args)
    {
        /*<bind>*/for (int i = 0; i < 5; i = i + 1)
        {
            for (int j = 0; j < 10; j = j + 1)
            {
                if (j == 5)
                    break;
            }
        }/*</bind>*/
    }
}

";
            string expectedOperationTree = @"
IForLoopOperation (LoopKind.For) (OperationKind.Loop, Type: null) (Syntax: 'for (int i  ... }')
  Locals: Local_1: System.Int32 i
  Condition: 
    IBinaryOperation (BinaryOperatorKind.LessThan) (OperationKind.BinaryOperator, Type: System.Boolean) (Syntax: 'i < 5')
      Left: 
        ILocalReferenceOperation: i (OperationKind.LocalReference, Type: System.Int32) (Syntax: 'i')
      Right: 
        ILiteralOperation (OperationKind.Literal, Type: System.Int32, Constant: 5) (Syntax: '5')
  Before:
      IVariableDeclarationsOperation (1 declarations) (OperationKind.VariableDeclarations, Type: null) (Syntax: 'int i = 0')
        IVariableDeclarationOperation (1 variables) (OperationKind.VariableDeclaration, Type: null) (Syntax: 'i = 0')
          Variables: Local_1: System.Int32 i
          Initializer: 
            IVariableInitializerOperation (OperationKind.VariableInitializer, Type: null) (Syntax: '= 0')
              ILiteralOperation (OperationKind.Literal, Type: System.Int32, Constant: 0) (Syntax: '0')
  AtLoopBottom:
      IExpressionStatementOperation (OperationKind.ExpressionStatement, Type: null, IsImplicit) (Syntax: 'i = i + 1')
        Expression: 
          ISimpleAssignmentOperation (OperationKind.SimpleAssignment, Type: System.Int32) (Syntax: 'i = i + 1')
            Left: 
              ILocalReferenceOperation: i (OperationKind.LocalReference, Type: System.Int32) (Syntax: 'i')
            Right: 
              IBinaryOperation (BinaryOperatorKind.Add) (OperationKind.BinaryOperator, Type: System.Int32) (Syntax: 'i + 1')
                Left: 
                  ILocalReferenceOperation: i (OperationKind.LocalReference, Type: System.Int32) (Syntax: 'i')
                Right: 
                  ILiteralOperation (OperationKind.Literal, Type: System.Int32, Constant: 1) (Syntax: '1')
  Body: 
    IBlockOperation (1 statements) (OperationKind.Block, Type: null) (Syntax: '{ ... }')
      IForLoopOperation (LoopKind.For) (OperationKind.Loop, Type: null) (Syntax: 'for (int j  ... }')
        Locals: Local_1: System.Int32 j
        Condition: 
          IBinaryOperation (BinaryOperatorKind.LessThan) (OperationKind.BinaryOperator, Type: System.Boolean) (Syntax: 'j < 10')
            Left: 
              ILocalReferenceOperation: j (OperationKind.LocalReference, Type: System.Int32) (Syntax: 'j')
            Right: 
              ILiteralOperation (OperationKind.Literal, Type: System.Int32, Constant: 10) (Syntax: '10')
        Before:
            IVariableDeclarationsOperation (1 declarations) (OperationKind.VariableDeclarations, Type: null) (Syntax: 'int j = 0')
              IVariableDeclarationOperation (1 variables) (OperationKind.VariableDeclaration, Type: null) (Syntax: 'j = 0')
                Variables: Local_1: System.Int32 j
                Initializer: 
                  IVariableInitializerOperation (OperationKind.VariableInitializer, Type: null) (Syntax: '= 0')
                    ILiteralOperation (OperationKind.Literal, Type: System.Int32, Constant: 0) (Syntax: '0')
        AtLoopBottom:
            IExpressionStatementOperation (OperationKind.ExpressionStatement, Type: null, IsImplicit) (Syntax: 'j = j + 1')
              Expression: 
                ISimpleAssignmentOperation (OperationKind.SimpleAssignment, Type: System.Int32) (Syntax: 'j = j + 1')
                  Left: 
                    ILocalReferenceOperation: j (OperationKind.LocalReference, Type: System.Int32) (Syntax: 'j')
                  Right: 
                    IBinaryOperation (BinaryOperatorKind.Add) (OperationKind.BinaryOperator, Type: System.Int32) (Syntax: 'j + 1')
                      Left: 
                        ILocalReferenceOperation: j (OperationKind.LocalReference, Type: System.Int32) (Syntax: 'j')
                      Right: 
                        ILiteralOperation (OperationKind.Literal, Type: System.Int32, Constant: 1) (Syntax: '1')
        Body: 
          IBlockOperation (1 statements) (OperationKind.Block, Type: null) (Syntax: '{ ... }')
            IConditionalOperation (OperationKind.Conditional, Type: null) (Syntax: 'if (j == 5) ... break;')
              Condition: 
                IBinaryOperation (BinaryOperatorKind.Equals) (OperationKind.BinaryOperator, Type: System.Boolean) (Syntax: 'j == 5')
                  Left: 
                    ILocalReferenceOperation: j (OperationKind.LocalReference, Type: System.Int32) (Syntax: 'j')
                  Right: 
                    ILiteralOperation (OperationKind.Literal, Type: System.Int32, Constant: 5) (Syntax: '5')
              WhenTrue: 
                IBranchOperation (BranchKind.Break) (OperationKind.Branch, Type: null) (Syntax: 'break;')
              WhenFalse: 
                null
";
            VerifyOperationTreeForTest<ForStatementSyntax>(source, expectedOperationTree);
        }

        [CompilerTrait(CompilerFeature.IOperation)]
        [Fact, WorkItem(17602, "https://github.com/dotnet/roslyn/issues/17602")]
        public void IForLoopStatement_ContinueForNestedLoop()
        {
            string source = @"
class C
{
    static void Main(string[] args)
    {
        /*<bind>*/for (int i = 0; i < 5; i = i + 1)
        {
            for (int j = 1; j < 10; j = j + 1)
            {
                if ((j % 2) != 0)
                    continue;
                i = i + 1;
                System.Console.Write(i);
            }
        }/*</bind>*/
    }
}
";
            string expectedOperationTree = @"
IForLoopOperation (LoopKind.For) (OperationKind.Loop, Type: null) (Syntax: 'for (int i  ... }')
  Locals: Local_1: System.Int32 i
  Condition: 
    IBinaryOperation (BinaryOperatorKind.LessThan) (OperationKind.BinaryOperator, Type: System.Boolean) (Syntax: 'i < 5')
      Left: 
        ILocalReferenceOperation: i (OperationKind.LocalReference, Type: System.Int32) (Syntax: 'i')
      Right: 
        ILiteralOperation (OperationKind.Literal, Type: System.Int32, Constant: 5) (Syntax: '5')
  Before:
      IVariableDeclarationsOperation (1 declarations) (OperationKind.VariableDeclarations, Type: null) (Syntax: 'int i = 0')
        IVariableDeclarationOperation (1 variables) (OperationKind.VariableDeclaration, Type: null) (Syntax: 'i = 0')
          Variables: Local_1: System.Int32 i
          Initializer: 
            IVariableInitializerOperation (OperationKind.VariableInitializer, Type: null) (Syntax: '= 0')
              ILiteralOperation (OperationKind.Literal, Type: System.Int32, Constant: 0) (Syntax: '0')
  AtLoopBottom:
      IExpressionStatementOperation (OperationKind.ExpressionStatement, Type: null, IsImplicit) (Syntax: 'i = i + 1')
        Expression: 
          ISimpleAssignmentOperation (OperationKind.SimpleAssignment, Type: System.Int32) (Syntax: 'i = i + 1')
            Left: 
              ILocalReferenceOperation: i (OperationKind.LocalReference, Type: System.Int32) (Syntax: 'i')
            Right: 
              IBinaryOperation (BinaryOperatorKind.Add) (OperationKind.BinaryOperator, Type: System.Int32) (Syntax: 'i + 1')
                Left: 
                  ILocalReferenceOperation: i (OperationKind.LocalReference, Type: System.Int32) (Syntax: 'i')
                Right: 
                  ILiteralOperation (OperationKind.Literal, Type: System.Int32, Constant: 1) (Syntax: '1')
  Body: 
    IBlockOperation (1 statements) (OperationKind.Block, Type: null) (Syntax: '{ ... }')
      IForLoopOperation (LoopKind.For) (OperationKind.Loop, Type: null) (Syntax: 'for (int j  ... }')
        Locals: Local_1: System.Int32 j
        Condition: 
          IBinaryOperation (BinaryOperatorKind.LessThan) (OperationKind.BinaryOperator, Type: System.Boolean) (Syntax: 'j < 10')
            Left: 
              ILocalReferenceOperation: j (OperationKind.LocalReference, Type: System.Int32) (Syntax: 'j')
            Right: 
              ILiteralOperation (OperationKind.Literal, Type: System.Int32, Constant: 10) (Syntax: '10')
        Before:
            IVariableDeclarationsOperation (1 declarations) (OperationKind.VariableDeclarations, Type: null) (Syntax: 'int j = 1')
              IVariableDeclarationOperation (1 variables) (OperationKind.VariableDeclaration, Type: null) (Syntax: 'j = 1')
                Variables: Local_1: System.Int32 j
                Initializer: 
                  IVariableInitializerOperation (OperationKind.VariableInitializer, Type: null) (Syntax: '= 1')
                    ILiteralOperation (OperationKind.Literal, Type: System.Int32, Constant: 1) (Syntax: '1')
        AtLoopBottom:
            IExpressionStatementOperation (OperationKind.ExpressionStatement, Type: null, IsImplicit) (Syntax: 'j = j + 1')
              Expression: 
                ISimpleAssignmentOperation (OperationKind.SimpleAssignment, Type: System.Int32) (Syntax: 'j = j + 1')
                  Left: 
                    ILocalReferenceOperation: j (OperationKind.LocalReference, Type: System.Int32) (Syntax: 'j')
                  Right: 
                    IBinaryOperation (BinaryOperatorKind.Add) (OperationKind.BinaryOperator, Type: System.Int32) (Syntax: 'j + 1')
                      Left: 
                        ILocalReferenceOperation: j (OperationKind.LocalReference, Type: System.Int32) (Syntax: 'j')
                      Right: 
                        ILiteralOperation (OperationKind.Literal, Type: System.Int32, Constant: 1) (Syntax: '1')
        Body: 
          IBlockOperation (3 statements) (OperationKind.Block, Type: null) (Syntax: '{ ... }')
            IConditionalOperation (OperationKind.Conditional, Type: null) (Syntax: 'if ((j % 2) ... continue;')
              Condition: 
                IBinaryOperation (BinaryOperatorKind.NotEquals) (OperationKind.BinaryOperator, Type: System.Boolean) (Syntax: '(j % 2) != 0')
                  Left: 
                    IBinaryOperation (BinaryOperatorKind.Remainder) (OperationKind.BinaryOperator, Type: System.Int32) (Syntax: 'j % 2')
                      Left: 
                        ILocalReferenceOperation: j (OperationKind.LocalReference, Type: System.Int32) (Syntax: 'j')
                      Right: 
                        ILiteralOperation (OperationKind.Literal, Type: System.Int32, Constant: 2) (Syntax: '2')
                  Right: 
                    ILiteralOperation (OperationKind.Literal, Type: System.Int32, Constant: 0) (Syntax: '0')
              WhenTrue: 
                IBranchOperation (BranchKind.Continue) (OperationKind.Branch, Type: null) (Syntax: 'continue;')
              WhenFalse: 
                null
            IExpressionStatementOperation (OperationKind.ExpressionStatement, Type: null) (Syntax: 'i = i + 1;')
              Expression: 
                ISimpleAssignmentOperation (OperationKind.SimpleAssignment, Type: System.Int32) (Syntax: 'i = i + 1')
                  Left: 
                    ILocalReferenceOperation: i (OperationKind.LocalReference, Type: System.Int32) (Syntax: 'i')
                  Right: 
                    IBinaryOperation (BinaryOperatorKind.Add) (OperationKind.BinaryOperator, Type: System.Int32) (Syntax: 'i + 1')
                      Left: 
                        ILocalReferenceOperation: i (OperationKind.LocalReference, Type: System.Int32) (Syntax: 'i')
                      Right: 
                        ILiteralOperation (OperationKind.Literal, Type: System.Int32, Constant: 1) (Syntax: '1')
            IExpressionStatementOperation (OperationKind.ExpressionStatement, Type: null) (Syntax: 'System.Console.Write(i);')
              Expression: 
                IInvocationOperation (void System.Console.Write(System.Int32 value)) (OperationKind.Invocation, Type: System.Void) (Syntax: 'System.Console.Write(i)')
                  Instance Receiver: 
                    null
                  Arguments(1):
                      IArgumentOperation (ArgumentKind.Explicit, Matching Parameter: value) (OperationKind.Argument, Type: System.Int32) (Syntax: 'i')
                        ILocalReferenceOperation: i (OperationKind.LocalReference, Type: System.Int32) (Syntax: 'i')
                        InConversion: CommonConversion (Exists: True, IsIdentity: True, IsNumeric: False, IsReference: False, IsUserDefined: False) (MethodSymbol: null)
                        OutConversion: CommonConversion (Exists: True, IsIdentity: True, IsNumeric: False, IsReference: False, IsUserDefined: False) (MethodSymbol: null)
";
            VerifyOperationTreeForTest<ForStatementSyntax>(source, expectedOperationTree);
        }

        [CompilerTrait(CompilerFeature.IOperation)]
        [Fact, WorkItem(17602, "https://github.com/dotnet/roslyn/issues/17602")]
        public void IForLoopStatement_GotoForNestedLoop_1()
        {
            string source = @"
class C
{
    static void Main(string[] args)
    {
        /*<bind>*/for (int i = 0; i < 5; i = i + 1)
        {
            for (int j = 0; j < 10; j = j + 1)
            {
                goto stop;
            stop:
                j = j + 1;
            }
        }/*</bind>*/
    }
}

";
            string expectedOperationTree = @"
IForLoopOperation (LoopKind.For) (OperationKind.Loop, Type: null) (Syntax: 'for (int i  ... }')
  Locals: Local_1: System.Int32 i
  Condition: 
    IBinaryOperation (BinaryOperatorKind.LessThan) (OperationKind.BinaryOperator, Type: System.Boolean) (Syntax: 'i < 5')
      Left: 
        ILocalReferenceOperation: i (OperationKind.LocalReference, Type: System.Int32) (Syntax: 'i')
      Right: 
        ILiteralOperation (OperationKind.Literal, Type: System.Int32, Constant: 5) (Syntax: '5')
  Before:
      IVariableDeclarationsOperation (1 declarations) (OperationKind.VariableDeclarations, Type: null) (Syntax: 'int i = 0')
        IVariableDeclarationOperation (1 variables) (OperationKind.VariableDeclaration, Type: null) (Syntax: 'i = 0')
          Variables: Local_1: System.Int32 i
          Initializer: 
            IVariableInitializerOperation (OperationKind.VariableInitializer, Type: null) (Syntax: '= 0')
              ILiteralOperation (OperationKind.Literal, Type: System.Int32, Constant: 0) (Syntax: '0')
  AtLoopBottom:
      IExpressionStatementOperation (OperationKind.ExpressionStatement, Type: null, IsImplicit) (Syntax: 'i = i + 1')
        Expression: 
          ISimpleAssignmentOperation (OperationKind.SimpleAssignment, Type: System.Int32) (Syntax: 'i = i + 1')
            Left: 
              ILocalReferenceOperation: i (OperationKind.LocalReference, Type: System.Int32) (Syntax: 'i')
            Right: 
              IBinaryOperation (BinaryOperatorKind.Add) (OperationKind.BinaryOperator, Type: System.Int32) (Syntax: 'i + 1')
                Left: 
                  ILocalReferenceOperation: i (OperationKind.LocalReference, Type: System.Int32) (Syntax: 'i')
                Right: 
                  ILiteralOperation (OperationKind.Literal, Type: System.Int32, Constant: 1) (Syntax: '1')
  Body: 
    IBlockOperation (1 statements) (OperationKind.Block, Type: null) (Syntax: '{ ... }')
      IForLoopOperation (LoopKind.For) (OperationKind.Loop, Type: null) (Syntax: 'for (int j  ... }')
        Locals: Local_1: System.Int32 j
        Condition: 
          IBinaryOperation (BinaryOperatorKind.LessThan) (OperationKind.BinaryOperator, Type: System.Boolean) (Syntax: 'j < 10')
            Left: 
              ILocalReferenceOperation: j (OperationKind.LocalReference, Type: System.Int32) (Syntax: 'j')
            Right: 
              ILiteralOperation (OperationKind.Literal, Type: System.Int32, Constant: 10) (Syntax: '10')
        Before:
            IVariableDeclarationsOperation (1 declarations) (OperationKind.VariableDeclarations, Type: null) (Syntax: 'int j = 0')
              IVariableDeclarationOperation (1 variables) (OperationKind.VariableDeclaration, Type: null) (Syntax: 'j = 0')
                Variables: Local_1: System.Int32 j
                Initializer: 
                  IVariableInitializerOperation (OperationKind.VariableInitializer, Type: null) (Syntax: '= 0')
                    ILiteralOperation (OperationKind.Literal, Type: System.Int32, Constant: 0) (Syntax: '0')
        AtLoopBottom:
            IExpressionStatementOperation (OperationKind.ExpressionStatement, Type: null, IsImplicit) (Syntax: 'j = j + 1')
              Expression: 
                ISimpleAssignmentOperation (OperationKind.SimpleAssignment, Type: System.Int32) (Syntax: 'j = j + 1')
                  Left: 
                    ILocalReferenceOperation: j (OperationKind.LocalReference, Type: System.Int32) (Syntax: 'j')
                  Right: 
                    IBinaryOperation (BinaryOperatorKind.Add) (OperationKind.BinaryOperator, Type: System.Int32) (Syntax: 'j + 1')
                      Left: 
                        ILocalReferenceOperation: j (OperationKind.LocalReference, Type: System.Int32) (Syntax: 'j')
                      Right: 
                        ILiteralOperation (OperationKind.Literal, Type: System.Int32, Constant: 1) (Syntax: '1')
        Body: 
          IBlockOperation (2 statements) (OperationKind.Block, Type: null) (Syntax: '{ ... }')
            IBranchOperation (BranchKind.GoTo, Label: stop) (OperationKind.Branch, Type: null) (Syntax: 'goto stop;')
            ILabeledOperation (Label: stop) (OperationKind.Labeled, Type: null) (Syntax: 'stop: ... j = j + 1;')
              Statement: 
                IExpressionStatementOperation (OperationKind.ExpressionStatement, Type: null) (Syntax: 'j = j + 1;')
                  Expression: 
                    ISimpleAssignmentOperation (OperationKind.SimpleAssignment, Type: System.Int32) (Syntax: 'j = j + 1')
                      Left: 
                        ILocalReferenceOperation: j (OperationKind.LocalReference, Type: System.Int32) (Syntax: 'j')
                      Right: 
                        IBinaryOperation (BinaryOperatorKind.Add) (OperationKind.BinaryOperator, Type: System.Int32) (Syntax: 'j + 1')
                          Left: 
                            ILocalReferenceOperation: j (OperationKind.LocalReference, Type: System.Int32) (Syntax: 'j')
                          Right: 
                            ILiteralOperation (OperationKind.Literal, Type: System.Int32, Constant: 1) (Syntax: '1')
";
            VerifyOperationTreeForTest<ForStatementSyntax>(source, expectedOperationTree);
        }

        [CompilerTrait(CompilerFeature.IOperation)]
        [Fact, WorkItem(17602, "https://github.com/dotnet/roslyn/issues/17602")]
        public void IForLoopStatement_ThrowException()
        {
            string source = @"
class C
{
    static void Main(string[] args)
    {
        /*<bind>*/for (int i = 0; i < 10; i = i + 1)
        {
            for (int j = 0; j < 10;)
            {
                throw new System.Exception();
            }
        }/*</bind>*/
    }
}

";
            string expectedOperationTree = @"
IForLoopOperation (LoopKind.For) (OperationKind.Loop, Type: null) (Syntax: 'for (int i  ... }')
  Locals: Local_1: System.Int32 i
  Condition: 
    IBinaryOperation (BinaryOperatorKind.LessThan) (OperationKind.BinaryOperator, Type: System.Boolean) (Syntax: 'i < 10')
      Left: 
        ILocalReferenceOperation: i (OperationKind.LocalReference, Type: System.Int32) (Syntax: 'i')
      Right: 
        ILiteralOperation (OperationKind.Literal, Type: System.Int32, Constant: 10) (Syntax: '10')
  Before:
      IVariableDeclarationsOperation (1 declarations) (OperationKind.VariableDeclarations, Type: null) (Syntax: 'int i = 0')
        IVariableDeclarationOperation (1 variables) (OperationKind.VariableDeclaration, Type: null) (Syntax: 'i = 0')
          Variables: Local_1: System.Int32 i
          Initializer: 
            IVariableInitializerOperation (OperationKind.VariableInitializer, Type: null) (Syntax: '= 0')
              ILiteralOperation (OperationKind.Literal, Type: System.Int32, Constant: 0) (Syntax: '0')
  AtLoopBottom:
      IExpressionStatementOperation (OperationKind.ExpressionStatement, Type: null, IsImplicit) (Syntax: 'i = i + 1')
        Expression: 
          ISimpleAssignmentOperation (OperationKind.SimpleAssignment, Type: System.Int32) (Syntax: 'i = i + 1')
            Left: 
              ILocalReferenceOperation: i (OperationKind.LocalReference, Type: System.Int32) (Syntax: 'i')
            Right: 
              IBinaryOperation (BinaryOperatorKind.Add) (OperationKind.BinaryOperator, Type: System.Int32) (Syntax: 'i + 1')
                Left: 
                  ILocalReferenceOperation: i (OperationKind.LocalReference, Type: System.Int32) (Syntax: 'i')
                Right: 
                  ILiteralOperation (OperationKind.Literal, Type: System.Int32, Constant: 1) (Syntax: '1')
  Body: 
    IBlockOperation (1 statements) (OperationKind.Block, Type: null) (Syntax: '{ ... }')
      IForLoopOperation (LoopKind.For) (OperationKind.Loop, Type: null) (Syntax: 'for (int j  ... }')
        Locals: Local_1: System.Int32 j
        Condition: 
          IBinaryOperation (BinaryOperatorKind.LessThan) (OperationKind.BinaryOperator, Type: System.Boolean) (Syntax: 'j < 10')
            Left: 
              ILocalReferenceOperation: j (OperationKind.LocalReference, Type: System.Int32) (Syntax: 'j')
            Right: 
              ILiteralOperation (OperationKind.Literal, Type: System.Int32, Constant: 10) (Syntax: '10')
        Before:
            IVariableDeclarationsOperation (1 declarations) (OperationKind.VariableDeclarations, Type: null) (Syntax: 'int j = 0')
              IVariableDeclarationOperation (1 variables) (OperationKind.VariableDeclaration, Type: null) (Syntax: 'j = 0')
                Variables: Local_1: System.Int32 j
                Initializer: 
                  IVariableInitializerOperation (OperationKind.VariableInitializer, Type: null) (Syntax: '= 0')
                    ILiteralOperation (OperationKind.Literal, Type: System.Int32, Constant: 0) (Syntax: '0')
        AtLoopBottom(0)
        Body: 
          IBlockOperation (1 statements) (OperationKind.Block, Type: null) (Syntax: '{ ... }')
            IExpressionStatementOperation (OperationKind.ExpressionStatement, Type: null) (Syntax: 'throw new S ... xception();')
              Expression: 
                IThrowOperation (OperationKind.Throw, Type: System.Exception) (Syntax: 'throw new S ... xception();')
                  IObjectCreationOperation (Constructor: System.Exception..ctor()) (OperationKind.ObjectCreation, Type: System.Exception) (Syntax: 'new System.Exception()')
                    Arguments(0)
                    Initializer: 
                      null
";
            VerifyOperationTreeForTest<ForStatementSyntax>(source, expectedOperationTree);
        }

        [CompilerTrait(CompilerFeature.IOperation)]
        [Fact, WorkItem(17602, "https://github.com/dotnet/roslyn/issues/17602")]
        public void IForLoopStatement_ReturnInFor()
        {
            string source = @"
class C
{
    static void Main(string[] args)
    {
        /*<bind>*/for (int i = 0; i < 10;)
        {
            for (int j = 0; j < 5;)
            {
                return;
            }
        }/*</bind>*/
    }
}

";
            string expectedOperationTree = @"
IForLoopOperation (LoopKind.For) (OperationKind.Loop, Type: null) (Syntax: 'for (int i  ... }')
  Locals: Local_1: System.Int32 i
  Condition: 
    IBinaryOperation (BinaryOperatorKind.LessThan) (OperationKind.BinaryOperator, Type: System.Boolean) (Syntax: 'i < 10')
      Left: 
        ILocalReferenceOperation: i (OperationKind.LocalReference, Type: System.Int32) (Syntax: 'i')
      Right: 
        ILiteralOperation (OperationKind.Literal, Type: System.Int32, Constant: 10) (Syntax: '10')
  Before:
      IVariableDeclarationsOperation (1 declarations) (OperationKind.VariableDeclarations, Type: null) (Syntax: 'int i = 0')
        IVariableDeclarationOperation (1 variables) (OperationKind.VariableDeclaration, Type: null) (Syntax: 'i = 0')
          Variables: Local_1: System.Int32 i
          Initializer: 
            IVariableInitializerOperation (OperationKind.VariableInitializer, Type: null) (Syntax: '= 0')
              ILiteralOperation (OperationKind.Literal, Type: System.Int32, Constant: 0) (Syntax: '0')
  AtLoopBottom(0)
  Body: 
    IBlockOperation (1 statements) (OperationKind.Block, Type: null) (Syntax: '{ ... }')
      IForLoopOperation (LoopKind.For) (OperationKind.Loop, Type: null) (Syntax: 'for (int j  ... }')
        Locals: Local_1: System.Int32 j
        Condition: 
          IBinaryOperation (BinaryOperatorKind.LessThan) (OperationKind.BinaryOperator, Type: System.Boolean) (Syntax: 'j < 5')
            Left: 
              ILocalReferenceOperation: j (OperationKind.LocalReference, Type: System.Int32) (Syntax: 'j')
            Right: 
              ILiteralOperation (OperationKind.Literal, Type: System.Int32, Constant: 5) (Syntax: '5')
        Before:
            IVariableDeclarationsOperation (1 declarations) (OperationKind.VariableDeclarations, Type: null) (Syntax: 'int j = 0')
              IVariableDeclarationOperation (1 variables) (OperationKind.VariableDeclaration, Type: null) (Syntax: 'j = 0')
                Variables: Local_1: System.Int32 j
                Initializer: 
                  IVariableInitializerOperation (OperationKind.VariableInitializer, Type: null) (Syntax: '= 0')
                    ILiteralOperation (OperationKind.Literal, Type: System.Int32, Constant: 0) (Syntax: '0')
        AtLoopBottom(0)
        Body: 
          IBlockOperation (1 statements) (OperationKind.Block, Type: null) (Syntax: '{ ... }')
            IReturnOperation (OperationKind.Return, Type: null) (Syntax: 'return;')
              ReturnedValue: 
                null
";
            VerifyOperationTreeForTest<ForStatementSyntax>(source, expectedOperationTree);
        }

        [CompilerTrait(CompilerFeature.IOperation)]
        [Fact, WorkItem(17602, "https://github.com/dotnet/roslyn/issues/17602")]
        public void IForLoopStatement_ChangeValueOfInit()
        {
            string source = @"
class C
{
    static void Main(string[] args)
    {
        /*<bind>*/for (int i = 0, j = 1; i < 5; i = i + 1)
        {
            j = 2;
        }/*</bind>*/
    }
}

";
            string expectedOperationTree = @"
IForLoopOperation (LoopKind.For) (OperationKind.Loop, Type: null) (Syntax: 'for (int i  ... }')
  Locals: Local_1: System.Int32 i
    Local_2: System.Int32 j
  Condition: 
    IBinaryOperation (BinaryOperatorKind.LessThan) (OperationKind.BinaryOperator, Type: System.Boolean) (Syntax: 'i < 5')
      Left: 
        ILocalReferenceOperation: i (OperationKind.LocalReference, Type: System.Int32) (Syntax: 'i')
      Right: 
        ILiteralOperation (OperationKind.Literal, Type: System.Int32, Constant: 5) (Syntax: '5')
  Before:
      IVariableDeclarationsOperation (2 declarations) (OperationKind.VariableDeclarations, Type: null) (Syntax: 'int i = 0, j = 1')
        IVariableDeclarationOperation (1 variables) (OperationKind.VariableDeclaration, Type: null) (Syntax: 'i = 0')
          Variables: Local_1: System.Int32 i
          Initializer: 
            IVariableInitializerOperation (OperationKind.VariableInitializer, Type: null) (Syntax: '= 0')
              ILiteralOperation (OperationKind.Literal, Type: System.Int32, Constant: 0) (Syntax: '0')
        IVariableDeclarationOperation (1 variables) (OperationKind.VariableDeclaration, Type: null) (Syntax: 'j = 1')
          Variables: Local_1: System.Int32 j
          Initializer: 
            IVariableInitializerOperation (OperationKind.VariableInitializer, Type: null) (Syntax: '= 1')
              ILiteralOperation (OperationKind.Literal, Type: System.Int32, Constant: 1) (Syntax: '1')
  AtLoopBottom:
      IExpressionStatementOperation (OperationKind.ExpressionStatement, Type: null, IsImplicit) (Syntax: 'i = i + 1')
        Expression: 
          ISimpleAssignmentOperation (OperationKind.SimpleAssignment, Type: System.Int32) (Syntax: 'i = i + 1')
            Left: 
              ILocalReferenceOperation: i (OperationKind.LocalReference, Type: System.Int32) (Syntax: 'i')
            Right: 
              IBinaryOperation (BinaryOperatorKind.Add) (OperationKind.BinaryOperator, Type: System.Int32) (Syntax: 'i + 1')
                Left: 
                  ILocalReferenceOperation: i (OperationKind.LocalReference, Type: System.Int32) (Syntax: 'i')
                Right: 
                  ILiteralOperation (OperationKind.Literal, Type: System.Int32, Constant: 1) (Syntax: '1')
  Body: 
    IBlockOperation (1 statements) (OperationKind.Block, Type: null) (Syntax: '{ ... }')
      IExpressionStatementOperation (OperationKind.ExpressionStatement, Type: null) (Syntax: 'j = 2;')
        Expression: 
          ISimpleAssignmentOperation (OperationKind.SimpleAssignment, Type: System.Int32) (Syntax: 'j = 2')
            Left: 
              ILocalReferenceOperation: j (OperationKind.LocalReference, Type: System.Int32) (Syntax: 'j')
            Right: 
              ILiteralOperation (OperationKind.Literal, Type: System.Int32, Constant: 2) (Syntax: '2')
";
            VerifyOperationTreeForTest<ForStatementSyntax>(source, expectedOperationTree);
        }

        [CompilerTrait(CompilerFeature.IOperation)]
        [Fact, WorkItem(17602, "https://github.com/dotnet/roslyn/issues/17602")]
        public void IForLoopStatement_ChangeValueOfCondition()
        {
            string source = @"
class C
{
    static void Main(string[] args)
    {
        int c = 0, x = 0;
        /*<bind>*/for (int i = 0; i < 50 - x; i = i + 1)
        {
            x = x + 1;
            c = c + 1;
        }/*</bind>*/
    }
}

";
            string expectedOperationTree = @"
IForLoopOperation (LoopKind.For) (OperationKind.Loop, Type: null) (Syntax: 'for (int i  ... }')
  Locals: Local_1: System.Int32 i
  Condition: 
    IBinaryOperation (BinaryOperatorKind.LessThan) (OperationKind.BinaryOperator, Type: System.Boolean) (Syntax: 'i < 50 - x')
      Left: 
        ILocalReferenceOperation: i (OperationKind.LocalReference, Type: System.Int32) (Syntax: 'i')
      Right: 
        IBinaryOperation (BinaryOperatorKind.Subtract) (OperationKind.BinaryOperator, Type: System.Int32) (Syntax: '50 - x')
          Left: 
            ILiteralOperation (OperationKind.Literal, Type: System.Int32, Constant: 50) (Syntax: '50')
          Right: 
            ILocalReferenceOperation: x (OperationKind.LocalReference, Type: System.Int32) (Syntax: 'x')
  Before:
      IVariableDeclarationsOperation (1 declarations) (OperationKind.VariableDeclarations, Type: null) (Syntax: 'int i = 0')
        IVariableDeclarationOperation (1 variables) (OperationKind.VariableDeclaration, Type: null) (Syntax: 'i = 0')
          Variables: Local_1: System.Int32 i
          Initializer: 
            IVariableInitializerOperation (OperationKind.VariableInitializer, Type: null) (Syntax: '= 0')
              ILiteralOperation (OperationKind.Literal, Type: System.Int32, Constant: 0) (Syntax: '0')
  AtLoopBottom:
      IExpressionStatementOperation (OperationKind.ExpressionStatement, Type: null, IsImplicit) (Syntax: 'i = i + 1')
        Expression: 
          ISimpleAssignmentOperation (OperationKind.SimpleAssignment, Type: System.Int32) (Syntax: 'i = i + 1')
            Left: 
              ILocalReferenceOperation: i (OperationKind.LocalReference, Type: System.Int32) (Syntax: 'i')
            Right: 
              IBinaryOperation (BinaryOperatorKind.Add) (OperationKind.BinaryOperator, Type: System.Int32) (Syntax: 'i + 1')
                Left: 
                  ILocalReferenceOperation: i (OperationKind.LocalReference, Type: System.Int32) (Syntax: 'i')
                Right: 
                  ILiteralOperation (OperationKind.Literal, Type: System.Int32, Constant: 1) (Syntax: '1')
  Body: 
    IBlockOperation (2 statements) (OperationKind.Block, Type: null) (Syntax: '{ ... }')
      IExpressionStatementOperation (OperationKind.ExpressionStatement, Type: null) (Syntax: 'x = x + 1;')
        Expression: 
          ISimpleAssignmentOperation (OperationKind.SimpleAssignment, Type: System.Int32) (Syntax: 'x = x + 1')
            Left: 
              ILocalReferenceOperation: x (OperationKind.LocalReference, Type: System.Int32) (Syntax: 'x')
            Right: 
              IBinaryOperation (BinaryOperatorKind.Add) (OperationKind.BinaryOperator, Type: System.Int32) (Syntax: 'x + 1')
                Left: 
                  ILocalReferenceOperation: x (OperationKind.LocalReference, Type: System.Int32) (Syntax: 'x')
                Right: 
                  ILiteralOperation (OperationKind.Literal, Type: System.Int32, Constant: 1) (Syntax: '1')
      IExpressionStatementOperation (OperationKind.ExpressionStatement, Type: null) (Syntax: 'c = c + 1;')
        Expression: 
          ISimpleAssignmentOperation (OperationKind.SimpleAssignment, Type: System.Int32) (Syntax: 'c = c + 1')
            Left: 
              ILocalReferenceOperation: c (OperationKind.LocalReference, Type: System.Int32) (Syntax: 'c')
            Right: 
              IBinaryOperation (BinaryOperatorKind.Add) (OperationKind.BinaryOperator, Type: System.Int32) (Syntax: 'c + 1')
                Left: 
                  ILocalReferenceOperation: c (OperationKind.LocalReference, Type: System.Int32) (Syntax: 'c')
                Right: 
                  ILiteralOperation (OperationKind.Literal, Type: System.Int32, Constant: 1) (Syntax: '1')
";
            VerifyOperationTreeForTest<ForStatementSyntax>(source, expectedOperationTree);
        }

        [CompilerTrait(CompilerFeature.IOperation)]
        [Fact, WorkItem(17602, "https://github.com/dotnet/roslyn/issues/17602")]
        public void IForLoopStatement_UnreachableCode1()
        {
            string source = @"
class C
{
    static void Main(string[] args)
    {
        /*<bind>*/for (; false;)
        {
            System.Console.WriteLine(""hello"");        //unreachable
        }/*</bind>*/
    }
}
";
            string expectedOperationTree = @"
IForLoopOperation (LoopKind.For) (OperationKind.Loop, Type: null) (Syntax: 'for (; fals ... }')
  Condition: 
    ILiteralOperation (OperationKind.Literal, Type: System.Boolean, Constant: False) (Syntax: 'false')
  Before(0)
  AtLoopBottom(0)
  Body: 
    IBlockOperation (1 statements) (OperationKind.Block, Type: null) (Syntax: '{ ... }')
      IExpressionStatementOperation (OperationKind.ExpressionStatement, Type: null) (Syntax: 'System.Cons ... e(""hello"");')
        Expression: 
          IInvocationOperation (void System.Console.WriteLine(System.String value)) (OperationKind.Invocation, Type: System.Void) (Syntax: 'System.Cons ... ne(""hello"")')
            Instance Receiver: 
              null
            Arguments(1):
                IArgumentOperation (ArgumentKind.Explicit, Matching Parameter: value) (OperationKind.Argument, Type: System.String) (Syntax: '""hello""')
                  ILiteralOperation (OperationKind.Literal, Type: System.String, Constant: ""hello"") (Syntax: '""hello""')
                  InConversion: CommonConversion (Exists: True, IsIdentity: True, IsNumeric: False, IsReference: False, IsUserDefined: False) (MethodSymbol: null)
                  OutConversion: CommonConversion (Exists: True, IsIdentity: True, IsNumeric: False, IsReference: False, IsUserDefined: False) (MethodSymbol: null)
";
            VerifyOperationTreeForTest<ForStatementSyntax>(source, expectedOperationTree);
        }

        [CompilerTrait(CompilerFeature.IOperation)]
        [Fact, WorkItem(17602, "https://github.com/dotnet/roslyn/issues/17602")]
        public void IForLoopStatement_ObjectInitAsInitializer()
        {
            string source = @"
class C
{
    static void Main(string[] args)
    {
        /*<bind>*/for (F f = new F { i = 0, s = ""abc"" }; f.i < 5; f.i = f.i + 1)
        {
        }/*</bind>*/
    }
}
public class F
{
    public int i;
    public string s;
}

";
            string expectedOperationTree = @"
IForLoopOperation (LoopKind.For) (OperationKind.Loop, Type: null) (Syntax: 'for (F f =  ... }')
  Locals: Local_1: F f
  Condition: 
    IBinaryOperation (BinaryOperatorKind.LessThan) (OperationKind.BinaryOperator, Type: System.Boolean) (Syntax: 'f.i < 5')
      Left: 
        IFieldReferenceOperation: System.Int32 F.i (OperationKind.FieldReference, Type: System.Int32) (Syntax: 'f.i')
          Instance Receiver: 
            ILocalReferenceOperation: f (OperationKind.LocalReference, Type: F) (Syntax: 'f')
      Right: 
        ILiteralOperation (OperationKind.Literal, Type: System.Int32, Constant: 5) (Syntax: '5')
  Before:
      IVariableDeclarationsOperation (1 declarations) (OperationKind.VariableDeclarations, Type: null) (Syntax: 'F f = new F ... s = ""abc"" }')
        IVariableDeclarationOperation (1 variables) (OperationKind.VariableDeclaration, Type: null) (Syntax: 'f = new F { ... s = ""abc"" }')
          Variables: Local_1: F f
          Initializer: 
            IVariableInitializerOperation (OperationKind.VariableInitializer, Type: null) (Syntax: '= new F { i ... s = ""abc"" }')
              IObjectCreationOperation (Constructor: F..ctor()) (OperationKind.ObjectCreation, Type: F) (Syntax: 'new F { i = ... s = ""abc"" }')
                Arguments(0)
                Initializer: 
                  IObjectOrCollectionInitializerOperation (OperationKind.ObjectOrCollectionInitializer, Type: F) (Syntax: '{ i = 0, s = ""abc"" }')
                    Initializers(2):
                        ISimpleAssignmentOperation (OperationKind.SimpleAssignment, Type: System.Int32) (Syntax: 'i = 0')
                          Left: 
                            IFieldReferenceOperation: System.Int32 F.i (OperationKind.FieldReference, Type: System.Int32) (Syntax: 'i')
                              Instance Receiver: 
                                IInstanceReferenceOperation (OperationKind.InstanceReference, Type: F, IsImplicit) (Syntax: 'i')
                          Right: 
                            ILiteralOperation (OperationKind.Literal, Type: System.Int32, Constant: 0) (Syntax: '0')
                        ISimpleAssignmentOperation (OperationKind.SimpleAssignment, Type: System.String) (Syntax: 's = ""abc""')
                          Left: 
                            IFieldReferenceOperation: System.String F.s (OperationKind.FieldReference, Type: System.String) (Syntax: 's')
                              Instance Receiver: 
                                IInstanceReferenceOperation (OperationKind.InstanceReference, Type: F, IsImplicit) (Syntax: 's')
                          Right: 
                            ILiteralOperation (OperationKind.Literal, Type: System.String, Constant: ""abc"") (Syntax: '""abc""')
  AtLoopBottom:
      IExpressionStatementOperation (OperationKind.ExpressionStatement, Type: null, IsImplicit) (Syntax: 'f.i = f.i + 1')
        Expression: 
          ISimpleAssignmentOperation (OperationKind.SimpleAssignment, Type: System.Int32) (Syntax: 'f.i = f.i + 1')
            Left: 
              IFieldReferenceOperation: System.Int32 F.i (OperationKind.FieldReference, Type: System.Int32) (Syntax: 'f.i')
                Instance Receiver: 
                  ILocalReferenceOperation: f (OperationKind.LocalReference, Type: F) (Syntax: 'f')
            Right: 
              IBinaryOperation (BinaryOperatorKind.Add) (OperationKind.BinaryOperator, Type: System.Int32) (Syntax: 'f.i + 1')
                Left: 
                  IFieldReferenceOperation: System.Int32 F.i (OperationKind.FieldReference, Type: System.Int32) (Syntax: 'f.i')
                    Instance Receiver: 
                      ILocalReferenceOperation: f (OperationKind.LocalReference, Type: F) (Syntax: 'f')
                Right: 
                  ILiteralOperation (OperationKind.Literal, Type: System.Int32, Constant: 1) (Syntax: '1')
  Body: 
    IBlockOperation (0 statements) (OperationKind.Block, Type: null) (Syntax: '{ ... }')
";
            VerifyOperationTreeForTest<ForStatementSyntax>(source, expectedOperationTree);
        }

        [CompilerTrait(CompilerFeature.IOperation)]
        [Fact, WorkItem(17602, "https://github.com/dotnet/roslyn/issues/17602")]
        public void IForLoopStatement_DynamicInFor()
        {
            string source = @"
class C
{
    static void Main(string[] args)
    {
        dynamic d = new myFor();
        /*<bind>*/for (d.Initialize(5); d.Done; d.Next())
        {
        }/*</bind>*/
    }
}

public class myFor
{
    int index;
    int max;
    public void Initialize(int max)
    {
        index = 0;
        this.max = max;
        System.Console.WriteLine(""Initialize"");
    }
    public bool Done
    {
        get
        {
            System.Console.WriteLine(""Done"");
            return index < max;
        }
    }
    public void Next()
    {
        index = index + 1;
        System.Console.WriteLine(""Next"");
    }
}
";
            string expectedOperationTree = @"
IForLoopOperation (LoopKind.For) (OperationKind.Loop, Type: null) (Syntax: 'for (d.Init ... }')
  Condition: 
    IUnaryOperation (UnaryOperatorKind.True) (OperationKind.UnaryOperator, Type: System.Boolean, IsImplicit) (Syntax: 'd.Done')
      Operand: 
        IDynamicMemberReferenceOperation (Member Name: ""Done"", Containing Type: null) (OperationKind.DynamicMemberReference, Type: dynamic) (Syntax: 'd.Done')
          Type Arguments(0)
          Instance Receiver: 
            ILocalReferenceOperation: d (OperationKind.LocalReference, Type: dynamic) (Syntax: 'd')
  Before:
      IExpressionStatementOperation (OperationKind.ExpressionStatement, Type: null, IsImplicit) (Syntax: 'd.Initialize(5)')
        Expression: 
          IDynamicInvocationOperation (OperationKind.DynamicInvocation, Type: dynamic) (Syntax: 'd.Initialize(5)')
            Expression: 
              IDynamicMemberReferenceOperation (Member Name: ""Initialize"", Containing Type: null) (OperationKind.DynamicMemberReference, Type: dynamic) (Syntax: 'd.Initialize')
                Type Arguments(0)
                Instance Receiver: 
                  ILocalReferenceOperation: d (OperationKind.LocalReference, Type: dynamic) (Syntax: 'd')
            Arguments(1):
                ILiteralOperation (OperationKind.Literal, Type: System.Int32, Constant: 5) (Syntax: '5')
            ArgumentNames(0)
            ArgumentRefKinds(0)
  AtLoopBottom:
      IExpressionStatementOperation (OperationKind.ExpressionStatement, Type: null, IsImplicit) (Syntax: 'd.Next()')
        Expression: 
          IDynamicInvocationOperation (OperationKind.DynamicInvocation, Type: dynamic) (Syntax: 'd.Next()')
            Expression: 
              IDynamicMemberReferenceOperation (Member Name: ""Next"", Containing Type: null) (OperationKind.DynamicMemberReference, Type: dynamic) (Syntax: 'd.Next')
                Type Arguments(0)
                Instance Receiver: 
                  ILocalReferenceOperation: d (OperationKind.LocalReference, Type: dynamic) (Syntax: 'd')
            Arguments(0)
            ArgumentNames(0)
            ArgumentRefKinds(0)
  Body: 
    IBlockOperation (0 statements) (OperationKind.Block, Type: null) (Syntax: '{ ... }')
";

            VerifyOperationTreeForTest<ForStatementSyntax>(source, expectedOperationTree);
        }

        [CompilerTrait(CompilerFeature.IOperation)]
        [Fact, WorkItem(17602, "https://github.com/dotnet/roslyn/issues/17602")]
        public void IForLoopStatement_VarInFor()
        {
            string source = @"
class C
{
    static void Main(string[] args)
    {
        /*<bind>*/for (var i = 1; i < 5; i = i + 1) ;/*</bind>*/
    }
}

";
            string expectedOperationTree = @"
IForLoopOperation (LoopKind.For) (OperationKind.Loop, Type: null) (Syntax: 'for (var i  ...  = i + 1) ;')
  Locals: Local_1: System.Int32 i
  Condition: 
    IBinaryOperation (BinaryOperatorKind.LessThan) (OperationKind.BinaryOperator, Type: System.Boolean) (Syntax: 'i < 5')
      Left: 
        ILocalReferenceOperation: i (OperationKind.LocalReference, Type: System.Int32) (Syntax: 'i')
      Right: 
        ILiteralOperation (OperationKind.Literal, Type: System.Int32, Constant: 5) (Syntax: '5')
  Before:
      IVariableDeclarationsOperation (1 declarations) (OperationKind.VariableDeclarations, Type: null) (Syntax: 'var i = 1')
        IVariableDeclarationOperation (1 variables) (OperationKind.VariableDeclaration, Type: null) (Syntax: 'i = 1')
          Variables: Local_1: System.Int32 i
          Initializer: 
            IVariableInitializerOperation (OperationKind.VariableInitializer, Type: null) (Syntax: '= 1')
              ILiteralOperation (OperationKind.Literal, Type: System.Int32, Constant: 1) (Syntax: '1')
  AtLoopBottom:
      IExpressionStatementOperation (OperationKind.ExpressionStatement, Type: null, IsImplicit) (Syntax: 'i = i + 1')
        Expression: 
          ISimpleAssignmentOperation (OperationKind.SimpleAssignment, Type: System.Int32) (Syntax: 'i = i + 1')
            Left: 
              ILocalReferenceOperation: i (OperationKind.LocalReference, Type: System.Int32) (Syntax: 'i')
            Right: 
              IBinaryOperation (BinaryOperatorKind.Add) (OperationKind.BinaryOperator, Type: System.Int32) (Syntax: 'i + 1')
                Left: 
                  ILocalReferenceOperation: i (OperationKind.LocalReference, Type: System.Int32) (Syntax: 'i')
                Right: 
                  ILiteralOperation (OperationKind.Literal, Type: System.Int32, Constant: 1) (Syntax: '1')
  Body: 
    IEmptyOperation (OperationKind.Empty, Type: null) (Syntax: ';')
";
            VerifyOperationTreeForTest<ForStatementSyntax>(source, expectedOperationTree);
        }

        [CompilerTrait(CompilerFeature.IOperation)]
        [Fact, WorkItem(17602, "https://github.com/dotnet/roslyn/issues/17602")]
        public void IForLoopStatement_QueryInInit()
        {
            string source = @"
using System.Linq;
using System.Collections.Generic;
class C
{
    static void Main(string[] args)
    {
        /*<bind>*/for (IEnumerable<string> str = from x in ""123""
                                       let z = x.ToString()
                                       select z into w
                                       select w; ; )
        {
            foreach (var item in str)
            {
                System.Console.WriteLine(item);
            }
            return;
        }/*</bind>*/
    }
}
";
            string expectedOperationTree = @"
IForLoopOperation (LoopKind.For) (OperationKind.Loop, Type: null) (Syntax: 'for (IEnume ... }')
  Locals: Local_1: System.Collections.Generic.IEnumerable<System.String> str
  Condition: 
    null
  Before:
      IVariableDeclarationsOperation (1 declarations) (OperationKind.VariableDeclarations, Type: null) (Syntax: 'IEnumerable ... select w')
        IVariableDeclarationOperation (1 variables) (OperationKind.VariableDeclaration, Type: null) (Syntax: 'str = from  ... select w')
          Variables: Local_1: System.Collections.Generic.IEnumerable<System.String> str
          Initializer: 
            IVariableInitializerOperation (OperationKind.VariableInitializer, Type: null) (Syntax: '= from x in ... select w')
              ITranslatedQueryOperation (OperationKind.TranslatedQuery, Type: System.Collections.Generic.IEnumerable<System.String>) (Syntax: 'from x in "" ... select w')
                Expression: 
                  IInvocationOperation (System.Collections.Generic.IEnumerable<System.String> System.Linq.Enumerable.Select<System.String, System.String>(this System.Collections.Generic.IEnumerable<System.String> source, System.Func<System.String, System.String> selector)) (OperationKind.Invocation, Type: System.Collections.Generic.IEnumerable<System.String>, IsImplicit) (Syntax: 'select w')
                    Instance Receiver: 
                      null
                    Arguments(2):
                        IArgumentOperation (ArgumentKind.Explicit, Matching Parameter: source) (OperationKind.Argument, Type: System.Collections.Generic.IEnumerable<System.String>, IsImplicit) (Syntax: 'select z')
                          IInvocationOperation (System.Collections.Generic.IEnumerable<System.String> System.Linq.Enumerable.Select<<anonymous type: System.Char x, System.String z>, System.String>(this System.Collections.Generic.IEnumerable<<anonymous type: System.Char x, System.String z>> source, System.Func<<anonymous type: System.Char x, System.String z>, System.String> selector)) (OperationKind.Invocation, Type: System.Collections.Generic.IEnumerable<System.String>, IsImplicit) (Syntax: 'select z')
                            Instance Receiver: 
                              null
                            Arguments(2):
                                IArgumentOperation (ArgumentKind.Explicit, Matching Parameter: source) (OperationKind.Argument, Type: System.Collections.Generic.IEnumerable<<anonymous type: System.Char x, System.String z>>, IsImplicit) (Syntax: 'let z = x.ToString()')
                                  IInvocationOperation (System.Collections.Generic.IEnumerable<<anonymous type: System.Char x, System.String z>> System.Linq.Enumerable.Select<System.Char, <anonymous type: System.Char x, System.String z>>(this System.Collections.Generic.IEnumerable<System.Char> source, System.Func<System.Char, <anonymous type: System.Char x, System.String z>> selector)) (OperationKind.Invocation, Type: System.Collections.Generic.IEnumerable<<anonymous type: System.Char x, System.String z>>, IsImplicit) (Syntax: 'let z = x.ToString()')
                                    Instance Receiver: 
                                      null
                                    Arguments(2):
<<<<<<< HEAD
                                        IArgument (ArgumentKind.Explicit, Matching Parameter: source) (OperationKind.Argument, IsImplicit) (Syntax: 'from x in ""123""')
                                          IConversionExpression (TryCast: False, Unchecked) (OperationKind.ConversionExpression, Type: System.Collections.Generic.IEnumerable<System.Char>, IsImplicit) (Syntax: 'from x in ""123""')
=======
                                        IArgumentOperation (ArgumentKind.Explicit, Matching Parameter: source) (OperationKind.Argument, Type: System.Collections.Generic.IEnumerable<System.Char>, IsImplicit) (Syntax: 'from x in ""123""')
                                          IConversionOperation (Implicit, TryCast: False, Unchecked) (OperationKind.Conversion, Type: System.Collections.Generic.IEnumerable<System.Char>, IsImplicit) (Syntax: 'from x in ""123""')
>>>>>>> 9c82aed5
                                            Conversion: CommonConversion (Exists: True, IsIdentity: False, IsNumeric: False, IsReference: True, IsUserDefined: False) (MethodSymbol: null)
                                            Operand: 
                                              ILiteralOperation (OperationKind.Literal, Type: System.String, Constant: ""123"") (Syntax: '""123""')
                                          InConversion: CommonConversion (Exists: True, IsIdentity: True, IsNumeric: False, IsReference: False, IsUserDefined: False) (MethodSymbol: null)
                                          OutConversion: CommonConversion (Exists: True, IsIdentity: True, IsNumeric: False, IsReference: False, IsUserDefined: False) (MethodSymbol: null)
                                        IArgumentOperation (ArgumentKind.Explicit, Matching Parameter: selector) (OperationKind.Argument, Type: System.Func<System.Char, <anonymous type: System.Char x, System.String z>>, IsImplicit) (Syntax: 'x.ToString()')
                                          IDelegateCreationOperation (OperationKind.DelegateCreation, Type: System.Func<System.Char, <anonymous type: System.Char x, System.String z>>, IsImplicit) (Syntax: 'x.ToString()')
                                            Target: 
                                              IAnonymousFunctionOperation (Symbol: lambda expression) (OperationKind.AnonymousFunction, Type: null, IsImplicit) (Syntax: 'x.ToString()')
                                                IBlockOperation (1 statements) (OperationKind.Block, Type: null, IsImplicit) (Syntax: 'x.ToString()')
                                                  IReturnOperation (OperationKind.Return, Type: null, IsImplicit) (Syntax: 'x.ToString()')
                                                    ReturnedValue: 
                                                      IObjectCreationOperation (Constructor: <anonymous type: System.Char x, System.String z>..ctor(System.Char x, System.String z)) (OperationKind.ObjectCreation, Type: <anonymous type: System.Char x, System.String z>, IsImplicit) (Syntax: 'let z = x.ToString()')
                                                        Arguments(2):
                                                            IArgumentOperation (ArgumentKind.Explicit, Matching Parameter: x) (OperationKind.Argument, Type: System.Char, IsImplicit) (Syntax: 'let z = x.ToString()')
                                                              IParameterReferenceOperation: x (OperationKind.ParameterReference, Type: System.Char, IsImplicit) (Syntax: 'let z = x.ToString()')
                                                              InConversion: CommonConversion (Exists: True, IsIdentity: True, IsNumeric: False, IsReference: False, IsUserDefined: False) (MethodSymbol: null)
                                                              OutConversion: CommonConversion (Exists: True, IsIdentity: True, IsNumeric: False, IsReference: False, IsUserDefined: False) (MethodSymbol: null)
                                                            IArgumentOperation (ArgumentKind.Explicit, Matching Parameter: z) (OperationKind.Argument, Type: System.String, IsImplicit) (Syntax: 'x.ToString()')
                                                              IInvocationOperation (virtual System.String System.Char.ToString()) (OperationKind.Invocation, Type: System.String) (Syntax: 'x.ToString()')
                                                                Instance Receiver: 
                                                                  IOperation:  (OperationKind.None, Type: null) (Syntax: 'x')
                                                                Arguments(0)
                                                              InConversion: CommonConversion (Exists: True, IsIdentity: True, IsNumeric: False, IsReference: False, IsUserDefined: False) (MethodSymbol: null)
                                                              OutConversion: CommonConversion (Exists: True, IsIdentity: True, IsNumeric: False, IsReference: False, IsUserDefined: False) (MethodSymbol: null)
                                                        Initializer: 
                                                          null
                                          InConversion: CommonConversion (Exists: True, IsIdentity: True, IsNumeric: False, IsReference: False, IsUserDefined: False) (MethodSymbol: null)
                                          OutConversion: CommonConversion (Exists: True, IsIdentity: True, IsNumeric: False, IsReference: False, IsUserDefined: False) (MethodSymbol: null)
                                  InConversion: CommonConversion (Exists: True, IsIdentity: True, IsNumeric: False, IsReference: False, IsUserDefined: False) (MethodSymbol: null)
                                  OutConversion: CommonConversion (Exists: True, IsIdentity: True, IsNumeric: False, IsReference: False, IsUserDefined: False) (MethodSymbol: null)
                                IArgumentOperation (ArgumentKind.Explicit, Matching Parameter: selector) (OperationKind.Argument, Type: System.Func<<anonymous type: System.Char x, System.String z>, System.String>, IsImplicit) (Syntax: 'z')
                                  IDelegateCreationOperation (OperationKind.DelegateCreation, Type: System.Func<<anonymous type: System.Char x, System.String z>, System.String>, IsImplicit) (Syntax: 'z')
                                    Target: 
                                      IAnonymousFunctionOperation (Symbol: lambda expression) (OperationKind.AnonymousFunction, Type: null, IsImplicit) (Syntax: 'z')
                                        IBlockOperation (1 statements) (OperationKind.Block, Type: null, IsImplicit) (Syntax: 'z')
                                          IReturnOperation (OperationKind.Return, Type: null, IsImplicit) (Syntax: 'z')
                                            ReturnedValue: 
                                              IOperation:  (OperationKind.None, Type: null) (Syntax: 'z')
                                  InConversion: CommonConversion (Exists: True, IsIdentity: True, IsNumeric: False, IsReference: False, IsUserDefined: False) (MethodSymbol: null)
                                  OutConversion: CommonConversion (Exists: True, IsIdentity: True, IsNumeric: False, IsReference: False, IsUserDefined: False) (MethodSymbol: null)
                          InConversion: CommonConversion (Exists: True, IsIdentity: True, IsNumeric: False, IsReference: False, IsUserDefined: False) (MethodSymbol: null)
                          OutConversion: CommonConversion (Exists: True, IsIdentity: True, IsNumeric: False, IsReference: False, IsUserDefined: False) (MethodSymbol: null)
                        IArgumentOperation (ArgumentKind.Explicit, Matching Parameter: selector) (OperationKind.Argument, Type: System.Func<System.String, System.String>, IsImplicit) (Syntax: 'w')
                          IDelegateCreationOperation (OperationKind.DelegateCreation, Type: System.Func<System.String, System.String>, IsImplicit) (Syntax: 'w')
                            Target: 
                              IAnonymousFunctionOperation (Symbol: lambda expression) (OperationKind.AnonymousFunction, Type: null, IsImplicit) (Syntax: 'w')
                                IBlockOperation (1 statements) (OperationKind.Block, Type: null, IsImplicit) (Syntax: 'w')
                                  IReturnOperation (OperationKind.Return, Type: null, IsImplicit) (Syntax: 'w')
                                    ReturnedValue: 
                                      IOperation:  (OperationKind.None, Type: null) (Syntax: 'w')
                          InConversion: CommonConversion (Exists: True, IsIdentity: True, IsNumeric: False, IsReference: False, IsUserDefined: False) (MethodSymbol: null)
                          OutConversion: CommonConversion (Exists: True, IsIdentity: True, IsNumeric: False, IsReference: False, IsUserDefined: False) (MethodSymbol: null)
  AtLoopBottom(0)
  Body: 
    IBlockOperation (2 statements) (OperationKind.Block, Type: null) (Syntax: '{ ... }')
      IForEachLoopOperation (LoopKind.ForEach) (OperationKind.Loop, Type: null) (Syntax: 'foreach (va ... }')
        Locals: Local_1: System.String item
        LoopControlVariable: 
          ILocalReferenceOperation: item (IsDeclaration: True) (OperationKind.LocalReference, Type: System.String, Constant: null) (Syntax: 'foreach (va ... }')
        Collection: 
<<<<<<< HEAD
          IConversionExpression (TryCast: False, Unchecked) (OperationKind.ConversionExpression, Type: System.Collections.Generic.IEnumerable<System.String>, IsImplicit) (Syntax: 'str')
=======
          IConversionOperation (Implicit, TryCast: False, Unchecked) (OperationKind.Conversion, Type: System.Collections.Generic.IEnumerable<System.String>, IsImplicit) (Syntax: 'str')
>>>>>>> 9c82aed5
            Conversion: CommonConversion (Exists: True, IsIdentity: True, IsNumeric: False, IsReference: False, IsUserDefined: False) (MethodSymbol: null)
            Operand: 
              ILocalReferenceOperation: str (OperationKind.LocalReference, Type: System.Collections.Generic.IEnumerable<System.String>) (Syntax: 'str')
        Body: 
          IBlockOperation (1 statements) (OperationKind.Block, Type: null) (Syntax: '{ ... }')
            IExpressionStatementOperation (OperationKind.ExpressionStatement, Type: null) (Syntax: 'System.Cons ... Line(item);')
              Expression: 
                IInvocationOperation (void System.Console.WriteLine(System.String value)) (OperationKind.Invocation, Type: System.Void) (Syntax: 'System.Cons ... eLine(item)')
                  Instance Receiver: 
                    null
                  Arguments(1):
                      IArgumentOperation (ArgumentKind.Explicit, Matching Parameter: value) (OperationKind.Argument, Type: System.String) (Syntax: 'item')
                        ILocalReferenceOperation: item (OperationKind.LocalReference, Type: System.String) (Syntax: 'item')
                        InConversion: CommonConversion (Exists: True, IsIdentity: True, IsNumeric: False, IsReference: False, IsUserDefined: False) (MethodSymbol: null)
                        OutConversion: CommonConversion (Exists: True, IsIdentity: True, IsNumeric: False, IsReference: False, IsUserDefined: False) (MethodSymbol: null)
        NextVariables(0)
      IReturnOperation (OperationKind.Return, Type: null) (Syntax: 'return;')
        ReturnedValue: 
          null
";
            VerifyOperationTreeForTest<ForStatementSyntax>(source, expectedOperationTree);
        }

        [CompilerTrait(CompilerFeature.IOperation)]
        [Fact, WorkItem(17602, "https://github.com/dotnet/roslyn/issues/17602")]
        public void IForLoopStatement_QueryInBody()
        {
            string source = @"
using System.Linq;
using System.Collections.Generic;
class C
{
    static void Main(string[] args)
    {
        foreach (var item in fun())
        {
            System.Console.WriteLine(item);
        }
    }

    private static IEnumerable<string> fun()
    {
        /*<bind>*/for (int i = 0; i < 5;)
        {
            return from x in ""123""
                   let z = x.ToString()
                   select z into w
                   select w;
        }/*</bind>*/
        return null;
    }
}

";
            string expectedOperationTree = @"
IForLoopOperation (LoopKind.For) (OperationKind.Loop, Type: null) (Syntax: 'for (int i  ... }')
  Locals: Local_1: System.Int32 i
  Condition: 
    IBinaryOperation (BinaryOperatorKind.LessThan) (OperationKind.BinaryOperator, Type: System.Boolean) (Syntax: 'i < 5')
      Left: 
        ILocalReferenceOperation: i (OperationKind.LocalReference, Type: System.Int32) (Syntax: 'i')
      Right: 
        ILiteralOperation (OperationKind.Literal, Type: System.Int32, Constant: 5) (Syntax: '5')
  Before:
      IVariableDeclarationsOperation (1 declarations) (OperationKind.VariableDeclarations, Type: null) (Syntax: 'int i = 0')
        IVariableDeclarationOperation (1 variables) (OperationKind.VariableDeclaration, Type: null) (Syntax: 'i = 0')
          Variables: Local_1: System.Int32 i
          Initializer: 
            IVariableInitializerOperation (OperationKind.VariableInitializer, Type: null) (Syntax: '= 0')
              ILiteralOperation (OperationKind.Literal, Type: System.Int32, Constant: 0) (Syntax: '0')
  AtLoopBottom(0)
  Body: 
    IBlockOperation (1 statements) (OperationKind.Block, Type: null) (Syntax: '{ ... }')
      IReturnOperation (OperationKind.Return, Type: null) (Syntax: 'return from ... select w;')
        ReturnedValue: 
          ITranslatedQueryOperation (OperationKind.TranslatedQuery, Type: System.Collections.Generic.IEnumerable<System.String>) (Syntax: 'from x in "" ... select w')
            Expression: 
              IInvocationOperation (System.Collections.Generic.IEnumerable<System.String> System.Linq.Enumerable.Select<System.String, System.String>(this System.Collections.Generic.IEnumerable<System.String> source, System.Func<System.String, System.String> selector)) (OperationKind.Invocation, Type: System.Collections.Generic.IEnumerable<System.String>, IsImplicit) (Syntax: 'select w')
                Instance Receiver: 
                  null
                Arguments(2):
                    IArgumentOperation (ArgumentKind.Explicit, Matching Parameter: source) (OperationKind.Argument, Type: System.Collections.Generic.IEnumerable<System.String>, IsImplicit) (Syntax: 'select z')
                      IInvocationOperation (System.Collections.Generic.IEnumerable<System.String> System.Linq.Enumerable.Select<<anonymous type: System.Char x, System.String z>, System.String>(this System.Collections.Generic.IEnumerable<<anonymous type: System.Char x, System.String z>> source, System.Func<<anonymous type: System.Char x, System.String z>, System.String> selector)) (OperationKind.Invocation, Type: System.Collections.Generic.IEnumerable<System.String>, IsImplicit) (Syntax: 'select z')
                        Instance Receiver: 
                          null
                        Arguments(2):
                            IArgumentOperation (ArgumentKind.Explicit, Matching Parameter: source) (OperationKind.Argument, Type: System.Collections.Generic.IEnumerable<<anonymous type: System.Char x, System.String z>>, IsImplicit) (Syntax: 'let z = x.ToString()')
                              IInvocationOperation (System.Collections.Generic.IEnumerable<<anonymous type: System.Char x, System.String z>> System.Linq.Enumerable.Select<System.Char, <anonymous type: System.Char x, System.String z>>(this System.Collections.Generic.IEnumerable<System.Char> source, System.Func<System.Char, <anonymous type: System.Char x, System.String z>> selector)) (OperationKind.Invocation, Type: System.Collections.Generic.IEnumerable<<anonymous type: System.Char x, System.String z>>, IsImplicit) (Syntax: 'let z = x.ToString()')
                                Instance Receiver: 
                                  null
                                Arguments(2):
<<<<<<< HEAD
                                    IArgument (ArgumentKind.Explicit, Matching Parameter: source) (OperationKind.Argument, IsImplicit) (Syntax: 'from x in ""123""')
                                      IConversionExpression (TryCast: False, Unchecked) (OperationKind.ConversionExpression, Type: System.Collections.Generic.IEnumerable<System.Char>, IsImplicit) (Syntax: 'from x in ""123""')
=======
                                    IArgumentOperation (ArgumentKind.Explicit, Matching Parameter: source) (OperationKind.Argument, Type: System.Collections.Generic.IEnumerable<System.Char>, IsImplicit) (Syntax: 'from x in ""123""')
                                      IConversionOperation (Implicit, TryCast: False, Unchecked) (OperationKind.Conversion, Type: System.Collections.Generic.IEnumerable<System.Char>, IsImplicit) (Syntax: 'from x in ""123""')
>>>>>>> 9c82aed5
                                        Conversion: CommonConversion (Exists: True, IsIdentity: False, IsNumeric: False, IsReference: True, IsUserDefined: False) (MethodSymbol: null)
                                        Operand: 
                                          ILiteralOperation (OperationKind.Literal, Type: System.String, Constant: ""123"") (Syntax: '""123""')
                                      InConversion: CommonConversion (Exists: True, IsIdentity: True, IsNumeric: False, IsReference: False, IsUserDefined: False) (MethodSymbol: null)
                                      OutConversion: CommonConversion (Exists: True, IsIdentity: True, IsNumeric: False, IsReference: False, IsUserDefined: False) (MethodSymbol: null)
                                    IArgumentOperation (ArgumentKind.Explicit, Matching Parameter: selector) (OperationKind.Argument, Type: System.Func<System.Char, <anonymous type: System.Char x, System.String z>>, IsImplicit) (Syntax: 'x.ToString()')
                                      IDelegateCreationOperation (OperationKind.DelegateCreation, Type: System.Func<System.Char, <anonymous type: System.Char x, System.String z>>, IsImplicit) (Syntax: 'x.ToString()')
                                        Target: 
                                          IAnonymousFunctionOperation (Symbol: lambda expression) (OperationKind.AnonymousFunction, Type: null, IsImplicit) (Syntax: 'x.ToString()')
                                            IBlockOperation (1 statements) (OperationKind.Block, Type: null, IsImplicit) (Syntax: 'x.ToString()')
                                              IReturnOperation (OperationKind.Return, Type: null, IsImplicit) (Syntax: 'x.ToString()')
                                                ReturnedValue: 
                                                  IObjectCreationOperation (Constructor: <anonymous type: System.Char x, System.String z>..ctor(System.Char x, System.String z)) (OperationKind.ObjectCreation, Type: <anonymous type: System.Char x, System.String z>, IsImplicit) (Syntax: 'let z = x.ToString()')
                                                    Arguments(2):
                                                        IArgumentOperation (ArgumentKind.Explicit, Matching Parameter: x) (OperationKind.Argument, Type: System.Char, IsImplicit) (Syntax: 'let z = x.ToString()')
                                                          IParameterReferenceOperation: x (OperationKind.ParameterReference, Type: System.Char, IsImplicit) (Syntax: 'let z = x.ToString()')
                                                          InConversion: CommonConversion (Exists: True, IsIdentity: True, IsNumeric: False, IsReference: False, IsUserDefined: False) (MethodSymbol: null)
                                                          OutConversion: CommonConversion (Exists: True, IsIdentity: True, IsNumeric: False, IsReference: False, IsUserDefined: False) (MethodSymbol: null)
                                                        IArgumentOperation (ArgumentKind.Explicit, Matching Parameter: z) (OperationKind.Argument, Type: System.String, IsImplicit) (Syntax: 'x.ToString()')
                                                          IInvocationOperation (virtual System.String System.Char.ToString()) (OperationKind.Invocation, Type: System.String) (Syntax: 'x.ToString()')
                                                            Instance Receiver: 
                                                              IOperation:  (OperationKind.None, Type: null) (Syntax: 'x')
                                                            Arguments(0)
                                                          InConversion: CommonConversion (Exists: True, IsIdentity: True, IsNumeric: False, IsReference: False, IsUserDefined: False) (MethodSymbol: null)
                                                          OutConversion: CommonConversion (Exists: True, IsIdentity: True, IsNumeric: False, IsReference: False, IsUserDefined: False) (MethodSymbol: null)
                                                    Initializer: 
                                                      null
                                      InConversion: CommonConversion (Exists: True, IsIdentity: True, IsNumeric: False, IsReference: False, IsUserDefined: False) (MethodSymbol: null)
                                      OutConversion: CommonConversion (Exists: True, IsIdentity: True, IsNumeric: False, IsReference: False, IsUserDefined: False) (MethodSymbol: null)
                              InConversion: CommonConversion (Exists: True, IsIdentity: True, IsNumeric: False, IsReference: False, IsUserDefined: False) (MethodSymbol: null)
                              OutConversion: CommonConversion (Exists: True, IsIdentity: True, IsNumeric: False, IsReference: False, IsUserDefined: False) (MethodSymbol: null)
                            IArgumentOperation (ArgumentKind.Explicit, Matching Parameter: selector) (OperationKind.Argument, Type: System.Func<<anonymous type: System.Char x, System.String z>, System.String>, IsImplicit) (Syntax: 'z')
                              IDelegateCreationOperation (OperationKind.DelegateCreation, Type: System.Func<<anonymous type: System.Char x, System.String z>, System.String>, IsImplicit) (Syntax: 'z')
                                Target: 
                                  IAnonymousFunctionOperation (Symbol: lambda expression) (OperationKind.AnonymousFunction, Type: null, IsImplicit) (Syntax: 'z')
                                    IBlockOperation (1 statements) (OperationKind.Block, Type: null, IsImplicit) (Syntax: 'z')
                                      IReturnOperation (OperationKind.Return, Type: null, IsImplicit) (Syntax: 'z')
                                        ReturnedValue: 
                                          IOperation:  (OperationKind.None, Type: null) (Syntax: 'z')
                              InConversion: CommonConversion (Exists: True, IsIdentity: True, IsNumeric: False, IsReference: False, IsUserDefined: False) (MethodSymbol: null)
                              OutConversion: CommonConversion (Exists: True, IsIdentity: True, IsNumeric: False, IsReference: False, IsUserDefined: False) (MethodSymbol: null)
                      InConversion: CommonConversion (Exists: True, IsIdentity: True, IsNumeric: False, IsReference: False, IsUserDefined: False) (MethodSymbol: null)
                      OutConversion: CommonConversion (Exists: True, IsIdentity: True, IsNumeric: False, IsReference: False, IsUserDefined: False) (MethodSymbol: null)
                    IArgumentOperation (ArgumentKind.Explicit, Matching Parameter: selector) (OperationKind.Argument, Type: System.Func<System.String, System.String>, IsImplicit) (Syntax: 'w')
                      IDelegateCreationOperation (OperationKind.DelegateCreation, Type: System.Func<System.String, System.String>, IsImplicit) (Syntax: 'w')
                        Target: 
                          IAnonymousFunctionOperation (Symbol: lambda expression) (OperationKind.AnonymousFunction, Type: null, IsImplicit) (Syntax: 'w')
                            IBlockOperation (1 statements) (OperationKind.Block, Type: null, IsImplicit) (Syntax: 'w')
                              IReturnOperation (OperationKind.Return, Type: null, IsImplicit) (Syntax: 'w')
                                ReturnedValue: 
                                  IOperation:  (OperationKind.None, Type: null) (Syntax: 'w')
                      InConversion: CommonConversion (Exists: True, IsIdentity: True, IsNumeric: False, IsReference: False, IsUserDefined: False) (MethodSymbol: null)
                      OutConversion: CommonConversion (Exists: True, IsIdentity: True, IsNumeric: False, IsReference: False, IsUserDefined: False) (MethodSymbol: null)
";
            VerifyOperationTreeForTest<ForStatementSyntax>(source, expectedOperationTree);
        }

        [CompilerTrait(CompilerFeature.IOperation)]
        [Fact, WorkItem(17602, "https://github.com/dotnet/roslyn/issues/17602")]
        public void IForLoopStatement_ExpressiontreeInInit()
        {
            string source = @"
class C
{
    static void Main(string[] args)
    {
        System.Linq.Expressions.Expression<System.Func<int, int>> e = x => x % 6;
        int i = 1;
        /*<bind>*/for (e = x => x * x; i < 5; i++)
        {
            var lambda = e.Compile();
            System.Console.WriteLine(lambda(i));
        }/*</bind>*/
    }
}

";
            string expectedOperationTree = @"
IForLoopOperation (LoopKind.For) (OperationKind.Loop, Type: null) (Syntax: 'for (e = x  ... }')
  Condition: 
    IBinaryOperation (BinaryOperatorKind.LessThan) (OperationKind.BinaryOperator, Type: System.Boolean) (Syntax: 'i < 5')
      Left: 
        ILocalReferenceOperation: i (OperationKind.LocalReference, Type: System.Int32) (Syntax: 'i')
      Right: 
        ILiteralOperation (OperationKind.Literal, Type: System.Int32, Constant: 5) (Syntax: '5')
  Before:
      IExpressionStatementOperation (OperationKind.ExpressionStatement, Type: null, IsImplicit) (Syntax: 'e = x => x * x')
        Expression: 
          ISimpleAssignmentOperation (OperationKind.SimpleAssignment, Type: System.Linq.Expressions.Expression<System.Func<System.Int32, System.Int32>>) (Syntax: 'e = x => x * x')
            Left: 
              ILocalReferenceOperation: e (OperationKind.LocalReference, Type: System.Linq.Expressions.Expression<System.Func<System.Int32, System.Int32>>) (Syntax: 'e')
            Right: 
<<<<<<< HEAD
              IConversionExpression (TryCast: False, Unchecked) (OperationKind.ConversionExpression, Type: System.Linq.Expressions.Expression<System.Func<System.Int32, System.Int32>>, IsImplicit) (Syntax: 'x => x * x')
=======
              IConversionOperation (Implicit, TryCast: False, Unchecked) (OperationKind.Conversion, Type: System.Linq.Expressions.Expression<System.Func<System.Int32, System.Int32>>, IsImplicit) (Syntax: 'x => x * x')
>>>>>>> 9c82aed5
                Conversion: CommonConversion (Exists: True, IsIdentity: False, IsNumeric: False, IsReference: False, IsUserDefined: False) (MethodSymbol: null)
                Operand: 
                  IAnonymousFunctionOperation (Symbol: lambda expression) (OperationKind.AnonymousFunction, Type: null) (Syntax: 'x => x * x')
                    IBlockOperation (1 statements) (OperationKind.Block, Type: null, IsImplicit) (Syntax: 'x * x')
                      IReturnOperation (OperationKind.Return, Type: null, IsImplicit) (Syntax: 'x * x')
                        ReturnedValue: 
                          IBinaryOperation (BinaryOperatorKind.Multiply) (OperationKind.BinaryOperator, Type: System.Int32) (Syntax: 'x * x')
                            Left: 
                              IParameterReferenceOperation: x (OperationKind.ParameterReference, Type: System.Int32) (Syntax: 'x')
                            Right: 
                              IParameterReferenceOperation: x (OperationKind.ParameterReference, Type: System.Int32) (Syntax: 'x')
  AtLoopBottom:
      IExpressionStatementOperation (OperationKind.ExpressionStatement, Type: null, IsImplicit) (Syntax: 'i++')
        Expression: 
          IIncrementOrDecrementOperation (Postfix) (OperationKind.Increment, Type: System.Int32) (Syntax: 'i++')
            Target: 
              ILocalReferenceOperation: i (OperationKind.LocalReference, Type: System.Int32) (Syntax: 'i')
  Body: 
    IBlockOperation (2 statements, 1 locals) (OperationKind.Block, Type: null) (Syntax: '{ ... }')
      Locals: Local_1: System.Func<System.Int32, System.Int32> lambda
      IVariableDeclarationsOperation (1 declarations) (OperationKind.VariableDeclarations, Type: null) (Syntax: 'var lambda  ... .Compile();')
        IVariableDeclarationOperation (1 variables) (OperationKind.VariableDeclaration, Type: null) (Syntax: 'lambda = e.Compile()')
          Variables: Local_1: System.Func<System.Int32, System.Int32> lambda
          Initializer: 
            IVariableInitializerOperation (OperationKind.VariableInitializer, Type: null) (Syntax: '= e.Compile()')
              IInvocationOperation ( System.Func<System.Int32, System.Int32> System.Linq.Expressions.Expression<System.Func<System.Int32, System.Int32>>.Compile()) (OperationKind.Invocation, Type: System.Func<System.Int32, System.Int32>) (Syntax: 'e.Compile()')
                Instance Receiver: 
                  ILocalReferenceOperation: e (OperationKind.LocalReference, Type: System.Linq.Expressions.Expression<System.Func<System.Int32, System.Int32>>) (Syntax: 'e')
                Arguments(0)
      IExpressionStatementOperation (OperationKind.ExpressionStatement, Type: null) (Syntax: 'System.Cons ... lambda(i));')
        Expression: 
          IInvocationOperation (void System.Console.WriteLine(System.Int32 value)) (OperationKind.Invocation, Type: System.Void) (Syntax: 'System.Cons ... (lambda(i))')
            Instance Receiver: 
              null
            Arguments(1):
                IArgumentOperation (ArgumentKind.Explicit, Matching Parameter: value) (OperationKind.Argument, Type: System.Int32) (Syntax: 'lambda(i)')
                  IInvocationOperation (virtual System.Int32 System.Func<System.Int32, System.Int32>.Invoke(System.Int32 arg)) (OperationKind.Invocation, Type: System.Int32) (Syntax: 'lambda(i)')
                    Instance Receiver: 
                      ILocalReferenceOperation: lambda (OperationKind.LocalReference, Type: System.Func<System.Int32, System.Int32>) (Syntax: 'lambda')
                    Arguments(1):
                        IArgumentOperation (ArgumentKind.Explicit, Matching Parameter: arg) (OperationKind.Argument, Type: System.Int32) (Syntax: 'i')
                          ILocalReferenceOperation: i (OperationKind.LocalReference, Type: System.Int32) (Syntax: 'i')
                          InConversion: CommonConversion (Exists: True, IsIdentity: True, IsNumeric: False, IsReference: False, IsUserDefined: False) (MethodSymbol: null)
                          OutConversion: CommonConversion (Exists: True, IsIdentity: True, IsNumeric: False, IsReference: False, IsUserDefined: False) (MethodSymbol: null)
                  InConversion: CommonConversion (Exists: True, IsIdentity: True, IsNumeric: False, IsReference: False, IsUserDefined: False) (MethodSymbol: null)
                  OutConversion: CommonConversion (Exists: True, IsIdentity: True, IsNumeric: False, IsReference: False, IsUserDefined: False) (MethodSymbol: null)
";
            VerifyOperationTreeForTest<ForStatementSyntax>(source, expectedOperationTree);
        }

        [CompilerTrait(CompilerFeature.IOperation)]
        [Fact, WorkItem(17602, "https://github.com/dotnet/roslyn/issues/17602")]
        public void IForLoopStatement_ExpressiontreeInIterator()
        {
            string source = @"
class C
{
    static void Main(string[] args)
    {
        System.Linq.Expressions.Expression<System.Func<int, int>> e = x => x % 6;
        /*<bind>*/for (int i = 1; i < 5; e = x => x * x, i = i + 1)
        {
            var lambda = e.Compile();
            System.Console.WriteLine(lambda(i));
        }/*</bind>*/
    }
}

";
            string expectedOperationTree = @"
IForLoopOperation (LoopKind.For) (OperationKind.Loop, Type: null) (Syntax: 'for (int i  ... }')
  Locals: Local_1: System.Int32 i
  Condition: 
    IBinaryOperation (BinaryOperatorKind.LessThan) (OperationKind.BinaryOperator, Type: System.Boolean) (Syntax: 'i < 5')
      Left: 
        ILocalReferenceOperation: i (OperationKind.LocalReference, Type: System.Int32) (Syntax: 'i')
      Right: 
        ILiteralOperation (OperationKind.Literal, Type: System.Int32, Constant: 5) (Syntax: '5')
  Before:
      IVariableDeclarationsOperation (1 declarations) (OperationKind.VariableDeclarations, Type: null) (Syntax: 'int i = 1')
        IVariableDeclarationOperation (1 variables) (OperationKind.VariableDeclaration, Type: null) (Syntax: 'i = 1')
          Variables: Local_1: System.Int32 i
          Initializer: 
            IVariableInitializerOperation (OperationKind.VariableInitializer, Type: null) (Syntax: '= 1')
              ILiteralOperation (OperationKind.Literal, Type: System.Int32, Constant: 1) (Syntax: '1')
  AtLoopBottom:
      IExpressionStatementOperation (OperationKind.ExpressionStatement, Type: null, IsImplicit) (Syntax: 'e = x => x * x')
        Expression: 
          ISimpleAssignmentOperation (OperationKind.SimpleAssignment, Type: System.Linq.Expressions.Expression<System.Func<System.Int32, System.Int32>>) (Syntax: 'e = x => x * x')
            Left: 
              ILocalReferenceOperation: e (OperationKind.LocalReference, Type: System.Linq.Expressions.Expression<System.Func<System.Int32, System.Int32>>) (Syntax: 'e')
            Right: 
<<<<<<< HEAD
              IConversionExpression (TryCast: False, Unchecked) (OperationKind.ConversionExpression, Type: System.Linq.Expressions.Expression<System.Func<System.Int32, System.Int32>>, IsImplicit) (Syntax: 'x => x * x')
=======
              IConversionOperation (Implicit, TryCast: False, Unchecked) (OperationKind.Conversion, Type: System.Linq.Expressions.Expression<System.Func<System.Int32, System.Int32>>, IsImplicit) (Syntax: 'x => x * x')
>>>>>>> 9c82aed5
                Conversion: CommonConversion (Exists: True, IsIdentity: False, IsNumeric: False, IsReference: False, IsUserDefined: False) (MethodSymbol: null)
                Operand: 
                  IAnonymousFunctionOperation (Symbol: lambda expression) (OperationKind.AnonymousFunction, Type: null) (Syntax: 'x => x * x')
                    IBlockOperation (1 statements) (OperationKind.Block, Type: null, IsImplicit) (Syntax: 'x * x')
                      IReturnOperation (OperationKind.Return, Type: null, IsImplicit) (Syntax: 'x * x')
                        ReturnedValue: 
                          IBinaryOperation (BinaryOperatorKind.Multiply) (OperationKind.BinaryOperator, Type: System.Int32) (Syntax: 'x * x')
                            Left: 
                              IParameterReferenceOperation: x (OperationKind.ParameterReference, Type: System.Int32) (Syntax: 'x')
                            Right: 
                              IParameterReferenceOperation: x (OperationKind.ParameterReference, Type: System.Int32) (Syntax: 'x')
      IExpressionStatementOperation (OperationKind.ExpressionStatement, Type: null, IsImplicit) (Syntax: 'i = i + 1')
        Expression: 
          ISimpleAssignmentOperation (OperationKind.SimpleAssignment, Type: System.Int32) (Syntax: 'i = i + 1')
            Left: 
              ILocalReferenceOperation: i (OperationKind.LocalReference, Type: System.Int32) (Syntax: 'i')
            Right: 
              IBinaryOperation (BinaryOperatorKind.Add) (OperationKind.BinaryOperator, Type: System.Int32) (Syntax: 'i + 1')
                Left: 
                  ILocalReferenceOperation: i (OperationKind.LocalReference, Type: System.Int32) (Syntax: 'i')
                Right: 
                  ILiteralOperation (OperationKind.Literal, Type: System.Int32, Constant: 1) (Syntax: '1')
  Body: 
    IBlockOperation (2 statements, 1 locals) (OperationKind.Block, Type: null) (Syntax: '{ ... }')
      Locals: Local_1: System.Func<System.Int32, System.Int32> lambda
      IVariableDeclarationsOperation (1 declarations) (OperationKind.VariableDeclarations, Type: null) (Syntax: 'var lambda  ... .Compile();')
        IVariableDeclarationOperation (1 variables) (OperationKind.VariableDeclaration, Type: null) (Syntax: 'lambda = e.Compile()')
          Variables: Local_1: System.Func<System.Int32, System.Int32> lambda
          Initializer: 
            IVariableInitializerOperation (OperationKind.VariableInitializer, Type: null) (Syntax: '= e.Compile()')
              IInvocationOperation ( System.Func<System.Int32, System.Int32> System.Linq.Expressions.Expression<System.Func<System.Int32, System.Int32>>.Compile()) (OperationKind.Invocation, Type: System.Func<System.Int32, System.Int32>) (Syntax: 'e.Compile()')
                Instance Receiver: 
                  ILocalReferenceOperation: e (OperationKind.LocalReference, Type: System.Linq.Expressions.Expression<System.Func<System.Int32, System.Int32>>) (Syntax: 'e')
                Arguments(0)
      IExpressionStatementOperation (OperationKind.ExpressionStatement, Type: null) (Syntax: 'System.Cons ... lambda(i));')
        Expression: 
          IInvocationOperation (void System.Console.WriteLine(System.Int32 value)) (OperationKind.Invocation, Type: System.Void) (Syntax: 'System.Cons ... (lambda(i))')
            Instance Receiver: 
              null
            Arguments(1):
                IArgumentOperation (ArgumentKind.Explicit, Matching Parameter: value) (OperationKind.Argument, Type: System.Int32) (Syntax: 'lambda(i)')
                  IInvocationOperation (virtual System.Int32 System.Func<System.Int32, System.Int32>.Invoke(System.Int32 arg)) (OperationKind.Invocation, Type: System.Int32) (Syntax: 'lambda(i)')
                    Instance Receiver: 
                      ILocalReferenceOperation: lambda (OperationKind.LocalReference, Type: System.Func<System.Int32, System.Int32>) (Syntax: 'lambda')
                    Arguments(1):
                        IArgumentOperation (ArgumentKind.Explicit, Matching Parameter: arg) (OperationKind.Argument, Type: System.Int32) (Syntax: 'i')
                          ILocalReferenceOperation: i (OperationKind.LocalReference, Type: System.Int32) (Syntax: 'i')
                          InConversion: CommonConversion (Exists: True, IsIdentity: True, IsNumeric: False, IsReference: False, IsUserDefined: False) (MethodSymbol: null)
                          OutConversion: CommonConversion (Exists: True, IsIdentity: True, IsNumeric: False, IsReference: False, IsUserDefined: False) (MethodSymbol: null)
                  InConversion: CommonConversion (Exists: True, IsIdentity: True, IsNumeric: False, IsReference: False, IsUserDefined: False) (MethodSymbol: null)
                  OutConversion: CommonConversion (Exists: True, IsIdentity: True, IsNumeric: False, IsReference: False, IsUserDefined: False) (MethodSymbol: null)
";
            VerifyOperationTreeForTest<ForStatementSyntax>(source, expectedOperationTree);
        }

        [CompilerTrait(CompilerFeature.IOperation)]
        [Fact, WorkItem(17602, "https://github.com/dotnet/roslyn/issues/17602")]
        public void IForLoopStatement_CustomerTypeInFor()
        {
            string source = @"
class C
{
    static void Main(string[] args)
    {
        /*<bind>*/for (C1 i = new C1(); i == null; i++) { }/*</bind>*/
    }
}
public class C1
{
    public static C1 operator ++(C1 obj)
    {
        return obj;
    }
}
";
            string expectedOperationTree = @"
IForLoopOperation (LoopKind.For) (OperationKind.Loop, Type: null) (Syntax: 'for (C1 i = ... l; i++) { }')
  Locals: Local_1: C1 i
  Condition: 
    IBinaryOperation (BinaryOperatorKind.Equals) (OperationKind.BinaryOperator, Type: System.Boolean) (Syntax: 'i == null')
      Left: 
<<<<<<< HEAD
        IConversionExpression (TryCast: False, Unchecked) (OperationKind.ConversionExpression, Type: System.Object, IsImplicit) (Syntax: 'i')
=======
        IConversionOperation (Implicit, TryCast: False, Unchecked) (OperationKind.Conversion, Type: System.Object, IsImplicit) (Syntax: 'i')
>>>>>>> 9c82aed5
          Conversion: CommonConversion (Exists: True, IsIdentity: False, IsNumeric: False, IsReference: True, IsUserDefined: False) (MethodSymbol: null)
          Operand: 
            ILocalReferenceOperation: i (OperationKind.LocalReference, Type: C1) (Syntax: 'i')
      Right: 
<<<<<<< HEAD
        IConversionExpression (TryCast: False, Unchecked) (OperationKind.ConversionExpression, Type: System.Object, Constant: null, IsImplicit) (Syntax: 'null')
=======
        IConversionOperation (Implicit, TryCast: False, Unchecked) (OperationKind.Conversion, Type: System.Object, Constant: null, IsImplicit) (Syntax: 'null')
>>>>>>> 9c82aed5
          Conversion: CommonConversion (Exists: True, IsIdentity: False, IsNumeric: False, IsReference: True, IsUserDefined: False) (MethodSymbol: null)
          Operand: 
            ILiteralOperation (OperationKind.Literal, Type: null, Constant: null) (Syntax: 'null')
  Before:
      IVariableDeclarationsOperation (1 declarations) (OperationKind.VariableDeclarations, Type: null) (Syntax: 'C1 i = new C1()')
        IVariableDeclarationOperation (1 variables) (OperationKind.VariableDeclaration, Type: null) (Syntax: 'i = new C1()')
          Variables: Local_1: C1 i
          Initializer: 
            IVariableInitializerOperation (OperationKind.VariableInitializer, Type: null) (Syntax: '= new C1()')
              IObjectCreationOperation (Constructor: C1..ctor()) (OperationKind.ObjectCreation, Type: C1) (Syntax: 'new C1()')
                Arguments(0)
                Initializer: 
                  null
  AtLoopBottom:
      IExpressionStatementOperation (OperationKind.ExpressionStatement, Type: null, IsImplicit) (Syntax: 'i++')
        Expression: 
          IIncrementOrDecrementOperation (Postfix) (OperatorMethod: C1 C1.op_Increment(C1 obj)) (OperationKind.Increment, Type: C1) (Syntax: 'i++')
            Target: 
              ILocalReferenceOperation: i (OperationKind.LocalReference, Type: C1) (Syntax: 'i')
  Body: 
    IBlockOperation (0 statements) (OperationKind.Block, Type: null) (Syntax: '{ }')
";
            VerifyOperationTreeForTest<ForStatementSyntax>(source, expectedOperationTree);
        }

        [CompilerTrait(CompilerFeature.IOperation)]
        [Fact, WorkItem(17602, "https://github.com/dotnet/roslyn/issues/17602")]
        public void IForLoopStatement_PostFixIncrementInFor()
        {
            string source = @"
class Program
{
    static void Main(string[] args)
    {
        int i = 0;
        /*<bind>*/for (int j = i++; j < 5; ++j)
        {
            System.Console.WriteLine(j);
        }/*</bind>*/
    }
}
";
            string expectedOperationTree = @"
IForLoopOperation (LoopKind.For) (OperationKind.Loop, Type: null) (Syntax: 'for (int j  ... }')
  Locals: Local_1: System.Int32 j
  Condition: 
    IBinaryOperation (BinaryOperatorKind.LessThan) (OperationKind.BinaryOperator, Type: System.Boolean) (Syntax: 'j < 5')
      Left: 
        ILocalReferenceOperation: j (OperationKind.LocalReference, Type: System.Int32) (Syntax: 'j')
      Right: 
        ILiteralOperation (OperationKind.Literal, Type: System.Int32, Constant: 5) (Syntax: '5')
  Before:
      IVariableDeclarationsOperation (1 declarations) (OperationKind.VariableDeclarations, Type: null) (Syntax: 'int j = i++')
        IVariableDeclarationOperation (1 variables) (OperationKind.VariableDeclaration, Type: null) (Syntax: 'j = i++')
          Variables: Local_1: System.Int32 j
          Initializer: 
            IVariableInitializerOperation (OperationKind.VariableInitializer, Type: null) (Syntax: '= i++')
              IIncrementOrDecrementOperation (Postfix) (OperationKind.Increment, Type: System.Int32) (Syntax: 'i++')
                Target: 
                  ILocalReferenceOperation: i (OperationKind.LocalReference, Type: System.Int32) (Syntax: 'i')
  AtLoopBottom:
      IExpressionStatementOperation (OperationKind.ExpressionStatement, Type: null, IsImplicit) (Syntax: '++j')
        Expression: 
          IIncrementOrDecrementOperation (Prefix) (OperationKind.Increment, Type: System.Int32) (Syntax: '++j')
            Target: 
              ILocalReferenceOperation: j (OperationKind.LocalReference, Type: System.Int32) (Syntax: 'j')
  Body: 
    IBlockOperation (1 statements) (OperationKind.Block, Type: null) (Syntax: '{ ... }')
      IExpressionStatementOperation (OperationKind.ExpressionStatement, Type: null) (Syntax: 'System.Cons ... iteLine(j);')
        Expression: 
          IInvocationOperation (void System.Console.WriteLine(System.Int32 value)) (OperationKind.Invocation, Type: System.Void) (Syntax: 'System.Cons ... riteLine(j)')
            Instance Receiver: 
              null
            Arguments(1):
                IArgumentOperation (ArgumentKind.Explicit, Matching Parameter: value) (OperationKind.Argument, Type: System.Int32) (Syntax: 'j')
                  ILocalReferenceOperation: j (OperationKind.LocalReference, Type: System.Int32) (Syntax: 'j')
                  InConversion: CommonConversion (Exists: True, IsIdentity: True, IsNumeric: False, IsReference: False, IsUserDefined: False) (MethodSymbol: null)
                  OutConversion: CommonConversion (Exists: True, IsIdentity: True, IsNumeric: False, IsReference: False, IsUserDefined: False) (MethodSymbol: null)
";
            VerifyOperationTreeForTest<ForStatementSyntax>(source, expectedOperationTree);
        }

        [CompilerTrait(CompilerFeature.IOperation)]
        [Fact, WorkItem(17602, "https://github.com/dotnet/roslyn/issues/17602")]
        public void IForLoopStatement_PreFixIncrementInFor()
        {
            string source = @"
class Program
{
    static void Main(string[] args)
    {
        int i = 0;
        /*<bind>*/for (int j = ++i; j < 5; ++j)
        {
            System.Console.WriteLine(j);
        }/*</bind>*/
    }
}

";
            string expectedOperationTree = @"
IForLoopOperation (LoopKind.For) (OperationKind.Loop, Type: null) (Syntax: 'for (int j  ... }')
  Locals: Local_1: System.Int32 j
  Condition: 
    IBinaryOperation (BinaryOperatorKind.LessThan) (OperationKind.BinaryOperator, Type: System.Boolean) (Syntax: 'j < 5')
      Left: 
        ILocalReferenceOperation: j (OperationKind.LocalReference, Type: System.Int32) (Syntax: 'j')
      Right: 
        ILiteralOperation (OperationKind.Literal, Type: System.Int32, Constant: 5) (Syntax: '5')
  Before:
      IVariableDeclarationsOperation (1 declarations) (OperationKind.VariableDeclarations, Type: null) (Syntax: 'int j = ++i')
        IVariableDeclarationOperation (1 variables) (OperationKind.VariableDeclaration, Type: null) (Syntax: 'j = ++i')
          Variables: Local_1: System.Int32 j
          Initializer: 
            IVariableInitializerOperation (OperationKind.VariableInitializer, Type: null) (Syntax: '= ++i')
              IIncrementOrDecrementOperation (Prefix) (OperationKind.Increment, Type: System.Int32) (Syntax: '++i')
                Target: 
                  ILocalReferenceOperation: i (OperationKind.LocalReference, Type: System.Int32) (Syntax: 'i')
  AtLoopBottom:
      IExpressionStatementOperation (OperationKind.ExpressionStatement, Type: null, IsImplicit) (Syntax: '++j')
        Expression: 
          IIncrementOrDecrementOperation (Prefix) (OperationKind.Increment, Type: System.Int32) (Syntax: '++j')
            Target: 
              ILocalReferenceOperation: j (OperationKind.LocalReference, Type: System.Int32) (Syntax: 'j')
  Body: 
    IBlockOperation (1 statements) (OperationKind.Block, Type: null) (Syntax: '{ ... }')
      IExpressionStatementOperation (OperationKind.ExpressionStatement, Type: null) (Syntax: 'System.Cons ... iteLine(j);')
        Expression: 
          IInvocationOperation (void System.Console.WriteLine(System.Int32 value)) (OperationKind.Invocation, Type: System.Void) (Syntax: 'System.Cons ... riteLine(j)')
            Instance Receiver: 
              null
            Arguments(1):
                IArgumentOperation (ArgumentKind.Explicit, Matching Parameter: value) (OperationKind.Argument, Type: System.Int32) (Syntax: 'j')
                  ILocalReferenceOperation: j (OperationKind.LocalReference, Type: System.Int32) (Syntax: 'j')
                  InConversion: CommonConversion (Exists: True, IsIdentity: True, IsNumeric: False, IsReference: False, IsUserDefined: False) (MethodSymbol: null)
                  OutConversion: CommonConversion (Exists: True, IsIdentity: True, IsNumeric: False, IsReference: False, IsUserDefined: False) (MethodSymbol: null)
";
            VerifyOperationTreeForTest<ForStatementSyntax>(source, expectedOperationTree);
        }

        [CompilerTrait(CompilerFeature.IOperation)]
        [Fact, WorkItem(17602, "https://github.com/dotnet/roslyn/issues/17602")]
        public void IForLoopStatement_PreFixIncrementInCondition()
        {
            string source = @"
class Program
{
    static void Main(string[] args)
    {
        /*<bind>*/for (int i = 0; ++i < 5;)
        {
            System.Console.WriteLine(i);
        }/*</bind>*/
    }
}
";
            string expectedOperationTree = @"
IForLoopOperation (LoopKind.For) (OperationKind.Loop, Type: null) (Syntax: 'for (int i  ... }')
  Locals: Local_1: System.Int32 i
  Condition: 
    IBinaryOperation (BinaryOperatorKind.LessThan) (OperationKind.BinaryOperator, Type: System.Boolean) (Syntax: '++i < 5')
      Left: 
        IIncrementOrDecrementOperation (Prefix) (OperationKind.Increment, Type: System.Int32) (Syntax: '++i')
          Target: 
            ILocalReferenceOperation: i (OperationKind.LocalReference, Type: System.Int32) (Syntax: 'i')
      Right: 
        ILiteralOperation (OperationKind.Literal, Type: System.Int32, Constant: 5) (Syntax: '5')
  Before:
      IVariableDeclarationsOperation (1 declarations) (OperationKind.VariableDeclarations, Type: null) (Syntax: 'int i = 0')
        IVariableDeclarationOperation (1 variables) (OperationKind.VariableDeclaration, Type: null) (Syntax: 'i = 0')
          Variables: Local_1: System.Int32 i
          Initializer: 
            IVariableInitializerOperation (OperationKind.VariableInitializer, Type: null) (Syntax: '= 0')
              ILiteralOperation (OperationKind.Literal, Type: System.Int32, Constant: 0) (Syntax: '0')
  AtLoopBottom(0)
  Body: 
    IBlockOperation (1 statements) (OperationKind.Block, Type: null) (Syntax: '{ ... }')
      IExpressionStatementOperation (OperationKind.ExpressionStatement, Type: null) (Syntax: 'System.Cons ... iteLine(i);')
        Expression: 
          IInvocationOperation (void System.Console.WriteLine(System.Int32 value)) (OperationKind.Invocation, Type: System.Void) (Syntax: 'System.Cons ... riteLine(i)')
            Instance Receiver: 
              null
            Arguments(1):
                IArgumentOperation (ArgumentKind.Explicit, Matching Parameter: value) (OperationKind.Argument, Type: System.Int32) (Syntax: 'i')
                  ILocalReferenceOperation: i (OperationKind.LocalReference, Type: System.Int32) (Syntax: 'i')
                  InConversion: CommonConversion (Exists: True, IsIdentity: True, IsNumeric: False, IsReference: False, IsUserDefined: False) (MethodSymbol: null)
                  OutConversion: CommonConversion (Exists: True, IsIdentity: True, IsNumeric: False, IsReference: False, IsUserDefined: False) (MethodSymbol: null)
";
            VerifyOperationTreeForTest<ForStatementSyntax>(source, expectedOperationTree);
        }

        [CompilerTrait(CompilerFeature.IOperation)]
        [Fact, WorkItem(17602, "https://github.com/dotnet/roslyn/issues/17602")]
        public void IForLoopStatement_PostFixDecrementInCondition()
        {
            string source = @"
class Program
{
    static void Main(string[] args)
    {
        /*<bind>*/for (int i = 0; foo(i--) > -5;)
        {
            System.Console.WriteLine(i);
        }/*</bind>*/
    }
    static int foo(int x)
    {
        return x;
    }
}

";
            string expectedOperationTree = @"
IForLoopOperation (LoopKind.For) (OperationKind.Loop, Type: null) (Syntax: 'for (int i  ... }')
  Locals: Local_1: System.Int32 i
  Condition: 
    IBinaryOperation (BinaryOperatorKind.GreaterThan) (OperationKind.BinaryOperator, Type: System.Boolean) (Syntax: 'foo(i--) > -5')
      Left: 
        IInvocationOperation (System.Int32 Program.foo(System.Int32 x)) (OperationKind.Invocation, Type: System.Int32) (Syntax: 'foo(i--)')
          Instance Receiver: 
            null
          Arguments(1):
              IArgumentOperation (ArgumentKind.Explicit, Matching Parameter: x) (OperationKind.Argument, Type: System.Int32) (Syntax: 'i--')
                IIncrementOrDecrementOperation (Postfix) (OperationKind.Decrement, Type: System.Int32) (Syntax: 'i--')
                  Target: 
                    ILocalReferenceOperation: i (OperationKind.LocalReference, Type: System.Int32) (Syntax: 'i')
                InConversion: CommonConversion (Exists: True, IsIdentity: True, IsNumeric: False, IsReference: False, IsUserDefined: False) (MethodSymbol: null)
                OutConversion: CommonConversion (Exists: True, IsIdentity: True, IsNumeric: False, IsReference: False, IsUserDefined: False) (MethodSymbol: null)
      Right: 
        IUnaryOperation (UnaryOperatorKind.Minus) (OperationKind.UnaryOperator, Type: System.Int32, Constant: -5) (Syntax: '-5')
          Operand: 
            ILiteralOperation (OperationKind.Literal, Type: System.Int32, Constant: 5) (Syntax: '5')
  Before:
      IVariableDeclarationsOperation (1 declarations) (OperationKind.VariableDeclarations, Type: null) (Syntax: 'int i = 0')
        IVariableDeclarationOperation (1 variables) (OperationKind.VariableDeclaration, Type: null) (Syntax: 'i = 0')
          Variables: Local_1: System.Int32 i
          Initializer: 
            IVariableInitializerOperation (OperationKind.VariableInitializer, Type: null) (Syntax: '= 0')
              ILiteralOperation (OperationKind.Literal, Type: System.Int32, Constant: 0) (Syntax: '0')
  AtLoopBottom(0)
  Body: 
    IBlockOperation (1 statements) (OperationKind.Block, Type: null) (Syntax: '{ ... }')
      IExpressionStatementOperation (OperationKind.ExpressionStatement, Type: null) (Syntax: 'System.Cons ... iteLine(i);')
        Expression: 
          IInvocationOperation (void System.Console.WriteLine(System.Int32 value)) (OperationKind.Invocation, Type: System.Void) (Syntax: 'System.Cons ... riteLine(i)')
            Instance Receiver: 
              null
            Arguments(1):
                IArgumentOperation (ArgumentKind.Explicit, Matching Parameter: value) (OperationKind.Argument, Type: System.Int32) (Syntax: 'i')
                  ILocalReferenceOperation: i (OperationKind.LocalReference, Type: System.Int32) (Syntax: 'i')
                  InConversion: CommonConversion (Exists: True, IsIdentity: True, IsNumeric: False, IsReference: False, IsUserDefined: False) (MethodSymbol: null)
                  OutConversion: CommonConversion (Exists: True, IsIdentity: True, IsNumeric: False, IsReference: False, IsUserDefined: False) (MethodSymbol: null)
";
            VerifyOperationTreeForTest<ForStatementSyntax>(source, expectedOperationTree);
        }

        [CompilerTrait(CompilerFeature.IOperation)]
        [Fact, WorkItem(17602, "https://github.com/dotnet/roslyn/issues/17602")]
        public void IForLoopStatement_InfiniteLoopVerify()
        {
            string source = @"
class Program
{
    static void Main(string[] args)
    {
        /*<bind>*/for (; true;)
        {
            System.Console.WriteLine(""z"");
        }/*</bind>*/
    }
}
";
            string expectedOperationTree = @"
IForLoopOperation (LoopKind.For) (OperationKind.Loop, Type: null) (Syntax: 'for (; true ... }')
  Condition: 
    ILiteralOperation (OperationKind.Literal, Type: System.Boolean, Constant: True) (Syntax: 'true')
  Before(0)
  AtLoopBottom(0)
  Body: 
    IBlockOperation (1 statements) (OperationKind.Block, Type: null) (Syntax: '{ ... }')
      IExpressionStatementOperation (OperationKind.ExpressionStatement, Type: null) (Syntax: 'System.Cons ... eLine(""z"");')
        Expression: 
          IInvocationOperation (void System.Console.WriteLine(System.String value)) (OperationKind.Invocation, Type: System.Void) (Syntax: 'System.Cons ... teLine(""z"")')
            Instance Receiver: 
              null
            Arguments(1):
                IArgumentOperation (ArgumentKind.Explicit, Matching Parameter: value) (OperationKind.Argument, Type: System.String) (Syntax: '""z""')
                  ILiteralOperation (OperationKind.Literal, Type: System.String, Constant: ""z"") (Syntax: '""z""')
                  InConversion: CommonConversion (Exists: True, IsIdentity: True, IsNumeric: False, IsReference: False, IsUserDefined: False) (MethodSymbol: null)
                  OutConversion: CommonConversion (Exists: True, IsIdentity: True, IsNumeric: False, IsReference: False, IsUserDefined: False) (MethodSymbol: null)
";
            VerifyOperationTreeForTest<ForStatementSyntax>(source, expectedOperationTree);
        }

        [CompilerTrait(CompilerFeature.IOperation)]
        [Fact, WorkItem(17602, "https://github.com/dotnet/roslyn/issues/17602")]
        public void IForLoopStatement_InvalidExpression()
        {
            string source = @"
class C
{
    static void Main(string[] args)
    {
        /*<bind>*/for (int k = 0, j = 0; k < 100, j > 5;/*</bind>*/ k++)
        {
        }
    }
}
";
            string expectedOperationTree = @"
IForLoopOperation (LoopKind.For) (OperationKind.Loop, Type: null, IsInvalid) (Syntax: 'for (int k  ... 100, j > 5;')
  Locals: Local_1: System.Int32 k
    Local_2: System.Int32 j
  Condition: 
    IBinaryOperation (BinaryOperatorKind.LessThan) (OperationKind.BinaryOperator, Type: System.Boolean, IsInvalid) (Syntax: 'k < 100')
      Left: 
        ILocalReferenceOperation: k (OperationKind.LocalReference, Type: System.Int32) (Syntax: 'k')
      Right: 
        ILiteralOperation (OperationKind.Literal, Type: System.Int32, Constant: 100, IsInvalid) (Syntax: '100')
  Before:
      IVariableDeclarationsOperation (2 declarations) (OperationKind.VariableDeclarations, Type: null) (Syntax: 'int k = 0, j = 0')
        IVariableDeclarationOperation (1 variables) (OperationKind.VariableDeclaration, Type: null) (Syntax: 'k = 0')
          Variables: Local_1: System.Int32 k
          Initializer: 
            IVariableInitializerOperation (OperationKind.VariableInitializer, Type: null) (Syntax: '= 0')
              ILiteralOperation (OperationKind.Literal, Type: System.Int32, Constant: 0) (Syntax: '0')
        IVariableDeclarationOperation (1 variables) (OperationKind.VariableDeclaration, Type: null) (Syntax: 'j = 0')
          Variables: Local_1: System.Int32 j
          Initializer: 
            IVariableInitializerOperation (OperationKind.VariableInitializer, Type: null) (Syntax: '= 0')
              ILiteralOperation (OperationKind.Literal, Type: System.Int32, Constant: 0) (Syntax: '0')
  AtLoopBottom:
      IExpressionStatementOperation (OperationKind.ExpressionStatement, Type: null, IsInvalid, IsImplicit) (Syntax: '')
        Expression: 
          IInvalidOperation (OperationKind.Invalid, Type: null, IsInvalid) (Syntax: '')
            Children(0)
      IExpressionStatementOperation (OperationKind.ExpressionStatement, Type: null, IsInvalid, IsImplicit) (Syntax: 'j > 5')
        Expression: 
          IBinaryOperation (BinaryOperatorKind.GreaterThan) (OperationKind.BinaryOperator, Type: System.Boolean, IsInvalid) (Syntax: 'j > 5')
            Left: 
              ILocalReferenceOperation: j (OperationKind.LocalReference, Type: System.Int32, IsInvalid) (Syntax: 'j')
            Right: 
              ILiteralOperation (OperationKind.Literal, Type: System.Int32, Constant: 5, IsInvalid) (Syntax: '5')
  Body: 
    IEmptyOperation (OperationKind.Empty, Type: null, IsInvalid) (Syntax: ';')
";
            VerifyOperationTreeForTest<ForStatementSyntax>(source, expectedOperationTree);
        }

        [CompilerTrait(CompilerFeature.IOperation)]
        [Fact, WorkItem(17602, "https://github.com/dotnet/roslyn/issues/17602")]
        public void IForLoopStatement_ConditionOutVar()
        {
            string source = @"
class P
{
    private void M()
    {
        var s = """";
        /*<bind>*/for (var j = int.TryParse(s, out var i) ? i : 0; i < 10; i++)
        {
            System.Console.WriteLine($""i={i}, s={s}"");
        }/*</bind>*/
    }
}
";
            string expectedOperationTree = @"
IForLoopOperation (LoopKind.For) (OperationKind.Loop, Type: null) (Syntax: 'for (var j  ... }')
  Locals: Local_1: System.Int32 j
    Local_2: System.Int32 i
  Condition: 
    IBinaryOperation (BinaryOperatorKind.LessThan) (OperationKind.BinaryOperator, Type: System.Boolean) (Syntax: 'i < 10')
      Left: 
        ILocalReferenceOperation: i (OperationKind.LocalReference, Type: System.Int32) (Syntax: 'i')
      Right: 
        ILiteralOperation (OperationKind.Literal, Type: System.Int32, Constant: 10) (Syntax: '10')
  Before:
      IVariableDeclarationsOperation (1 declarations) (OperationKind.VariableDeclarations, Type: null) (Syntax: 'var j = int ...  i) ? i : 0')
        IVariableDeclarationOperation (1 variables) (OperationKind.VariableDeclaration, Type: null) (Syntax: 'j = int.Try ...  i) ? i : 0')
          Variables: Local_1: System.Int32 j
          Initializer: 
            IVariableInitializerOperation (OperationKind.VariableInitializer, Type: null) (Syntax: '= int.TryPa ...  i) ? i : 0')
              IConditionalOperation (OperationKind.Conditional, Type: System.Int32) (Syntax: 'int.TryPars ...  i) ? i : 0')
                Condition: 
                  IInvocationOperation (System.Boolean System.Int32.TryParse(System.String s, out System.Int32 result)) (OperationKind.Invocation, Type: System.Boolean) (Syntax: 'int.TryPars ...  out var i)')
                    Instance Receiver: 
                      null
                    Arguments(2):
                        IArgumentOperation (ArgumentKind.Explicit, Matching Parameter: s) (OperationKind.Argument, Type: System.String) (Syntax: 's')
                          ILocalReferenceOperation: s (OperationKind.LocalReference, Type: System.String) (Syntax: 's')
                          InConversion: CommonConversion (Exists: True, IsIdentity: True, IsNumeric: False, IsReference: False, IsUserDefined: False) (MethodSymbol: null)
                          OutConversion: CommonConversion (Exists: True, IsIdentity: True, IsNumeric: False, IsReference: False, IsUserDefined: False) (MethodSymbol: null)
                        IArgumentOperation (ArgumentKind.Explicit, Matching Parameter: result) (OperationKind.Argument, Type: System.Int32) (Syntax: 'out var i')
                          IDeclarationExpressionOperation (OperationKind.DeclarationExpression, Type: System.Int32) (Syntax: 'var i')
                            ILocalReferenceOperation: i (IsDeclaration: True) (OperationKind.LocalReference, Type: System.Int32) (Syntax: 'i')
                          InConversion: CommonConversion (Exists: True, IsIdentity: True, IsNumeric: False, IsReference: False, IsUserDefined: False) (MethodSymbol: null)
                          OutConversion: CommonConversion (Exists: True, IsIdentity: True, IsNumeric: False, IsReference: False, IsUserDefined: False) (MethodSymbol: null)
                WhenTrue: 
                  ILocalReferenceOperation: i (OperationKind.LocalReference, Type: System.Int32) (Syntax: 'i')
                WhenFalse: 
                  ILiteralOperation (OperationKind.Literal, Type: System.Int32, Constant: 0) (Syntax: '0')
  AtLoopBottom:
      IExpressionStatementOperation (OperationKind.ExpressionStatement, Type: null, IsImplicit) (Syntax: 'i++')
        Expression: 
          IIncrementOrDecrementOperation (Postfix) (OperationKind.Increment, Type: System.Int32) (Syntax: 'i++')
            Target: 
              ILocalReferenceOperation: i (OperationKind.LocalReference, Type: System.Int32) (Syntax: 'i')
  Body: 
    IBlockOperation (1 statements) (OperationKind.Block, Type: null) (Syntax: '{ ... }')
      IExpressionStatementOperation (OperationKind.ExpressionStatement, Type: null) (Syntax: 'System.Cons ... }, s={s}"");')
        Expression: 
          IInvocationOperation (void System.Console.WriteLine(System.String value)) (OperationKind.Invocation, Type: System.Void) (Syntax: 'System.Cons ... i}, s={s}"")')
            Instance Receiver: 
              null
            Arguments(1):
                IArgumentOperation (ArgumentKind.Explicit, Matching Parameter: value) (OperationKind.Argument, Type: System.String) (Syntax: '$""i={i}, s={s}""')
                  IInterpolatedStringOperation (OperationKind.InterpolatedString, Type: System.String) (Syntax: '$""i={i}, s={s}""')
                    Parts(4):
                        IInterpolatedStringTextOperation (OperationKind.InterpolatedStringText, Type: null) (Syntax: 'i=')
                          Text: 
                            ILiteralOperation (OperationKind.Literal, Type: System.String, Constant: ""i="") (Syntax: 'i=')
                        IInterpolationOperation (OperationKind.Interpolation, Type: null) (Syntax: '{i}')
                          Expression: 
                            ILocalReferenceOperation: i (OperationKind.LocalReference, Type: System.Int32) (Syntax: 'i')
                          Alignment: 
                            null
                          FormatString: 
                            null
                        IInterpolatedStringTextOperation (OperationKind.InterpolatedStringText, Type: null) (Syntax: ', s=')
                          Text: 
                            ILiteralOperation (OperationKind.Literal, Type: System.String, Constant: "", s="") (Syntax: ', s=')
                        IInterpolationOperation (OperationKind.Interpolation, Type: null) (Syntax: '{s}')
                          Expression: 
                            ILocalReferenceOperation: s (OperationKind.LocalReference, Type: System.String) (Syntax: 's')
                          Alignment: 
                            null
                          FormatString: 
                            null
                  InConversion: CommonConversion (Exists: True, IsIdentity: True, IsNumeric: False, IsReference: False, IsUserDefined: False) (MethodSymbol: null)
                  OutConversion: CommonConversion (Exists: True, IsIdentity: True, IsNumeric: False, IsReference: False, IsUserDefined: False) (MethodSymbol: null)
";
            VerifyOperationTreeForTest<ForStatementSyntax>(source, expectedOperationTree);
        }

    }
}<|MERGE_RESOLUTION|>--- conflicted
+++ resolved
@@ -1839,13 +1839,8 @@
                                     Instance Receiver: 
                                       null
                                     Arguments(2):
-<<<<<<< HEAD
-                                        IArgument (ArgumentKind.Explicit, Matching Parameter: source) (OperationKind.Argument, IsImplicit) (Syntax: 'from x in ""123""')
-                                          IConversionExpression (TryCast: False, Unchecked) (OperationKind.ConversionExpression, Type: System.Collections.Generic.IEnumerable<System.Char>, IsImplicit) (Syntax: 'from x in ""123""')
-=======
                                         IArgumentOperation (ArgumentKind.Explicit, Matching Parameter: source) (OperationKind.Argument, Type: System.Collections.Generic.IEnumerable<System.Char>, IsImplicit) (Syntax: 'from x in ""123""')
-                                          IConversionOperation (Implicit, TryCast: False, Unchecked) (OperationKind.Conversion, Type: System.Collections.Generic.IEnumerable<System.Char>, IsImplicit) (Syntax: 'from x in ""123""')
->>>>>>> 9c82aed5
+                                          IConversionOperation (TryCast: False, Unchecked) (OperationKind.Conversion, Type: System.Collections.Generic.IEnumerable<System.Char>, IsImplicit) (Syntax: 'from x in ""123""')
                                             Conversion: CommonConversion (Exists: True, IsIdentity: False, IsNumeric: False, IsReference: True, IsUserDefined: False) (MethodSymbol: null)
                                             Operand: 
                                               ILiteralOperation (OperationKind.Literal, Type: System.String, Constant: ""123"") (Syntax: '""123""')
@@ -1907,11 +1902,7 @@
         LoopControlVariable: 
           ILocalReferenceOperation: item (IsDeclaration: True) (OperationKind.LocalReference, Type: System.String, Constant: null) (Syntax: 'foreach (va ... }')
         Collection: 
-<<<<<<< HEAD
-          IConversionExpression (TryCast: False, Unchecked) (OperationKind.ConversionExpression, Type: System.Collections.Generic.IEnumerable<System.String>, IsImplicit) (Syntax: 'str')
-=======
-          IConversionOperation (Implicit, TryCast: False, Unchecked) (OperationKind.Conversion, Type: System.Collections.Generic.IEnumerable<System.String>, IsImplicit) (Syntax: 'str')
->>>>>>> 9c82aed5
+          IConversionOperation (TryCast: False, Unchecked) (OperationKind.Conversion, Type: System.Collections.Generic.IEnumerable<System.String>, IsImplicit) (Syntax: 'str')
             Conversion: CommonConversion (Exists: True, IsIdentity: True, IsNumeric: False, IsReference: False, IsUserDefined: False) (MethodSymbol: null)
             Operand: 
               ILocalReferenceOperation: str (OperationKind.LocalReference, Type: System.Collections.Generic.IEnumerable<System.String>) (Syntax: 'str')
@@ -2003,13 +1994,8 @@
                                 Instance Receiver: 
                                   null
                                 Arguments(2):
-<<<<<<< HEAD
-                                    IArgument (ArgumentKind.Explicit, Matching Parameter: source) (OperationKind.Argument, IsImplicit) (Syntax: 'from x in ""123""')
-                                      IConversionExpression (TryCast: False, Unchecked) (OperationKind.ConversionExpression, Type: System.Collections.Generic.IEnumerable<System.Char>, IsImplicit) (Syntax: 'from x in ""123""')
-=======
                                     IArgumentOperation (ArgumentKind.Explicit, Matching Parameter: source) (OperationKind.Argument, Type: System.Collections.Generic.IEnumerable<System.Char>, IsImplicit) (Syntax: 'from x in ""123""')
-                                      IConversionOperation (Implicit, TryCast: False, Unchecked) (OperationKind.Conversion, Type: System.Collections.Generic.IEnumerable<System.Char>, IsImplicit) (Syntax: 'from x in ""123""')
->>>>>>> 9c82aed5
+                                      IConversionOperation (TryCast: False, Unchecked) (OperationKind.Conversion, Type: System.Collections.Generic.IEnumerable<System.Char>, IsImplicit) (Syntax: 'from x in ""123""')
                                         Conversion: CommonConversion (Exists: True, IsIdentity: False, IsNumeric: False, IsReference: True, IsUserDefined: False) (MethodSymbol: null)
                                         Operand: 
                                           ILiteralOperation (OperationKind.Literal, Type: System.String, Constant: ""123"") (Syntax: '""123""')
@@ -2102,11 +2088,7 @@
             Left: 
               ILocalReferenceOperation: e (OperationKind.LocalReference, Type: System.Linq.Expressions.Expression<System.Func<System.Int32, System.Int32>>) (Syntax: 'e')
             Right: 
-<<<<<<< HEAD
-              IConversionExpression (TryCast: False, Unchecked) (OperationKind.ConversionExpression, Type: System.Linq.Expressions.Expression<System.Func<System.Int32, System.Int32>>, IsImplicit) (Syntax: 'x => x * x')
-=======
-              IConversionOperation (Implicit, TryCast: False, Unchecked) (OperationKind.Conversion, Type: System.Linq.Expressions.Expression<System.Func<System.Int32, System.Int32>>, IsImplicit) (Syntax: 'x => x * x')
->>>>>>> 9c82aed5
+              IConversionOperation (TryCast: False, Unchecked) (OperationKind.Conversion, Type: System.Linq.Expressions.Expression<System.Func<System.Int32, System.Int32>>, IsImplicit) (Syntax: 'x => x * x')
                 Conversion: CommonConversion (Exists: True, IsIdentity: False, IsNumeric: False, IsReference: False, IsUserDefined: False) (MethodSymbol: null)
                 Operand: 
                   IAnonymousFunctionOperation (Symbol: lambda expression) (OperationKind.AnonymousFunction, Type: null) (Syntax: 'x => x * x')
@@ -2199,11 +2181,7 @@
             Left: 
               ILocalReferenceOperation: e (OperationKind.LocalReference, Type: System.Linq.Expressions.Expression<System.Func<System.Int32, System.Int32>>) (Syntax: 'e')
             Right: 
-<<<<<<< HEAD
-              IConversionExpression (TryCast: False, Unchecked) (OperationKind.ConversionExpression, Type: System.Linq.Expressions.Expression<System.Func<System.Int32, System.Int32>>, IsImplicit) (Syntax: 'x => x * x')
-=======
-              IConversionOperation (Implicit, TryCast: False, Unchecked) (OperationKind.Conversion, Type: System.Linq.Expressions.Expression<System.Func<System.Int32, System.Int32>>, IsImplicit) (Syntax: 'x => x * x')
->>>>>>> 9c82aed5
+              IConversionOperation (TryCast: False, Unchecked) (OperationKind.Conversion, Type: System.Linq.Expressions.Expression<System.Func<System.Int32, System.Int32>>, IsImplicit) (Syntax: 'x => x * x')
                 Conversion: CommonConversion (Exists: True, IsIdentity: False, IsNumeric: False, IsReference: False, IsUserDefined: False) (MethodSymbol: null)
                 Operand: 
                   IAnonymousFunctionOperation (Symbol: lambda expression) (OperationKind.AnonymousFunction, Type: null) (Syntax: 'x => x * x')
@@ -2285,20 +2263,12 @@
   Condition: 
     IBinaryOperation (BinaryOperatorKind.Equals) (OperationKind.BinaryOperator, Type: System.Boolean) (Syntax: 'i == null')
       Left: 
-<<<<<<< HEAD
-        IConversionExpression (TryCast: False, Unchecked) (OperationKind.ConversionExpression, Type: System.Object, IsImplicit) (Syntax: 'i')
-=======
-        IConversionOperation (Implicit, TryCast: False, Unchecked) (OperationKind.Conversion, Type: System.Object, IsImplicit) (Syntax: 'i')
->>>>>>> 9c82aed5
+        IConversionOperation (TryCast: False, Unchecked) (OperationKind.Conversion, Type: System.Object, IsImplicit) (Syntax: 'i')
           Conversion: CommonConversion (Exists: True, IsIdentity: False, IsNumeric: False, IsReference: True, IsUserDefined: False) (MethodSymbol: null)
           Operand: 
             ILocalReferenceOperation: i (OperationKind.LocalReference, Type: C1) (Syntax: 'i')
       Right: 
-<<<<<<< HEAD
-        IConversionExpression (TryCast: False, Unchecked) (OperationKind.ConversionExpression, Type: System.Object, Constant: null, IsImplicit) (Syntax: 'null')
-=======
-        IConversionOperation (Implicit, TryCast: False, Unchecked) (OperationKind.Conversion, Type: System.Object, Constant: null, IsImplicit) (Syntax: 'null')
->>>>>>> 9c82aed5
+        IConversionOperation (TryCast: False, Unchecked) (OperationKind.Conversion, Type: System.Object, Constant: null, IsImplicit) (Syntax: 'null')
           Conversion: CommonConversion (Exists: True, IsIdentity: False, IsNumeric: False, IsReference: True, IsUserDefined: False) (MethodSymbol: null)
           Operand: 
             ILiteralOperation (OperationKind.Literal, Type: null, Constant: null) (Syntax: 'null')
