// Copyright (c) Microsoft.  All Rights Reserved.  Licensed under the Apache License, Version 2.0.  See License.txt in the project root for license information.

using Microsoft.CodeAnalysis.CSharp.Syntax;
using Microsoft.CodeAnalysis.Test.Utilities;
using Roslyn.Test.Utilities;
using Xunit;

namespace Microsoft.CodeAnalysis.CSharp.UnitTests
{
    public partial class IOperationTests : SemanticModelTestBase
    {
        [CompilerTrait(CompilerFeature.IOperation)]
        [Fact, WorkItem(17602, "https://github.com/dotnet/roslyn/issues/17602")]
        public void IForEachLoopStatement_SimpleForEachLoop()
        {
            string source = @"
class Program
{
    static void Main()
    {
        string[] pets = { ""dog"", ""cat"", ""bird"" };

        /*<bind>*/foreach (string value in pets)
        {
            System.Console.WriteLine(value);
        }/*</bind>*/
    }
}
";
            string expectedOperationTree = @"
IForEachLoopOperation (LoopKind.ForEach) (OperationKind.Loop, Type: null) (Syntax: 'foreach (st ... }')
  Locals: Local_1: System.String value
  LoopControlVariable: 
    ILocalReferenceOperation: value (IsDeclaration: True) (OperationKind.LocalReference, Type: System.String, Constant: null) (Syntax: 'foreach (st ... }')
  Collection: 
<<<<<<< HEAD
    IConversionExpression (TryCast: False, Unchecked) (OperationKind.ConversionExpression, Type: System.Collections.IEnumerable, IsImplicit) (Syntax: 'pets')
=======
    IConversionOperation (Implicit, TryCast: False, Unchecked) (OperationKind.Conversion, Type: System.Collections.IEnumerable, IsImplicit) (Syntax: 'pets')
>>>>>>> 9c82aed5
      Conversion: CommonConversion (Exists: True, IsIdentity: False, IsNumeric: False, IsReference: True, IsUserDefined: False) (MethodSymbol: null)
      Operand: 
        ILocalReferenceOperation: pets (OperationKind.LocalReference, Type: System.String[]) (Syntax: 'pets')
  Body: 
    IBlockOperation (1 statements) (OperationKind.Block, Type: null) (Syntax: '{ ... }')
      IExpressionStatementOperation (OperationKind.ExpressionStatement, Type: null) (Syntax: 'System.Cons ... ine(value);')
        Expression: 
          IInvocationOperation (void System.Console.WriteLine(System.String value)) (OperationKind.Invocation, Type: System.Void) (Syntax: 'System.Cons ... Line(value)')
            Instance Receiver: 
              null
            Arguments(1):
                IArgumentOperation (ArgumentKind.Explicit, Matching Parameter: value) (OperationKind.Argument, Type: System.String) (Syntax: 'value')
                  ILocalReferenceOperation: value (OperationKind.LocalReference, Type: System.String) (Syntax: 'value')
                  InConversion: CommonConversion (Exists: True, IsIdentity: True, IsNumeric: False, IsReference: False, IsUserDefined: False) (MethodSymbol: null)
                  OutConversion: CommonConversion (Exists: True, IsIdentity: True, IsNumeric: False, IsReference: False, IsUserDefined: False) (MethodSymbol: null)
  NextVariables(0)
";
            VerifyOperationTreeForTest<ForEachStatementSyntax>(source, expectedOperationTree);
        }

        [CompilerTrait(CompilerFeature.IOperation)]
        [Fact, WorkItem(17602, "https://github.com/dotnet/roslyn/issues/17602")]
        public void IForEachLoopStatement_WithList()
        {
            string source = @"
using System;
using System.Collections.Generic;

class Program
{
    static void Main(string[] args)
    {
        List<string> list = new List<string>();
        list.Add(""a"");
        list.Add(""b"");
        list.Add(""c"");
        /*<bind>*/foreach (string item in list)
        {
            Console.WriteLine(item);
        }/*</bind>*/

    }
}
";
            string expectedOperationTree = @"
IForEachLoopOperation (LoopKind.ForEach) (OperationKind.Loop, Type: null) (Syntax: 'foreach (st ... }')
  Locals: Local_1: System.String item
  LoopControlVariable: 
    ILocalReferenceOperation: item (IsDeclaration: True) (OperationKind.LocalReference, Type: System.String, Constant: null) (Syntax: 'foreach (st ... }')
  Collection: 
<<<<<<< HEAD
    IConversionExpression (TryCast: False, Unchecked) (OperationKind.ConversionExpression, Type: System.Collections.Generic.List<System.String>, IsImplicit) (Syntax: 'list')
=======
    IConversionOperation (Implicit, TryCast: False, Unchecked) (OperationKind.Conversion, Type: System.Collections.Generic.List<System.String>, IsImplicit) (Syntax: 'list')
>>>>>>> 9c82aed5
      Conversion: CommonConversion (Exists: True, IsIdentity: True, IsNumeric: False, IsReference: False, IsUserDefined: False) (MethodSymbol: null)
      Operand: 
        ILocalReferenceOperation: list (OperationKind.LocalReference, Type: System.Collections.Generic.List<System.String>) (Syntax: 'list')
  Body: 
    IBlockOperation (1 statements) (OperationKind.Block, Type: null) (Syntax: '{ ... }')
      IExpressionStatementOperation (OperationKind.ExpressionStatement, Type: null) (Syntax: 'Console.WriteLine(item);')
        Expression: 
          IInvocationOperation (void System.Console.WriteLine(System.String value)) (OperationKind.Invocation, Type: System.Void) (Syntax: 'Console.WriteLine(item)')
            Instance Receiver: 
              null
            Arguments(1):
                IArgumentOperation (ArgumentKind.Explicit, Matching Parameter: value) (OperationKind.Argument, Type: System.String) (Syntax: 'item')
                  ILocalReferenceOperation: item (OperationKind.LocalReference, Type: System.String) (Syntax: 'item')
                  InConversion: CommonConversion (Exists: True, IsIdentity: True, IsNumeric: False, IsReference: False, IsUserDefined: False) (MethodSymbol: null)
                  OutConversion: CommonConversion (Exists: True, IsIdentity: True, IsNumeric: False, IsReference: False, IsUserDefined: False) (MethodSymbol: null)
  NextVariables(0)
";
            VerifyOperationTreeForTest<ForEachStatementSyntax>(source, expectedOperationTree);
        }

        [CompilerTrait(CompilerFeature.IOperation)]
        [Fact, WorkItem(17602, "https://github.com/dotnet/roslyn/issues/17602")]
        public void IForEachLoopStatement_WithKeyValue()
        {
            string source = @"
using System;
using System.Collections.Generic;

class Program
{
    static Dictionary<int, int> _h = new Dictionary<int, int>();

    static void Main()
    {
        _h.Add(5, 4);
        _h.Add(4, 3);
        _h.Add(2, 1);

        /*<bind>*/foreach (KeyValuePair<int, int> pair in _h)
        {
            Console.WriteLine(""{0},{1}"", pair.Key, pair.Value);
        }/*</bind>*/
    }
}
";
            string expectedOperationTree = @"
IForEachLoopOperation (LoopKind.ForEach) (OperationKind.Loop, Type: null) (Syntax: 'foreach (Ke ... }')
  Locals: Local_1: System.Collections.Generic.KeyValuePair<System.Int32, System.Int32> pair
  LoopControlVariable: 
    ILocalReferenceOperation: pair (IsDeclaration: True) (OperationKind.LocalReference, Type: System.Collections.Generic.KeyValuePair<System.Int32, System.Int32>, Constant: null) (Syntax: 'foreach (Ke ... }')
  Collection: 
<<<<<<< HEAD
    IConversionExpression (TryCast: False, Unchecked) (OperationKind.ConversionExpression, Type: System.Collections.Generic.Dictionary<System.Int32, System.Int32>, IsImplicit) (Syntax: '_h')
=======
    IConversionOperation (Implicit, TryCast: False, Unchecked) (OperationKind.Conversion, Type: System.Collections.Generic.Dictionary<System.Int32, System.Int32>, IsImplicit) (Syntax: '_h')
>>>>>>> 9c82aed5
      Conversion: CommonConversion (Exists: True, IsIdentity: True, IsNumeric: False, IsReference: False, IsUserDefined: False) (MethodSymbol: null)
      Operand: 
        IFieldReferenceOperation: System.Collections.Generic.Dictionary<System.Int32, System.Int32> Program._h (Static) (OperationKind.FieldReference, Type: System.Collections.Generic.Dictionary<System.Int32, System.Int32>) (Syntax: '_h')
          Instance Receiver: 
            null
  Body: 
    IBlockOperation (1 statements) (OperationKind.Block, Type: null) (Syntax: '{ ... }')
      IExpressionStatementOperation (OperationKind.ExpressionStatement, Type: null) (Syntax: 'Console.Wri ... air.Value);')
        Expression: 
          IInvocationOperation (void System.Console.WriteLine(System.String format, System.Object arg0, System.Object arg1)) (OperationKind.Invocation, Type: System.Void) (Syntax: 'Console.Wri ... pair.Value)')
            Instance Receiver: 
              null
            Arguments(3):
                IArgumentOperation (ArgumentKind.Explicit, Matching Parameter: format) (OperationKind.Argument, Type: System.String) (Syntax: '""{0},{1}""')
                  ILiteralOperation (OperationKind.Literal, Type: System.String, Constant: ""{0},{1}"") (Syntax: '""{0},{1}""')
                  InConversion: CommonConversion (Exists: True, IsIdentity: True, IsNumeric: False, IsReference: False, IsUserDefined: False) (MethodSymbol: null)
                  OutConversion: CommonConversion (Exists: True, IsIdentity: True, IsNumeric: False, IsReference: False, IsUserDefined: False) (MethodSymbol: null)
<<<<<<< HEAD
                IArgument (ArgumentKind.Explicit, Matching Parameter: arg0) (OperationKind.Argument) (Syntax: 'pair.Key')
                  IConversionExpression (TryCast: False, Unchecked) (OperationKind.ConversionExpression, Type: System.Object, IsImplicit) (Syntax: 'pair.Key')
=======
                IArgumentOperation (ArgumentKind.Explicit, Matching Parameter: arg0) (OperationKind.Argument, Type: System.Object) (Syntax: 'pair.Key')
                  IConversionOperation (Implicit, TryCast: False, Unchecked) (OperationKind.Conversion, Type: System.Object, IsImplicit) (Syntax: 'pair.Key')
>>>>>>> 9c82aed5
                    Conversion: CommonConversion (Exists: True, IsIdentity: False, IsNumeric: False, IsReference: False, IsUserDefined: False) (MethodSymbol: null)
                    Operand: 
                      IPropertyReferenceOperation: System.Int32 System.Collections.Generic.KeyValuePair<System.Int32, System.Int32>.Key { get; } (OperationKind.PropertyReference, Type: System.Int32) (Syntax: 'pair.Key')
                        Instance Receiver: 
                          ILocalReferenceOperation: pair (OperationKind.LocalReference, Type: System.Collections.Generic.KeyValuePair<System.Int32, System.Int32>) (Syntax: 'pair')
                  InConversion: CommonConversion (Exists: True, IsIdentity: True, IsNumeric: False, IsReference: False, IsUserDefined: False) (MethodSymbol: null)
                  OutConversion: CommonConversion (Exists: True, IsIdentity: True, IsNumeric: False, IsReference: False, IsUserDefined: False) (MethodSymbol: null)
<<<<<<< HEAD
                IArgument (ArgumentKind.Explicit, Matching Parameter: arg1) (OperationKind.Argument) (Syntax: 'pair.Value')
                  IConversionExpression (TryCast: False, Unchecked) (OperationKind.ConversionExpression, Type: System.Object, IsImplicit) (Syntax: 'pair.Value')
=======
                IArgumentOperation (ArgumentKind.Explicit, Matching Parameter: arg1) (OperationKind.Argument, Type: System.Object) (Syntax: 'pair.Value')
                  IConversionOperation (Implicit, TryCast: False, Unchecked) (OperationKind.Conversion, Type: System.Object, IsImplicit) (Syntax: 'pair.Value')
>>>>>>> 9c82aed5
                    Conversion: CommonConversion (Exists: True, IsIdentity: False, IsNumeric: False, IsReference: False, IsUserDefined: False) (MethodSymbol: null)
                    Operand: 
                      IPropertyReferenceOperation: System.Int32 System.Collections.Generic.KeyValuePair<System.Int32, System.Int32>.Value { get; } (OperationKind.PropertyReference, Type: System.Int32) (Syntax: 'pair.Value')
                        Instance Receiver: 
                          ILocalReferenceOperation: pair (OperationKind.LocalReference, Type: System.Collections.Generic.KeyValuePair<System.Int32, System.Int32>) (Syntax: 'pair')
                  InConversion: CommonConversion (Exists: True, IsIdentity: True, IsNumeric: False, IsReference: False, IsUserDefined: False) (MethodSymbol: null)
                  OutConversion: CommonConversion (Exists: True, IsIdentity: True, IsNumeric: False, IsReference: False, IsUserDefined: False) (MethodSymbol: null)
  NextVariables(0)
";
            VerifyOperationTreeForTest<ForEachStatementSyntax>(source, expectedOperationTree);
        }

        [CompilerTrait(CompilerFeature.IOperation)]
        [Fact, WorkItem(17602, "https://github.com/dotnet/roslyn/issues/17602")]
        public void IForEachLoopStatement_WithBreak()
        {
            string source = @"
class Program
{
    static void Main()
    {
        int[] numbers = { 1,2,3,4};

        /*<bind>*/foreach (int num in numbers)
        {
            if (num>3)
            {
                break;
            }
            System.Console.WriteLine(num);
        }/*</bind>*/
    }
}
";
            string expectedOperationTree = @"
IForEachLoopOperation (LoopKind.ForEach) (OperationKind.Loop, Type: null) (Syntax: 'foreach (in ... }')
  Locals: Local_1: System.Int32 num
  LoopControlVariable: 
    ILocalReferenceOperation: num (IsDeclaration: True) (OperationKind.LocalReference, Type: System.Int32, Constant: null) (Syntax: 'foreach (in ... }')
  Collection: 
<<<<<<< HEAD
    IConversionExpression (TryCast: False, Unchecked) (OperationKind.ConversionExpression, Type: System.Collections.IEnumerable, IsImplicit) (Syntax: 'numbers')
=======
    IConversionOperation (Implicit, TryCast: False, Unchecked) (OperationKind.Conversion, Type: System.Collections.IEnumerable, IsImplicit) (Syntax: 'numbers')
>>>>>>> 9c82aed5
      Conversion: CommonConversion (Exists: True, IsIdentity: False, IsNumeric: False, IsReference: True, IsUserDefined: False) (MethodSymbol: null)
      Operand: 
        ILocalReferenceOperation: numbers (OperationKind.LocalReference, Type: System.Int32[]) (Syntax: 'numbers')
  Body: 
    IBlockOperation (2 statements) (OperationKind.Block, Type: null) (Syntax: '{ ... }')
      IConditionalOperation (OperationKind.Conditional, Type: null) (Syntax: 'if (num>3) ... }')
        Condition: 
          IBinaryOperation (BinaryOperatorKind.GreaterThan) (OperationKind.BinaryOperator, Type: System.Boolean) (Syntax: 'num>3')
            Left: 
              ILocalReferenceOperation: num (OperationKind.LocalReference, Type: System.Int32) (Syntax: 'num')
            Right: 
              ILiteralOperation (OperationKind.Literal, Type: System.Int32, Constant: 3) (Syntax: '3')
        WhenTrue: 
          IBlockOperation (1 statements) (OperationKind.Block, Type: null) (Syntax: '{ ... }')
            IBranchOperation (BranchKind.Break) (OperationKind.Branch, Type: null) (Syntax: 'break;')
        WhenFalse: 
          null
      IExpressionStatementOperation (OperationKind.ExpressionStatement, Type: null) (Syntax: 'System.Cons ... eLine(num);')
        Expression: 
          IInvocationOperation (void System.Console.WriteLine(System.Int32 value)) (OperationKind.Invocation, Type: System.Void) (Syntax: 'System.Cons ... teLine(num)')
            Instance Receiver: 
              null
            Arguments(1):
                IArgumentOperation (ArgumentKind.Explicit, Matching Parameter: value) (OperationKind.Argument, Type: System.Int32) (Syntax: 'num')
                  ILocalReferenceOperation: num (OperationKind.LocalReference, Type: System.Int32) (Syntax: 'num')
                  InConversion: CommonConversion (Exists: True, IsIdentity: True, IsNumeric: False, IsReference: False, IsUserDefined: False) (MethodSymbol: null)
                  OutConversion: CommonConversion (Exists: True, IsIdentity: True, IsNumeric: False, IsReference: False, IsUserDefined: False) (MethodSymbol: null)
  NextVariables(0)
";
            VerifyOperationTreeForTest<ForEachStatementSyntax>(source, expectedOperationTree);
        }

        [CompilerTrait(CompilerFeature.IOperation)]
        [Fact, WorkItem(17602, "https://github.com/dotnet/roslyn/issues/17602")]
        public void IForEachLoopStatement_WithContinue()
        {
            string source = @"
class Program
{
    static void Main()
    {
        int[] numbers = { 1,2,3,4};

        /*<bind>*/foreach (int num in numbers)
        {
            if (num>3)
            {
                continue;
            }
            System.Console.WriteLine(num);
        }/*</bind>*/
    }
}
";
            string expectedOperationTree = @"
IForEachLoopOperation (LoopKind.ForEach) (OperationKind.Loop, Type: null) (Syntax: 'foreach (in ... }')
  Locals: Local_1: System.Int32 num
  LoopControlVariable: 
    ILocalReferenceOperation: num (IsDeclaration: True) (OperationKind.LocalReference, Type: System.Int32, Constant: null) (Syntax: 'foreach (in ... }')
  Collection: 
<<<<<<< HEAD
    IConversionExpression (TryCast: False, Unchecked) (OperationKind.ConversionExpression, Type: System.Collections.IEnumerable, IsImplicit) (Syntax: 'numbers')
=======
    IConversionOperation (Implicit, TryCast: False, Unchecked) (OperationKind.Conversion, Type: System.Collections.IEnumerable, IsImplicit) (Syntax: 'numbers')
>>>>>>> 9c82aed5
      Conversion: CommonConversion (Exists: True, IsIdentity: False, IsNumeric: False, IsReference: True, IsUserDefined: False) (MethodSymbol: null)
      Operand: 
        ILocalReferenceOperation: numbers (OperationKind.LocalReference, Type: System.Int32[]) (Syntax: 'numbers')
  Body: 
    IBlockOperation (2 statements) (OperationKind.Block, Type: null) (Syntax: '{ ... }')
      IConditionalOperation (OperationKind.Conditional, Type: null) (Syntax: 'if (num>3) ... }')
        Condition: 
          IBinaryOperation (BinaryOperatorKind.GreaterThan) (OperationKind.BinaryOperator, Type: System.Boolean) (Syntax: 'num>3')
            Left: 
              ILocalReferenceOperation: num (OperationKind.LocalReference, Type: System.Int32) (Syntax: 'num')
            Right: 
              ILiteralOperation (OperationKind.Literal, Type: System.Int32, Constant: 3) (Syntax: '3')
        WhenTrue: 
          IBlockOperation (1 statements) (OperationKind.Block, Type: null) (Syntax: '{ ... }')
            IBranchOperation (BranchKind.Continue) (OperationKind.Branch, Type: null) (Syntax: 'continue;')
        WhenFalse: 
          null
      IExpressionStatementOperation (OperationKind.ExpressionStatement, Type: null) (Syntax: 'System.Cons ... eLine(num);')
        Expression: 
          IInvocationOperation (void System.Console.WriteLine(System.Int32 value)) (OperationKind.Invocation, Type: System.Void) (Syntax: 'System.Cons ... teLine(num)')
            Instance Receiver: 
              null
            Arguments(1):
                IArgumentOperation (ArgumentKind.Explicit, Matching Parameter: value) (OperationKind.Argument, Type: System.Int32) (Syntax: 'num')
                  ILocalReferenceOperation: num (OperationKind.LocalReference, Type: System.Int32) (Syntax: 'num')
                  InConversion: CommonConversion (Exists: True, IsIdentity: True, IsNumeric: False, IsReference: False, IsUserDefined: False) (MethodSymbol: null)
                  OutConversion: CommonConversion (Exists: True, IsIdentity: True, IsNumeric: False, IsReference: False, IsUserDefined: False) (MethodSymbol: null)
  NextVariables(0)
";
            VerifyOperationTreeForTest<ForEachStatementSyntax>(source, expectedOperationTree);
        }

        [CompilerTrait(CompilerFeature.IOperation)]
        [Fact, WorkItem(17602, "https://github.com/dotnet/roslyn/issues/17602")]
        public void IForEachLoopStatement_QueryExpression()
        {
            string source = @"
class Program
{
    static void Main()
    {
        string[] letters = { ""d"", ""c"", ""a"", ""b"" };
        var sorted = from letter in letters
                     orderby letter
                     select letter;
        /*<bind>*/foreach (string value in sorted)
        {
            System.Console.WriteLine(value);
        }/*</bind>*/
    }
}
";
            string expectedOperationTree = @"
IForEachLoopOperation (LoopKind.ForEach) (OperationKind.Loop, Type: null, IsInvalid) (Syntax: 'foreach (st ... }')
  Locals: Local_1: System.String value
  LoopControlVariable: 
    ILocalReferenceOperation: value (IsDeclaration: True) (OperationKind.LocalReference, Type: System.String, Constant: null, IsInvalid) (Syntax: 'foreach (st ... }')
  Collection: 
    ILocalReferenceOperation: sorted (OperationKind.LocalReference, Type: ?, IsInvalid) (Syntax: 'sorted')
  Body: 
    IBlockOperation (1 statements) (OperationKind.Block, Type: null) (Syntax: '{ ... }')
      IExpressionStatementOperation (OperationKind.ExpressionStatement, Type: null) (Syntax: 'System.Cons ... ine(value);')
        Expression: 
          IInvocationOperation (void System.Console.WriteLine(System.String value)) (OperationKind.Invocation, Type: System.Void) (Syntax: 'System.Cons ... Line(value)')
            Instance Receiver: 
              null
            Arguments(1):
                IArgumentOperation (ArgumentKind.Explicit, Matching Parameter: value) (OperationKind.Argument, Type: System.String) (Syntax: 'value')
                  ILocalReferenceOperation: value (OperationKind.LocalReference, Type: System.String) (Syntax: 'value')
                  InConversion: CommonConversion (Exists: True, IsIdentity: True, IsNumeric: False, IsReference: False, IsUserDefined: False) (MethodSymbol: null)
                  OutConversion: CommonConversion (Exists: True, IsIdentity: True, IsNumeric: False, IsReference: False, IsUserDefined: False) (MethodSymbol: null)
  NextVariables(0)
";
            VerifyOperationTreeForTest<ForEachStatementSyntax>(source, expectedOperationTree);
        }

        [CompilerTrait(CompilerFeature.IOperation)]
        [Fact, WorkItem(17602, "https://github.com/dotnet/roslyn/issues/17602")]
        public void IForEachLoopStatement_Struct()
        {
            string source = @"
using System.Reflection;

namespace DisplayStructContentsTest
{
    class Program
    {

        struct Employee
        {
            public string name;
            public int age;
            public string location;
        };

        static void Main(string[] args)
        {
            Employee employee;

            employee.name = ""name1"";
            employee.age = 35;
            employee.location = ""loc"";

            /*<bind>*/foreach (FieldInfo fi in employee.GetType().GetFields())
            {
                System.Console.WriteLine(fi.Name + "" = "" +
                System.Convert.ToString(fi.GetValue(employee)));
            }/*</bind>*/

        }
    }
}
";
            string expectedOperationTree = @"
IForEachLoopOperation (LoopKind.ForEach) (OperationKind.Loop, Type: null) (Syntax: 'foreach (Fi ... }')
  Locals: Local_1: System.Reflection.FieldInfo fi
  LoopControlVariable: 
    ILocalReferenceOperation: fi (IsDeclaration: True) (OperationKind.LocalReference, Type: System.Reflection.FieldInfo, Constant: null) (Syntax: 'foreach (Fi ... }')
  Collection: 
<<<<<<< HEAD
    IConversionExpression (TryCast: False, Unchecked) (OperationKind.ConversionExpression, Type: System.Collections.IEnumerable, IsImplicit) (Syntax: 'employee.Ge ... GetFields()')
=======
    IConversionOperation (Implicit, TryCast: False, Unchecked) (OperationKind.Conversion, Type: System.Collections.IEnumerable, IsImplicit) (Syntax: 'employee.Ge ... GetFields()')
>>>>>>> 9c82aed5
      Conversion: CommonConversion (Exists: True, IsIdentity: False, IsNumeric: False, IsReference: True, IsUserDefined: False) (MethodSymbol: null)
      Operand: 
        IInvocationOperation ( System.Reflection.FieldInfo[] System.Type.GetFields()) (OperationKind.Invocation, Type: System.Reflection.FieldInfo[]) (Syntax: 'employee.Ge ... GetFields()')
          Instance Receiver: 
            IInvocationOperation ( System.Type System.Object.GetType()) (OperationKind.Invocation, Type: System.Type) (Syntax: 'employee.GetType()')
              Instance Receiver: 
                ILocalReferenceOperation: employee (OperationKind.LocalReference, Type: DisplayStructContentsTest.Program.Employee) (Syntax: 'employee')
              Arguments(0)
          Arguments(0)
  Body: 
    IBlockOperation (1 statements) (OperationKind.Block, Type: null) (Syntax: '{ ... }')
      IExpressionStatementOperation (OperationKind.ExpressionStatement, Type: null) (Syntax: 'System.Cons ... mployee)));')
        Expression: 
          IInvocationOperation (void System.Console.WriteLine(System.String value)) (OperationKind.Invocation, Type: System.Void) (Syntax: 'System.Cons ... employee)))')
            Instance Receiver: 
              null
            Arguments(1):
                IArgumentOperation (ArgumentKind.Explicit, Matching Parameter: value) (OperationKind.Argument, Type: System.String) (Syntax: 'fi.Name + "" ... (employee))')
                  IBinaryOperation (BinaryOperatorKind.Add) (OperationKind.BinaryOperator, Type: System.String) (Syntax: 'fi.Name + "" ... (employee))')
                    Left: 
                      IBinaryOperation (BinaryOperatorKind.Add) (OperationKind.BinaryOperator, Type: System.String) (Syntax: 'fi.Name + "" = ""')
                        Left: 
                          IPropertyReferenceOperation: System.String System.Reflection.MemberInfo.Name { get; } (OperationKind.PropertyReference, Type: System.String) (Syntax: 'fi.Name')
                            Instance Receiver: 
                              ILocalReferenceOperation: fi (OperationKind.LocalReference, Type: System.Reflection.FieldInfo) (Syntax: 'fi')
                        Right: 
                          ILiteralOperation (OperationKind.Literal, Type: System.String, Constant: "" = "") (Syntax: '"" = ""')
                    Right: 
                      IInvocationOperation (System.String System.Convert.ToString(System.Object value)) (OperationKind.Invocation, Type: System.String) (Syntax: 'System.Conv ... (employee))')
                        Instance Receiver: 
                          null
                        Arguments(1):
                            IArgumentOperation (ArgumentKind.Explicit, Matching Parameter: value) (OperationKind.Argument, Type: System.Object) (Syntax: 'fi.GetValue(employee)')
                              IInvocationOperation (virtual System.Object System.Reflection.FieldInfo.GetValue(System.Object obj)) (OperationKind.Invocation, Type: System.Object) (Syntax: 'fi.GetValue(employee)')
                                Instance Receiver: 
                                  ILocalReferenceOperation: fi (OperationKind.LocalReference, Type: System.Reflection.FieldInfo) (Syntax: 'fi')
                                Arguments(1):
<<<<<<< HEAD
                                    IArgument (ArgumentKind.Explicit, Matching Parameter: obj) (OperationKind.Argument) (Syntax: 'employee')
                                      IConversionExpression (TryCast: False, Unchecked) (OperationKind.ConversionExpression, Type: System.Object, IsImplicit) (Syntax: 'employee')
=======
                                    IArgumentOperation (ArgumentKind.Explicit, Matching Parameter: obj) (OperationKind.Argument, Type: System.Object) (Syntax: 'employee')
                                      IConversionOperation (Implicit, TryCast: False, Unchecked) (OperationKind.Conversion, Type: System.Object, IsImplicit) (Syntax: 'employee')
>>>>>>> 9c82aed5
                                        Conversion: CommonConversion (Exists: True, IsIdentity: False, IsNumeric: False, IsReference: False, IsUserDefined: False) (MethodSymbol: null)
                                        Operand: 
                                          ILocalReferenceOperation: employee (OperationKind.LocalReference, Type: DisplayStructContentsTest.Program.Employee) (Syntax: 'employee')
                                      InConversion: CommonConversion (Exists: True, IsIdentity: True, IsNumeric: False, IsReference: False, IsUserDefined: False) (MethodSymbol: null)
                                      OutConversion: CommonConversion (Exists: True, IsIdentity: True, IsNumeric: False, IsReference: False, IsUserDefined: False) (MethodSymbol: null)
                              InConversion: CommonConversion (Exists: True, IsIdentity: True, IsNumeric: False, IsReference: False, IsUserDefined: False) (MethodSymbol: null)
                              OutConversion: CommonConversion (Exists: True, IsIdentity: True, IsNumeric: False, IsReference: False, IsUserDefined: False) (MethodSymbol: null)
                  InConversion: CommonConversion (Exists: True, IsIdentity: True, IsNumeric: False, IsReference: False, IsUserDefined: False) (MethodSymbol: null)
                  OutConversion: CommonConversion (Exists: True, IsIdentity: True, IsNumeric: False, IsReference: False, IsUserDefined: False) (MethodSymbol: null)
  NextVariables(0)
";
            VerifyOperationTreeForTest<ForEachStatementSyntax>(source, expectedOperationTree);
        }

        [CompilerTrait(CompilerFeature.IOperation)]
        [Fact, WorkItem(17602, "https://github.com/dotnet/roslyn/issues/17602")]
        public void IForEachLoopStatement_String()
        {
            string source = @"
class Class1
{
    public void M()
    {
        const string s = """";
        /*<bind>*/foreach (char c in s)
        {
            System.Console.WriteLine(c);
        }/*</bind>*/

    }
}

";
            string expectedOperationTree = @"
IForEachLoopOperation (LoopKind.ForEach) (OperationKind.Loop, Type: null) (Syntax: 'foreach (ch ... }')
  Locals: Local_1: System.Char c
  LoopControlVariable: 
    ILocalReferenceOperation: c (IsDeclaration: True) (OperationKind.LocalReference, Type: System.Char, Constant: null) (Syntax: 'foreach (ch ... }')
  Collection: 
<<<<<<< HEAD
    IConversionExpression (TryCast: False, Unchecked) (OperationKind.ConversionExpression, Type: System.String, IsImplicit) (Syntax: 's')
=======
    IConversionOperation (Implicit, TryCast: False, Unchecked) (OperationKind.Conversion, Type: System.String, IsImplicit) (Syntax: 's')
>>>>>>> 9c82aed5
      Conversion: CommonConversion (Exists: True, IsIdentity: True, IsNumeric: False, IsReference: False, IsUserDefined: False) (MethodSymbol: null)
      Operand: 
        ILocalReferenceOperation: s (OperationKind.LocalReference, Type: System.String, Constant: """") (Syntax: 's')
  Body: 
    IBlockOperation (1 statements) (OperationKind.Block, Type: null) (Syntax: '{ ... }')
      IExpressionStatementOperation (OperationKind.ExpressionStatement, Type: null) (Syntax: 'System.Cons ... iteLine(c);')
        Expression: 
          IInvocationOperation (void System.Console.WriteLine(System.Char value)) (OperationKind.Invocation, Type: System.Void) (Syntax: 'System.Cons ... riteLine(c)')
            Instance Receiver: 
              null
            Arguments(1):
                IArgumentOperation (ArgumentKind.Explicit, Matching Parameter: value) (OperationKind.Argument, Type: System.Char) (Syntax: 'c')
                  ILocalReferenceOperation: c (OperationKind.LocalReference, Type: System.Char) (Syntax: 'c')
                  InConversion: CommonConversion (Exists: True, IsIdentity: True, IsNumeric: False, IsReference: False, IsUserDefined: False) (MethodSymbol: null)
                  OutConversion: CommonConversion (Exists: True, IsIdentity: True, IsNumeric: False, IsReference: False, IsUserDefined: False) (MethodSymbol: null)
  NextVariables(0)
";
            VerifyOperationTreeForTest<ForEachStatementSyntax>(source, expectedOperationTree);
        }

        [CompilerTrait(CompilerFeature.IOperation)]
        [Fact, WorkItem(17602, "https://github.com/dotnet/roslyn/issues/17602")]
        public void IForEachLoopStatement_WithVar()
        {
            string source = @"
using System.Collections.Generic;
class Program
{
    static Dictionary<int, int> _f = new Dictionary<int, int>();

    static void Main()
    {
        _f.Add(1, 2);
        _f.Add(2, 3);
        _f.Add(3, 4);

        /*<bind>*/foreach (var pair in _f)
        {
            System.Console.WriteLine(""{0},{1}"", pair.Key, pair.Value);
        }/*</bind>*/
    }
}
";
            string expectedOperationTree = @"
IForEachLoopOperation (LoopKind.ForEach) (OperationKind.Loop, Type: null) (Syntax: 'foreach (va ... }')
  Locals: Local_1: System.Collections.Generic.KeyValuePair<System.Int32, System.Int32> pair
  LoopControlVariable: 
    ILocalReferenceOperation: pair (IsDeclaration: True) (OperationKind.LocalReference, Type: System.Collections.Generic.KeyValuePair<System.Int32, System.Int32>, Constant: null) (Syntax: 'foreach (va ... }')
  Collection: 
<<<<<<< HEAD
    IConversionExpression (TryCast: False, Unchecked) (OperationKind.ConversionExpression, Type: System.Collections.Generic.Dictionary<System.Int32, System.Int32>, IsImplicit) (Syntax: '_f')
=======
    IConversionOperation (Implicit, TryCast: False, Unchecked) (OperationKind.Conversion, Type: System.Collections.Generic.Dictionary<System.Int32, System.Int32>, IsImplicit) (Syntax: '_f')
>>>>>>> 9c82aed5
      Conversion: CommonConversion (Exists: True, IsIdentity: True, IsNumeric: False, IsReference: False, IsUserDefined: False) (MethodSymbol: null)
      Operand: 
        IFieldReferenceOperation: System.Collections.Generic.Dictionary<System.Int32, System.Int32> Program._f (Static) (OperationKind.FieldReference, Type: System.Collections.Generic.Dictionary<System.Int32, System.Int32>) (Syntax: '_f')
          Instance Receiver: 
            null
  Body: 
    IBlockOperation (1 statements) (OperationKind.Block, Type: null) (Syntax: '{ ... }')
      IExpressionStatementOperation (OperationKind.ExpressionStatement, Type: null) (Syntax: 'System.Cons ... air.Value);')
        Expression: 
          IInvocationOperation (void System.Console.WriteLine(System.String format, System.Object arg0, System.Object arg1)) (OperationKind.Invocation, Type: System.Void) (Syntax: 'System.Cons ... pair.Value)')
            Instance Receiver: 
              null
            Arguments(3):
                IArgumentOperation (ArgumentKind.Explicit, Matching Parameter: format) (OperationKind.Argument, Type: System.String) (Syntax: '""{0},{1}""')
                  ILiteralOperation (OperationKind.Literal, Type: System.String, Constant: ""{0},{1}"") (Syntax: '""{0},{1}""')
                  InConversion: CommonConversion (Exists: True, IsIdentity: True, IsNumeric: False, IsReference: False, IsUserDefined: False) (MethodSymbol: null)
                  OutConversion: CommonConversion (Exists: True, IsIdentity: True, IsNumeric: False, IsReference: False, IsUserDefined: False) (MethodSymbol: null)
<<<<<<< HEAD
                IArgument (ArgumentKind.Explicit, Matching Parameter: arg0) (OperationKind.Argument) (Syntax: 'pair.Key')
                  IConversionExpression (TryCast: False, Unchecked) (OperationKind.ConversionExpression, Type: System.Object, IsImplicit) (Syntax: 'pair.Key')
=======
                IArgumentOperation (ArgumentKind.Explicit, Matching Parameter: arg0) (OperationKind.Argument, Type: System.Object) (Syntax: 'pair.Key')
                  IConversionOperation (Implicit, TryCast: False, Unchecked) (OperationKind.Conversion, Type: System.Object, IsImplicit) (Syntax: 'pair.Key')
>>>>>>> 9c82aed5
                    Conversion: CommonConversion (Exists: True, IsIdentity: False, IsNumeric: False, IsReference: False, IsUserDefined: False) (MethodSymbol: null)
                    Operand: 
                      IPropertyReferenceOperation: System.Int32 System.Collections.Generic.KeyValuePair<System.Int32, System.Int32>.Key { get; } (OperationKind.PropertyReference, Type: System.Int32) (Syntax: 'pair.Key')
                        Instance Receiver: 
                          ILocalReferenceOperation: pair (OperationKind.LocalReference, Type: System.Collections.Generic.KeyValuePair<System.Int32, System.Int32>) (Syntax: 'pair')
                  InConversion: CommonConversion (Exists: True, IsIdentity: True, IsNumeric: False, IsReference: False, IsUserDefined: False) (MethodSymbol: null)
                  OutConversion: CommonConversion (Exists: True, IsIdentity: True, IsNumeric: False, IsReference: False, IsUserDefined: False) (MethodSymbol: null)
<<<<<<< HEAD
                IArgument (ArgumentKind.Explicit, Matching Parameter: arg1) (OperationKind.Argument) (Syntax: 'pair.Value')
                  IConversionExpression (TryCast: False, Unchecked) (OperationKind.ConversionExpression, Type: System.Object, IsImplicit) (Syntax: 'pair.Value')
=======
                IArgumentOperation (ArgumentKind.Explicit, Matching Parameter: arg1) (OperationKind.Argument, Type: System.Object) (Syntax: 'pair.Value')
                  IConversionOperation (Implicit, TryCast: False, Unchecked) (OperationKind.Conversion, Type: System.Object, IsImplicit) (Syntax: 'pair.Value')
>>>>>>> 9c82aed5
                    Conversion: CommonConversion (Exists: True, IsIdentity: False, IsNumeric: False, IsReference: False, IsUserDefined: False) (MethodSymbol: null)
                    Operand: 
                      IPropertyReferenceOperation: System.Int32 System.Collections.Generic.KeyValuePair<System.Int32, System.Int32>.Value { get; } (OperationKind.PropertyReference, Type: System.Int32) (Syntax: 'pair.Value')
                        Instance Receiver: 
                          ILocalReferenceOperation: pair (OperationKind.LocalReference, Type: System.Collections.Generic.KeyValuePair<System.Int32, System.Int32>) (Syntax: 'pair')
                  InConversion: CommonConversion (Exists: True, IsIdentity: True, IsNumeric: False, IsReference: False, IsUserDefined: False) (MethodSymbol: null)
                  OutConversion: CommonConversion (Exists: True, IsIdentity: True, IsNumeric: False, IsReference: False, IsUserDefined: False) (MethodSymbol: null)
  NextVariables(0)
";
            VerifyOperationTreeForTest<ForEachStatementSyntax>(source, expectedOperationTree);
        }

        [CompilerTrait(CompilerFeature.IOperation)]
        [Fact, WorkItem(17602, "https://github.com/dotnet/roslyn/issues/17602")]
        public void IForEachLoopStatement_BadElementType()
        {
            string source = @"
class C
{
    static void Main()
    {
        System.Collections.IEnumerable sequence = null;
        /*<bind>*/foreach (MissingType x in sequence)
        {
            bool b = !x.Equals(null);
        }/*</bind>*/
    }
}
";
            string expectedOperationTree = @"
IForEachLoopOperation (LoopKind.ForEach) (OperationKind.Loop, Type: null, IsInvalid) (Syntax: 'foreach (Mi ... }')
  Locals: Local_1: MissingType x
  LoopControlVariable: 
    ILocalReferenceOperation: x (IsDeclaration: True) (OperationKind.LocalReference, Type: MissingType, Constant: null, IsInvalid) (Syntax: 'foreach (Mi ... }')
  Collection: 
    ILocalReferenceOperation: sequence (OperationKind.LocalReference, Type: System.Collections.IEnumerable) (Syntax: 'sequence')
  Body: 
    IBlockOperation (1 statements, 1 locals) (OperationKind.Block, Type: null) (Syntax: '{ ... }')
      Locals: Local_1: System.Boolean b
      IVariableDeclarationsOperation (1 declarations) (OperationKind.VariableDeclarations, Type: null) (Syntax: 'bool b = !x ... uals(null);')
        IVariableDeclarationOperation (1 variables) (OperationKind.VariableDeclaration, Type: null) (Syntax: 'b = !x.Equals(null)')
          Variables: Local_1: System.Boolean b
          Initializer: 
<<<<<<< HEAD
            IVariableInitializer (OperationKind.VariableInitializer) (Syntax: '= !x.Equals(null)')
              IConversionExpression (TryCast: False, Unchecked) (OperationKind.ConversionExpression, Type: System.Boolean, IsImplicit) (Syntax: '!x.Equals(null)')
=======
            IVariableInitializerOperation (OperationKind.VariableInitializer, Type: null) (Syntax: '= !x.Equals(null)')
              IConversionOperation (Implicit, TryCast: False, Unchecked) (OperationKind.Conversion, Type: System.Boolean, IsImplicit) (Syntax: '!x.Equals(null)')
>>>>>>> 9c82aed5
                Conversion: CommonConversion (Exists: True, IsIdentity: False, IsNumeric: False, IsReference: False, IsUserDefined: False) (MethodSymbol: null)
                Operand: 
                  IUnaryOperation (UnaryOperatorKind.Not) (OperationKind.UnaryOperator, Type: System.Object) (Syntax: '!x.Equals(null)')
                    Operand: 
                      IInvalidOperation (OperationKind.Invalid, Type: ?) (Syntax: 'x.Equals(null)')
                        Children(2):
                            IOperation:  (OperationKind.None, Type: null) (Syntax: 'x.Equals')
                              Children(1):
                                  ILocalReferenceOperation: x (OperationKind.LocalReference, Type: MissingType) (Syntax: 'x')
                            ILiteralOperation (OperationKind.Literal, Type: null, Constant: null) (Syntax: 'null')
  NextVariables(0)
";
            VerifyOperationTreeForTest<ForEachStatementSyntax>(source, expectedOperationTree);
        }

        [CompilerTrait(CompilerFeature.IOperation)]
        [Fact, WorkItem(17602, "https://github.com/dotnet/roslyn/issues/17602")]
        public void IForEachLoopStatement_NullLiteralCollection()
        {
            string source = @"
class C
{
    static void Main()
    {
        /*<bind>*/foreach (int x in null)
        {
        }/*</bind>*/
    }
}
";
            string expectedOperationTree = @"
IForEachLoopOperation (LoopKind.ForEach) (OperationKind.Loop, Type: null, IsInvalid) (Syntax: 'foreach (in ... }')
  Locals: Local_1: System.Int32 x
  LoopControlVariable: 
    ILocalReferenceOperation: x (IsDeclaration: True) (OperationKind.LocalReference, Type: System.Int32, Constant: null, IsInvalid) (Syntax: 'foreach (in ... }')
  Collection: 
    ILiteralOperation (OperationKind.Literal, Type: null, Constant: null, IsInvalid) (Syntax: 'null')
  Body: 
    IBlockOperation (0 statements) (OperationKind.Block, Type: null) (Syntax: '{ ... }')
  NextVariables(0)
";
            VerifyOperationTreeForTest<ForEachStatementSyntax>(source, expectedOperationTree);
        }

        [CompilerTrait(CompilerFeature.IOperation)]
        [Fact, WorkItem(17602, "https://github.com/dotnet/roslyn/issues/17602")]
        public void IForEachLoopStatement_NoElementCollection()
        {
            string source = @"
class C
{
    static void Main(string[] args)
    {
        /*<bind>*/foreach (int x in args)
        {
        }/*</bind>*/
    }
}
";
            string expectedOperationTree = @"
IForEachLoopOperation (LoopKind.ForEach) (OperationKind.Loop, Type: null, IsInvalid) (Syntax: 'foreach (in ... }')
  Locals: Local_1: System.Int32 x
  LoopControlVariable: 
    ILocalReferenceOperation: x (IsDeclaration: True) (OperationKind.LocalReference, Type: System.Int32, Constant: null, IsInvalid) (Syntax: 'foreach (in ... }')
  Collection: 
<<<<<<< HEAD
    IConversionExpression (TryCast: False, Unchecked) (OperationKind.ConversionExpression, Type: System.Collections.IEnumerable, IsImplicit) (Syntax: 'args')
=======
    IConversionOperation (Implicit, TryCast: False, Unchecked) (OperationKind.Conversion, Type: System.Collections.IEnumerable, IsImplicit) (Syntax: 'args')
>>>>>>> 9c82aed5
      Conversion: CommonConversion (Exists: True, IsIdentity: False, IsNumeric: False, IsReference: True, IsUserDefined: False) (MethodSymbol: null)
      Operand: 
        IParameterReferenceOperation: args (OperationKind.ParameterReference, Type: System.String[]) (Syntax: 'args')
  Body: 
    IBlockOperation (0 statements) (OperationKind.Block, Type: null) (Syntax: '{ ... }')
  NextVariables(0)
";
            VerifyOperationTreeForTest<ForEachStatementSyntax>(source, expectedOperationTree);
        }

        [CompilerTrait(CompilerFeature.IOperation)]
        [Fact, WorkItem(17602, "https://github.com/dotnet/roslyn/issues/17602")]
        public void IForEachLoopStatement_ModifyIterationVariable()
        {
            string source = @"
class C
{
    void F(int[] a)
    {
        /*<bind>*/foreach (int x in a) { x++; }/*</bind>*/
    }
}
";
            string expectedOperationTree = @"
IForEachLoopOperation (LoopKind.ForEach) (OperationKind.Loop, Type: null, IsInvalid) (Syntax: 'foreach (in ... a) { x++; }')
  Locals: Local_1: System.Int32 x
  LoopControlVariable: 
    ILocalReferenceOperation: x (IsDeclaration: True) (OperationKind.LocalReference, Type: System.Int32, Constant: null, IsInvalid) (Syntax: 'foreach (in ... a) { x++; }')
  Collection: 
<<<<<<< HEAD
    IConversionExpression (TryCast: False, Unchecked) (OperationKind.ConversionExpression, Type: System.Collections.IEnumerable, IsImplicit) (Syntax: 'a')
=======
    IConversionOperation (Implicit, TryCast: False, Unchecked) (OperationKind.Conversion, Type: System.Collections.IEnumerable, IsImplicit) (Syntax: 'a')
>>>>>>> 9c82aed5
      Conversion: CommonConversion (Exists: True, IsIdentity: False, IsNumeric: False, IsReference: True, IsUserDefined: False) (MethodSymbol: null)
      Operand: 
        IParameterReferenceOperation: a (OperationKind.ParameterReference, Type: System.Int32[]) (Syntax: 'a')
  Body: 
    IBlockOperation (1 statements) (OperationKind.Block, Type: null, IsInvalid) (Syntax: '{ x++; }')
      IExpressionStatementOperation (OperationKind.ExpressionStatement, Type: null, IsInvalid) (Syntax: 'x++;')
        Expression: 
          IIncrementOrDecrementOperation (Postfix) (OperationKind.Increment, Type: System.Object, IsInvalid) (Syntax: 'x++')
            Target: 
              IInvalidOperation (OperationKind.Invalid, Type: System.Int32, IsInvalid, IsImplicit) (Syntax: 'x')
                Children(1):
                    ILocalReferenceOperation: x (OperationKind.LocalReference, Type: System.Int32, IsInvalid) (Syntax: 'x')
  NextVariables(0)
";
            VerifyOperationTreeForTest<ForEachStatementSyntax>(source, expectedOperationTree);
        }

        [CompilerTrait(CompilerFeature.IOperation)]
        [Fact, WorkItem(17602, "https://github.com/dotnet/roslyn/issues/17602")]
        public void IForEachLoopStatement_Pattern()
        {
            string source = @"
class C
{
    void F(Enumerable e)
    {
        /*<bind>*/foreach (long x in e) { }/*</bind>*/
    }
}

class Enumerable
{
    public Enumerator GetEnumerator() { return new Enumerator(); }
}

class Enumerator
{
    public int Current { get { return 1; } }
    public bool MoveNext() { return false; }
}

";
            string expectedOperationTree = @"
IForEachLoopOperation (LoopKind.ForEach) (OperationKind.Loop, Type: null) (Syntax: 'foreach (lo ... x in e) { }')
  Locals: Local_1: System.Int64 x
  LoopControlVariable: 
    ILocalReferenceOperation: x (IsDeclaration: True) (OperationKind.LocalReference, Type: System.Int64, Constant: null) (Syntax: 'foreach (lo ... x in e) { }')
  Collection: 
<<<<<<< HEAD
    IConversionExpression (TryCast: False, Unchecked) (OperationKind.ConversionExpression, Type: Enumerable, IsImplicit) (Syntax: 'e')
=======
    IConversionOperation (Implicit, TryCast: False, Unchecked) (OperationKind.Conversion, Type: Enumerable, IsImplicit) (Syntax: 'e')
>>>>>>> 9c82aed5
      Conversion: CommonConversion (Exists: True, IsIdentity: True, IsNumeric: False, IsReference: False, IsUserDefined: False) (MethodSymbol: null)
      Operand: 
        IParameterReferenceOperation: e (OperationKind.ParameterReference, Type: Enumerable) (Syntax: 'e')
  Body: 
    IBlockOperation (0 statements) (OperationKind.Block, Type: null) (Syntax: '{ }')
  NextVariables(0)
";
            VerifyOperationTreeForTest<ForEachStatementSyntax>(source, expectedOperationTree);
        }

        [CompilerTrait(CompilerFeature.IOperation)]
        [Fact, WorkItem(17602, "https://github.com/dotnet/roslyn/issues/17602")]
        public void IForEachLoopStatement_ImplicitlyTypedString()
        {
            string source = @"
class C
{
    void F(string s)
    {
        /*<bind>*/foreach (var x in s) { }/*</bind>*/
    }
}
";
            string expectedOperationTree = @"
IForEachLoopOperation (LoopKind.ForEach) (OperationKind.Loop, Type: null) (Syntax: 'foreach (var x in s) { }')
  Locals: Local_1: System.Char x
  LoopControlVariable: 
    ILocalReferenceOperation: x (IsDeclaration: True) (OperationKind.LocalReference, Type: System.Char, Constant: null) (Syntax: 'foreach (var x in s) { }')
  Collection: 
<<<<<<< HEAD
    IConversionExpression (TryCast: False, Unchecked) (OperationKind.ConversionExpression, Type: System.String, IsImplicit) (Syntax: 's')
=======
    IConversionOperation (Implicit, TryCast: False, Unchecked) (OperationKind.Conversion, Type: System.String, IsImplicit) (Syntax: 's')
>>>>>>> 9c82aed5
      Conversion: CommonConversion (Exists: True, IsIdentity: True, IsNumeric: False, IsReference: False, IsUserDefined: False) (MethodSymbol: null)
      Operand: 
        IParameterReferenceOperation: s (OperationKind.ParameterReference, Type: System.String) (Syntax: 's')
  Body: 
    IBlockOperation (0 statements) (OperationKind.Block, Type: null) (Syntax: '{ }')
  NextVariables(0)
";
            VerifyOperationTreeForTest<ForEachStatementSyntax>(source, expectedOperationTree);
        }

        [CompilerTrait(CompilerFeature.IOperation)]
        [Fact, WorkItem(17602, "https://github.com/dotnet/roslyn/issues/17602")]
        public void IForEachLoopStatement_ExplicitlyTypedVar()
        {
            string source = @"
class C
{
    void F(var[] a)
    {
        /*<bind>*/foreach (var x in a) { }/*</bind>*/
    }

    class var { }
}
";
            string expectedOperationTree = @"
IForEachLoopOperation (LoopKind.ForEach) (OperationKind.Loop, Type: null) (Syntax: 'foreach (var x in a) { }')
  Locals: Local_1: C.var x
  LoopControlVariable: 
    ILocalReferenceOperation: x (IsDeclaration: True) (OperationKind.LocalReference, Type: C.var, Constant: null) (Syntax: 'foreach (var x in a) { }')
  Collection: 
<<<<<<< HEAD
    IConversionExpression (TryCast: False, Unchecked) (OperationKind.ConversionExpression, Type: System.Collections.IEnumerable, IsImplicit) (Syntax: 'a')
=======
    IConversionOperation (Implicit, TryCast: False, Unchecked) (OperationKind.Conversion, Type: System.Collections.IEnumerable, IsImplicit) (Syntax: 'a')
>>>>>>> 9c82aed5
      Conversion: CommonConversion (Exists: True, IsIdentity: False, IsNumeric: False, IsReference: True, IsUserDefined: False) (MethodSymbol: null)
      Operand: 
        IParameterReferenceOperation: a (OperationKind.ParameterReference, Type: C.var[]) (Syntax: 'a')
  Body: 
    IBlockOperation (0 statements) (OperationKind.Block, Type: null) (Syntax: '{ }')
  NextVariables(0)
";
            VerifyOperationTreeForTest<ForEachStatementSyntax>(source, expectedOperationTree);
        }

        [CompilerTrait(CompilerFeature.IOperation)]
        [Fact, WorkItem(17602, "https://github.com/dotnet/roslyn/issues/17602")]
        public void IForEachLoopStatement_DynamicEnumerable()
        {
            string source = @"
class C
{
    void F(dynamic d)
    {
        /*<bind>*/foreach (int x in d) { }/*</bind>*/
    }
}
";
            string expectedOperationTree = @"
IForEachLoopOperation (LoopKind.ForEach) (OperationKind.Loop, Type: null) (Syntax: 'foreach (int x in d) { }')
  Locals: Local_1: System.Int32 x
  LoopControlVariable: 
    ILocalReferenceOperation: x (IsDeclaration: True) (OperationKind.LocalReference, Type: System.Int32, Constant: null) (Syntax: 'foreach (int x in d) { }')
  Collection: 
<<<<<<< HEAD
    IConversionExpression (TryCast: False, Unchecked) (OperationKind.ConversionExpression, Type: System.Collections.IEnumerable, IsImplicit) (Syntax: 'd')
=======
    IConversionOperation (Implicit, TryCast: False, Unchecked) (OperationKind.Conversion, Type: System.Collections.IEnumerable, IsImplicit) (Syntax: 'd')
>>>>>>> 9c82aed5
      Conversion: CommonConversion (Exists: True, IsIdentity: False, IsNumeric: False, IsReference: False, IsUserDefined: False) (MethodSymbol: null)
      Operand: 
        IParameterReferenceOperation: d (OperationKind.ParameterReference, Type: dynamic) (Syntax: 'd')
  Body: 
    IBlockOperation (0 statements) (OperationKind.Block, Type: null) (Syntax: '{ }')
  NextVariables(0)
";
            VerifyOperationTreeForTest<ForEachStatementSyntax>(source, expectedOperationTree);
        }

        [CompilerTrait(CompilerFeature.IOperation)]
        [Fact, WorkItem(17602, "https://github.com/dotnet/roslyn/issues/17602")]
        public void IForEachLoopStatement_TypeParameterConstrainedToInterface()
        {
            string source = @"
class C
{
    static void Test<T>() where T : System.Collections.IEnumerator
    {
        /*<bind>*/foreach (object x in new Enumerable<T>())
        {
            System.Console.WriteLine(x);
        }/*</bind>*/
    }
}

public class Enumerable<T>
{
    public T GetEnumerator() { return default(T); }
}
";
            string expectedOperationTree = @"
IForEachLoopOperation (LoopKind.ForEach) (OperationKind.Loop, Type: null) (Syntax: 'foreach (ob ... }')
  Locals: Local_1: System.Object x
  LoopControlVariable: 
    ILocalReferenceOperation: x (IsDeclaration: True) (OperationKind.LocalReference, Type: System.Object, Constant: null) (Syntax: 'foreach (ob ... }')
  Collection: 
<<<<<<< HEAD
    IConversionExpression (TryCast: False, Unchecked) (OperationKind.ConversionExpression, Type: Enumerable<T>, IsImplicit) (Syntax: 'new Enumerable<T>()')
=======
    IConversionOperation (Implicit, TryCast: False, Unchecked) (OperationKind.Conversion, Type: Enumerable<T>, IsImplicit) (Syntax: 'new Enumerable<T>()')
>>>>>>> 9c82aed5
      Conversion: CommonConversion (Exists: True, IsIdentity: True, IsNumeric: False, IsReference: False, IsUserDefined: False) (MethodSymbol: null)
      Operand: 
        IObjectCreationOperation (Constructor: Enumerable<T>..ctor()) (OperationKind.ObjectCreation, Type: Enumerable<T>) (Syntax: 'new Enumerable<T>()')
          Arguments(0)
          Initializer: 
            null
  Body: 
    IBlockOperation (1 statements) (OperationKind.Block, Type: null) (Syntax: '{ ... }')
      IExpressionStatementOperation (OperationKind.ExpressionStatement, Type: null) (Syntax: 'System.Cons ... iteLine(x);')
        Expression: 
          IInvocationOperation (void System.Console.WriteLine(System.Object value)) (OperationKind.Invocation, Type: System.Void) (Syntax: 'System.Cons ... riteLine(x)')
            Instance Receiver: 
              null
            Arguments(1):
                IArgumentOperation (ArgumentKind.Explicit, Matching Parameter: value) (OperationKind.Argument, Type: System.Object) (Syntax: 'x')
                  ILocalReferenceOperation: x (OperationKind.LocalReference, Type: System.Object) (Syntax: 'x')
                  InConversion: CommonConversion (Exists: True, IsIdentity: True, IsNumeric: False, IsReference: False, IsUserDefined: False) (MethodSymbol: null)
                  OutConversion: CommonConversion (Exists: True, IsIdentity: True, IsNumeric: False, IsReference: False, IsUserDefined: False) (MethodSymbol: null)
  NextVariables(0)
";
            VerifyOperationTreeForTest<ForEachStatementSyntax>(source, expectedOperationTree);
        }

        [CompilerTrait(CompilerFeature.IOperation)]
        [Fact, WorkItem(17602, "https://github.com/dotnet/roslyn/issues/17602")]
        public void IForEachLoopStatement_CastArrayToIEnumerable()
        {
            string source = @"
using System.Collections;

class C
{
    static void Main(string[] args)
    {
        /*<bind>*/foreach (string x in (IEnumerable)args) { }/*</bind>*/
    }
}
";
            string expectedOperationTree = @"
IForEachLoopOperation (LoopKind.ForEach) (OperationKind.Loop, Type: null) (Syntax: 'foreach (st ... e)args) { }')
  Locals: Local_1: System.String x
  LoopControlVariable: 
    ILocalReferenceOperation: x (IsDeclaration: True) (OperationKind.LocalReference, Type: System.String, Constant: null) (Syntax: 'foreach (st ... e)args) { }')
  Collection: 
<<<<<<< HEAD
    IConversionExpression (TryCast: False, Unchecked) (OperationKind.ConversionExpression, Type: System.Collections.IEnumerable, IsImplicit) (Syntax: '(IEnumerable)args')
      Conversion: CommonConversion (Exists: True, IsIdentity: True, IsNumeric: False, IsReference: False, IsUserDefined: False) (MethodSymbol: null)
      Operand: 
        IConversionExpression (TryCast: False, Unchecked) (OperationKind.ConversionExpression, Type: System.Collections.IEnumerable) (Syntax: '(IEnumerable)args')
=======
    IConversionOperation (Implicit, TryCast: False, Unchecked) (OperationKind.Conversion, Type: System.Collections.IEnumerable, IsImplicit) (Syntax: '(IEnumerable)args')
      Conversion: CommonConversion (Exists: True, IsIdentity: True, IsNumeric: False, IsReference: False, IsUserDefined: False) (MethodSymbol: null)
      Operand: 
        IConversionOperation (Explicit, TryCast: False, Unchecked) (OperationKind.Conversion, Type: System.Collections.IEnumerable) (Syntax: '(IEnumerable)args')
>>>>>>> 9c82aed5
          Conversion: CommonConversion (Exists: True, IsIdentity: False, IsNumeric: False, IsReference: True, IsUserDefined: False) (MethodSymbol: null)
          Operand: 
            IParameterReferenceOperation: args (OperationKind.ParameterReference, Type: System.String[]) (Syntax: 'args')
  Body: 
    IBlockOperation (0 statements) (OperationKind.Block, Type: null) (Syntax: '{ }')
  NextVariables(0)
";

            VerifyOperationTreeForTest<ForEachStatementSyntax>(source, expectedOperationTree);
        }

        [CompilerTrait(CompilerFeature.IOperation)]
        [Fact, WorkItem(17602, "https://github.com/dotnet/roslyn/issues/17602")]
        public void IForEachLoopStatement_WithThrow()
        {
            string source = @"
class Program
{
    static void Main()
    {
        int[] numbers = { 1, 2, 3, 4 };

        /*<bind>*/foreach (int num in numbers)
        {
            if (num > 3)
            {
                throw new System.Exception(""testing"");
            }
            System.Console.WriteLine(num);
        }/*</bind>*/
    }
}
";
            string expectedOperationTree = @"
IForEachLoopOperation (LoopKind.ForEach) (OperationKind.Loop, Type: null) (Syntax: 'foreach (in ... }')
  Locals: Local_1: System.Int32 num
  LoopControlVariable: 
    ILocalReferenceOperation: num (IsDeclaration: True) (OperationKind.LocalReference, Type: System.Int32, Constant: null) (Syntax: 'foreach (in ... }')
  Collection: 
<<<<<<< HEAD
    IConversionExpression (TryCast: False, Unchecked) (OperationKind.ConversionExpression, Type: System.Collections.IEnumerable, IsImplicit) (Syntax: 'numbers')
=======
    IConversionOperation (Implicit, TryCast: False, Unchecked) (OperationKind.Conversion, Type: System.Collections.IEnumerable, IsImplicit) (Syntax: 'numbers')
>>>>>>> 9c82aed5
      Conversion: CommonConversion (Exists: True, IsIdentity: False, IsNumeric: False, IsReference: True, IsUserDefined: False) (MethodSymbol: null)
      Operand: 
        ILocalReferenceOperation: numbers (OperationKind.LocalReference, Type: System.Int32[]) (Syntax: 'numbers')
  Body: 
    IBlockOperation (2 statements) (OperationKind.Block, Type: null) (Syntax: '{ ... }')
      IConditionalOperation (OperationKind.Conditional, Type: null) (Syntax: 'if (num > 3 ... }')
        Condition: 
          IBinaryOperation (BinaryOperatorKind.GreaterThan) (OperationKind.BinaryOperator, Type: System.Boolean) (Syntax: 'num > 3')
            Left: 
              ILocalReferenceOperation: num (OperationKind.LocalReference, Type: System.Int32) (Syntax: 'num')
            Right: 
              ILiteralOperation (OperationKind.Literal, Type: System.Int32, Constant: 3) (Syntax: '3')
        WhenTrue: 
          IBlockOperation (1 statements) (OperationKind.Block, Type: null) (Syntax: '{ ... }')
            IExpressionStatementOperation (OperationKind.ExpressionStatement, Type: null) (Syntax: 'throw new S ... ""testing"");')
              Expression: 
                IThrowOperation (OperationKind.Throw, Type: System.Exception) (Syntax: 'throw new S ... ""testing"");')
                  IObjectCreationOperation (Constructor: System.Exception..ctor(System.String message)) (OperationKind.ObjectCreation, Type: System.Exception) (Syntax: 'new System. ... (""testing"")')
                    Arguments(1):
                        IArgumentOperation (ArgumentKind.Explicit, Matching Parameter: message) (OperationKind.Argument, Type: System.String) (Syntax: '""testing""')
                          ILiteralOperation (OperationKind.Literal, Type: System.String, Constant: ""testing"") (Syntax: '""testing""')
                          InConversion: CommonConversion (Exists: True, IsIdentity: True, IsNumeric: False, IsReference: False, IsUserDefined: False) (MethodSymbol: null)
                          OutConversion: CommonConversion (Exists: True, IsIdentity: True, IsNumeric: False, IsReference: False, IsUserDefined: False) (MethodSymbol: null)
                    Initializer: 
                      null
        WhenFalse: 
          null
      IExpressionStatementOperation (OperationKind.ExpressionStatement, Type: null) (Syntax: 'System.Cons ... eLine(num);')
        Expression: 
          IInvocationOperation (void System.Console.WriteLine(System.Int32 value)) (OperationKind.Invocation, Type: System.Void) (Syntax: 'System.Cons ... teLine(num)')
            Instance Receiver: 
              null
            Arguments(1):
                IArgumentOperation (ArgumentKind.Explicit, Matching Parameter: value) (OperationKind.Argument, Type: System.Int32) (Syntax: 'num')
                  ILocalReferenceOperation: num (OperationKind.LocalReference, Type: System.Int32) (Syntax: 'num')
                  InConversion: CommonConversion (Exists: True, IsIdentity: True, IsNumeric: False, IsReference: False, IsUserDefined: False) (MethodSymbol: null)
                  OutConversion: CommonConversion (Exists: True, IsIdentity: True, IsNumeric: False, IsReference: False, IsUserDefined: False) (MethodSymbol: null)
  NextVariables(0)
";
            VerifyOperationTreeForTest<ForEachStatementSyntax>(source, expectedOperationTree);
        }

        [CompilerTrait(CompilerFeature.IOperation)]
        [Fact, WorkItem(17602, "https://github.com/dotnet/roslyn/issues/17602")]
        public void IForEachLoopStatement_WithDeconstructDeclaration()
        {
            string source = @"
class X
{
    public static void M((int, int)[] x)
    {
        /*<bind>*/foreach (var (a, b) in x)
        {
        }/*</bind>*/
    }
}
";
            string expectedOperationTree = @"
IForEachLoopOperation (LoopKind.ForEach) (OperationKind.Loop, Type: null) (Syntax: 'foreach (va ... }')
  Locals: Local_1: System.Int32 a
    Local_2: System.Int32 b
  LoopControlVariable: 
    IDeclarationExpressionOperation (OperationKind.DeclarationExpression, Type: (System.Int32 a, System.Int32 b)) (Syntax: 'var (a, b)')
      ITupleOperation (OperationKind.Tuple, Type: (System.Int32 a, System.Int32 b)) (Syntax: '(a, b)')
        Elements(2):
            ILocalReferenceOperation: a (IsDeclaration: True) (OperationKind.LocalReference, Type: System.Int32) (Syntax: 'a')
            ILocalReferenceOperation: b (IsDeclaration: True) (OperationKind.LocalReference, Type: System.Int32) (Syntax: 'b')
  Collection: 
<<<<<<< HEAD
    IConversionExpression (TryCast: False, Unchecked) (OperationKind.ConversionExpression, Type: System.Collections.IEnumerable, IsImplicit) (Syntax: 'x')
=======
    IConversionOperation (Implicit, TryCast: False, Unchecked) (OperationKind.Conversion, Type: System.Collections.IEnumerable, IsImplicit) (Syntax: 'x')
>>>>>>> 9c82aed5
      Conversion: CommonConversion (Exists: True, IsIdentity: False, IsNumeric: False, IsReference: True, IsUserDefined: False) (MethodSymbol: null)
      Operand: 
        IParameterReferenceOperation: x (OperationKind.ParameterReference, Type: (System.Int32, System.Int32)[]) (Syntax: 'x')
  Body: 
    IBlockOperation (0 statements) (OperationKind.Block, Type: null) (Syntax: '{ ... }')
  NextVariables(0)
";
            var expectedDiagnostics = DiagnosticDescription.None;

            VerifyOperationTreeAndDiagnosticsForTest<ForEachVariableStatementSyntax>(source, expectedOperationTree, expectedDiagnostics);
        }

        [CompilerTrait(CompilerFeature.IOperation)]
        [Fact, WorkItem(17602, "https://github.com/dotnet/roslyn/issues/17602")]
        public void IForEachLoopStatement_WithNestedDeconstructDeclaration()
        {
            string source = @"
class X
{
    public static void M((int, (int, int))[] x)
    {
        /*<bind>*/foreach (var (a, (b, c)) in x)
        {
        }/*</bind>*/
    }
}
";
            string expectedOperationTree = @"
IForEachLoopOperation (LoopKind.ForEach) (OperationKind.Loop, Type: null) (Syntax: 'foreach (va ... }')
  Locals: Local_1: System.Int32 a
    Local_2: System.Int32 b
    Local_3: System.Int32 c
  LoopControlVariable: 
    IDeclarationExpressionOperation (OperationKind.DeclarationExpression, Type: (System.Int32 a, (System.Int32 b, System.Int32 c))) (Syntax: 'var (a, (b, c))')
      ITupleOperation (OperationKind.Tuple, Type: (System.Int32 a, (System.Int32 b, System.Int32 c))) (Syntax: '(a, (b, c))')
        Elements(2):
            ILocalReferenceOperation: a (IsDeclaration: True) (OperationKind.LocalReference, Type: System.Int32) (Syntax: 'a')
            ITupleOperation (OperationKind.Tuple, Type: (System.Int32 b, System.Int32 c)) (Syntax: '(b, c)')
              Elements(2):
                  ILocalReferenceOperation: b (IsDeclaration: True) (OperationKind.LocalReference, Type: System.Int32) (Syntax: 'b')
                  ILocalReferenceOperation: c (IsDeclaration: True) (OperationKind.LocalReference, Type: System.Int32) (Syntax: 'c')
  Collection: 
<<<<<<< HEAD
    IConversionExpression (TryCast: False, Unchecked) (OperationKind.ConversionExpression, Type: System.Collections.IEnumerable, IsImplicit) (Syntax: 'x')
=======
    IConversionOperation (Implicit, TryCast: False, Unchecked) (OperationKind.Conversion, Type: System.Collections.IEnumerable, IsImplicit) (Syntax: 'x')
>>>>>>> 9c82aed5
      Conversion: CommonConversion (Exists: True, IsIdentity: False, IsNumeric: False, IsReference: True, IsUserDefined: False) (MethodSymbol: null)
      Operand: 
        IParameterReferenceOperation: x (OperationKind.ParameterReference, Type: (System.Int32, (System.Int32, System.Int32))[]) (Syntax: 'x')
  Body: 
    IBlockOperation (0 statements) (OperationKind.Block, Type: null) (Syntax: '{ ... }')
  NextVariables(0)
";
            var expectedDiagnostics = DiagnosticDescription.None;

            VerifyOperationTreeAndDiagnosticsForTest<ForEachVariableStatementSyntax>(source, expectedOperationTree, expectedDiagnostics);
        }

        [CompilerTrait(CompilerFeature.IOperation)]
        [Fact, WorkItem(17602, "https://github.com/dotnet/roslyn/issues/17602")]
        public void IForEachLoopStatement_WithInvalidLoopControlVariable()
        {
            string source = @"
class X
{
    public static void M((int, int)[] x)
    /*<bind>*/{
        foreach (i, j in x)
        {
        }
    }/*</bind>*/
}
";
            string expectedOperationTree = @"
IBlockOperation (4 statements) (OperationKind.Block, Type: null, IsInvalid) (Syntax: '{ ... }')
  IForEachLoopOperation (LoopKind.ForEach) (OperationKind.Loop, Type: null, IsInvalid) (Syntax: 'foreach (i')
    LoopControlVariable: 
      null
    Collection: 
      IInvalidOperation (OperationKind.Invalid, Type: null, IsInvalid) (Syntax: '')
        Children(0)
    Body: 
      IExpressionStatementOperation (OperationKind.ExpressionStatement, Type: null, IsInvalid) (Syntax: '')
        Expression: 
          IInvalidOperation (OperationKind.Invalid, Type: null, IsInvalid) (Syntax: '')
            Children(0)
    NextVariables(0)
  IExpressionStatementOperation (OperationKind.ExpressionStatement, Type: null, IsInvalid) (Syntax: 'j ')
    Expression: 
      IInvalidOperation (OperationKind.Invalid, Type: ?, IsInvalid) (Syntax: 'j')
        Children(0)
  IExpressionStatementOperation (OperationKind.ExpressionStatement, Type: null, IsInvalid) (Syntax: 'x')
    Expression: 
      IParameterReferenceOperation: x (OperationKind.ParameterReference, Type: (System.Int32, System.Int32)[], IsInvalid) (Syntax: 'x')
  IBlockOperation (0 statements) (OperationKind.Block, Type: null) (Syntax: '{ ... }')
";
            var expectedDiagnostics = new DiagnosticDescription[] {
                // CS1515: 'in' expected
                //         foreach (i, j in x)
                Diagnostic(ErrorCode.ERR_InExpected, ",").WithLocation(6, 19),
                // CS0230: Type and identifier are both required in a foreach statement
                //         foreach (i, j in x)
                Diagnostic(ErrorCode.ERR_BadForeachDecl, ",").WithLocation(6, 19),
                // CS1525: Invalid expression term ','
                //         foreach (i, j in x)
                Diagnostic(ErrorCode.ERR_InvalidExprTerm, ",").WithArguments(",").WithLocation(6, 19),
                // CS1026: ) expected
                //         foreach (i, j in x)
                Diagnostic(ErrorCode.ERR_CloseParenExpected, ",").WithLocation(6, 19),
                // CS1525: Invalid expression term ','
                //         foreach (i, j in x)
                Diagnostic(ErrorCode.ERR_InvalidExprTerm, ",").WithArguments(",").WithLocation(6, 19),
                // CS1002: ; expected
                //         foreach (i, j in x)
                Diagnostic(ErrorCode.ERR_SemicolonExpected, ",").WithLocation(6, 19),
                // CS1513: } expected
                //         foreach (i, j in x)
                Diagnostic(ErrorCode.ERR_RbraceExpected, ",").WithLocation(6, 19),
                // CS1002: ; expected
                //         foreach (i, j in x)
                Diagnostic(ErrorCode.ERR_SemicolonExpected, "in").WithLocation(6, 23),
                // CS1513: } expected
                //         foreach (i, j in x)
                Diagnostic(ErrorCode.ERR_RbraceExpected, "in").WithLocation(6, 23),
                // CS1002: ; expected
                //         foreach (i, j in x)
                Diagnostic(ErrorCode.ERR_SemicolonExpected, ")").WithLocation(6, 27),
                // CS1513: } expected
                //         foreach (i, j in x)
                Diagnostic(ErrorCode.ERR_RbraceExpected, ")").WithLocation(6, 27),
                // CS0103: The name 'j' does not exist in the current context
                //         foreach (i, j in x)
                Diagnostic(ErrorCode.ERR_NameNotInContext, "j").WithArguments("j").WithLocation(6, 21)
            };

            VerifyOperationTreeAndDiagnosticsForTest<BlockSyntax>(source, expectedOperationTree, expectedDiagnostics);
        }

        [CompilerTrait(CompilerFeature.IOperation)]
        [Fact, WorkItem(17602, "https://github.com/dotnet/roslyn/issues/17602")]
        public void IForEachLoopStatement_WithInvalidLoopControlVariable_02()
        {
            string source = @"
class X
{
    public static void M(int[] x)
    /*<bind>*/{
        foreach (x[0] in x)
        {
        }
    }/*</bind>*/
}
";
            string expectedOperationTree = @"
IBlockOperation (1 statements) (OperationKind.Block, Type: null, IsInvalid) (Syntax: '{ ... }')
  IForEachLoopOperation (LoopKind.ForEach) (OperationKind.Loop, Type: null, IsInvalid) (Syntax: 'foreach (x[ ... }')
    LoopControlVariable: 
      null
    Collection: 
<<<<<<< HEAD
      IConversionExpression (TryCast: False, Unchecked) (OperationKind.ConversionExpression, Type: System.Collections.IEnumerable, IsImplicit) (Syntax: 'x')
=======
      IConversionOperation (Implicit, TryCast: False, Unchecked) (OperationKind.Conversion, Type: System.Collections.IEnumerable, IsImplicit) (Syntax: 'x')
>>>>>>> 9c82aed5
        Conversion: CommonConversion (Exists: True, IsIdentity: False, IsNumeric: False, IsReference: True, IsUserDefined: False) (MethodSymbol: null)
        Operand: 
          IParameterReferenceOperation: x (OperationKind.ParameterReference, Type: System.Int32[]) (Syntax: 'x')
    Body: 
      IBlockOperation (0 statements) (OperationKind.Block, Type: null) (Syntax: '{ ... }')
    NextVariables(0)
";
            var expectedDiagnostics = new DiagnosticDescription[] {
                Diagnostic(ErrorCode.ERR_BadForeachDecl, "in").WithLocation(6, 23)
            };

            VerifyOperationTreeAndDiagnosticsForTest<BlockSyntax>(source, expectedOperationTree, expectedDiagnostics);
        }
    }
}<|MERGE_RESOLUTION|>--- conflicted
+++ resolved
@@ -33,11 +33,7 @@
   LoopControlVariable: 
     ILocalReferenceOperation: value (IsDeclaration: True) (OperationKind.LocalReference, Type: System.String, Constant: null) (Syntax: 'foreach (st ... }')
   Collection: 
-<<<<<<< HEAD
-    IConversionExpression (TryCast: False, Unchecked) (OperationKind.ConversionExpression, Type: System.Collections.IEnumerable, IsImplicit) (Syntax: 'pets')
-=======
-    IConversionOperation (Implicit, TryCast: False, Unchecked) (OperationKind.Conversion, Type: System.Collections.IEnumerable, IsImplicit) (Syntax: 'pets')
->>>>>>> 9c82aed5
+    IConversionOperation (TryCast: False, Unchecked) (OperationKind.Conversion, Type: System.Collections.IEnumerable, IsImplicit) (Syntax: 'pets')
       Conversion: CommonConversion (Exists: True, IsIdentity: False, IsNumeric: False, IsReference: True, IsUserDefined: False) (MethodSymbol: null)
       Operand: 
         ILocalReferenceOperation: pets (OperationKind.LocalReference, Type: System.String[]) (Syntax: 'pets')
@@ -88,11 +84,7 @@
   LoopControlVariable: 
     ILocalReferenceOperation: item (IsDeclaration: True) (OperationKind.LocalReference, Type: System.String, Constant: null) (Syntax: 'foreach (st ... }')
   Collection: 
-<<<<<<< HEAD
-    IConversionExpression (TryCast: False, Unchecked) (OperationKind.ConversionExpression, Type: System.Collections.Generic.List<System.String>, IsImplicit) (Syntax: 'list')
-=======
-    IConversionOperation (Implicit, TryCast: False, Unchecked) (OperationKind.Conversion, Type: System.Collections.Generic.List<System.String>, IsImplicit) (Syntax: 'list')
->>>>>>> 9c82aed5
+    IConversionOperation (TryCast: False, Unchecked) (OperationKind.Conversion, Type: System.Collections.Generic.List<System.String>, IsImplicit) (Syntax: 'list')
       Conversion: CommonConversion (Exists: True, IsIdentity: True, IsNumeric: False, IsReference: False, IsUserDefined: False) (MethodSymbol: null)
       Operand: 
         ILocalReferenceOperation: list (OperationKind.LocalReference, Type: System.Collections.Generic.List<System.String>) (Syntax: 'list')
@@ -144,11 +136,7 @@
   LoopControlVariable: 
     ILocalReferenceOperation: pair (IsDeclaration: True) (OperationKind.LocalReference, Type: System.Collections.Generic.KeyValuePair<System.Int32, System.Int32>, Constant: null) (Syntax: 'foreach (Ke ... }')
   Collection: 
-<<<<<<< HEAD
-    IConversionExpression (TryCast: False, Unchecked) (OperationKind.ConversionExpression, Type: System.Collections.Generic.Dictionary<System.Int32, System.Int32>, IsImplicit) (Syntax: '_h')
-=======
-    IConversionOperation (Implicit, TryCast: False, Unchecked) (OperationKind.Conversion, Type: System.Collections.Generic.Dictionary<System.Int32, System.Int32>, IsImplicit) (Syntax: '_h')
->>>>>>> 9c82aed5
+    IConversionOperation (TryCast: False, Unchecked) (OperationKind.Conversion, Type: System.Collections.Generic.Dictionary<System.Int32, System.Int32>, IsImplicit) (Syntax: '_h')
       Conversion: CommonConversion (Exists: True, IsIdentity: True, IsNumeric: False, IsReference: False, IsUserDefined: False) (MethodSymbol: null)
       Operand: 
         IFieldReferenceOperation: System.Collections.Generic.Dictionary<System.Int32, System.Int32> Program._h (Static) (OperationKind.FieldReference, Type: System.Collections.Generic.Dictionary<System.Int32, System.Int32>) (Syntax: '_h')
@@ -166,13 +154,8 @@
                   ILiteralOperation (OperationKind.Literal, Type: System.String, Constant: ""{0},{1}"") (Syntax: '""{0},{1}""')
                   InConversion: CommonConversion (Exists: True, IsIdentity: True, IsNumeric: False, IsReference: False, IsUserDefined: False) (MethodSymbol: null)
                   OutConversion: CommonConversion (Exists: True, IsIdentity: True, IsNumeric: False, IsReference: False, IsUserDefined: False) (MethodSymbol: null)
-<<<<<<< HEAD
-                IArgument (ArgumentKind.Explicit, Matching Parameter: arg0) (OperationKind.Argument) (Syntax: 'pair.Key')
-                  IConversionExpression (TryCast: False, Unchecked) (OperationKind.ConversionExpression, Type: System.Object, IsImplicit) (Syntax: 'pair.Key')
-=======
                 IArgumentOperation (ArgumentKind.Explicit, Matching Parameter: arg0) (OperationKind.Argument, Type: System.Object) (Syntax: 'pair.Key')
-                  IConversionOperation (Implicit, TryCast: False, Unchecked) (OperationKind.Conversion, Type: System.Object, IsImplicit) (Syntax: 'pair.Key')
->>>>>>> 9c82aed5
+                  IConversionOperation (TryCast: False, Unchecked) (OperationKind.Conversion, Type: System.Object, IsImplicit) (Syntax: 'pair.Key')
                     Conversion: CommonConversion (Exists: True, IsIdentity: False, IsNumeric: False, IsReference: False, IsUserDefined: False) (MethodSymbol: null)
                     Operand: 
                       IPropertyReferenceOperation: System.Int32 System.Collections.Generic.KeyValuePair<System.Int32, System.Int32>.Key { get; } (OperationKind.PropertyReference, Type: System.Int32) (Syntax: 'pair.Key')
@@ -180,13 +163,8 @@
                           ILocalReferenceOperation: pair (OperationKind.LocalReference, Type: System.Collections.Generic.KeyValuePair<System.Int32, System.Int32>) (Syntax: 'pair')
                   InConversion: CommonConversion (Exists: True, IsIdentity: True, IsNumeric: False, IsReference: False, IsUserDefined: False) (MethodSymbol: null)
                   OutConversion: CommonConversion (Exists: True, IsIdentity: True, IsNumeric: False, IsReference: False, IsUserDefined: False) (MethodSymbol: null)
-<<<<<<< HEAD
-                IArgument (ArgumentKind.Explicit, Matching Parameter: arg1) (OperationKind.Argument) (Syntax: 'pair.Value')
-                  IConversionExpression (TryCast: False, Unchecked) (OperationKind.ConversionExpression, Type: System.Object, IsImplicit) (Syntax: 'pair.Value')
-=======
                 IArgumentOperation (ArgumentKind.Explicit, Matching Parameter: arg1) (OperationKind.Argument, Type: System.Object) (Syntax: 'pair.Value')
-                  IConversionOperation (Implicit, TryCast: False, Unchecked) (OperationKind.Conversion, Type: System.Object, IsImplicit) (Syntax: 'pair.Value')
->>>>>>> 9c82aed5
+                  IConversionOperation (TryCast: False, Unchecked) (OperationKind.Conversion, Type: System.Object, IsImplicit) (Syntax: 'pair.Value')
                     Conversion: CommonConversion (Exists: True, IsIdentity: False, IsNumeric: False, IsReference: False, IsUserDefined: False) (MethodSymbol: null)
                     Operand: 
                       IPropertyReferenceOperation: System.Int32 System.Collections.Generic.KeyValuePair<System.Int32, System.Int32>.Value { get; } (OperationKind.PropertyReference, Type: System.Int32) (Syntax: 'pair.Value')
@@ -227,11 +205,7 @@
   LoopControlVariable: 
     ILocalReferenceOperation: num (IsDeclaration: True) (OperationKind.LocalReference, Type: System.Int32, Constant: null) (Syntax: 'foreach (in ... }')
   Collection: 
-<<<<<<< HEAD
-    IConversionExpression (TryCast: False, Unchecked) (OperationKind.ConversionExpression, Type: System.Collections.IEnumerable, IsImplicit) (Syntax: 'numbers')
-=======
-    IConversionOperation (Implicit, TryCast: False, Unchecked) (OperationKind.Conversion, Type: System.Collections.IEnumerable, IsImplicit) (Syntax: 'numbers')
->>>>>>> 9c82aed5
+    IConversionOperation (TryCast: False, Unchecked) (OperationKind.Conversion, Type: System.Collections.IEnumerable, IsImplicit) (Syntax: 'numbers')
       Conversion: CommonConversion (Exists: True, IsIdentity: False, IsNumeric: False, IsReference: True, IsUserDefined: False) (MethodSymbol: null)
       Operand: 
         ILocalReferenceOperation: numbers (OperationKind.LocalReference, Type: System.Int32[]) (Syntax: 'numbers')
@@ -292,11 +266,7 @@
   LoopControlVariable: 
     ILocalReferenceOperation: num (IsDeclaration: True) (OperationKind.LocalReference, Type: System.Int32, Constant: null) (Syntax: 'foreach (in ... }')
   Collection: 
-<<<<<<< HEAD
-    IConversionExpression (TryCast: False, Unchecked) (OperationKind.ConversionExpression, Type: System.Collections.IEnumerable, IsImplicit) (Syntax: 'numbers')
-=======
-    IConversionOperation (Implicit, TryCast: False, Unchecked) (OperationKind.Conversion, Type: System.Collections.IEnumerable, IsImplicit) (Syntax: 'numbers')
->>>>>>> 9c82aed5
+    IConversionOperation (TryCast: False, Unchecked) (OperationKind.Conversion, Type: System.Collections.IEnumerable, IsImplicit) (Syntax: 'numbers')
       Conversion: CommonConversion (Exists: True, IsIdentity: False, IsNumeric: False, IsReference: True, IsUserDefined: False) (MethodSymbol: null)
       Operand: 
         ILocalReferenceOperation: numbers (OperationKind.LocalReference, Type: System.Int32[]) (Syntax: 'numbers')
@@ -416,11 +386,7 @@
   LoopControlVariable: 
     ILocalReferenceOperation: fi (IsDeclaration: True) (OperationKind.LocalReference, Type: System.Reflection.FieldInfo, Constant: null) (Syntax: 'foreach (Fi ... }')
   Collection: 
-<<<<<<< HEAD
-    IConversionExpression (TryCast: False, Unchecked) (OperationKind.ConversionExpression, Type: System.Collections.IEnumerable, IsImplicit) (Syntax: 'employee.Ge ... GetFields()')
-=======
-    IConversionOperation (Implicit, TryCast: False, Unchecked) (OperationKind.Conversion, Type: System.Collections.IEnumerable, IsImplicit) (Syntax: 'employee.Ge ... GetFields()')
->>>>>>> 9c82aed5
+    IConversionOperation (TryCast: False, Unchecked) (OperationKind.Conversion, Type: System.Collections.IEnumerable, IsImplicit) (Syntax: 'employee.Ge ... GetFields()')
       Conversion: CommonConversion (Exists: True, IsIdentity: False, IsNumeric: False, IsReference: True, IsUserDefined: False) (MethodSymbol: null)
       Operand: 
         IInvocationOperation ( System.Reflection.FieldInfo[] System.Type.GetFields()) (OperationKind.Invocation, Type: System.Reflection.FieldInfo[]) (Syntax: 'employee.Ge ... GetFields()')
@@ -458,13 +424,8 @@
                                 Instance Receiver: 
                                   ILocalReferenceOperation: fi (OperationKind.LocalReference, Type: System.Reflection.FieldInfo) (Syntax: 'fi')
                                 Arguments(1):
-<<<<<<< HEAD
-                                    IArgument (ArgumentKind.Explicit, Matching Parameter: obj) (OperationKind.Argument) (Syntax: 'employee')
-                                      IConversionExpression (TryCast: False, Unchecked) (OperationKind.ConversionExpression, Type: System.Object, IsImplicit) (Syntax: 'employee')
-=======
                                     IArgumentOperation (ArgumentKind.Explicit, Matching Parameter: obj) (OperationKind.Argument, Type: System.Object) (Syntax: 'employee')
-                                      IConversionOperation (Implicit, TryCast: False, Unchecked) (OperationKind.Conversion, Type: System.Object, IsImplicit) (Syntax: 'employee')
->>>>>>> 9c82aed5
+                                      IConversionOperation (TryCast: False, Unchecked) (OperationKind.Conversion, Type: System.Object, IsImplicit) (Syntax: 'employee')
                                         Conversion: CommonConversion (Exists: True, IsIdentity: False, IsNumeric: False, IsReference: False, IsUserDefined: False) (MethodSymbol: null)
                                         Operand: 
                                           ILocalReferenceOperation: employee (OperationKind.LocalReference, Type: DisplayStructContentsTest.Program.Employee) (Syntax: 'employee')
@@ -504,11 +465,7 @@
   LoopControlVariable: 
     ILocalReferenceOperation: c (IsDeclaration: True) (OperationKind.LocalReference, Type: System.Char, Constant: null) (Syntax: 'foreach (ch ... }')
   Collection: 
-<<<<<<< HEAD
-    IConversionExpression (TryCast: False, Unchecked) (OperationKind.ConversionExpression, Type: System.String, IsImplicit) (Syntax: 's')
-=======
-    IConversionOperation (Implicit, TryCast: False, Unchecked) (OperationKind.Conversion, Type: System.String, IsImplicit) (Syntax: 's')
->>>>>>> 9c82aed5
+    IConversionOperation (TryCast: False, Unchecked) (OperationKind.Conversion, Type: System.String, IsImplicit) (Syntax: 's')
       Conversion: CommonConversion (Exists: True, IsIdentity: True, IsNumeric: False, IsReference: False, IsUserDefined: False) (MethodSymbol: null)
       Operand: 
         ILocalReferenceOperation: s (OperationKind.LocalReference, Type: System.String, Constant: """") (Syntax: 's')
@@ -558,11 +515,7 @@
   LoopControlVariable: 
     ILocalReferenceOperation: pair (IsDeclaration: True) (OperationKind.LocalReference, Type: System.Collections.Generic.KeyValuePair<System.Int32, System.Int32>, Constant: null) (Syntax: 'foreach (va ... }')
   Collection: 
-<<<<<<< HEAD
-    IConversionExpression (TryCast: False, Unchecked) (OperationKind.ConversionExpression, Type: System.Collections.Generic.Dictionary<System.Int32, System.Int32>, IsImplicit) (Syntax: '_f')
-=======
-    IConversionOperation (Implicit, TryCast: False, Unchecked) (OperationKind.Conversion, Type: System.Collections.Generic.Dictionary<System.Int32, System.Int32>, IsImplicit) (Syntax: '_f')
->>>>>>> 9c82aed5
+    IConversionOperation (TryCast: False, Unchecked) (OperationKind.Conversion, Type: System.Collections.Generic.Dictionary<System.Int32, System.Int32>, IsImplicit) (Syntax: '_f')
       Conversion: CommonConversion (Exists: True, IsIdentity: True, IsNumeric: False, IsReference: False, IsUserDefined: False) (MethodSymbol: null)
       Operand: 
         IFieldReferenceOperation: System.Collections.Generic.Dictionary<System.Int32, System.Int32> Program._f (Static) (OperationKind.FieldReference, Type: System.Collections.Generic.Dictionary<System.Int32, System.Int32>) (Syntax: '_f')
@@ -580,13 +533,8 @@
                   ILiteralOperation (OperationKind.Literal, Type: System.String, Constant: ""{0},{1}"") (Syntax: '""{0},{1}""')
                   InConversion: CommonConversion (Exists: True, IsIdentity: True, IsNumeric: False, IsReference: False, IsUserDefined: False) (MethodSymbol: null)
                   OutConversion: CommonConversion (Exists: True, IsIdentity: True, IsNumeric: False, IsReference: False, IsUserDefined: False) (MethodSymbol: null)
-<<<<<<< HEAD
-                IArgument (ArgumentKind.Explicit, Matching Parameter: arg0) (OperationKind.Argument) (Syntax: 'pair.Key')
-                  IConversionExpression (TryCast: False, Unchecked) (OperationKind.ConversionExpression, Type: System.Object, IsImplicit) (Syntax: 'pair.Key')
-=======
                 IArgumentOperation (ArgumentKind.Explicit, Matching Parameter: arg0) (OperationKind.Argument, Type: System.Object) (Syntax: 'pair.Key')
-                  IConversionOperation (Implicit, TryCast: False, Unchecked) (OperationKind.Conversion, Type: System.Object, IsImplicit) (Syntax: 'pair.Key')
->>>>>>> 9c82aed5
+                  IConversionOperation (TryCast: False, Unchecked) (OperationKind.Conversion, Type: System.Object, IsImplicit) (Syntax: 'pair.Key')
                     Conversion: CommonConversion (Exists: True, IsIdentity: False, IsNumeric: False, IsReference: False, IsUserDefined: False) (MethodSymbol: null)
                     Operand: 
                       IPropertyReferenceOperation: System.Int32 System.Collections.Generic.KeyValuePair<System.Int32, System.Int32>.Key { get; } (OperationKind.PropertyReference, Type: System.Int32) (Syntax: 'pair.Key')
@@ -594,13 +542,8 @@
                           ILocalReferenceOperation: pair (OperationKind.LocalReference, Type: System.Collections.Generic.KeyValuePair<System.Int32, System.Int32>) (Syntax: 'pair')
                   InConversion: CommonConversion (Exists: True, IsIdentity: True, IsNumeric: False, IsReference: False, IsUserDefined: False) (MethodSymbol: null)
                   OutConversion: CommonConversion (Exists: True, IsIdentity: True, IsNumeric: False, IsReference: False, IsUserDefined: False) (MethodSymbol: null)
-<<<<<<< HEAD
-                IArgument (ArgumentKind.Explicit, Matching Parameter: arg1) (OperationKind.Argument) (Syntax: 'pair.Value')
-                  IConversionExpression (TryCast: False, Unchecked) (OperationKind.ConversionExpression, Type: System.Object, IsImplicit) (Syntax: 'pair.Value')
-=======
                 IArgumentOperation (ArgumentKind.Explicit, Matching Parameter: arg1) (OperationKind.Argument, Type: System.Object) (Syntax: 'pair.Value')
-                  IConversionOperation (Implicit, TryCast: False, Unchecked) (OperationKind.Conversion, Type: System.Object, IsImplicit) (Syntax: 'pair.Value')
->>>>>>> 9c82aed5
+                  IConversionOperation (TryCast: False, Unchecked) (OperationKind.Conversion, Type: System.Object, IsImplicit) (Syntax: 'pair.Value')
                     Conversion: CommonConversion (Exists: True, IsIdentity: False, IsNumeric: False, IsReference: False, IsUserDefined: False) (MethodSymbol: null)
                     Operand: 
                       IPropertyReferenceOperation: System.Int32 System.Collections.Generic.KeyValuePair<System.Int32, System.Int32>.Value { get; } (OperationKind.PropertyReference, Type: System.Int32) (Syntax: 'pair.Value')
@@ -644,13 +587,8 @@
         IVariableDeclarationOperation (1 variables) (OperationKind.VariableDeclaration, Type: null) (Syntax: 'b = !x.Equals(null)')
           Variables: Local_1: System.Boolean b
           Initializer: 
-<<<<<<< HEAD
-            IVariableInitializer (OperationKind.VariableInitializer) (Syntax: '= !x.Equals(null)')
-              IConversionExpression (TryCast: False, Unchecked) (OperationKind.ConversionExpression, Type: System.Boolean, IsImplicit) (Syntax: '!x.Equals(null)')
-=======
             IVariableInitializerOperation (OperationKind.VariableInitializer, Type: null) (Syntax: '= !x.Equals(null)')
-              IConversionOperation (Implicit, TryCast: False, Unchecked) (OperationKind.Conversion, Type: System.Boolean, IsImplicit) (Syntax: '!x.Equals(null)')
->>>>>>> 9c82aed5
+              IConversionOperation (TryCast: False, Unchecked) (OperationKind.Conversion, Type: System.Boolean, IsImplicit) (Syntax: '!x.Equals(null)')
                 Conversion: CommonConversion (Exists: True, IsIdentity: False, IsNumeric: False, IsReference: False, IsUserDefined: False) (MethodSymbol: null)
                 Operand: 
                   IUnaryOperation (UnaryOperatorKind.Not) (OperationKind.UnaryOperator, Type: System.Object) (Syntax: '!x.Equals(null)')
@@ -716,11 +654,7 @@
   LoopControlVariable: 
     ILocalReferenceOperation: x (IsDeclaration: True) (OperationKind.LocalReference, Type: System.Int32, Constant: null, IsInvalid) (Syntax: 'foreach (in ... }')
   Collection: 
-<<<<<<< HEAD
-    IConversionExpression (TryCast: False, Unchecked) (OperationKind.ConversionExpression, Type: System.Collections.IEnumerable, IsImplicit) (Syntax: 'args')
-=======
-    IConversionOperation (Implicit, TryCast: False, Unchecked) (OperationKind.Conversion, Type: System.Collections.IEnumerable, IsImplicit) (Syntax: 'args')
->>>>>>> 9c82aed5
+    IConversionOperation (TryCast: False, Unchecked) (OperationKind.Conversion, Type: System.Collections.IEnumerable, IsImplicit) (Syntax: 'args')
       Conversion: CommonConversion (Exists: True, IsIdentity: False, IsNumeric: False, IsReference: True, IsUserDefined: False) (MethodSymbol: null)
       Operand: 
         IParameterReferenceOperation: args (OperationKind.ParameterReference, Type: System.String[]) (Syntax: 'args')
@@ -750,11 +684,7 @@
   LoopControlVariable: 
     ILocalReferenceOperation: x (IsDeclaration: True) (OperationKind.LocalReference, Type: System.Int32, Constant: null, IsInvalid) (Syntax: 'foreach (in ... a) { x++; }')
   Collection: 
-<<<<<<< HEAD
-    IConversionExpression (TryCast: False, Unchecked) (OperationKind.ConversionExpression, Type: System.Collections.IEnumerable, IsImplicit) (Syntax: 'a')
-=======
-    IConversionOperation (Implicit, TryCast: False, Unchecked) (OperationKind.Conversion, Type: System.Collections.IEnumerable, IsImplicit) (Syntax: 'a')
->>>>>>> 9c82aed5
+    IConversionOperation (TryCast: False, Unchecked) (OperationKind.Conversion, Type: System.Collections.IEnumerable, IsImplicit) (Syntax: 'a')
       Conversion: CommonConversion (Exists: True, IsIdentity: False, IsNumeric: False, IsReference: True, IsUserDefined: False) (MethodSymbol: null)
       Operand: 
         IParameterReferenceOperation: a (OperationKind.ParameterReference, Type: System.Int32[]) (Syntax: 'a')
@@ -803,11 +733,7 @@
   LoopControlVariable: 
     ILocalReferenceOperation: x (IsDeclaration: True) (OperationKind.LocalReference, Type: System.Int64, Constant: null) (Syntax: 'foreach (lo ... x in e) { }')
   Collection: 
-<<<<<<< HEAD
-    IConversionExpression (TryCast: False, Unchecked) (OperationKind.ConversionExpression, Type: Enumerable, IsImplicit) (Syntax: 'e')
-=======
-    IConversionOperation (Implicit, TryCast: False, Unchecked) (OperationKind.Conversion, Type: Enumerable, IsImplicit) (Syntax: 'e')
->>>>>>> 9c82aed5
+    IConversionOperation (TryCast: False, Unchecked) (OperationKind.Conversion, Type: Enumerable, IsImplicit) (Syntax: 'e')
       Conversion: CommonConversion (Exists: True, IsIdentity: True, IsNumeric: False, IsReference: False, IsUserDefined: False) (MethodSymbol: null)
       Operand: 
         IParameterReferenceOperation: e (OperationKind.ParameterReference, Type: Enumerable) (Syntax: 'e')
@@ -837,11 +763,7 @@
   LoopControlVariable: 
     ILocalReferenceOperation: x (IsDeclaration: True) (OperationKind.LocalReference, Type: System.Char, Constant: null) (Syntax: 'foreach (var x in s) { }')
   Collection: 
-<<<<<<< HEAD
-    IConversionExpression (TryCast: False, Unchecked) (OperationKind.ConversionExpression, Type: System.String, IsImplicit) (Syntax: 's')
-=======
-    IConversionOperation (Implicit, TryCast: False, Unchecked) (OperationKind.Conversion, Type: System.String, IsImplicit) (Syntax: 's')
->>>>>>> 9c82aed5
+    IConversionOperation (TryCast: False, Unchecked) (OperationKind.Conversion, Type: System.String, IsImplicit) (Syntax: 's')
       Conversion: CommonConversion (Exists: True, IsIdentity: True, IsNumeric: False, IsReference: False, IsUserDefined: False) (MethodSymbol: null)
       Operand: 
         IParameterReferenceOperation: s (OperationKind.ParameterReference, Type: System.String) (Syntax: 's')
@@ -873,11 +795,7 @@
   LoopControlVariable: 
     ILocalReferenceOperation: x (IsDeclaration: True) (OperationKind.LocalReference, Type: C.var, Constant: null) (Syntax: 'foreach (var x in a) { }')
   Collection: 
-<<<<<<< HEAD
-    IConversionExpression (TryCast: False, Unchecked) (OperationKind.ConversionExpression, Type: System.Collections.IEnumerable, IsImplicit) (Syntax: 'a')
-=======
-    IConversionOperation (Implicit, TryCast: False, Unchecked) (OperationKind.Conversion, Type: System.Collections.IEnumerable, IsImplicit) (Syntax: 'a')
->>>>>>> 9c82aed5
+    IConversionOperation (TryCast: False, Unchecked) (OperationKind.Conversion, Type: System.Collections.IEnumerable, IsImplicit) (Syntax: 'a')
       Conversion: CommonConversion (Exists: True, IsIdentity: False, IsNumeric: False, IsReference: True, IsUserDefined: False) (MethodSymbol: null)
       Operand: 
         IParameterReferenceOperation: a (OperationKind.ParameterReference, Type: C.var[]) (Syntax: 'a')
@@ -907,11 +825,7 @@
   LoopControlVariable: 
     ILocalReferenceOperation: x (IsDeclaration: True) (OperationKind.LocalReference, Type: System.Int32, Constant: null) (Syntax: 'foreach (int x in d) { }')
   Collection: 
-<<<<<<< HEAD
-    IConversionExpression (TryCast: False, Unchecked) (OperationKind.ConversionExpression, Type: System.Collections.IEnumerable, IsImplicit) (Syntax: 'd')
-=======
-    IConversionOperation (Implicit, TryCast: False, Unchecked) (OperationKind.Conversion, Type: System.Collections.IEnumerable, IsImplicit) (Syntax: 'd')
->>>>>>> 9c82aed5
+    IConversionOperation (TryCast: False, Unchecked) (OperationKind.Conversion, Type: System.Collections.IEnumerable, IsImplicit) (Syntax: 'd')
       Conversion: CommonConversion (Exists: True, IsIdentity: False, IsNumeric: False, IsReference: False, IsUserDefined: False) (MethodSymbol: null)
       Operand: 
         IParameterReferenceOperation: d (OperationKind.ParameterReference, Type: dynamic) (Syntax: 'd')
@@ -949,11 +863,7 @@
   LoopControlVariable: 
     ILocalReferenceOperation: x (IsDeclaration: True) (OperationKind.LocalReference, Type: System.Object, Constant: null) (Syntax: 'foreach (ob ... }')
   Collection: 
-<<<<<<< HEAD
-    IConversionExpression (TryCast: False, Unchecked) (OperationKind.ConversionExpression, Type: Enumerable<T>, IsImplicit) (Syntax: 'new Enumerable<T>()')
-=======
-    IConversionOperation (Implicit, TryCast: False, Unchecked) (OperationKind.Conversion, Type: Enumerable<T>, IsImplicit) (Syntax: 'new Enumerable<T>()')
->>>>>>> 9c82aed5
+    IConversionOperation (TryCast: False, Unchecked) (OperationKind.Conversion, Type: Enumerable<T>, IsImplicit) (Syntax: 'new Enumerable<T>()')
       Conversion: CommonConversion (Exists: True, IsIdentity: True, IsNumeric: False, IsReference: False, IsUserDefined: False) (MethodSymbol: null)
       Operand: 
         IObjectCreationOperation (Constructor: Enumerable<T>..ctor()) (OperationKind.ObjectCreation, Type: Enumerable<T>) (Syntax: 'new Enumerable<T>()')
@@ -998,17 +908,10 @@
   LoopControlVariable: 
     ILocalReferenceOperation: x (IsDeclaration: True) (OperationKind.LocalReference, Type: System.String, Constant: null) (Syntax: 'foreach (st ... e)args) { }')
   Collection: 
-<<<<<<< HEAD
-    IConversionExpression (TryCast: False, Unchecked) (OperationKind.ConversionExpression, Type: System.Collections.IEnumerable, IsImplicit) (Syntax: '(IEnumerable)args')
+    IConversionOperation (TryCast: False, Unchecked) (OperationKind.Conversion, Type: System.Collections.IEnumerable, IsImplicit) (Syntax: '(IEnumerable)args')
       Conversion: CommonConversion (Exists: True, IsIdentity: True, IsNumeric: False, IsReference: False, IsUserDefined: False) (MethodSymbol: null)
       Operand: 
-        IConversionExpression (TryCast: False, Unchecked) (OperationKind.ConversionExpression, Type: System.Collections.IEnumerable) (Syntax: '(IEnumerable)args')
-=======
-    IConversionOperation (Implicit, TryCast: False, Unchecked) (OperationKind.Conversion, Type: System.Collections.IEnumerable, IsImplicit) (Syntax: '(IEnumerable)args')
-      Conversion: CommonConversion (Exists: True, IsIdentity: True, IsNumeric: False, IsReference: False, IsUserDefined: False) (MethodSymbol: null)
-      Operand: 
-        IConversionOperation (Explicit, TryCast: False, Unchecked) (OperationKind.Conversion, Type: System.Collections.IEnumerable) (Syntax: '(IEnumerable)args')
->>>>>>> 9c82aed5
+        IConversionOperation (TryCast: False, Unchecked) (OperationKind.Conversion, Type: System.Collections.IEnumerable) (Syntax: '(IEnumerable)args')
           Conversion: CommonConversion (Exists: True, IsIdentity: False, IsNumeric: False, IsReference: True, IsUserDefined: False) (MethodSymbol: null)
           Operand: 
             IParameterReferenceOperation: args (OperationKind.ParameterReference, Type: System.String[]) (Syntax: 'args')
@@ -1048,11 +951,7 @@
   LoopControlVariable: 
     ILocalReferenceOperation: num (IsDeclaration: True) (OperationKind.LocalReference, Type: System.Int32, Constant: null) (Syntax: 'foreach (in ... }')
   Collection: 
-<<<<<<< HEAD
-    IConversionExpression (TryCast: False, Unchecked) (OperationKind.ConversionExpression, Type: System.Collections.IEnumerable, IsImplicit) (Syntax: 'numbers')
-=======
-    IConversionOperation (Implicit, TryCast: False, Unchecked) (OperationKind.Conversion, Type: System.Collections.IEnumerable, IsImplicit) (Syntax: 'numbers')
->>>>>>> 9c82aed5
+    IConversionOperation (TryCast: False, Unchecked) (OperationKind.Conversion, Type: System.Collections.IEnumerable, IsImplicit) (Syntax: 'numbers')
       Conversion: CommonConversion (Exists: True, IsIdentity: False, IsNumeric: False, IsReference: True, IsUserDefined: False) (MethodSymbol: null)
       Operand: 
         ILocalReferenceOperation: numbers (OperationKind.LocalReference, Type: System.Int32[]) (Syntax: 'numbers')
@@ -1121,11 +1020,7 @@
             ILocalReferenceOperation: a (IsDeclaration: True) (OperationKind.LocalReference, Type: System.Int32) (Syntax: 'a')
             ILocalReferenceOperation: b (IsDeclaration: True) (OperationKind.LocalReference, Type: System.Int32) (Syntax: 'b')
   Collection: 
-<<<<<<< HEAD
-    IConversionExpression (TryCast: False, Unchecked) (OperationKind.ConversionExpression, Type: System.Collections.IEnumerable, IsImplicit) (Syntax: 'x')
-=======
-    IConversionOperation (Implicit, TryCast: False, Unchecked) (OperationKind.Conversion, Type: System.Collections.IEnumerable, IsImplicit) (Syntax: 'x')
->>>>>>> 9c82aed5
+    IConversionOperation (TryCast: False, Unchecked) (OperationKind.Conversion, Type: System.Collections.IEnumerable, IsImplicit) (Syntax: 'x')
       Conversion: CommonConversion (Exists: True, IsIdentity: False, IsNumeric: False, IsReference: True, IsUserDefined: False) (MethodSymbol: null)
       Operand: 
         IParameterReferenceOperation: x (OperationKind.ParameterReference, Type: (System.Int32, System.Int32)[]) (Syntax: 'x')
@@ -1168,11 +1063,7 @@
                   ILocalReferenceOperation: b (IsDeclaration: True) (OperationKind.LocalReference, Type: System.Int32) (Syntax: 'b')
                   ILocalReferenceOperation: c (IsDeclaration: True) (OperationKind.LocalReference, Type: System.Int32) (Syntax: 'c')
   Collection: 
-<<<<<<< HEAD
-    IConversionExpression (TryCast: False, Unchecked) (OperationKind.ConversionExpression, Type: System.Collections.IEnumerable, IsImplicit) (Syntax: 'x')
-=======
-    IConversionOperation (Implicit, TryCast: False, Unchecked) (OperationKind.Conversion, Type: System.Collections.IEnumerable, IsImplicit) (Syntax: 'x')
->>>>>>> 9c82aed5
+    IConversionOperation (TryCast: False, Unchecked) (OperationKind.Conversion, Type: System.Collections.IEnumerable, IsImplicit) (Syntax: 'x')
       Conversion: CommonConversion (Exists: True, IsIdentity: False, IsNumeric: False, IsReference: True, IsUserDefined: False) (MethodSymbol: null)
       Operand: 
         IParameterReferenceOperation: x (OperationKind.ParameterReference, Type: (System.Int32, (System.Int32, System.Int32))[]) (Syntax: 'x')
@@ -1286,11 +1177,7 @@
     LoopControlVariable: 
       null
     Collection: 
-<<<<<<< HEAD
-      IConversionExpression (TryCast: False, Unchecked) (OperationKind.ConversionExpression, Type: System.Collections.IEnumerable, IsImplicit) (Syntax: 'x')
-=======
-      IConversionOperation (Implicit, TryCast: False, Unchecked) (OperationKind.Conversion, Type: System.Collections.IEnumerable, IsImplicit) (Syntax: 'x')
->>>>>>> 9c82aed5
+      IConversionOperation (TryCast: False, Unchecked) (OperationKind.Conversion, Type: System.Collections.IEnumerable, IsImplicit) (Syntax: 'x')
         Conversion: CommonConversion (Exists: True, IsIdentity: False, IsNumeric: False, IsReference: True, IsUserDefined: False) (MethodSymbol: null)
         Operand: 
           IParameterReferenceOperation: x (OperationKind.ParameterReference, Type: System.Int32[]) (Syntax: 'x')
