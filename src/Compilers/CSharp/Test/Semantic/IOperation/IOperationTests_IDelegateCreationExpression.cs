﻿// Copyright (c) Microsoft.  All Rights Reserved.  Licensed under the Apache License, Version 2.0.  See License.txt in the project root for license information.

using Microsoft.CodeAnalysis.CSharp.Syntax;
using Microsoft.CodeAnalysis.Test.Utilities;
using Roslyn.Test.Utilities;
using Xunit;

namespace Microsoft.CodeAnalysis.CSharp.UnitTests
{
    public partial class IOperationTests : SemanticModelTestBase
    {
        [CompilerTrait(CompilerFeature.IOperation)]
        [Fact]
        public void DelegateCreationExpression_ImplicitLambdaConversion()
        {
            string source = @"
using System;
class Program
{
    void Main()
    {
        /*<bind>*/Action a = () => { };/*</bind>*/
    }
}
";
            string expectedOperationTree = @"
IVariableDeclarationGroupOperation (1 declarations) (OperationKind.VariableDeclarationGroup, Type: null) (Syntax: 'Action a = () => { };')
  IVariableDeclarationOperation (1 declarators) (OperationKind.VariableDeclaration, Type: null) (Syntax: 'Action a = () => { }')
    Declarators:
        IVariableDeclaratorOperation (Symbol: System.Action a) (OperationKind.VariableDeclarator, Type: null) (Syntax: 'a = () => { }')
          Initializer: 
            IVariableInitializerOperation (OperationKind.VariableInitializer, Type: null) (Syntax: '= () => { }')
              IDelegateCreationOperation (OperationKind.DelegateCreation, Type: System.Action, IsImplicit) (Syntax: '() => { }')
                Target: 
                  IAnonymousFunctionOperation (Symbol: lambda expression) (OperationKind.AnonymousFunction, Type: null) (Syntax: '() => { }')
                    IBlockOperation (1 statements) (OperationKind.Block, Type: null) (Syntax: '{ }')
                      IReturnOperation (OperationKind.Return, Type: null, IsImplicit) (Syntax: '{ }')
                        ReturnedValue: 
                          null
    Initializer: 
      null
";
            var expectedDiagnostics = DiagnosticDescription.None;

            VerifyOperationTreeAndDiagnosticsForTest<LocalDeclarationStatementSyntax>(source, expectedOperationTree, expectedDiagnostics);
        }

        [CompilerTrait(CompilerFeature.IOperation)]
        [Fact]
        public void DelegateCreationExpression_ImplicitLambdaConversion_InitializerBindingReturnsJustAnonymousFunction()
        {
            string source = @"
using System;
class Program
{
    void Main()
    {
        Action a = /*<bind>*/() => { }/*</bind>*/;
    }
}
";
            string expectedOperationTree = @"
IAnonymousFunctionOperation (Symbol: lambda expression) (OperationKind.AnonymousFunction, Type: null) (Syntax: '() => { }')
  IBlockOperation (1 statements) (OperationKind.Block, Type: null) (Syntax: '{ }')
    IReturnOperation (OperationKind.Return, Type: null, IsImplicit) (Syntax: '{ }')
      ReturnedValue: 
        null
";
            var expectedDiagnostics = DiagnosticDescription.None;

            VerifyOperationTreeAndDiagnosticsForTest<LambdaExpressionSyntax>(source, expectedOperationTree, expectedDiagnostics);
        }

        [CompilerTrait(CompilerFeature.IOperation)]
        [Fact]
        public void DelegateCreationExpression_ImplicitLambdaConversion_InvalidReturnType()
        {
            string source = @"
using System;
class Program
{
    void Main()
    {
        /*<bind>*/Action a = () => 1;/*</bind>*/
    }
}
";
            string expectedOperationTree = @"
IVariableDeclarationGroupOperation (1 declarations) (OperationKind.VariableDeclarationGroup, Type: null, IsInvalid) (Syntax: 'Action a = () => 1;')
  IVariableDeclarationOperation (1 declarators) (OperationKind.VariableDeclaration, Type: null, IsInvalid) (Syntax: 'Action a = () => 1')
    Declarators:
        IVariableDeclaratorOperation (Symbol: System.Action a) (OperationKind.VariableDeclarator, Type: null, IsInvalid) (Syntax: 'a = () => 1')
          Initializer: 
            IVariableInitializerOperation (OperationKind.VariableInitializer, Type: null, IsInvalid) (Syntax: '= () => 1')
              IDelegateCreationOperation (OperationKind.DelegateCreation, Type: System.Action, IsInvalid, IsImplicit) (Syntax: '() => 1')
                Target: 
                  IAnonymousFunctionOperation (Symbol: lambda expression) (OperationKind.AnonymousFunction, Type: null, IsInvalid) (Syntax: '() => 1')
                    IBlockOperation (2 statements) (OperationKind.Block, Type: null, IsInvalid, IsImplicit) (Syntax: '1')
                      IExpressionStatementOperation (OperationKind.ExpressionStatement, Type: null, IsInvalid, IsImplicit) (Syntax: '1')
                        Expression: 
                          ILiteralOperation (OperationKind.Literal, Type: System.Int32, Constant: 1, IsInvalid) (Syntax: '1')
                      IReturnOperation (OperationKind.Return, Type: null, IsInvalid, IsImplicit) (Syntax: '1')
                        ReturnedValue: 
                          null
    Initializer: 
      null
";
            var expectedDiagnostics = new DiagnosticDescription[] {
                // CS0201: Only assignment, call, increment, decrement, and new object expressions can be used as a statement
                //         /*<bind>*/Action a = () => 1;/*</bind>*/
                Diagnostic(ErrorCode.ERR_IllegalStatement, "1").WithLocation(7, 36)
            };

            VerifyOperationTreeAndDiagnosticsForTest<LocalDeclarationStatementSyntax>(source, expectedOperationTree, expectedDiagnostics);
        }

        [CompilerTrait(CompilerFeature.IOperation)]
        [Fact]
        public void DelegateCreationExpression_ImplicitLambdaConversion_InvalidArgumentType()
        {
            string source = @"
using System;
class Program
{
    void Main()
    {
        /*<bind>*/Action a = (int i) => { };/*</bind>*/
    }
}
";
            string expectedOperationTree = @"
IVariableDeclarationGroupOperation (1 declarations) (OperationKind.VariableDeclarationGroup, Type: null, IsInvalid) (Syntax: 'Action a =  ...  i) => { };')
  IVariableDeclarationOperation (1 declarators) (OperationKind.VariableDeclaration, Type: null, IsInvalid) (Syntax: 'Action a =  ... t i) => { }')
    Declarators:
        IVariableDeclaratorOperation (Symbol: System.Action a) (OperationKind.VariableDeclarator, Type: null, IsInvalid) (Syntax: 'a = (int i) => { }')
          Initializer: 
            IVariableInitializerOperation (OperationKind.VariableInitializer, Type: null, IsInvalid) (Syntax: '= (int i) => { }')
              IDelegateCreationOperation (OperationKind.DelegateCreation, Type: System.Action, IsInvalid, IsImplicit) (Syntax: '(int i) => { }')
                Target: 
                  IAnonymousFunctionOperation (Symbol: lambda expression) (OperationKind.AnonymousFunction, Type: null, IsInvalid) (Syntax: '(int i) => { }')
                    IBlockOperation (0 statements) (OperationKind.Block, Type: null, IsInvalid) (Syntax: '{ }')
    Initializer: 
      null
";
            var expectedDiagnostics = new DiagnosticDescription[] {
                // CS1593: Delegate 'Action' does not take 1 arguments
                //         /*<bind>*/Action a = (int i) => { };/*</bind>*/
                Diagnostic(ErrorCode.ERR_BadDelArgCount, "(int i) => { }").WithArguments("System.Action", "1").WithLocation(7, 30)
            };

            VerifyOperationTreeAndDiagnosticsForTest<LocalDeclarationStatementSyntax>(source, expectedOperationTree, expectedDiagnostics);
        }

        [CompilerTrait(CompilerFeature.IOperation)]
        [Fact]
        public void DelegateCreationExpression_ExplicitLambdaConversion()
        {
            string source = @"
using System;
class Program
{
    void Main()
    {
        Action a = /*<bind>*/(Action)(() => { })/*</bind>*/;
    }
}
";
            string expectedOperationTree = @"
IDelegateCreationOperation (OperationKind.DelegateCreation, Type: System.Action) (Syntax: '(Action)(() => { })')
  Target: 
    IAnonymousFunctionOperation (Symbol: lambda expression) (OperationKind.AnonymousFunction, Type: null) (Syntax: '() => { }')
      IBlockOperation (1 statements) (OperationKind.Block, Type: null) (Syntax: '{ }')
        IReturnOperation (OperationKind.Return, Type: null, IsImplicit) (Syntax: '{ }')
          ReturnedValue: 
            null
";
            var expectedDiagnostics = DiagnosticDescription.None;

            VerifyOperationTreeAndDiagnosticsForTest<CastExpressionSyntax>(source, expectedOperationTree, expectedDiagnostics);
        }

        [CompilerTrait(CompilerFeature.IOperation)]
        [Fact]
        public void DelegateCreationExpression_ExplicitLambdaConversion_InvalidReturnType()
        {
            string source = @"
using System;
class Program
{
    void Main()
    {
        Action a = /*<bind>*/(Action)(() => 1)/*</bind>*/;
    }
}
";
            string expectedOperationTree = @"
IDelegateCreationOperation (OperationKind.DelegateCreation, Type: System.Action, IsInvalid) (Syntax: '(Action)(() => 1)')
  Target: 
    IAnonymousFunctionOperation (Symbol: lambda expression) (OperationKind.AnonymousFunction, Type: null, IsInvalid) (Syntax: '() => 1')
      IBlockOperation (2 statements) (OperationKind.Block, Type: null, IsInvalid, IsImplicit) (Syntax: '1')
        IExpressionStatementOperation (OperationKind.ExpressionStatement, Type: null, IsInvalid, IsImplicit) (Syntax: '1')
          Expression: 
            ILiteralOperation (OperationKind.Literal, Type: System.Int32, Constant: 1, IsInvalid) (Syntax: '1')
        IReturnOperation (OperationKind.Return, Type: null, IsInvalid, IsImplicit) (Syntax: '1')
          ReturnedValue: 
            null
";
            var expectedDiagnostics = new DiagnosticDescription[] {
                // CS0201: Only assignment, call, increment, decrement, and new object expressions can be used as a statement
                //         Action a = /*<bind>*/(Action)(() => 1)/*</bind>*/;
                Diagnostic(ErrorCode.ERR_IllegalStatement, "1").WithLocation(7, 45)
            };

            VerifyOperationTreeAndDiagnosticsForTest<CastExpressionSyntax>(source, expectedOperationTree, expectedDiagnostics);
        }

        [CompilerTrait(CompilerFeature.IOperation)]
        [Fact]
        public void DelegateCreationExpression_ExplicitLambdaConversion_InvalidArgumentType()
        {
            string source = @"
using System;
class Program
{
    void Main()
    {
        Action a = /*<bind>*/(Action)((int i) => { })/*</bind>*/;
    }
}
";
            string expectedOperationTree = @"
IDelegateCreationOperation (OperationKind.DelegateCreation, Type: System.Action, IsInvalid) (Syntax: '(Action)((int i) => { })')
  Target: 
    IAnonymousFunctionOperation (Symbol: lambda expression) (OperationKind.AnonymousFunction, Type: null, IsInvalid) (Syntax: '(int i) => { }')
      IBlockOperation (0 statements) (OperationKind.Block, Type: null, IsInvalid) (Syntax: '{ }')
";
            var expectedDiagnostics = new DiagnosticDescription[] {
                // CS1593: Delegate 'Action' does not take 1 arguments
                //         Action a = /*<bind>*/(Action)((int i) => { })/*</bind>*/;
                Diagnostic(ErrorCode.ERR_BadDelArgCount, "(int i) => { }").WithArguments("System.Action", "1").WithLocation(7, 39)
            };

            VerifyOperationTreeAndDiagnosticsForTest<CastExpressionSyntax>(source, expectedOperationTree, expectedDiagnostics);
        }

        [CompilerTrait(CompilerFeature.IOperation)]
        [Fact]
        public void DelegateCreationExpression_DelegateExpression()
        {
            string source = @"
using System;
class Program
{
    void Main()
    {
        /*<bind>*/Action a = delegate() { };/*</bind>*/
    }
}
";
            string expectedOperationTree = @"
IVariableDeclarationGroupOperation (1 declarations) (OperationKind.VariableDeclarationGroup, Type: null) (Syntax: 'Action a =  ... gate() { };')
  IVariableDeclarationOperation (1 declarators) (OperationKind.VariableDeclaration, Type: null) (Syntax: 'Action a =  ... egate() { }')
    Declarators:
        IVariableDeclaratorOperation (Symbol: System.Action a) (OperationKind.VariableDeclarator, Type: null) (Syntax: 'a = delegate() { }')
          Initializer: 
            IVariableInitializerOperation (OperationKind.VariableInitializer, Type: null) (Syntax: '= delegate() { }')
              IDelegateCreationOperation (OperationKind.DelegateCreation, Type: System.Action, IsImplicit) (Syntax: 'delegate() { }')
                Target: 
                  IAnonymousFunctionOperation (Symbol: lambda expression) (OperationKind.AnonymousFunction, Type: null) (Syntax: 'delegate() { }')
                    IBlockOperation (1 statements) (OperationKind.Block, Type: null) (Syntax: '{ }')
                      IReturnOperation (OperationKind.Return, Type: null, IsImplicit) (Syntax: '{ }')
                        ReturnedValue: 
                          null
    Initializer: 
      null
";
            var expectedDiagnostics = DiagnosticDescription.None;

            VerifyOperationTreeAndDiagnosticsForTest<LocalDeclarationStatementSyntax>(source, expectedOperationTree, expectedDiagnostics);
        }

        [CompilerTrait(CompilerFeature.IOperation)]
        [Fact]
        public void DelegateCreationExpression_DelegateExpression_InvalidReturnType()
        {
            string source = @"
using System;
class Program
{
    void Main()
    {
        /*<bind>*/Action a = delegate() { return 1; };/*</bind>*/
    }
}
";
            string expectedOperationTree = @"
IVariableDeclarationGroupOperation (1 declarations) (OperationKind.VariableDeclarationGroup, Type: null, IsInvalid) (Syntax: 'Action a =  ... eturn 1; };')
  IVariableDeclarationOperation (1 declarators) (OperationKind.VariableDeclaration, Type: null, IsInvalid) (Syntax: 'Action a =  ... return 1; }')
    Declarators:
        IVariableDeclaratorOperation (Symbol: System.Action a) (OperationKind.VariableDeclarator, Type: null, IsInvalid) (Syntax: 'a = delegat ... return 1; }')
          Initializer: 
            IVariableInitializerOperation (OperationKind.VariableInitializer, Type: null, IsInvalid) (Syntax: '= delegate( ... return 1; }')
              IDelegateCreationOperation (OperationKind.DelegateCreation, Type: System.Action, IsInvalid, IsImplicit) (Syntax: 'delegate() { return 1; }')
                Target: 
                  IAnonymousFunctionOperation (Symbol: lambda expression) (OperationKind.AnonymousFunction, Type: null, IsInvalid) (Syntax: 'delegate() { return 1; }')
                    IBlockOperation (1 statements) (OperationKind.Block, Type: null, IsInvalid) (Syntax: '{ return 1; }')
                      IReturnOperation (OperationKind.Return, Type: null, IsInvalid) (Syntax: 'return 1;')
                        ReturnedValue: 
                          ILiteralOperation (OperationKind.Literal, Type: System.Int32, Constant: 1) (Syntax: '1')
    Initializer: 
      null
";
            var expectedDiagnostics = new DiagnosticDescription[] {
                // CS8030: Anonymous function converted to a void returning delegate cannot return a value
                //         /*<bind>*/Action a = delegate() { return 1; };/*</bind>*/
                Diagnostic(ErrorCode.ERR_RetNoObjectRequiredLambda, "return").WithLocation(7, 43)
            };

            VerifyOperationTreeAndDiagnosticsForTest<LocalDeclarationStatementSyntax>(source, expectedOperationTree, expectedDiagnostics);
        }

        [CompilerTrait(CompilerFeature.IOperation)]
        [Fact]
        public void DelegateCreationExpression_DelegateExpression_InvalidArgumentType()
        {
            string source = @"
using System;
class Program
{
    void Main()
    {
        /*<bind>*/Action a = delegate(int i) { };/*</bind>*/
    }
}
";
            string expectedOperationTree = @"
IVariableDeclarationGroupOperation (1 declarations) (OperationKind.VariableDeclarationGroup, Type: null, IsInvalid) (Syntax: 'Action a =  ... int i) { };')
  IVariableDeclarationOperation (1 declarators) (OperationKind.VariableDeclaration, Type: null, IsInvalid) (Syntax: 'Action a =  ... (int i) { }')
    Declarators:
        IVariableDeclaratorOperation (Symbol: System.Action a) (OperationKind.VariableDeclarator, Type: null, IsInvalid) (Syntax: 'a = delegate(int i) { }')
          Initializer: 
            IVariableInitializerOperation (OperationKind.VariableInitializer, Type: null, IsInvalid) (Syntax: '= delegate(int i) { }')
              IDelegateCreationOperation (OperationKind.DelegateCreation, Type: System.Action, IsInvalid, IsImplicit) (Syntax: 'delegate(int i) { }')
                Target: 
                  IAnonymousFunctionOperation (Symbol: lambda expression) (OperationKind.AnonymousFunction, Type: null, IsInvalid) (Syntax: 'delegate(int i) { }')
                    IBlockOperation (0 statements) (OperationKind.Block, Type: null, IsInvalid) (Syntax: '{ }')
    Initializer: 
      null
";
            var expectedDiagnostics = new DiagnosticDescription[] {
                // CS1593: Delegate 'Action' does not take 1 arguments
                //         /*<bind>*/Action a = delegate(int i) { };/*</bind>*/
                Diagnostic(ErrorCode.ERR_BadDelArgCount, "delegate(int i) { }").WithArguments("System.Action", "1").WithLocation(7, 30)
            };

            VerifyOperationTreeAndDiagnosticsForTest<LocalDeclarationStatementSyntax>(source, expectedOperationTree, expectedDiagnostics);
        }

        [CompilerTrait(CompilerFeature.IOperation)]
        [Fact]
        public void DelegateCreationExpression_ImplicitMethodBinding()
        {
            string source = @"
using System;
class Program
{
    void Main()
    {
        /*<bind>*/Action a = M1;/*</bind>*/
    }
    void M1() { }
}
";
            string expectedOperationTree = @"
IVariableDeclarationGroupOperation (1 declarations) (OperationKind.VariableDeclarationGroup, Type: null) (Syntax: 'Action a = M1;')
  IVariableDeclarationOperation (1 declarators) (OperationKind.VariableDeclaration, Type: null) (Syntax: 'Action a = M1')
    Declarators:
        IVariableDeclaratorOperation (Symbol: System.Action a) (OperationKind.VariableDeclarator, Type: null) (Syntax: 'a = M1')
          Initializer: 
            IVariableInitializerOperation (OperationKind.VariableInitializer, Type: null) (Syntax: '= M1')
              IDelegateCreationOperation (OperationKind.DelegateCreation, Type: System.Action, IsImplicit) (Syntax: 'M1')
                Target: 
                  IMethodReferenceOperation: void Program.M1() (OperationKind.MethodReference, Type: null) (Syntax: 'M1')
                    Instance Receiver: 
                      IInstanceReferenceOperation (OperationKind.InstanceReference, Type: Program, IsImplicit) (Syntax: 'M1')
    Initializer: 
      null
";
            var expectedDiagnostics = DiagnosticDescription.None;

            VerifyOperationTreeAndDiagnosticsForTest<LocalDeclarationStatementSyntax>(source, expectedOperationTree, expectedDiagnostics);
        }

        [CompilerTrait(CompilerFeature.IOperation)]
        [Fact]
        [WorkItem(15513, "https://github.com/dotnet/roslyn/issues/15513")]
        public void DelegateCreationExpression_ImplicitMethodBinding_InitializerBindingReturnsJustMethodReference()
        {
            string source = @"
using System;
class Program
{
    void Main()
    {
        Action a = /*<bind>*/M1/*</bind>*/;
    }
    static void M1() { }
}
";

            string expectedOperationTree = @"
IMethodReferenceOperation: void Program.M1() (Static) (OperationKind.MethodReference, Type: null) (Syntax: 'M1')
  Instance Receiver: 
    null
";
            var expectedDiagnostics = DiagnosticDescription.None;

            VerifyOperationTreeAndDiagnosticsForTest<IdentifierNameSyntax>(source, expectedOperationTree, expectedDiagnostics);
        }

        [CompilerTrait(CompilerFeature.IOperation)]
        [Fact]
        public void DelegateCreationExpression_ImplicitMethodBinding_InvalidIdentifier()
        {
            string source = @"
using System;
class Program
{
    void Main()
    {
        /*<bind>*/Action a = M1;/*</bind>*/
    }
}
";
            string expectedOperationTree = @"
IVariableDeclarationGroupOperation (1 declarations) (OperationKind.VariableDeclarationGroup, Type: null, IsInvalid) (Syntax: 'Action a = M1;')
  IVariableDeclarationOperation (1 declarators) (OperationKind.VariableDeclaration, Type: null, IsInvalid) (Syntax: 'Action a = M1')
    Declarators:
        IVariableDeclaratorOperation (Symbol: System.Action a) (OperationKind.VariableDeclarator, Type: null, IsInvalid) (Syntax: 'a = M1')
          Initializer: 
            IVariableInitializerOperation (OperationKind.VariableInitializer, Type: null, IsInvalid) (Syntax: '= M1')
              IConversionOperation (Implicit, TryCast: False, Unchecked) (OperationKind.Conversion, Type: System.Action, IsInvalid, IsImplicit) (Syntax: 'M1')
                Conversion: CommonConversion (Exists: False, IsIdentity: False, IsNumeric: False, IsReference: False, IsUserDefined: False) (MethodSymbol: null)
                Operand: 
                  IInvalidOperation (OperationKind.Invalid, Type: ?, IsInvalid) (Syntax: 'M1')
                    Children(0)
    Initializer: 
<<<<<<< HEAD
      null
=======
      IVariableInitializerOperation (OperationKind.VariableInitializer, Type: null, IsInvalid) (Syntax: '= M1')
        IConversionOperation (TryCast: False, Unchecked) (OperationKind.Conversion, Type: System.Action, IsInvalid, IsImplicit) (Syntax: 'M1')
          Conversion: CommonConversion (Exists: False, IsIdentity: False, IsNumeric: False, IsReference: False, IsUserDefined: False) (MethodSymbol: null)
          Operand: 
            IInvalidOperation (OperationKind.Invalid, Type: ?, IsInvalid) (Syntax: 'M1')
              Children(0)
>>>>>>> 7dfc2fa4
";
            var expectedDiagnostics = new DiagnosticDescription[] {
                // CS0103: The name 'M1' does not exist in the current context
                //         /*<bind>*/Action a = M1;/*</bind>*/
                Diagnostic(ErrorCode.ERR_NameNotInContext, "M1").WithArguments("M1").WithLocation(7, 30)
            };

            VerifyOperationTreeAndDiagnosticsForTest<LocalDeclarationStatementSyntax>(source, expectedOperationTree, expectedDiagnostics);
        }

        [CompilerTrait(CompilerFeature.IOperation)]
        [Fact]
        public void DelegateCreationExpression_ImplicitMethodBinding_InvalidIdentifier_InitializerBindingReturnsJustInvalidExpression()
        {
            string source = @"
using System;
class Program
{
    void Main()
    {
        Action a = /*<bind>*/M1/*</bind>*/;
    }
}
";

            string expectedOperationTree = @"
IInvalidOperation (OperationKind.Invalid, Type: ?, IsInvalid) (Syntax: 'M1')
  Children(0)
";
            var expectedDiagnostics = new DiagnosticDescription[]
            {
                // CS0103: The name 'M1' does not exist in the current context
                //         Action a = /*<bind>*/M1/*</bind>*/;
                Diagnostic(ErrorCode.ERR_NameNotInContext, "M1").WithArguments("M1").WithLocation(7, 30)
            };

            VerifyOperationTreeAndDiagnosticsForTest<IdentifierNameSyntax>(source, expectedOperationTree, expectedDiagnostics);
        }

        [CompilerTrait(CompilerFeature.IOperation)]
        [Fact]
        public void DelegateCreationExpression_ImplicitMethodBinding_InvalidReturnType()
        {
            string source = @"
using System;
class Program
{
    void Main()
    {
        /*<bind>*/Action a = M1;/*</bind>*/
    }
    int M1() => 1;
}
";
            string expectedOperationTree = @"
IVariableDeclarationGroupOperation (1 declarations) (OperationKind.VariableDeclarationGroup, Type: null, IsInvalid) (Syntax: 'Action a = M1;')
  IVariableDeclarationOperation (1 declarators) (OperationKind.VariableDeclaration, Type: null, IsInvalid) (Syntax: 'Action a = M1')
    Declarators:
        IVariableDeclaratorOperation (Symbol: System.Action a) (OperationKind.VariableDeclarator, Type: null, IsInvalid) (Syntax: 'a = M1')
          Initializer: 
            IVariableInitializerOperation (OperationKind.VariableInitializer, Type: null, IsInvalid) (Syntax: '= M1')
              IDelegateCreationOperation (OperationKind.DelegateCreation, Type: System.Action, IsInvalid, IsImplicit) (Syntax: 'M1')
                Target: 
                  IMethodReferenceOperation: System.Int32 Program.M1() (OperationKind.MethodReference, Type: null, IsInvalid) (Syntax: 'M1')
                    Instance Receiver: 
                      IInstanceReferenceOperation (OperationKind.InstanceReference, Type: Program, IsInvalid, IsImplicit) (Syntax: 'M1')
    Initializer: 
      null
";
            var expectedDiagnostics = new DiagnosticDescription[] {
                // CS0407: 'int Program.M1()' has the wrong return type
                //         /*<bind>*/Action a = M1;/*</bind>*/
                Diagnostic(ErrorCode.ERR_BadRetType, "M1").WithArguments("Program.M1()", "int").WithLocation(7, 30)
            };

            VerifyOperationTreeAndDiagnosticsForTest<LocalDeclarationStatementSyntax>(source, expectedOperationTree, expectedDiagnostics);
        }

        [CompilerTrait(CompilerFeature.IOperation)]
        [Fact]
        public void DelegateCreationExpression_ImplicitMethodBinding_InvalidReturnType_InitializerBindingReturnsJustMethodReference()
        {
            string source = @"
using System;
class Program
{
    void Main()
    {
        Action a = /*<bind>*/M1/*</bind>*/;
    }
    int M1() => 1;
}
";

            string expectedOperationTree = @"
IMethodReferenceOperation: System.Int32 Program.M1() (OperationKind.MethodReference, Type: null, IsInvalid) (Syntax: 'M1')
  Instance Receiver: 
    IInstanceReferenceOperation (OperationKind.InstanceReference, Type: Program, IsInvalid, IsImplicit) (Syntax: 'M1')
";
            var expectedDiagnostics = new DiagnosticDescription[]
            {
                // CS0407: 'int Program.M1()' has the wrong return type
                //         Action a = /*<bind>*/M1/*</bind>*/;
                Diagnostic(ErrorCode.ERR_BadRetType, "M1").WithArguments("Program.M1()", "int").WithLocation(7, 30)
            };

            VerifyOperationTreeAndDiagnosticsForTest<IdentifierNameSyntax>(source, expectedOperationTree, expectedDiagnostics);
        }

        [CompilerTrait(CompilerFeature.IOperation)]
        [Fact]
        public void DelegateCreationExpression_ImplicitMethodBinding_InvalidArgumentType()
        {
            string source = @"
using System;
class Program
{
    void Main()
    {
        /*<bind>*/Action a = M1;/*</bind>*/
    }
    void M1(object o) { }
}
";
            string expectedOperationTree = @"
IVariableDeclarationGroupOperation (1 declarations) (OperationKind.VariableDeclarationGroup, Type: null, IsInvalid) (Syntax: 'Action a = M1;')
  IVariableDeclarationOperation (1 declarators) (OperationKind.VariableDeclaration, Type: null, IsInvalid) (Syntax: 'Action a = M1')
    Declarators:
        IVariableDeclaratorOperation (Symbol: System.Action a) (OperationKind.VariableDeclarator, Type: null, IsInvalid) (Syntax: 'a = M1')
          Initializer: 
            IVariableInitializerOperation (OperationKind.VariableInitializer, Type: null, IsInvalid) (Syntax: '= M1')
              IDelegateCreationOperation (OperationKind.DelegateCreation, Type: System.Action, IsInvalid, IsImplicit) (Syntax: 'M1')
                Target: 
                  IOperation:  (OperationKind.None, Type: null, IsInvalid) (Syntax: 'M1')
                    Children(1):
                        IInstanceReferenceOperation (OperationKind.InstanceReference, Type: Program, IsInvalid, IsImplicit) (Syntax: 'M1')
    Initializer: 
      null
";
            var expectedDiagnostics = new DiagnosticDescription[] {
                // CS0123: No overload for 'M1' matches delegate 'Action'
                //         /*<bind>*/Action a = M1;/*</bind>*/
                Diagnostic(ErrorCode.ERR_MethDelegateMismatch, "M1").WithArguments("M1", "System.Action").WithLocation(7, 30)
            };

            VerifyOperationTreeAndDiagnosticsForTest<LocalDeclarationStatementSyntax>(source, expectedOperationTree, expectedDiagnostics);
        }

        [CompilerTrait(CompilerFeature.IOperation)]
        [Fact]
        public void DelegateCreationExpression_ImplicitMethodBinding_InvalidArgumentType_InitializerBindingReturnsJustNoneOperation()
        {
            string source = @"
using System;
class Program
{
    void Main()
    {
        Action a = /*<bind>*/M1/*</bind>*/;
    }
    void M1(object o) { }
}
";

            string expectedOperationTree = @"
IOperation:  (OperationKind.None, Type: null, IsInvalid) (Syntax: 'M1')
  Children(1):
      IInstanceReferenceOperation (OperationKind.InstanceReference, Type: Program, IsInvalid, IsImplicit) (Syntax: 'M1')
";
            var expectedDiagnostics = new DiagnosticDescription[]
            {
                // CS0123: No overload for 'M1' matches delegate 'Action'
                //         Action a = /*<bind>*/M1/*</bind>*/;
                Diagnostic(ErrorCode.ERR_MethDelegateMismatch, "M1").WithArguments("M1", "System.Action").WithLocation(7, 30)
            };

            VerifyOperationTreeAndDiagnosticsForTest<IdentifierNameSyntax>(source, expectedOperationTree, expectedDiagnostics);
        }

        [CompilerTrait(CompilerFeature.IOperation)]
        [Fact]
        public void DelegateCreationExpression_ExplicitMethodBinding()
        {
            string source = @"
using System;
class Program
{
    void Main()
    {
        Action a = /*<bind>*/(Action)M1/*</bind>*/;
    }
    void M1() { }
}
";
            string expectedOperationTree = @"
IDelegateCreationOperation (OperationKind.DelegateCreation, Type: System.Action) (Syntax: '(Action)M1')
  Target: 
    IMethodReferenceOperation: void Program.M1() (OperationKind.MethodReference, Type: null) (Syntax: 'M1')
      Instance Receiver: 
        IInstanceReferenceOperation (OperationKind.InstanceReference, Type: Program, IsImplicit) (Syntax: 'M1')
";
            var expectedDiagnostics = DiagnosticDescription.None;

            VerifyOperationTreeAndDiagnosticsForTest<CastExpressionSyntax>(source, expectedOperationTree, expectedDiagnostics);
        }

        [CompilerTrait(CompilerFeature.IOperation)]
        [Fact]
        public void DelegateCreationExpression_ExplicitMethodBinding_InvalidIdentifier()
        {
            string source = @"
using System;
class Program
{
    void Main()
    {
        Action a = /*<bind>*/(Action)M1/*</bind>*/;
    }
}
";
            string expectedOperationTree = @"
IConversionOperation (TryCast: False, Unchecked) (OperationKind.Conversion, Type: System.Action, IsInvalid) (Syntax: '(Action)M1')
  Conversion: CommonConversion (Exists: False, IsIdentity: False, IsNumeric: False, IsReference: False, IsUserDefined: False) (MethodSymbol: null)
  Operand: 
    IInvalidOperation (OperationKind.Invalid, Type: ?, IsInvalid) (Syntax: 'M1')
      Children(0)
";
            var expectedDiagnostics = new DiagnosticDescription[] {
                // CS0103: The name 'M1' does not exist in the current context
                //         Action a = /*<bind>*/(Action)M1/*</bind>*/;
                Diagnostic(ErrorCode.ERR_NameNotInContext, "M1").WithArguments("M1").WithLocation(7, 38)
            };

            VerifyOperationTreeAndDiagnosticsForTest<CastExpressionSyntax>(source, expectedOperationTree, expectedDiagnostics);
        }

        [Fact]
        public void DelegateCreationExpression_ExplicitMethodBinding_InvalidIdentifierWithReceiver()
        {
            string source = @"
using System;
class Program
{
    void Main()
    {
        object o = new object();
        Action a = /*<bind>*/(Action)o.M1/*</bind>*/;
    }
}
";
            string expectedOperationTree = @"
IConversionOperation (TryCast: False, Unchecked) (OperationKind.Conversion, Type: System.Action, IsInvalid) (Syntax: '(Action)o.M1')
  Conversion: CommonConversion (Exists: False, IsIdentity: False, IsNumeric: False, IsReference: False, IsUserDefined: False) (MethodSymbol: null)
  Operand: 
    IInvalidOperation (OperationKind.Invalid, Type: ?, IsInvalid) (Syntax: 'o.M1')
      Children(1):
          ILocalReferenceOperation: o (OperationKind.LocalReference, Type: System.Object) (Syntax: 'o')
";
            var expectedDiagnostics = new DiagnosticDescription[] {
                // CS1061: 'object' does not contain a definition for 'M1' and no extension method 'M1' accepting a first argument of type 'object' could be found (are you missing a using directive or an assembly reference?)
                //         Action a = /*<bind>*/(Action)o.M1/*</bind>*/;
                Diagnostic(ErrorCode.ERR_NoSuchMemberOrExtension, "M1").WithArguments("object", "M1").WithLocation(8, 40)
            };

            VerifyOperationTreeAndDiagnosticsForTest<CastExpressionSyntax>(source, expectedOperationTree, expectedDiagnostics);
        }

        [CompilerTrait(CompilerFeature.IOperation)]
        [Fact]
        public void DelegateCreationExpression_ExplicitMethodBinding_InvalidReturnType()
        {
            string source = @"
using System;
class Program
{
    void Main()
    {
        Action a = /*<bind>*/(Action)M1/*</bind>*/;
    }
    int M1() => 1;
}
";
            string expectedOperationTree = @"
IDelegateCreationOperation (OperationKind.DelegateCreation, Type: System.Action, IsInvalid) (Syntax: '(Action)M1')
  Target: 
    IMethodReferenceOperation: System.Int32 Program.M1() (OperationKind.MethodReference, Type: null, IsInvalid) (Syntax: 'M1')
      Instance Receiver: 
        IInstanceReferenceOperation (OperationKind.InstanceReference, Type: Program, IsInvalid, IsImplicit) (Syntax: 'M1')
";
            var expectedDiagnostics = new DiagnosticDescription[]
            {
                // CS0407: 'int Program.M1()' has the wrong return type
                //         Action a = /*<bind>*/(Action)M1/*</bind>*/;
                Diagnostic(ErrorCode.ERR_BadRetType, "(Action)M1").WithArguments("Program.M1()", "int").WithLocation(7, 30)
            };

            VerifyOperationTreeAndDiagnosticsForTest<CastExpressionSyntax>(source, expectedOperationTree, expectedDiagnostics);
        }

        [Fact]
        public void DelegateCreationExpression_ExplicitMethodBinding_InvalidReturnTypeWithReceiver()
        {
            string source = @"
using System;
class Program
{
    void Main()
    {
        Program p = new Program();
        Action a = /*<bind>*/(Action)p.M1/*</bind>*/;
    }
    int M1() => 1;
}
";
            string expectedOperationTree = @"
IDelegateCreationOperation (OperationKind.DelegateCreation, Type: System.Action, IsInvalid) (Syntax: '(Action)p.M1')
  Target: 
    IMethodReferenceOperation: System.Int32 Program.M1() (OperationKind.MethodReference, Type: null, IsInvalid) (Syntax: 'p.M1')
      Instance Receiver: 
        ILocalReferenceOperation: p (OperationKind.LocalReference, Type: Program, IsInvalid) (Syntax: 'p')
";
            var expectedDiagnostics = new DiagnosticDescription[] {
                // CS0407: 'int Program.M1()' has the wrong return type
                //         Action a = /*<bind>*/(Action)p.M1/*</bind>*/;
                Diagnostic(ErrorCode.ERR_BadRetType, "(Action)p.M1").WithArguments("Program.M1()", "int").WithLocation(8, 30)
            };

            VerifyOperationTreeAndDiagnosticsForTest<CastExpressionSyntax>(source, expectedOperationTree, expectedDiagnostics);
        }

        [CompilerTrait(CompilerFeature.IOperation)]
        [Fact]
        public void DelegateCreationExpression_ExplicitMethodBinding_InvalidArgumentType()
        {
            string source = @"
using System;
class Program
{
    void Main()
    {
        Action a = /*<bind>*/(Action)M1/*</bind>*/;
    }
    void M1(object o) { }
}
";
            string expectedOperationTree = @"
IDelegateCreationOperation (OperationKind.DelegateCreation, Type: System.Action, IsInvalid) (Syntax: '(Action)M1')
  Target: 
    IOperation:  (OperationKind.None, Type: null, IsInvalid) (Syntax: 'M1')
      Children(1):
          IInstanceReferenceOperation (OperationKind.InstanceReference, Type: Program, IsInvalid, IsImplicit) (Syntax: 'M1')
";
            var expectedDiagnostics = new DiagnosticDescription[]
            {
                // CS0030: Cannot convert type 'method' to 'Action'
                //         Action a = /*<bind>*/(Action)M1/*</bind>*/;
                Diagnostic(ErrorCode.ERR_NoExplicitConv, "(Action)M1").WithArguments("method", "System.Action").WithLocation(7, 30)
            };

            VerifyOperationTreeAndDiagnosticsForTest<CastExpressionSyntax>(source, expectedOperationTree, expectedDiagnostics);
        }

        [CompilerTrait(CompilerFeature.IOperation)]
        [Fact]
        public void DelegateCreationExpression_ExplicitMethodBinding_InvalidArgumentTypeWithReceiver()
        {
            string source = @"
using System;
class Program
{
    void Main()
    {
        Program p = new Program();
        Action a = /*<bind>*/(Action)p.M1/*</bind>*/;
    }
    void M1(object o) { }
}
";
            string expectedOperationTree = @"
IDelegateCreationOperation (OperationKind.DelegateCreation, Type: System.Action, IsInvalid) (Syntax: '(Action)p.M1')
  Target: 
    IOperation:  (OperationKind.None, Type: null, IsInvalid) (Syntax: 'p.M1')
      Children(1):
          ILocalReferenceOperation: p (OperationKind.LocalReference, Type: Program, IsInvalid) (Syntax: 'p')
";
            var expectedDiagnostics = new DiagnosticDescription[] {
                // CS0030: Cannot convert type 'method' to 'Action'
                //         Action a = /*<bind>*/(Action)p.M1/*</bind>*/;
                Diagnostic(ErrorCode.ERR_NoExplicitConv, "(Action)p.M1").WithArguments("method", "System.Action").WithLocation(8, 30)
            };

            VerifyOperationTreeAndDiagnosticsForTest<CastExpressionSyntax>(source, expectedOperationTree, expectedDiagnostics);
        }

        [CompilerTrait(CompilerFeature.IOperation)]
        [Fact]
        public void DelegateCreationExpression_ExplicitDelegateConstructorAndImplicitLambdaConversion()
        {
            string source = @"
using System;
class Program
{
    void Main()
    {
        Action a = /*<bind>*/new Action(() => { })/*</bind>*/;
    }
}
";
            string expectedOperationTree = @"
IDelegateCreationOperation (OperationKind.DelegateCreation, Type: System.Action) (Syntax: 'new Action(() => { })')
  Target: 
    IAnonymousFunctionOperation (Symbol: lambda expression) (OperationKind.AnonymousFunction, Type: null) (Syntax: '() => { }')
      IBlockOperation (1 statements) (OperationKind.Block, Type: null) (Syntax: '{ }')
        IReturnOperation (OperationKind.Return, Type: null, IsImplicit) (Syntax: '{ }')
          ReturnedValue: 
            null
";
            var expectedDiagnostics = DiagnosticDescription.None;

            VerifyOperationTreeAndDiagnosticsForTest<ObjectCreationExpressionSyntax>(source, expectedOperationTree, expectedDiagnostics);
        }

        [CompilerTrait(CompilerFeature.IOperation)]
        [Fact]
        public void DelegateCreationExpression_ExplicitDelegateConstructorAndImplicitLambdaConversion_InvalidReturnType()
        {
            string source = @"
using System;
class Program
{
    void Main()
    {
        Action a = /*<bind>*/new Action(() => 1)/*</bind>*/;
    }
}
";
            string expectedOperationTree = @"
IDelegateCreationOperation (OperationKind.DelegateCreation, Type: System.Action, IsInvalid) (Syntax: 'new Action(() => 1)')
  Target: 
    IAnonymousFunctionOperation (Symbol: lambda expression) (OperationKind.AnonymousFunction, Type: null, IsInvalid) (Syntax: '() => 1')
      IBlockOperation (2 statements) (OperationKind.Block, Type: null, IsInvalid, IsImplicit) (Syntax: '1')
        IExpressionStatementOperation (OperationKind.ExpressionStatement, Type: null, IsInvalid, IsImplicit) (Syntax: '1')
          Expression: 
            ILiteralOperation (OperationKind.Literal, Type: System.Int32, Constant: 1, IsInvalid) (Syntax: '1')
        IReturnOperation (OperationKind.Return, Type: null, IsInvalid, IsImplicit) (Syntax: '1')
          ReturnedValue: 
            null
";
            var expectedDiagnostics = new DiagnosticDescription[] {
                // CS0201: Only assignment, call, increment, decrement, and new object expressions can be used as a statement
                //         Action a = /*<bind>*/new Action(() => 1)/*</bind>*/;
                Diagnostic(ErrorCode.ERR_IllegalStatement, "1").WithLocation(7, 47)
            };

            VerifyOperationTreeAndDiagnosticsForTest<ObjectCreationExpressionSyntax>(source, expectedOperationTree, expectedDiagnostics);
        }

        [CompilerTrait(CompilerFeature.IOperation)]
        [Fact]
        public void DelegateCreationExpression_ExplicitDelegateConstructorAndImplicitLambdaConversion_InvalidArgumentType()
        {
            string source = @"
using System;
class Program
{
    void Main()
    {
        Action a = /*<bind>*/new Action((int i) => { })/*</bind>*/;
    }
}
";
            string expectedOperationTree = @"
IDelegateCreationOperation (OperationKind.DelegateCreation, Type: System.Action, IsInvalid) (Syntax: 'new Action( ...  i) => { })')
  Target: 
    IAnonymousFunctionOperation (Symbol: lambda expression) (OperationKind.AnonymousFunction, Type: null, IsInvalid) (Syntax: '(int i) => { }')
      IBlockOperation (1 statements) (OperationKind.Block, Type: null, IsInvalid) (Syntax: '{ }')
        IReturnOperation (OperationKind.Return, Type: null, IsInvalid, IsImplicit) (Syntax: '{ }')
          ReturnedValue: 
            null
";
            var expectedDiagnostics = new DiagnosticDescription[] {
                // CS1593: Delegate 'Action' does not take 1 arguments
                //         Action a = /*<bind>*/new Action((int i) => { })/*</bind>*/;
                Diagnostic(ErrorCode.ERR_BadDelArgCount, "(int i) => { }").WithArguments("System.Action", "1").WithLocation(7, 41)
            };

            VerifyOperationTreeAndDiagnosticsForTest<ObjectCreationExpressionSyntax>(source, expectedOperationTree, expectedDiagnostics);
        }

        [CompilerTrait(CompilerFeature.IOperation)]
        [Fact]
        public void DelegateCreationExpression_ExplicitDelegateConstructorAndImplicitLambdaConversion_InvalidMultipleParameters()
        {
            string source = @"
using System;

class C
{
    void M1()
    {
        Action action = /*<bind>*/new Action((o) => { }, new object())/*</bind>*/;
    }
}
";
            string expectedOperationTree = @"
IInvalidOperation (OperationKind.Invalid, Type: System.Action, IsInvalid) (Syntax: 'new Action( ... w object())')
  Children(2):
      IAnonymousFunctionOperation (Symbol: lambda expression) (OperationKind.AnonymousFunction, Type: null, IsInvalid) (Syntax: '(o) => { }')
        IBlockOperation (0 statements) (OperationKind.Block, Type: null, IsInvalid) (Syntax: '{ }')
      IObjectCreationOperation (Constructor: System.Object..ctor()) (OperationKind.ObjectCreation, Type: System.Object, IsInvalid) (Syntax: 'new object()')
        Arguments(0)
        Initializer: 
          null
";
            var expectedDiagnostics = new DiagnosticDescription[] {
                // CS0149: Method name expected
                //         Action action = /*<bind>*/new Action((o) => { }, new object())/*</bind>*/;
                Diagnostic(ErrorCode.ERR_MethodNameExpected, "(o) => { }, new object()").WithLocation(8, 46)
            };

            VerifyOperationTreeAndDiagnosticsForTest<ObjectCreationExpressionSyntax>(source, expectedOperationTree, expectedDiagnostics);
        }

        [CompilerTrait(CompilerFeature.IOperation)]
        [Fact]
        public void DelegateCreationExpression_ExplicitDelegateConstructorAndImplicitMethodBindingConversion()
        {
            string source = @"
using System;
class Program
{
    void Main()
    {
        Action a = /*<bind>*/new Action(M1)/*</bind>*/;
    }

    void M1()
    { }
}
";
            string expectedOperationTree = @"
IDelegateCreationOperation (OperationKind.DelegateCreation, Type: System.Action) (Syntax: 'new Action(M1)')
  Target: 
    IMethodReferenceOperation: void Program.M1() (OperationKind.MethodReference, Type: null) (Syntax: 'M1')
      Instance Receiver: 
        IInstanceReferenceOperation (OperationKind.InstanceReference, Type: Program, IsImplicit) (Syntax: 'M1')
";
            var expectedDiagnostics = DiagnosticDescription.None;

            VerifyOperationTreeAndDiagnosticsForTest<ObjectCreationExpressionSyntax>(source, expectedOperationTree, expectedDiagnostics);
        }

        [CompilerTrait(CompilerFeature.IOperation)]
        [Fact]
        [WorkItem(15513, "https://github.com/dotnet/roslyn/issues/15513")]
        public void DelegateCreationExpression_ExplicitDelegateConstructorAndImplicitStaticMethodBindingConversion_01()
        {
            string source = @"
using System;
class Program
{
    void Main()
    {
        Action a = /*<bind>*/new Action(M1)/*</bind>*/;
    }

    static void M1()
    { }
}
";
            string expectedOperationTree = @"
IDelegateCreationOperation (OperationKind.DelegateCreation, Type: System.Action) (Syntax: 'new Action(M1)')
  Target: 
    IMethodReferenceOperation: void Program.M1() (Static) (OperationKind.MethodReference, Type: null) (Syntax: 'M1')
      Instance Receiver: 
        null
";
            var expectedDiagnostics = DiagnosticDescription.None;

            VerifyOperationTreeAndDiagnosticsForTest<ObjectCreationExpressionSyntax>(source, expectedOperationTree, expectedDiagnostics);
        }

        [CompilerTrait(CompilerFeature.IOperation)]
        [Fact]
        [WorkItem(15513, "https://github.com/dotnet/roslyn/issues/15513")]
        public void DelegateCreationExpression_ExplicitDelegateConstructorAndImplicitStaticMethodBindingConversion_02()
        {
            string source = @"
using System;
class Program
{
    void Main()
    {
        Action a = /*<bind>*/new Action(this.M1)/*</bind>*/;
    }

    static void M1()
    { }
}
";
            string expectedOperationTree = @"
IDelegateCreationOperation (OperationKind.DelegateCreation, Type: System.Action, IsInvalid) (Syntax: 'new Action(this.M1)')
  Target: 
    IMethodReferenceOperation: void Program.M1() (Static) (OperationKind.MethodReference, Type: null, IsInvalid) (Syntax: 'this.M1')
      Instance Receiver: 
        IInstanceReferenceOperation (OperationKind.InstanceReference, Type: Program, IsInvalid) (Syntax: 'this')
";
            var expectedDiagnostics = new DiagnosticDescription[] {
                // (7,41): error CS0176: Member 'Program.M1()' cannot be accessed with an instance reference; qualify it with a type name instead
                //         Action a = /*<bind>*/new Action(this.M1)/*</bind>*/;
                Diagnostic(ErrorCode.ERR_ObjectProhibited, "this.M1").WithArguments("Program.M1()").WithLocation(7, 41)
            };

            VerifyOperationTreeAndDiagnosticsForTest<ObjectCreationExpressionSyntax>(source, expectedOperationTree, expectedDiagnostics);
        }

        [CompilerTrait(CompilerFeature.IOperation)]
        [Fact]
        public void DelegateCreationExpression_ExplicitDelegateConstructorAndImplicitMethodBindingConversionWithReceiver()
        {
            string source = @"
using System;
class Program
{
    void Main()
    {
        var p = new Program();
        Action a = /*<bind>*/new Action(p.M1)/*</bind>*/;
    }

    void M1() { }
}
";
            string expectedOperationTree = @"
IDelegateCreationOperation (OperationKind.DelegateCreation, Type: System.Action) (Syntax: 'new Action(p.M1)')
  Target: 
    IMethodReferenceOperation: void Program.M1() (OperationKind.MethodReference, Type: null) (Syntax: 'p.M1')
      Instance Receiver: 
        ILocalReferenceOperation: p (OperationKind.LocalReference, Type: Program) (Syntax: 'p')
";
            var expectedDiagnostics = DiagnosticDescription.None;

            VerifyOperationTreeAndDiagnosticsForTest<ObjectCreationExpressionSyntax>(source, expectedOperationTree, expectedDiagnostics);
        }

        [CompilerTrait(CompilerFeature.IOperation)]
        [Fact]
        public void DelegateCreationExpression_ExplicitDelegateConstructorAndImplicitMethodBindingConversion_InvalidMissingIdentifier()
        {
            string source = @"
using System;
class Program
{
    void Main()
    {
        Action a = /*<bind>*/new Action(M1)/*</bind>*/;
    }
}
";
            string expectedOperationTree = @"
IInvalidOperation (OperationKind.Invalid, Type: System.Action, IsInvalid) (Syntax: 'new Action(M1)')
  Children(1):
      IInvalidOperation (OperationKind.Invalid, Type: ?, IsInvalid) (Syntax: 'M1')
        Children(0)
";
            var expectedDiagnostics = new DiagnosticDescription[] {
                // CS0103: The name 'M1' does not exist in the current context
                //         Action a = /*<bind>*/new Action(M1)/*</bind>*/;
                Diagnostic(ErrorCode.ERR_NameNotInContext, "M1").WithArguments("M1").WithLocation(7, 41)
            };

            VerifyOperationTreeAndDiagnosticsForTest<ObjectCreationExpressionSyntax>(source, expectedOperationTree, expectedDiagnostics);
        }

        [CompilerTrait(CompilerFeature.IOperation)]
        [Fact]
        public void DelegateCreationExpression_ExplicitDelegateConstructorAndImplicitMethodBindingConversion_InvalidReturnType()
        {
            string source = @"
using System;
class Program
{
    void Main()
    {
        Action a = /*<bind>*/new Action(M1)/*</bind>*/;
    }

    int M1() => 1;
}
";
            string expectedOperationTree = @"
IDelegateCreationOperation (OperationKind.DelegateCreation, Type: System.Action, IsInvalid) (Syntax: 'new Action(M1)')
  Target: 
    IMethodReferenceOperation: System.Int32 Program.M1() (OperationKind.MethodReference, Type: null, IsInvalid) (Syntax: 'M1')
      Instance Receiver: 
        IInstanceReferenceOperation (OperationKind.InstanceReference, Type: Program, IsInvalid, IsImplicit) (Syntax: 'M1')
";
            var expectedDiagnostics = new DiagnosticDescription[] {
                // CS0407: 'int Program.M1()' has the wrong return type
                //         Action a = /*<bind>*/new Action(M1)/*</bind>*/;
                Diagnostic(ErrorCode.ERR_BadRetType, "M1").WithArguments("Program.M1()", "int").WithLocation(7, 41)
            };

            VerifyOperationTreeAndDiagnosticsForTest<ObjectCreationExpressionSyntax>(source, expectedOperationTree, expectedDiagnostics);
        }

        [CompilerTrait(CompilerFeature.IOperation)]
        [Fact]
        public void DelegateCreationExpression_ExplicitDelegateConstructorAndImplicitMethodBindingConversion_InvalidArgumentType()
        {
            string source = @"
using System;
class Program
{
    void Main()
    {
        Action a = /*<bind>*/new Action(M1)/*</bind>*/;
    }

    void M1(object o)
    { }
}
";
            string expectedOperationTree = @"
IDelegateCreationOperation (OperationKind.DelegateCreation, Type: System.Action, IsInvalid) (Syntax: 'new Action(M1)')
  Target: 
    IOperation:  (OperationKind.None, Type: null, IsInvalid) (Syntax: 'M1')
      Children(1):
          IInstanceReferenceOperation (OperationKind.InstanceReference, Type: Program, IsInvalid, IsImplicit) (Syntax: 'M1')
";
            var expectedDiagnostics = new DiagnosticDescription[] {
                // CS0123: No overload for 'M1' matches delegate 'Action'
                //         Action a = /*<bind>*/new Action(M1)/*</bind>*/;
                Diagnostic(ErrorCode.ERR_MethDelegateMismatch, "new Action(M1)").WithArguments("M1", "System.Action").WithLocation(7, 30)
            };

            VerifyOperationTreeAndDiagnosticsForTest<ObjectCreationExpressionSyntax>(source, expectedOperationTree, expectedDiagnostics);
        }

        [CompilerTrait(CompilerFeature.IOperation)]
        [Fact]
        public void DelegateCreationExpression_ExplicitDelegateCreation_InvalidMultipleParameters()
        {
            string source = @"
using System;

class C
{
    void M1()
    {
        Action action = /*<bind>*/new Action(M2, M3)/*</bind>*/;
    }

    void M2()
    {
    }
    void M3()
    {
    }
}
";
            string expectedOperationTree = @"
IInvalidOperation (OperationKind.Invalid, Type: System.Action, IsInvalid) (Syntax: 'new Action(M2, M3)')
  Children(2):
      IOperation:  (OperationKind.None, Type: null, IsInvalid) (Syntax: 'M2')
        Children(1):
            IInstanceReferenceOperation (OperationKind.InstanceReference, Type: C, IsInvalid, IsImplicit) (Syntax: 'M2')
      IOperation:  (OperationKind.None, Type: null, IsInvalid) (Syntax: 'M3')
        Children(1):
            IInstanceReferenceOperation (OperationKind.InstanceReference, Type: C, IsInvalid, IsImplicit) (Syntax: 'M3')
";
            var expectedDiagnostics = new DiagnosticDescription[] {
                // CS0149: Method name expected
                //         Action action = /*<bind>*/new Action(M2, M3)/*</bind>*/;
                Diagnostic(ErrorCode.ERR_MethodNameExpected, "M2, M3").WithLocation(8, 46)
            };

            VerifyOperationTreeAndDiagnosticsForTest<ObjectCreationExpressionSyntax>(source, expectedOperationTree, expectedDiagnostics);
        }

        [Fact]
        public void DelegateCreationExpression_ExplicitDelegateConstructorImplicitMethodBinding_InvalidTargetArguments()
        {
            string source = @"
using System;
class Program
{
    void Main()
    {
        Action<string> a = /*<bind>*/new Action(M1)/*</bind>*/;
    }

    void M1() { }
}
";
            string expectedOperationTree = @"
IDelegateCreationOperation (OperationKind.DelegateCreation, Type: System.Action, IsInvalid) (Syntax: 'new Action(M1)')
  Target: 
    IMethodReferenceOperation: void Program.M1() (OperationKind.MethodReference, Type: null, IsInvalid) (Syntax: 'M1')
      Instance Receiver: 
        IInstanceReferenceOperation (OperationKind.InstanceReference, Type: Program, IsInvalid, IsImplicit) (Syntax: 'M1')
";
            var expectedDiagnostics = new DiagnosticDescription[] {
                // CS0029: Cannot implicitly convert type 'System.Action' to 'System.Action<string>'
                //         Action<string> a = /*<bind>*/new Action(M1)/*</bind>*/;
                Diagnostic(ErrorCode.ERR_NoImplicitConv, "new Action(M1)").WithArguments("System.Action", "System.Action<string>").WithLocation(7, 38)
            };

            VerifyOperationTreeAndDiagnosticsForTest<ObjectCreationExpressionSyntax>(source, expectedOperationTree, expectedDiagnostics);
        }

        [Fact]
        public void DelegateCreationExpression_ExplicitDelegateConstructorImplicitMethodBinding_InvalidTargetReturn()
        {
            string source = @"
using System;
class Program
{
    void Main()
    {
        Func<string> a = /*<bind>*/new Action(M1)/*</bind>*/;
    }

    void M1() { }
}
";
            string expectedOperationTree = @"
IDelegateCreationOperation (OperationKind.DelegateCreation, Type: System.Action, IsInvalid) (Syntax: 'new Action(M1)')
  Target: 
    IMethodReferenceOperation: void Program.M1() (OperationKind.MethodReference, Type: null, IsInvalid) (Syntax: 'M1')
      Instance Receiver: 
        IInstanceReferenceOperation (OperationKind.InstanceReference, Type: Program, IsInvalid, IsImplicit) (Syntax: 'M1')
";
            var expectedDiagnostics = new DiagnosticDescription[] {
                // CS0029: Cannot implicitly convert type 'System.Action' to 'System.Func<string>'
                //         Func<string> a = /*<bind>*/new Action(M1)/*</bind>*/;
                Diagnostic(ErrorCode.ERR_NoImplicitConv, "new Action(M1)").WithArguments("System.Action", "System.Func<string>").WithLocation(7, 36)
            };

            VerifyOperationTreeAndDiagnosticsForTest<ObjectCreationExpressionSyntax>(source, expectedOperationTree, expectedDiagnostics);
        }

        [CompilerTrait(CompilerFeature.IOperation)]
        [Fact]
        public void DelegateCreationExpression_ExplicitDelegateConstructorAndExplicitLambdaConversion()
        {
            string source = @"
using System;
class Program
{
    void Main()
    {
        Action a = /*<bind>*/new Action((Action)(() => { }))/*</bind>*/;
    }
}
";
            string expectedOperationTree = @"
IDelegateCreationOperation (OperationKind.DelegateCreation, Type: System.Action) (Syntax: 'new Action( ... () => { }))')
  Target: 
    IDelegateCreationOperation (OperationKind.DelegateCreation, Type: System.Action) (Syntax: '(Action)(() => { })')
      Target: 
        IAnonymousFunctionOperation (Symbol: lambda expression) (OperationKind.AnonymousFunction, Type: null) (Syntax: '() => { }')
          IBlockOperation (1 statements) (OperationKind.Block, Type: null) (Syntax: '{ }')
            IReturnOperation (OperationKind.Return, Type: null, IsImplicit) (Syntax: '{ }')
              ReturnedValue: 
                null
";
            var expectedDiagnostics = DiagnosticDescription.None;

            VerifyOperationTreeAndDiagnosticsForTest<ObjectCreationExpressionSyntax>(source, expectedOperationTree, expectedDiagnostics);
        }

        [CompilerTrait(CompilerFeature.IOperation)]
        [Fact]
        public void DelegateCreationExpression_ExplicitDelegateConstructorAndExplicitLambdaConversion_InvalidReturnType()
        {
            string source = @"
using System;
class Program
{
    void Main()
    {
        Action a = /*<bind>*/new Action((Action)(() => 1))/*</bind>*/;
    }
}
";
            string expectedOperationTree = @"
IInvalidOperation (OperationKind.Invalid, Type: System.Action, IsInvalid) (Syntax: 'new Action( ... )(() => 1))')
  Children(1):
      IDelegateCreationOperation (OperationKind.DelegateCreation, Type: System.Action, IsInvalid) (Syntax: '(Action)(() => 1)')
        Target: 
          IAnonymousFunctionOperation (Symbol: lambda expression) (OperationKind.AnonymousFunction, Type: null, IsInvalid) (Syntax: '() => 1')
            IBlockOperation (2 statements) (OperationKind.Block, Type: null, IsInvalid, IsImplicit) (Syntax: '1')
              IExpressionStatementOperation (OperationKind.ExpressionStatement, Type: null, IsInvalid, IsImplicit) (Syntax: '1')
                Expression: 
                  ILiteralOperation (OperationKind.Literal, Type: System.Int32, Constant: 1, IsInvalid) (Syntax: '1')
              IReturnOperation (OperationKind.Return, Type: null, IsInvalid, IsImplicit) (Syntax: '1')
                ReturnedValue: 
                  null
";
            var expectedDiagnostics = new DiagnosticDescription[] {
                // CS0201: Only assignment, call, increment, decrement, and new object expressions can be used as a statement
                //         Action a = /*<bind>*/new Action((Action)(() => 1))/*</bind>*/;
                Diagnostic(ErrorCode.ERR_IllegalStatement, "1").WithLocation(7, 56)
            };

            VerifyOperationTreeAndDiagnosticsForTest<ObjectCreationExpressionSyntax>(source, expectedOperationTree, expectedDiagnostics);
        }

        [CompilerTrait(CompilerFeature.IOperation)]
        [Fact]
        public void DelegateCreationExpression_ExplicitDelegateConstructorAndExplicitLambdaConversion_InvalidArgumentType()
        {
            string source = @"
using System;
class Program
{
    void Main()
    {
        Action a = /*<bind>*/new Action((Action)((int i) => { }))/*</bind>*/;
    }
}
";
            string expectedOperationTree = @"
IInvalidOperation (OperationKind.Invalid, Type: System.Action, IsInvalid) (Syntax: 'new Action( ... i) => { }))')
  Children(1):
      IDelegateCreationOperation (OperationKind.DelegateCreation, Type: System.Action, IsInvalid) (Syntax: '(Action)((int i) => { })')
        Target: 
          IAnonymousFunctionOperation (Symbol: lambda expression) (OperationKind.AnonymousFunction, Type: null, IsInvalid) (Syntax: '(int i) => { }')
            IBlockOperation (0 statements) (OperationKind.Block, Type: null, IsInvalid) (Syntax: '{ }')
";
            var expectedDiagnostics = new DiagnosticDescription[] {
                // CS1593: Delegate 'Action' does not take 1 arguments
                //         Action a = /*<bind>*/new Action((Action)((int i) => { }))/*</bind>*/;
                Diagnostic(ErrorCode.ERR_BadDelArgCount, "(int i) => { }").WithArguments("System.Action", "1").WithLocation(7, 50)
            };

            VerifyOperationTreeAndDiagnosticsForTest<ObjectCreationExpressionSyntax>(source, expectedOperationTree, expectedDiagnostics);
        }

        [CompilerTrait(CompilerFeature.IOperation)]
        [Fact]
        public void DelegateCreationExpression_ExplicitDelegateConstructorAndExplicitMethodBindingConversion()
        {
            string source = @"
using System;
class Program
{
    void Main()
    {
        Action a = /*<bind>*/new Action((Action)M1)/*</bind>*/;
    }
    void M1() {}
}
";
            string expectedOperationTree = @"
IDelegateCreationOperation (OperationKind.DelegateCreation, Type: System.Action) (Syntax: 'new Action((Action)M1)')
  Target: 
    IDelegateCreationOperation (OperationKind.DelegateCreation, Type: System.Action) (Syntax: '(Action)M1')
      Target: 
        IMethodReferenceOperation: void Program.M1() (OperationKind.MethodReference, Type: null) (Syntax: 'M1')
          Instance Receiver: 
            IInstanceReferenceOperation (OperationKind.InstanceReference, Type: Program, IsImplicit) (Syntax: 'M1')
";
            var expectedDiagnostics = DiagnosticDescription.None;

            VerifyOperationTreeAndDiagnosticsForTest<ObjectCreationExpressionSyntax>(source, expectedOperationTree, expectedDiagnostics);
        }

        [CompilerTrait(CompilerFeature.IOperation)]
        [Fact]
        public void DelegateCreationExpression_ExplicitDelegateConstructorAndExplicitMethodBindingConversion_InvalidMissingIdentifier()
        {
            string source = @"
using System;
class Program
{
    void Main()
    {
        Action a = /*<bind>*/new Action((Action)M1)/*</bind>*/;
    }
}
";
            string expectedOperationTree = @"
IInvalidOperation (OperationKind.Invalid, Type: System.Action, IsInvalid) (Syntax: 'new Action((Action)M1)')
  Children(1):
      IConversionOperation (TryCast: False, Unchecked) (OperationKind.Conversion, Type: System.Action, IsInvalid) (Syntax: '(Action)M1')
        Conversion: CommonConversion (Exists: False, IsIdentity: False, IsNumeric: False, IsReference: False, IsUserDefined: False) (MethodSymbol: null)
        Operand: 
          IInvalidOperation (OperationKind.Invalid, Type: ?, IsInvalid) (Syntax: 'M1')
            Children(0)
";
            var expectedDiagnostics = new DiagnosticDescription[] {
                // CS0103: The name 'M1' does not exist in the current context
                //         Action a = /*<bind>*/new Action((Action)M1)/*</bind>*/;
                Diagnostic(ErrorCode.ERR_NameNotInContext, "M1").WithArguments("M1").WithLocation(7, 49)
            };

            VerifyOperationTreeAndDiagnosticsForTest<ObjectCreationExpressionSyntax>(source, expectedOperationTree, expectedDiagnostics);
        }

        [CompilerTrait(CompilerFeature.IOperation)]
        [Fact]
        public void DelegateCreationExpression_ExplicitDelegateConstructorAndExplicitMethodBindingConversion_InvalidReturnType()
        {
            string source = @"
using System;
class Program
{
    void Main()
    {
        Action a = /*<bind>*/new Action((Action)M1)/*</bind>*/;
    }
    int M1() => 1;
}
";
            string expectedOperationTree = @"
IInvalidOperation (OperationKind.Invalid, Type: System.Action, IsInvalid) (Syntax: 'new Action((Action)M1)')
  Children(1):
      IDelegateCreationOperation (OperationKind.DelegateCreation, Type: System.Action, IsInvalid) (Syntax: '(Action)M1')
        Target: 
          IMethodReferenceOperation: System.Int32 Program.M1() (OperationKind.MethodReference, Type: null, IsInvalid) (Syntax: 'M1')
            Instance Receiver: 
              IInstanceReferenceOperation (OperationKind.InstanceReference, Type: Program, IsInvalid, IsImplicit) (Syntax: 'M1')
";
            var expectedDiagnostics = new DiagnosticDescription[] {
                // CS0407: 'int Program.M1()' has the wrong return type
                //         Action a = /*<bind>*/new Action((Action)M1)/*</bind>*/;
                Diagnostic(ErrorCode.ERR_BadRetType, "(Action)M1").WithArguments("Program.M1()", "int").WithLocation(7, 41)
            };

            VerifyOperationTreeAndDiagnosticsForTest<ObjectCreationExpressionSyntax>(source, expectedOperationTree, expectedDiagnostics);
        }

        [CompilerTrait(CompilerFeature.IOperation)]
        [Fact]
        public void DelegateCreationExpression_ExplicitDelegateConstructorAndExplicitMethodBindingConversion_InvalidArgumentType()
        {
            string source = @"
using System;
class Program
{
    void Main()
    {
        Action a = /*<bind>*/new Action((Action)M1)/*</bind>*/;
    }
    void M1(int i) { }
}
";
            string expectedOperationTree = @"
IInvalidOperation (OperationKind.Invalid, Type: System.Action, IsInvalid) (Syntax: 'new Action((Action)M1)')
  Children(1):
      IDelegateCreationOperation (OperationKind.DelegateCreation, Type: System.Action, IsInvalid) (Syntax: '(Action)M1')
        Target: 
          IOperation:  (OperationKind.None, Type: null, IsInvalid) (Syntax: 'M1')
            Children(1):
                IInstanceReferenceOperation (OperationKind.InstanceReference, Type: Program, IsInvalid, IsImplicit) (Syntax: 'M1')
";
            var expectedDiagnostics = new DiagnosticDescription[] {
                // CS0030: Cannot convert type 'method' to 'Action'
                //         Action a = /*<bind>*/new Action((Action)M1)/*</bind>*/;
                Diagnostic(ErrorCode.ERR_NoExplicitConv, "(Action)M1").WithArguments("method", "System.Action").WithLocation(7, 41)
            };

            VerifyOperationTreeAndDiagnosticsForTest<ObjectCreationExpressionSyntax>(source, expectedOperationTree, expectedDiagnostics);
        }

        [CompilerTrait(CompilerFeature.IOperation)]
        [Fact]
        public void DelegateCreationExpression_ExplicitDelegateConstructorAndExplicitMethodBindingConversion_InvalidTargetArgument()
        {
            string source = @"
using System;
class Program
{
    void Main()
    {
        Action<string> a = /*<bind>*/new Action((Action)M1)/*</bind>*/;
    }

    void M1() { }
}
";
            string expectedOperationTree = @"
IDelegateCreationOperation (OperationKind.DelegateCreation, Type: System.Action, IsInvalid) (Syntax: 'new Action((Action)M1)')
  Target: 
    IDelegateCreationOperation (OperationKind.DelegateCreation, Type: System.Action, IsInvalid) (Syntax: '(Action)M1')
      Target: 
        IMethodReferenceOperation: void Program.M1() (OperationKind.MethodReference, Type: null, IsInvalid) (Syntax: 'M1')
          Instance Receiver: 
            IInstanceReferenceOperation (OperationKind.InstanceReference, Type: Program, IsInvalid, IsImplicit) (Syntax: 'M1')
";
            var expectedDiagnostics = new DiagnosticDescription[] {
                // CS0029: Cannot implicitly convert type 'System.Action' to 'System.Action<string>'
                //         Action<string> a = /*<bind>*/new Action((Action)M1)/*</bind>*/;
                Diagnostic(ErrorCode.ERR_NoImplicitConv, "new Action((Action)M1)").WithArguments("System.Action", "System.Action<string>").WithLocation(7, 38)
            };

            VerifyOperationTreeAndDiagnosticsForTest<ObjectCreationExpressionSyntax>(source, expectedOperationTree, expectedDiagnostics);
        }

        [CompilerTrait(CompilerFeature.IOperation)]
        [Fact]
        public void DelegateCreationExpression_ExplicitDelegateConstructorAndExplicitMethodBindingConversion_InvalidTargetReturn()
        {
            string source = @"
using System;
class Program
{
    void Main()
    {
        Func<string> a = /*<bind>*/new Action((Action)M1)/*</bind>*/;
    }

    void M1() { }
}
";
            string expectedOperationTree = @"
IDelegateCreationOperation (OperationKind.DelegateCreation, Type: System.Action, IsInvalid) (Syntax: 'new Action((Action)M1)')
  Target: 
    IDelegateCreationOperation (OperationKind.DelegateCreation, Type: System.Action, IsInvalid) (Syntax: '(Action)M1')
      Target: 
        IMethodReferenceOperation: void Program.M1() (OperationKind.MethodReference, Type: null, IsInvalid) (Syntax: 'M1')
          Instance Receiver: 
            IInstanceReferenceOperation (OperationKind.InstanceReference, Type: Program, IsInvalid, IsImplicit) (Syntax: 'M1')
";
            var expectedDiagnostics = new DiagnosticDescription[] {
                // CS0029: Cannot implicitly convert type 'System.Action' to 'System.Func<string>'
                //         Func<string> a = /*<bind>*/new Action((Action)M1)/*</bind>*/;
                Diagnostic(ErrorCode.ERR_NoImplicitConv, "new Action((Action)M1)").WithArguments("System.Action", "System.Func<string>").WithLocation(7, 36)
            };

            VerifyOperationTreeAndDiagnosticsForTest<ObjectCreationExpressionSyntax>(source, expectedOperationTree, expectedDiagnostics);
        }

        [CompilerTrait(CompilerFeature.IOperation)]
        [Fact]
        public void DelegateCreationExpression_ExplicitDelegateConstructorAndExplicitMethodBindingConversion_InvalidConstructorArgument()
        {
            string source = @"
using System;
class Program
{
    void Main()
    {
        Action<int> a = /*<bind>*/new Action<int>((Action)M1)/*</bind>*/;
    }

    void M1() { }
}
";
            string expectedOperationTree = @"
IInvalidOperation (OperationKind.Invalid, Type: System.Action<System.Int32>, IsInvalid) (Syntax: 'new Action< ... (Action)M1)')
  Children(1):
      IDelegateCreationOperation (OperationKind.DelegateCreation, Type: System.Action, IsInvalid) (Syntax: '(Action)M1')
        Target: 
          IMethodReferenceOperation: void Program.M1() (OperationKind.MethodReference, Type: null, IsInvalid) (Syntax: 'M1')
            Instance Receiver: 
              IInstanceReferenceOperation (OperationKind.InstanceReference, Type: Program, IsInvalid, IsImplicit) (Syntax: 'M1')
";
            var expectedDiagnostics = new DiagnosticDescription[] {
                // CS0123: No overload for 'Action' matches delegate 'Action<int>'
                //         Action<int> a = /*<bind>*/new Action<int>((Action)M1)/*</bind>*/;
                Diagnostic(ErrorCode.ERR_MethDelegateMismatch, "new Action<int>((Action)M1)").WithArguments("Action", "System.Action<int>").WithLocation(7, 35)
            };

            VerifyOperationTreeAndDiagnosticsForTest<ObjectCreationExpressionSyntax>(source, expectedOperationTree, expectedDiagnostics);
        }

        [CompilerTrait(CompilerFeature.IOperation)]
        [Fact]
        public void ConversionExpression_Implicit_ReferenceLambdaToDelegateConversion_InvalidSyntax()
        {
            string source = @"
class Program
{
    delegate void DType();
    void Main()
    {
        DType /*<bind>*/d1 = () =>/*</bind>*/;
    }
}
";
            string expectedOperationTree = @"
IVariableDeclaratorOperation (Symbol: Program.DType d1) (OperationKind.VariableDeclarator, Type: null, IsInvalid) (Syntax: 'd1 = () =>/*</bind>*/')
  Initializer: 
    IVariableInitializerOperation (OperationKind.VariableInitializer, Type: null, IsInvalid) (Syntax: '= () =>/*</bind>*/')
      IDelegateCreationOperation (OperationKind.DelegateCreation, Type: Program.DType, IsInvalid, IsImplicit) (Syntax: '() =>/*</bind>*/')
        Target: 
          IAnonymousFunctionOperation (Symbol: lambda expression) (OperationKind.AnonymousFunction, Type: null, IsInvalid) (Syntax: '() =>/*</bind>*/')
            IBlockOperation (2 statements) (OperationKind.Block, Type: null, IsInvalid, IsImplicit) (Syntax: '')
              IExpressionStatementOperation (OperationKind.ExpressionStatement, Type: null, IsInvalid, IsImplicit) (Syntax: '')
                Expression: 
                  IInvalidOperation (OperationKind.Invalid, Type: null, IsInvalid) (Syntax: '')
                    Children(0)
              IReturnOperation (OperationKind.Return, Type: null, IsInvalid, IsImplicit) (Syntax: '')
                ReturnedValue: 
                  null
";
            var expectedDiagnostics = new DiagnosticDescription[] {
                // CS1525: Invalid expression term ';'
                //         DType /*<bind>*/d1 = () =>/*</bind>*/;
                Diagnostic(ErrorCode.ERR_InvalidExprTerm, ";").WithArguments(";").WithLocation(7, 46)
            };

            VerifyOperationTreeAndDiagnosticsForTest<VariableDeclaratorSyntax>(source, expectedOperationTree, expectedDiagnostics,
                additionalOperationTreeVerifier: new ExpectedSymbolVerifier().Verify);
        }

        [CompilerTrait(CompilerFeature.IOperation)]
        [Fact]
        public void DelegateCreationExpression_ImplicitMethodBinding_MultipleCandidates_InvalidNoMatch()
        {
            string source = @"
using System;
class Program
{
    void Main()
    {
        /*<bind>*/Action<int> a = M1;/*</bind>*/
    }
    void M1(Program o) { }
    void M1(string s) { }
}
";
            string expectedOperationTree = @"
IVariableDeclarationGroupOperation (1 declarations) (OperationKind.VariableDeclarationGroup, Type: null, IsInvalid) (Syntax: 'Action<int> a = M1;')
  IVariableDeclarationOperation (1 declarators) (OperationKind.VariableDeclaration, Type: null, IsInvalid) (Syntax: 'Action<int> a = M1')
    Declarators:
        IVariableDeclaratorOperation (Symbol: System.Action<System.Int32> a) (OperationKind.VariableDeclarator, Type: null, IsInvalid) (Syntax: 'a = M1')
          Initializer: 
            IVariableInitializerOperation (OperationKind.VariableInitializer, Type: null, IsInvalid) (Syntax: '= M1')
              IDelegateCreationOperation (OperationKind.DelegateCreation, Type: System.Action<System.Int32>, IsInvalid, IsImplicit) (Syntax: 'M1')
                Target: 
                  IOperation:  (OperationKind.None, Type: null, IsInvalid) (Syntax: 'M1')
                    Children(1):
                        IInstanceReferenceOperation (OperationKind.InstanceReference, Type: Program, IsInvalid, IsImplicit) (Syntax: 'M1')
    Initializer: 
      null
";
            var expectedDiagnostics = new DiagnosticDescription[] {
                // CS0123: No overload for 'Program.M1(object)' matches delegate 'Action<int>'
                //         /*<bind>*/Action<int> a = M1;/*</bind>*/
                Diagnostic(ErrorCode.ERR_MethDelegateMismatch, "M1").WithArguments("M1", "System.Action<int>").WithLocation(7, 35)
            };

            VerifyOperationTreeAndDiagnosticsForTest<LocalDeclarationStatementSyntax>(source, expectedOperationTree, expectedDiagnostics);
        }

        [CompilerTrait(CompilerFeature.IOperation)]
        [Fact]
        public void DelegateCreationExpression_ImplicitMethodBinding_MultipleCandidates()
        {
            string source = @"
using System;
class Program
{
    void Main()
    {
        /*<bind>*/Action<int> a = M1;/*</bind>*/
    }
    void M1(object o) { }
    void M1(int i) { }
}
";
            string expectedOperationTree = @"
IVariableDeclarationGroupOperation (1 declarations) (OperationKind.VariableDeclarationGroup, Type: null) (Syntax: 'Action<int> a = M1;')
  IVariableDeclarationOperation (1 declarators) (OperationKind.VariableDeclaration, Type: null) (Syntax: 'Action<int> a = M1')
    Declarators:
        IVariableDeclaratorOperation (Symbol: System.Action<System.Int32> a) (OperationKind.VariableDeclarator, Type: null) (Syntax: 'a = M1')
          Initializer: 
            IVariableInitializerOperation (OperationKind.VariableInitializer, Type: null) (Syntax: '= M1')
              IDelegateCreationOperation (OperationKind.DelegateCreation, Type: System.Action<System.Int32>, IsImplicit) (Syntax: 'M1')
                Target: 
                  IMethodReferenceOperation: void Program.M1(System.Int32 i) (OperationKind.MethodReference, Type: null) (Syntax: 'M1')
                    Instance Receiver: 
                      IInstanceReferenceOperation (OperationKind.InstanceReference, Type: Program, IsImplicit) (Syntax: 'M1')
    Initializer: 
      null
";
            var expectedDiagnostics = DiagnosticDescription.None;

            VerifyOperationTreeAndDiagnosticsForTest<LocalDeclarationStatementSyntax>(source, expectedOperationTree, expectedDiagnostics);
        }

        [CompilerTrait(CompilerFeature.IOperation)]
        [Fact]
        public void DelegateCreationExpression_ExplicitDelegateConstructorImplicitMethodBinding_MultipleCandidates()
        {
            string source = @"
using System;
class Program
{
    void Main()
    {
        Action<string> a = /*<bind>*/new Action<string>(M1)/*</bind>*/;
    }

    void M1(object o) { }

    void M1(string s) { }
}
";
            string expectedOperationTree = @"
IDelegateCreationOperation (OperationKind.DelegateCreation, Type: System.Action<System.String>) (Syntax: 'new Action<string>(M1)')
  Target: 
    IMethodReferenceOperation: void Program.M1(System.String s) (OperationKind.MethodReference, Type: null) (Syntax: 'M1')
      Instance Receiver: 
        IInstanceReferenceOperation (OperationKind.InstanceReference, Type: Program, IsImplicit) (Syntax: 'M1')
";
            var expectedDiagnostics = DiagnosticDescription.None;

            VerifyOperationTreeAndDiagnosticsForTest<ObjectCreationExpressionSyntax>(source, expectedOperationTree, expectedDiagnostics);
        }

        [CompilerTrait(CompilerFeature.IOperation)]
        [Fact]
        public void DelegateCreationExpression_ExplicitDelegateConstructorImplicitMethodBinding_MultipleCandidates_InvalidNoMatch()
        {
            string source = @"
using System;
class Program
{
    void Main()
    {
        Action<int> a = /*<bind>*/new Action<int>(M1)/*</bind>*/;
    }

    void M1(Program o) { }

    void M1(string s) { }
}
";
            string expectedOperationTree = @"
IDelegateCreationOperation (OperationKind.DelegateCreation, Type: System.Action<System.Int32>, IsInvalid) (Syntax: 'new Action<int>(M1)')
  Target: 
    IOperation:  (OperationKind.None, Type: null, IsInvalid) (Syntax: 'M1')
      Children(1):
          IInstanceReferenceOperation (OperationKind.InstanceReference, Type: Program, IsInvalid, IsImplicit) (Syntax: 'M1')
";
            var expectedDiagnostics = new DiagnosticDescription[] {
                // CS0123: No overload for 'Program.M1(object)' matches delegate 'Action<int>'
                //         Action<int> a = /*<bind>*/new Action<int>(M1)/*</bind>*/;
                Diagnostic(ErrorCode.ERR_MethDelegateMismatch, "new Action<int>(M1)").WithArguments("M1", "System.Action<int>").WithLocation(7, 35)
            };

            VerifyOperationTreeAndDiagnosticsForTest<ObjectCreationExpressionSyntax>(source, expectedOperationTree, expectedDiagnostics);
        }
    }
}<|MERGE_RESOLUTION|>--- conflicted
+++ resolved
@@ -439,22 +439,13 @@
         IVariableDeclaratorOperation (Symbol: System.Action a) (OperationKind.VariableDeclarator, Type: null, IsInvalid) (Syntax: 'a = M1')
           Initializer: 
             IVariableInitializerOperation (OperationKind.VariableInitializer, Type: null, IsInvalid) (Syntax: '= M1')
-              IConversionOperation (Implicit, TryCast: False, Unchecked) (OperationKind.Conversion, Type: System.Action, IsInvalid, IsImplicit) (Syntax: 'M1')
+              IConversionOperation (TryCast: False, Unchecked) (OperationKind.Conversion, Type: System.Action, IsInvalid, IsImplicit) (Syntax: 'M1')
                 Conversion: CommonConversion (Exists: False, IsIdentity: False, IsNumeric: False, IsReference: False, IsUserDefined: False) (MethodSymbol: null)
                 Operand: 
                   IInvalidOperation (OperationKind.Invalid, Type: ?, IsInvalid) (Syntax: 'M1')
                     Children(0)
     Initializer: 
-<<<<<<< HEAD
       null
-=======
-      IVariableInitializerOperation (OperationKind.VariableInitializer, Type: null, IsInvalid) (Syntax: '= M1')
-        IConversionOperation (TryCast: False, Unchecked) (OperationKind.Conversion, Type: System.Action, IsInvalid, IsImplicit) (Syntax: 'M1')
-          Conversion: CommonConversion (Exists: False, IsIdentity: False, IsNumeric: False, IsReference: False, IsUserDefined: False) (MethodSymbol: null)
-          Operand: 
-            IInvalidOperation (OperationKind.Invalid, Type: ?, IsInvalid) (Syntax: 'M1')
-              Children(0)
->>>>>>> 7dfc2fa4
 ";
             var expectedDiagnostics = new DiagnosticDescription[] {
                 // CS0103: The name 'M1' does not exist in the current context
