--- conflicted
+++ resolved
@@ -1332,33 +1332,6 @@
                 );
         }
 
-<<<<<<< HEAD
-        [Fact, WorkItem(14296, "https://github.com/dotnet/roslyn/issues/14296")]
-        public void PatternSwitchInLocalFunctionInGenericMethod()
-        {
-            var source =
-@"using System;
-class Program
-{
-    public static void Main(string[] args)
-    {
-        Console.WriteLine(Is<string>(string.Empty));
-        Console.WriteLine(Is<int>(string.Empty));
-        Console.WriteLine(Is<int>(1));
-        Console.WriteLine(Is<string>(1));
-    }
-    public static bool Is<T>(object o1)
-    {
-        bool Local(object o2)
-        {
-            switch (o2)
-            {
-                case T t: return true;
-                default: return false;
-            }
-        };
-        return Local(o1);
-=======
         [Fact, WorkItem(273713, "https://devdiv.visualstudio.com/DevDiv/_workitems?id=273713")]
         public void ExplicitTupleConversion_Crash()
         {
@@ -1397,61 +1370,11 @@
                     break;
             }
         }
->>>>>>> ba8c1e41
     }
 }
 ";
             var compilation = CreateCompilationWithMscorlib45(source, options: TestOptions.DebugExe);
             compilation.VerifyDiagnostics();
-<<<<<<< HEAD
-            var expectedOutput =
-@"True
-False
-True
-False";
-            var comp = CompileAndVerify(compilation, expectedOutput: expectedOutput);
-        }
-
-        [Fact]
-        public void CopySwitchExpression()
-        {
-            // This test ensures that we switch on a *copy* of the switch expression,
-            // so that it is not affected by subsequent assignment to a variable appearing
-            // in the swich expression.
-            var source =
-@"using System;
-class Program
-{
-    public static void Main(string[] args)
-    {
-        int i = 1;
-        switch (i)
-        {
-            case 1 when BP(false, i = 2): break;
-            case int j when BP(false, i = 3): break;
-            case 1 when BP(true, i = 4):
-                Console.WriteLine(""Correct"");
-                Console.WriteLine(i);
-                break;
-        }
-    }
-    static bool BP(bool b, int print)
-    {
-        Console.WriteLine(print);
-        return b;
-    }
-}
-";
-            var compilation = CreateCompilationWithMscorlib45(source, options: TestOptions.ReleaseExe);
-            compilation.VerifyDiagnostics();
-            var expectedOutput =
-@"2
-3
-4
-Correct
-4";
-            var comp = CompileAndVerify(compilation, expectedOutput: expectedOutput);
-=======
             CompileAndVerify(compilation, expectedOutput: "13");
         }
 
@@ -1750,7 +1673,85 @@
             var compilation = CreateCompilationWithMscorlib45(source, options: TestOptions.DebugExe);
             compilation.VerifyDiagnostics();
             CompileAndVerify(compilation, expectedOutput: "12");
->>>>>>> ba8c1e41
+        }
+
+        [Fact, WorkItem(14296, "https://github.com/dotnet/roslyn/issues/14296")]
+        public void PatternSwitchInLocalFunctionInGenericMethod()
+        {
+            var source =
+@"using System;
+class Program
+{
+    public static void Main(string[] args)
+    {
+        Console.WriteLine(Is<string>(string.Empty));
+        Console.WriteLine(Is<int>(string.Empty));
+        Console.WriteLine(Is<int>(1));
+        Console.WriteLine(Is<string>(1));
+    }
+    public static bool Is<T>(object o1)
+    {
+        bool Local(object o2)
+        {
+            switch (o2)
+            {
+                case T t: return true;
+                default: return false;
+            }
+        };
+        return Local(o1);
+    }
+}
+";
+            var compilation = CreateCompilationWithMscorlib45(source, options: TestOptions.DebugExe);
+            compilation.VerifyDiagnostics();
+            var expectedOutput =
+@"True
+False
+True
+False";
+            var comp = CompileAndVerify(compilation, expectedOutput: expectedOutput);
+        }
+
+        [Fact]
+        public void CopySwitchExpression()
+        {
+            // This test ensures that we switch on a *copy* of the switch expression,
+            // so that it is not affected by subsequent assignment to a variable appearing
+            // in the swich expression.
+            var source =
+@"using System;
+class Program
+{
+    public static void Main(string[] args)
+    {
+        int i = 1;
+        switch (i)
+        {
+            case 1 when BP(false, i = 2): break;
+            case int j when BP(false, i = 3): break;
+            case 1 when BP(true, i = 4):
+                Console.WriteLine(""Correct"");
+                Console.WriteLine(i);
+                break;
+        }
+    }
+    static bool BP(bool b, int print)
+    {
+        Console.WriteLine(print);
+        return b;
+    }
+}
+";
+            var compilation = CreateCompilationWithMscorlib45(source, options: TestOptions.ReleaseExe);
+            compilation.VerifyDiagnostics();
+            var expectedOutput =
+@"2
+3
+4
+Correct
+4";
+            var comp = CompileAndVerify(compilation, expectedOutput: expectedOutput);
         }
     }
 }