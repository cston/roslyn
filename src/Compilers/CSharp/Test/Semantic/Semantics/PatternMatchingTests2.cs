--- conflicted
+++ resolved
@@ -977,8 +977,6 @@
         {
             Console.Write(3);
         }
-<<<<<<< HEAD
-=======
 
         if (o is Frog(9, 2) { A: 1, B: 2, C: 3 }) {} else
         {
@@ -1000,7 +998,6 @@
         {
             Console.Write(8);
         }
->>>>>>> fcf0011c
     }
 }
 
@@ -1015,11 +1012,7 @@
             var compilation = CreatePatternCompilation(source);
             compilation.VerifyDiagnostics(
                 );
-<<<<<<< HEAD
-            var comp = CompileAndVerify(compilation, expectedOutput: @"123");
-=======
             var comp = CompileAndVerify(compilation, expectedOutput: @"12345678");
->>>>>>> fcf0011c
         }
 
         [Fact]
