--- conflicted
+++ resolved
@@ -3341,7 +3341,6 @@
                 );
         }
 
-<<<<<<< HEAD
         [Fact]
         public void IsPatternOnPointerTypeIn7_3()
         {
@@ -3360,7 +3359,8 @@
                 //         _ = ptr is var v;
                 Diagnostic(ErrorCode.ERR_PointerTypeInPatternMatching, "var v").WithLocation(7, 20)
             );
-=======
+        }
+
         [Fact, WorkItem(43960, "https://github.com/dotnet/roslyn/issues/43960")]
         public void NamespaceQualifiedEnumConstantInSwitchCase()
         {
@@ -3384,9 +3384,7 @@
 }";
             CreateCompilation(source, parseOptions: TestOptions.Regular7, options: TestOptions.ReleaseDll).VerifyDiagnostics(
                 );
-            CreatePatternCompilation(source, options: TestOptions.ReleaseDll).VerifyDiagnostics(
-                );
->>>>>>> f8c0855a
+            CreatePatternCompilation(source, options: TestOptions.ReleaseDll).VerifyDiagnostics();
         }
     }
 }