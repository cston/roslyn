--- conflicted
+++ resolved
@@ -191,11 +191,7 @@
         public void RefLikeReturnEscape(LanguageVersion languageVersion)
         {
             var text = @"using System;
-<<<<<<< HEAD
-    using System.Diagnostics.CodeAnalysis;
-=======
-
->>>>>>> 98139d73
+
 
     class Program
     {
@@ -224,11 +220,7 @@
         }
     }
 ";
-<<<<<<< HEAD
-            var comp = CreateCompilationWithMscorlibAndSpan(new[] { text, UnscopedRefAttributeDefinition }, parseOptions: TestOptions.Regular.WithLanguageVersion(languageVersion));
-=======
             var comp = CreateCompilationWithMscorlibAndSpan(text, parseOptions: TestOptions.Regular.WithLanguageVersion(languageVersion));
->>>>>>> 98139d73
             comp.VerifyDiagnostics(
                 // (23,42): error CS8526: Cannot use variable 'local' in this context because it may expose referenced variables outside of their declaration scope
                 //             return ref Test1(MayWrap(ref local));
@@ -288,15 +280,8 @@
             );
         }
 
-<<<<<<< HEAD
-        [Theory]
-        [InlineData(LanguageVersion.CSharp10)]
-        [InlineData(LanguageVersion.CSharp11)]
-        public void RefLikeReturnEscapeWithRefLikes(LanguageVersion languageVersion)
-=======
         [Fact]
         public void RefLikeReturnEscapeWithRefLikes()
->>>>>>> 98139d73
         {
             var text = @"using System;
     using System.Diagnostics.CodeAnalysis;
@@ -334,12 +319,8 @@
         }
     }
 ";
-<<<<<<< HEAD
-            var comp = CreateCompilationWithMscorlibAndSpan(new[] { text, UnscopedRefAttributeDefinition }, parseOptions: TestOptions.Regular.WithLanguageVersion(languageVersion));
-=======
 
             var comp = CreateCompilationWithMscorlibAndSpan(text, parseOptions: TestOptions.Regular10);
->>>>>>> 98139d73
             comp.VerifyDiagnostics(
                 // (23,34): error CS8168: Cannot return local 'sp' by reference because it is not a ref local
                 //             return ref Test1(ref sp);    // error1
@@ -435,11 +416,7 @@
         public void RefLikeReturnEscapeInParam(LanguageVersion languageVersion)
         {
             var text = @"using System;
-<<<<<<< HEAD
-    using System.Diagnostics.CodeAnalysis;
-=======
-
->>>>>>> 98139d73
+
     class Program
     {
         static void Main()
@@ -476,11 +453,7 @@
         }
     }
 ";
-<<<<<<< HEAD
-            var comp = CreateCompilationWithMscorlibAndSpan(new[] { text, UnscopedRefAttributeDefinition }, parseOptions: TestOptions.Regular.WithLanguageVersion(languageVersion));
-=======
             var comp = CreateCompilationWithMscorlibAndSpan(text, parseOptions: TestOptions.Regular.WithLanguageVersion(languageVersion));
->>>>>>> 98139d73
             comp.VerifyDiagnostics(
                 // (31,30): error CS8352: Cannot use variable 'sp' in this context because it may expose referenced variables outside of their declaration scope
                 //             return ref Test1(sp);
@@ -1077,11 +1050,7 @@
         }
     }
 ";
-<<<<<<< HEAD
-            var comp = CreateCompilationWithMscorlibAndSpan(new[] { text, UnscopedRefAttributeDefinition }, parseOptions: TestOptions.Regular.WithLanguageVersion(languageVersion));
-=======
             var comp = CreateCompilationWithMscorlibAndSpan(text, parseOptions: TestOptions.Regular.WithLanguageVersion(languageVersion));
->>>>>>> 98139d73
             comp.VerifyDiagnostics(
                 // (19,33): error CS8526: Cannot use variable 'inner' in this context because it may expose referenced variables outside of their declaration scope
                 //                 x = MayWrap(ref inner);
@@ -1134,11 +1103,7 @@
         }
     }
 ";
-<<<<<<< HEAD
-            var comp = CreateCompilationWithMscorlibAndSpan(new[] { text, UnscopedRefAttributeDefinition }, parseOptions: TestOptions.Regular.WithLanguageVersion(languageVersion));
-=======
             var comp = CreateCompilationWithMscorlibAndSpan(text, parseOptions: TestOptions.Regular.WithLanguageVersion(languageVersion));
->>>>>>> 98139d73
             comp.VerifyDiagnostics(
                 // (21,33): error CS8526: Cannot use variable 'inner' in this context because it may expose referenced variables outside of their declaration scope
                 //                 x = MayWrap(ref inner).Slice(1);
@@ -1416,12 +1381,8 @@
         }
     }
 ";
-<<<<<<< HEAD
-            var comp = CreateCompilationWithMscorlibAndSpan(new[] { text, UnscopedRefAttributeDefinition }, parseOptions: TestOptions.Regular.WithLanguageVersion(languageVersion));
-=======
 
             var comp = CreateCompilationWithMscorlibAndSpan(text, parseOptions: TestOptions.Regular.WithLanguageVersion(languageVersion));
->>>>>>> 98139d73
             comp.VerifyDiagnostics(
                 // (20,39): error CS8526: Cannot use variable 'rInner' in this context because it may expose referenced variables outside of their declaration scope
                 //             MayAssign(ref rOuter, ref rInner);
@@ -1511,9 +1472,6 @@
                 //         MayAssign1(__arglist(ref inner, ref rOuter));
                 Diagnostic(ErrorCode.ERR_CallArgMixing, "MayAssign1(__arglist(ref inner, ref rOuter))").WithArguments("Program.MayAssign1(__arglist)", "__arglist").WithLocation(23, 9)
             );
-<<<<<<< HEAD
-            CreateCompilationWithMscorlibAndSpan(text).VerifyDiagnostics(
-=======
 
             // Breaking change in C#11: A ref to ref struct argument is considered
             // an unscoped reference when passed to an __arglist.
@@ -1530,7 +1488,6 @@
                 // (20,9): error CS8350: This combination of arguments to 'Program.MayAssign2(__arglist)' is disallowed because it may expose variables referenced by parameter '__arglist' outside of their declaration scope
                 //         MayAssign2(__arglist(ref rOuter, ref rInner));
                 Diagnostic(ErrorCode.ERR_CallArgMixing, "MayAssign2(__arglist(ref rOuter, ref rInner))").WithArguments("Program.MayAssign2(__arglist)", "__arglist").WithLocation(20, 9),
->>>>>>> 98139d73
                 // (23,34): error CS8352: Cannot use variable 'inner' in this context because it may expose referenced variables outside of their declaration scope
                 //         MayAssign1(__arglist(ref inner, ref rOuter));
                 Diagnostic(ErrorCode.ERR_EscapeVariable, "inner").WithArguments("inner").WithLocation(23, 34),
@@ -1673,15 +1630,9 @@
     }
 }
 ";
-<<<<<<< HEAD
-            var comp = CreateCompilationWithMscorlibAndSpan(new[] { text, UnscopedRefAttributeDefinition }, parseOptions: TestOptions.Regular.WithLanguageVersion(languageVersion));
-            comp.VerifyDiagnostics(
-                // (24,29): error CS8526: Cannot use variable 'rInner' in this context because it may expose referenced variables outside of their declaration scope
-=======
             var comp = CreateCompilationWithMscorlibAndSpan(text, parseOptions: TestOptions.Regular.WithLanguageVersion(languageVersion));
             comp.VerifyDiagnostics(
                 // (24,29): error CS8352: Cannot use variable 'rInner' in this context because it may expose referenced variables outside of their declaration scope
->>>>>>> 98139d73
                 //         int dummy3 = rOuter[rInner];
                 Diagnostic(ErrorCode.ERR_EscapeVariable, "rInner").WithArguments("rInner").WithLocation(24, 29),
                 // (24,22): error CS8350: This combination of arguments to 'Program.S1.this[in Program.S1]' is disallowed because it may expose variables referenced by parameter 'arg1' outside of their declaration scope
@@ -1752,15 +1703,9 @@
         }
     }
 ";
-<<<<<<< HEAD
-            var comp = CreateCompilationWithMscorlibAndSpan(new[] { text, UnscopedRefAttributeDefinition }, parseOptions: TestOptions.Regular.WithLanguageVersion(languageVersion));
-            comp.VerifyDiagnostics(
-                // (26,43): error CS8526: Cannot use variable 'rInner' in this context because it may expose referenced variables outside of their declaration scope
-=======
             var comp = CreateCompilationWithMscorlibAndSpan(text, parseOptions: TestOptions.Regular.WithLanguageVersion(languageVersion));
             comp.VerifyDiagnostics(
                 // (26,43): error CS8352: Cannot use variable 'rInner' in this context because it may expose referenced variables outside of their declaration scope
->>>>>>> 98139d73
                 //             MayAssignDel1(ref rOuter, ref rInner);
                 Diagnostic(ErrorCode.ERR_EscapeVariable, "rInner").WithArguments("rInner").WithLocation(26, 43),
                 // (26,13): error CS8350: This combination of arguments to 'Program.D1.Invoke(ref Program.S1, ref Program.S1)' is disallowed because it may expose variables referenced by parameter 'arg2' outside of their declaration scope
@@ -2241,12 +2186,8 @@
         }
     }
 ";
-<<<<<<< HEAD
-            CreateCompilationWithMscorlibAndSpan(text, parseOptions: TestOptions.Regular10).VerifyDiagnostics(
-=======
             var comp = CreateCompilationWithMscorlibAndSpan(text, parseOptions: TestOptions.Regular.WithLanguageVersion(languageVersion));
             comp.VerifyDiagnostics(
->>>>>>> 98139d73
                 // (20,54): error CS8526: Cannot use variable 'rInner' in this context because it may expose referenced variables outside of their declaration scope
                 //             var dummy2 = new Program(ref rOuter, ref rInner);
                 Diagnostic(ErrorCode.ERR_EscapeVariable, "rInner").WithArguments("rInner").WithLocation(20, 54),
@@ -2425,11 +2366,7 @@
     }
 }
 ";
-<<<<<<< HEAD
-            var comp = CreateCompilationWithMscorlibAndSpan(new[] { text, UnscopedRefAttributeDefinition }, parseOptions: TestOptions.Regular.WithLanguageVersion(languageVersion));
-=======
             var comp = CreateCompilationWithMscorlibAndSpan(text, parseOptions: TestOptions.Regular.WithLanguageVersion(languageVersion));
->>>>>>> 98139d73
             comp.VerifyDiagnostics(
                 // (27,44): error CS8526: Cannot use variable 'sInner' in this context because it may expose referenced variables outside of their declaration scope
                 //             ternarySame2 = true ? sOuter : sInner;
@@ -2518,11 +2455,7 @@
         public void LocalWithNoInitializerEscape(LanguageVersion languageVersion)
         {
             var text = @"using System;
-<<<<<<< HEAD
-    using System.Diagnostics.CodeAnalysis;
-=======
-
->>>>>>> 98139d73
+
     class Program
     {
         static void Main()
@@ -2556,11 +2489,7 @@
         }
     }
 ";
-<<<<<<< HEAD
-            var comp = CreateCompilationWithMscorlibAndSpan(new[] { text, UnscopedRefAttributeDefinition }, parseOptions: TestOptions.Regular.WithLanguageVersion(languageVersion));
-=======
             var comp = CreateCompilationWithMscorlibAndSpan(text, parseOptions: TestOptions.Regular.WithLanguageVersion(languageVersion));
->>>>>>> 98139d73
             comp.VerifyDiagnostics(
                 // (16,30): error CS8526: Cannot use variable 'local' in this context because it may expose referenced variables outside of their declaration scope
                 //             sp = MayWrap(ref local);
