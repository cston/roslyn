﻿// Copyright (c) Microsoft.  All Rights Reserved.  Licensed under the Apache License, Version 2.0.  See License.txt in the project root for license information.

using System;
using System.Linq;
using Microsoft.CodeAnalysis.CSharp.Symbols;
using Microsoft.CodeAnalysis.CSharp.Syntax;
using Microsoft.CodeAnalysis.CSharp.Test.Utilities;
using Microsoft.CodeAnalysis.Test.Utilities;
using Roslyn.Test.Utilities;
using Xunit;

namespace Microsoft.CodeAnalysis.CSharp.UnitTests.Semantics
{
    [CompilerTrait(CompilerFeature.Tuples)]
    public class DeconstructionTests : CompilingTestBase
    {
        private static readonly MetadataReference[] s_valueTupleRefs = new[] { SystemRuntimeFacadeRef, ValueTupleRef };

        const string commonSource =
@"public class Pair<T1, T2>
{
    T1 item1;
    T2 item2;

    public Pair(T1 item1, T2 item2)
    {
        this.item1 = item1;
        this.item2 = item2;
    }

    public void Deconstruct(out T1 item1, out T2 item2)
    {
        System.Console.WriteLine($""Deconstructing {ToString()}"");
        item1 = this.item1;
        item2 = this.item2;
    }

    public override string ToString() { return $""({item1.ToString()}, {item2.ToString()})""; }
}

public static class Pair
{
    public static Pair<T1, T2> Create<T1, T2>(T1 item1, T2 item2) { return new Pair<T1, T2>(item1, item2); }
}

public class Integer
{
    public int state;
    public override string ToString() { return state.ToString(); }
    public Integer(int i) { state = i; }
    public static implicit operator LongInteger(Integer i) { System.Console.WriteLine($""Converting {i}""); return new LongInteger(i.state); }
}

public class LongInteger
{
    long state;
    public LongInteger(long l) { state = l; }
    public override string ToString() { return state.ToString(); }
}";

        [CompilerTrait(CompilerFeature.IOperation)]
        [Fact]
        public void DeconstructMethodMissing()
        {
            string source = @"
class C
{
    static void Main()
    {
        long x;
        string y;
        /*<bind>*/(x, y) = new C()/*</bind>*/;
    }
}
";
            string expectedOperationTree = @"
IDeconstructionAssignmentOperation (OperationKind.DeconstructionAssignment, Type: ?, IsInvalid) (Syntax: '(x, y) = new C()')
  Left: 
    ITupleOperation (OperationKind.Tuple, Type: (System.Int64 x, System.String y)) (Syntax: '(x, y)')
      Elements(2):
          ILocalReferenceOperation: x (OperationKind.LocalReference, Type: System.Int64) (Syntax: 'x')
          ILocalReferenceOperation: y (OperationKind.LocalReference, Type: System.String) (Syntax: 'y')
  Right: 
    IObjectCreationOperation (Constructor: C..ctor()) (OperationKind.ObjectCreation, Type: C, IsInvalid) (Syntax: 'new C()')
      Arguments(0)
      Initializer: 
        null
";
            var expectedDiagnostics = new DiagnosticDescription[] {
                // CS1061: 'C' does not contain a definition for 'Deconstruct' and no extension method 'Deconstruct' accepting a first argument of type 'C' could be found (are you missing a using directive or an assembly reference?)
                //         /*<bind>*/(x, y) = new C()/*</bind>*/;
                Diagnostic(ErrorCode.ERR_NoSuchMemberOrExtension, "new C()").WithArguments("C", "Deconstruct").WithLocation(8, 28),
                // CS8129: No suitable Deconstruct instance or extension method was found for type 'C', with 2 out parameters and a void return type.
                //         /*<bind>*/(x, y) = new C()/*</bind>*/;
                Diagnostic(ErrorCode.ERR_MissingDeconstruct, "new C()").WithArguments("C", "2").WithLocation(8, 28)
            };

            VerifyOperationTreeAndDiagnosticsForTest<AssignmentExpressionSyntax>(source, expectedOperationTree, expectedDiagnostics);
        }

        [CompilerTrait(CompilerFeature.IOperation)]
        [Fact]
        public void DeconstructWrongParams()
        {
            string source = @"
class C
{
    static void Main()
    {
        long x;
        string y;
        /*<bind>*/(x, y) = new C()/*</bind>*/;
    }
    public void Deconstruct(out int a) // too few arguments
    {
        a = 1;
    }
}
";
            string expectedOperationTree = @"
IDeconstructionAssignmentOperation (OperationKind.DeconstructionAssignment, Type: ?, IsInvalid) (Syntax: '(x, y) = new C()')
  Left: 
    ITupleOperation (OperationKind.Tuple, Type: (System.Int64 x, System.String y)) (Syntax: '(x, y)')
      Elements(2):
          ILocalReferenceOperation: x (OperationKind.LocalReference, Type: System.Int64) (Syntax: 'x')
          ILocalReferenceOperation: y (OperationKind.LocalReference, Type: System.String) (Syntax: 'y')
  Right: 
    IObjectCreationOperation (Constructor: C..ctor()) (OperationKind.ObjectCreation, Type: C, IsInvalid) (Syntax: 'new C()')
      Arguments(0)
      Initializer: 
        null
";
            var expectedDiagnostics = new DiagnosticDescription[] {
                // CS1501: No overload for method 'Deconstruct' takes 2 arguments
                //         /*<bind>*/(x, y) = new C()/*</bind>*/;
                Diagnostic(ErrorCode.ERR_BadArgCount, "new C()").WithArguments("Deconstruct", "2").WithLocation(8, 28),
                // CS8129: No suitable Deconstruct instance or extension method was found for type 'C', with 2 out parameters and a void return type.
                //         /*<bind>*/(x, y) = new C()/*</bind>*/;
                Diagnostic(ErrorCode.ERR_MissingDeconstruct, "new C()").WithArguments("C", "2").WithLocation(8, 28)
            };

            VerifyOperationTreeAndDiagnosticsForTest<AssignmentExpressionSyntax>(source, expectedOperationTree, expectedDiagnostics);
        }

        [CompilerTrait(CompilerFeature.IOperation)]
        [Fact]
        public void DeconstructWrongParams2()
        {
            string source = @"
class C
{
    static void Main()
    {
        long x, y;
        /*<bind>*/(x, y) = new C()/*</bind>*/;
    }
    public void Deconstruct(out int a, out int b, out int c) // too many arguments
    {
        a = b = c = 1;
    }
}
";
            string expectedOperationTree = @"
IDeconstructionAssignmentOperation (OperationKind.DeconstructionAssignment, Type: ?, IsInvalid) (Syntax: '(x, y) = new C()')
  Left: 
    ITupleOperation (OperationKind.Tuple, Type: (System.Int64 x, System.Int64 y)) (Syntax: '(x, y)')
      Elements(2):
          ILocalReferenceOperation: x (OperationKind.LocalReference, Type: System.Int64) (Syntax: 'x')
          ILocalReferenceOperation: y (OperationKind.LocalReference, Type: System.Int64) (Syntax: 'y')
  Right: 
    IObjectCreationOperation (Constructor: C..ctor()) (OperationKind.ObjectCreation, Type: C, IsInvalid) (Syntax: 'new C()')
      Arguments(0)
      Initializer: 
        null
";
            var expectedDiagnostics = new DiagnosticDescription[] {
                // CS7036: There is no argument given that corresponds to the required formal parameter 'c' of 'C.Deconstruct(out int, out int, out int)'
                //         /*<bind>*/(x, y) = new C()/*</bind>*/;
                Diagnostic(ErrorCode.ERR_NoCorrespondingArgument, "new C()").WithArguments("c", "C.Deconstruct(out int, out int, out int)").WithLocation(7, 28),
                // CS8129: No suitable Deconstruct instance or extension method was found for type 'C', with 2 out parameters and a void return type.
                //         /*<bind>*/(x, y) = new C()/*</bind>*/;
                Diagnostic(ErrorCode.ERR_MissingDeconstruct, "new C()").WithArguments("C", "2").WithLocation(7, 28)
            };

            VerifyOperationTreeAndDiagnosticsForTest<AssignmentExpressionSyntax>(source, expectedOperationTree, expectedDiagnostics);
        }

        [CompilerTrait(CompilerFeature.IOperation)]
        [Fact]
        public void AssignmentWithLeftHandSideErrors()
        {
            string source = @"
class C
{
    static void Main()
    {
        long x = 1;
        string y = ""hello"";
        /*<bind>*/(x.f, y.g) = new C()/*</bind>*/;
    }
    public void Deconstruct() { }
}
";
            string expectedOperationTree = @"
IDeconstructionAssignmentOperation (OperationKind.DeconstructionAssignment, Type: ?, IsInvalid) (Syntax: '(x.f, y.g) = new C()')
  Left: 
    ITupleOperation (OperationKind.Tuple, Type: (? f, ? g), IsInvalid) (Syntax: '(x.f, y.g)')
      Elements(2):
          IInvalidOperation (OperationKind.Invalid, Type: ?, IsInvalid) (Syntax: 'x.f')
            Children(1):
                ILocalReferenceOperation: x (OperationKind.LocalReference, Type: System.Int64) (Syntax: 'x')
          IInvalidOperation (OperationKind.Invalid, Type: ?, IsInvalid) (Syntax: 'y.g')
            Children(1):
                ILocalReferenceOperation: y (OperationKind.LocalReference, Type: System.String) (Syntax: 'y')
  Right: 
    IObjectCreationOperation (Constructor: C..ctor()) (OperationKind.ObjectCreation, Type: C, IsInvalid) (Syntax: 'new C()')
      Arguments(0)
      Initializer: 
        null
";
            var expectedDiagnostics = new DiagnosticDescription[] {
                // CS1061: 'long' does not contain a definition for 'f' and no extension method 'f' accepting a first argument of type 'long' could be found (are you missing a using directive or an assembly reference?)
                //         /*<bind>*/(x.f, y.g) = new C()/*</bind>*/;
                Diagnostic(ErrorCode.ERR_NoSuchMemberOrExtension, "f").WithArguments("long", "f").WithLocation(8, 22),
                // CS1061: 'string' does not contain a definition for 'g' and no extension method 'g' accepting a first argument of type 'string' could be found (are you missing a using directive or an assembly reference?)
                //         /*<bind>*/(x.f, y.g) = new C()/*</bind>*/;
                Diagnostic(ErrorCode.ERR_NoSuchMemberOrExtension, "g").WithArguments("string", "g").WithLocation(8, 27),
                // CS1501: No overload for method 'Deconstruct' takes 2 arguments
                //         /*<bind>*/(x.f, y.g) = new C()/*</bind>*/;
                Diagnostic(ErrorCode.ERR_BadArgCount, "new C()").WithArguments("Deconstruct", "2").WithLocation(8, 32),
                // CS8129: No suitable Deconstruct instance or extension method was found for type 'C', with 2 out parameters and a void return type.
                //         /*<bind>*/(x.f, y.g) = new C()/*</bind>*/;
                Diagnostic(ErrorCode.ERR_MissingDeconstruct, "new C()").WithArguments("C", "2").WithLocation(8, 32)
            };

            VerifyOperationTreeAndDiagnosticsForTest<AssignmentExpressionSyntax>(source, expectedOperationTree, expectedDiagnostics);
        }

        [CompilerTrait(CompilerFeature.IOperation)]
        [Fact]
        public void DeconstructWithInParam()
        {
            string source = @"
class C
{
    static void Main()
    {
        int x;
        int y;
        /*<bind>*/(x, y) = new C()/*</bind>*/;
    }
    public void Deconstruct(out int x, int y) { x = 1; }
}
";
            string expectedOperationTree = @"
IDeconstructionAssignmentOperation (OperationKind.DeconstructionAssignment, Type: ?, IsInvalid) (Syntax: '(x, y) = new C()')
  Left: 
    ITupleOperation (OperationKind.Tuple, Type: (System.Int32 x, System.Int32 y), IsInvalid) (Syntax: '(x, y)')
      Elements(2):
          ILocalReferenceOperation: x (OperationKind.LocalReference, Type: System.Int32, IsInvalid) (Syntax: 'x')
          ILocalReferenceOperation: y (OperationKind.LocalReference, Type: System.Int32, IsInvalid) (Syntax: 'y')
  Right: 
    IObjectCreationOperation (Constructor: C..ctor()) (OperationKind.ObjectCreation, Type: C, IsInvalid) (Syntax: 'new C()')
      Arguments(0)
      Initializer: 
        null
";
            var expectedDiagnostics = new DiagnosticDescription[] {
                // CS1615: Argument 2 may not be passed with the 'out' keyword
                //         /*<bind>*/(x, y) = new C()/*</bind>*/;
                Diagnostic(ErrorCode.ERR_BadArgExtraRef, "(x, y) = new C()").WithArguments("2", "out").WithLocation(8, 19),
                // CS8129: No suitable Deconstruct instance or extension method was found for type 'C', with 2 out parameters and a void return type.
                //         /*<bind>*/(x, y) = new C()/*</bind>*/;
                Diagnostic(ErrorCode.ERR_MissingDeconstruct, "new C()").WithArguments("C", "2").WithLocation(8, 28)
            };

            VerifyOperationTreeAndDiagnosticsForTest<AssignmentExpressionSyntax>(source, expectedOperationTree, expectedDiagnostics);
        }

        [CompilerTrait(CompilerFeature.IOperation)]
        [Fact]
        public void DeconstructWithRefParam()
        {
            string source = @"
class C
{
    static void Main()
    {
        int x;
        int y;
        /*<bind>*/(x, y) = new C()/*</bind>*/;
    }
    public void Deconstruct(ref int x, out int y) { x = 1; y = 2; }
}
";
            string expectedOperationTree = @"
IDeconstructionAssignmentOperation (OperationKind.DeconstructionAssignment, Type: ?, IsInvalid) (Syntax: '(x, y) = new C()')
  Left: 
    ITupleOperation (OperationKind.Tuple, Type: (System.Int32 x, System.Int32 y), IsInvalid) (Syntax: '(x, y)')
      Elements(2):
          ILocalReferenceOperation: x (OperationKind.LocalReference, Type: System.Int32, IsInvalid) (Syntax: 'x')
          ILocalReferenceOperation: y (OperationKind.LocalReference, Type: System.Int32, IsInvalid) (Syntax: 'y')
  Right: 
    IObjectCreationOperation (Constructor: C..ctor()) (OperationKind.ObjectCreation, Type: C, IsInvalid) (Syntax: 'new C()')
      Arguments(0)
      Initializer: 
        null
";
            var expectedDiagnostics = new DiagnosticDescription[] {
                // CS1620: Argument 1 must be passed with the 'ref' keyword
                //         /*<bind>*/(x, y) = new C()/*</bind>*/;
                Diagnostic(ErrorCode.ERR_BadArgRef, "(x, y) = new C()").WithArguments("1", "ref").WithLocation(8, 19),
                // CS8129: No suitable Deconstruct instance or extension method was found for type 'C', with 2 out parameters and a void return type.
                //         /*<bind>*/(x, y) = new C()/*</bind>*/;
                Diagnostic(ErrorCode.ERR_MissingDeconstruct, "new C()").WithArguments("C", "2").WithLocation(8, 28)
            };

            VerifyOperationTreeAndDiagnosticsForTest<AssignmentExpressionSyntax>(source, expectedOperationTree, expectedDiagnostics);
        }

        [CompilerTrait(CompilerFeature.IOperation)]
        [Fact]
        public void DeconstructManually()
        {
            string source = @"
struct C
{
    static void Main()
    {
        long x;
        string y;
        C c = new C();

        c.Deconstruct(out x, out y); // error
        /*<bind>*/(x, y) = c/*</bind>*/;
    }

    void Deconstruct(out int a, out string b)
    {
        a = 1;
        b = ""hello"";
    }
}
";
            string expectedOperationTree = @"
IDeconstructionAssignmentOperation (OperationKind.DeconstructionAssignment, Type: (System.Int64 x, System.String y)) (Syntax: '(x, y) = c')
  Left: 
    ITupleOperation (OperationKind.Tuple, Type: (System.Int64 x, System.String y)) (Syntax: '(x, y)')
      Elements(2):
          ILocalReferenceOperation: x (OperationKind.LocalReference, Type: System.Int64) (Syntax: 'x')
          ILocalReferenceOperation: y (OperationKind.LocalReference, Type: System.String) (Syntax: 'y')
  Right: 
    ILocalReferenceOperation: c (OperationKind.LocalReference, Type: C) (Syntax: 'c')
";
            var expectedDiagnostics = new DiagnosticDescription[] {
                // CS1503: Argument 1: cannot convert from 'out long' to 'out int'
                //         c.Deconstruct(out x, out y); // error
                Diagnostic(ErrorCode.ERR_BadArgType, "x").WithArguments("1", "out long", "out int").WithLocation(10, 27)
            };

            VerifyOperationTreeAndDiagnosticsForTest<AssignmentExpressionSyntax>(source, expectedOperationTree, expectedDiagnostics);
        }

        [CompilerTrait(CompilerFeature.IOperation)]
        [Fact]
        public void DeconstructMethodHasOptionalParam()
        {
            string source = @"
class C
{
    static void Main()
    {
        long x;
        string y;

        /*<bind>*/(x, y) = new C()/*</bind>*/;
        System.Console.WriteLine(x + "" "" + y);
    }

    public void Deconstruct(out int a, out string b, int c = 42) // not a Deconstruct operator
    {
        a = 1;
        b = ""hello"";
    }
}
";
            string expectedOperationTree = @"
IDeconstructionAssignmentOperation (OperationKind.DeconstructionAssignment, Type: ?, IsInvalid) (Syntax: '(x, y) = new C()')
  Left: 
    ITupleOperation (OperationKind.Tuple, Type: (System.Int64 x, System.String y)) (Syntax: '(x, y)')
      Elements(2):
          ILocalReferenceOperation: x (OperationKind.LocalReference, Type: System.Int64) (Syntax: 'x')
          ILocalReferenceOperation: y (OperationKind.LocalReference, Type: System.String) (Syntax: 'y')
  Right: 
    IObjectCreationOperation (Constructor: C..ctor()) (OperationKind.ObjectCreation, Type: C, IsInvalid) (Syntax: 'new C()')
      Arguments(0)
      Initializer: 
        null
";
            var expectedDiagnostics = new DiagnosticDescription[] {
                // CS8129: No suitable Deconstruct instance or extension method was found for type 'C', with 2 out parameters and a void return type.
                //         /*<bind>*/(x, y) = new C()/*</bind>*/;
                Diagnostic(ErrorCode.ERR_MissingDeconstruct, "new C()").WithArguments("C", "2").WithLocation(9, 28)
            };

            VerifyOperationTreeAndDiagnosticsForTest<AssignmentExpressionSyntax>(source, expectedOperationTree, expectedDiagnostics);
        }

        [CompilerTrait(CompilerFeature.IOperation)]
        [Fact]
        public void BadDeconstructShadowsBaseDeconstruct()
        {
            string source = @"
class D
{
    public void Deconstruct(out int a, out string b) { a = 2; b = ""world""; }
}
class C : D
{
    static void Main()
    {
        long x;
        string y;

        /*<bind>*/(x, y) = new C()/*</bind>*/;
        System.Console.WriteLine(x + "" "" + y);
    }

    public void Deconstruct(out int a, out string b, int c = 42) // not a Deconstruct operator
    {
        a = 1;
        b = ""hello"";
    }
}
";
            string expectedOperationTree = @"
IDeconstructionAssignmentOperation (OperationKind.DeconstructionAssignment, Type: ?, IsInvalid) (Syntax: '(x, y) = new C()')
  Left: 
    ITupleOperation (OperationKind.Tuple, Type: (System.Int64 x, System.String y)) (Syntax: '(x, y)')
      Elements(2):
          ILocalReferenceOperation: x (OperationKind.LocalReference, Type: System.Int64) (Syntax: 'x')
          ILocalReferenceOperation: y (OperationKind.LocalReference, Type: System.String) (Syntax: 'y')
  Right: 
    IObjectCreationOperation (Constructor: C..ctor()) (OperationKind.ObjectCreation, Type: C, IsInvalid) (Syntax: 'new C()')
      Arguments(0)
      Initializer: 
        null
";
            var expectedDiagnostics = new DiagnosticDescription[] {
                // CS8129: No suitable Deconstruct instance or extension method was found for type 'C', with 2 out parameters and a void return type.
                //         /*<bind>*/(x, y) = new C()/*</bind>*/;
                Diagnostic(ErrorCode.ERR_MissingDeconstruct, "new C()").WithArguments("C", "2").WithLocation(13, 28)
            };

            VerifyOperationTreeAndDiagnosticsForTest<AssignmentExpressionSyntax>(source, expectedOperationTree, expectedDiagnostics);
        }

        [CompilerTrait(CompilerFeature.IOperation)]
        [Fact]
        public void DeconstructMethodHasParams()
        {
            string source = @"
class C
{
    static void Main()
    {
        long x;
        string y;

        /*<bind>*/(x, y) = new C()/*</bind>*/;
        System.Console.WriteLine(x + "" "" + y);
    }

    public void Deconstruct(out int a, out string b, params int[] c) // not a Deconstruct operator
    {
        a = 1;
        b = ""hello"";
    }
}
";
            string expectedOperationTree = @"
IDeconstructionAssignmentOperation (OperationKind.DeconstructionAssignment, Type: ?, IsInvalid) (Syntax: '(x, y) = new C()')
  Left: 
    ITupleOperation (OperationKind.Tuple, Type: (System.Int64 x, System.String y)) (Syntax: '(x, y)')
      Elements(2):
          ILocalReferenceOperation: x (OperationKind.LocalReference, Type: System.Int64) (Syntax: 'x')
          ILocalReferenceOperation: y (OperationKind.LocalReference, Type: System.String) (Syntax: 'y')
  Right: 
    IObjectCreationOperation (Constructor: C..ctor()) (OperationKind.ObjectCreation, Type: C, IsInvalid) (Syntax: 'new C()')
      Arguments(0)
      Initializer: 
        null
";
            var expectedDiagnostics = new DiagnosticDescription[] {
                // CS8129: No suitable Deconstruct instance or extension method was found for type 'C', with 2 out parameters and a void return type.
                //         /*<bind>*/(x, y) = new C()/*</bind>*/;
                Diagnostic(ErrorCode.ERR_MissingDeconstruct, "new C()").WithArguments("C", "2").WithLocation(9, 28)
            };

            VerifyOperationTreeAndDiagnosticsForTest<AssignmentExpressionSyntax>(source, expectedOperationTree, expectedDiagnostics);
        }

        [CompilerTrait(CompilerFeature.IOperation)]
        [Fact]
        public void DeconstructMethodHasArglist()
        {
            string source = @"
class C
{
    static void Main()
    {
        long x;
        string y;

        /*<bind>*/(x, y) = new C()/*</bind>*/;
    }

    public void Deconstruct(out int a, out string b, __arglist) // not a Deconstruct operator
    {
        a = 1;
        b = ""hello"";
    }
}
";
            string expectedOperationTree = @"
IDeconstructionAssignmentOperation (OperationKind.DeconstructionAssignment, Type: ?, IsInvalid) (Syntax: '(x, y) = new C()')
  Left: 
    ITupleOperation (OperationKind.Tuple, Type: (System.Int64 x, System.String y)) (Syntax: '(x, y)')
      Elements(2):
          ILocalReferenceOperation: x (OperationKind.LocalReference, Type: System.Int64) (Syntax: 'x')
          ILocalReferenceOperation: y (OperationKind.LocalReference, Type: System.String) (Syntax: 'y')
  Right: 
    IObjectCreationOperation (Constructor: C..ctor()) (OperationKind.ObjectCreation, Type: C, IsInvalid) (Syntax: 'new C()')
      Arguments(0)
      Initializer: 
        null
";
            var expectedDiagnostics = new DiagnosticDescription[] {
                // CS7036: There is no argument given that corresponds to the required formal parameter '__arglist' of 'C.Deconstruct(out int, out string, __arglist)'
                //         /*<bind>*/(x, y) = new C()/*</bind>*/;
                Diagnostic(ErrorCode.ERR_NoCorrespondingArgument, "new C()").WithArguments("__arglist", "C.Deconstruct(out int, out string, __arglist)").WithLocation(9, 28),
                // CS8129: No suitable Deconstruct instance or extension method was found for type 'C', with 2 out parameters and a void return type.
                //         /*<bind>*/(x, y) = new C()/*</bind>*/;
                Diagnostic(ErrorCode.ERR_MissingDeconstruct, "new C()").WithArguments("C", "2").WithLocation(9, 28)
            };

            VerifyOperationTreeAndDiagnosticsForTest<AssignmentExpressionSyntax>(source, expectedOperationTree, expectedDiagnostics);
        }

        [CompilerTrait(CompilerFeature.IOperation)]
        [Fact]
        public void DeconstructDelegate()
        {
            string source = @"
delegate void D1(out int x, out int y);

class C
{
    public D1 Deconstruct; // not a Deconstruct operator

    static void Main()
    {
        int x, y;
        /*<bind>*/(x, y) = new C() { Deconstruct = DeconstructMethod }/*</bind>*/;
    }

    public static void DeconstructMethod(out int a, out int b) { a = 1; b = 2; }
}
";
            string expectedOperationTree = @"
IDeconstructionAssignmentOperation (OperationKind.DeconstructionAssignment, Type: ?, IsInvalid) (Syntax: '(x, y) = ne ... uctMethod }')
  Left: 
    ITupleOperation (OperationKind.Tuple, Type: (System.Int32 x, System.Int32 y)) (Syntax: '(x, y)')
      Elements(2):
          ILocalReferenceOperation: x (OperationKind.LocalReference, Type: System.Int32) (Syntax: 'x')
          ILocalReferenceOperation: y (OperationKind.LocalReference, Type: System.Int32) (Syntax: 'y')
  Right: 
    IObjectCreationOperation (Constructor: C..ctor()) (OperationKind.ObjectCreation, Type: C, IsInvalid) (Syntax: 'new C() { D ... uctMethod }')
      Arguments(0)
      Initializer: 
        IObjectOrCollectionInitializerOperation (OperationKind.ObjectOrCollectionInitializer, Type: C, IsInvalid) (Syntax: '{ Deconstru ... uctMethod }')
          Initializers(1):
              ISimpleAssignmentOperation (OperationKind.SimpleAssignment, Type: D1, IsInvalid) (Syntax: 'Deconstruct ... tructMethod')
                Left: 
                  IFieldReferenceOperation: D1 C.Deconstruct (OperationKind.FieldReference, Type: D1, IsInvalid) (Syntax: 'Deconstruct')
                    Instance Receiver: 
                      IInstanceReferenceOperation (OperationKind.InstanceReference, Type: C, IsInvalid, IsImplicit) (Syntax: 'Deconstruct')
                Right: 
                  IDelegateCreationOperation (OperationKind.DelegateCreation, Type: D1, IsInvalid, IsImplicit) (Syntax: 'DeconstructMethod')
                    Target: 
                      IMethodReferenceOperation: void C.DeconstructMethod(out System.Int32 a, out System.Int32 b) (Static) (OperationKind.MethodReference, Type: null, IsInvalid) (Syntax: 'DeconstructMethod')
                        Instance Receiver: 
                          null
";
            var expectedDiagnostics = new DiagnosticDescription[] {
                // CS8129: No suitable Deconstruct instance or extension method was found for type 'C', with 2 out parameters and a void return type.
                //         /*<bind>*/(x, y) = new C() { Deconstruct = DeconstructMethod }/*</bind>*/;
                Diagnostic(ErrorCode.ERR_MissingDeconstruct, "new C() { Deconstruct = DeconstructMethod }").WithArguments("C", "2").WithLocation(11, 28)
            };

            VerifyOperationTreeAndDiagnosticsForTest<AssignmentExpressionSyntax>(source, expectedOperationTree, expectedDiagnostics);
        }

        [CompilerTrait(CompilerFeature.IOperation)]
        [Fact]
        public void DeconstructDelegate2()
        {
            string source = @"
delegate void D1(out int x, out int y);

class C
{
    public D1 Deconstruct;

    static void Main()
    {
        int x, y;
        /*<bind>*/(x, y) = new C() { Deconstruct = DeconstructMethod }/*</bind>*/;
    }

    public static void DeconstructMethod(out int a, out int b) { a = 1; b = 2; }

    public void Deconstruct(out int a, out int b) { a = 1; b = 2; }
}
";
            string expectedOperationTree = @"
IDeconstructionAssignmentOperation (OperationKind.DeconstructionAssignment, Type: (System.Int32 x, System.Int32 y), IsInvalid) (Syntax: '(x, y) = ne ... uctMethod }')
  Left: 
    ITupleOperation (OperationKind.Tuple, Type: (System.Int32 x, System.Int32 y)) (Syntax: '(x, y)')
      Elements(2):
          ILocalReferenceOperation: x (OperationKind.LocalReference, Type: System.Int32) (Syntax: 'x')
          ILocalReferenceOperation: y (OperationKind.LocalReference, Type: System.Int32) (Syntax: 'y')
  Right: 
    IObjectCreationOperation (Constructor: C..ctor()) (OperationKind.ObjectCreation, Type: C, IsInvalid) (Syntax: 'new C() { D ... uctMethod }')
      Arguments(0)
      Initializer: 
        IObjectOrCollectionInitializerOperation (OperationKind.ObjectOrCollectionInitializer, Type: C, IsInvalid) (Syntax: '{ Deconstru ... uctMethod }')
          Initializers(1):
              ISimpleAssignmentOperation (OperationKind.SimpleAssignment, Type: ?, IsInvalid) (Syntax: 'Deconstruct ... tructMethod')
                Left: 
                  IInvalidOperation (OperationKind.Invalid, Type: ?, IsInvalid, IsImplicit) (Syntax: 'Deconstruct')
                    Children(1):
                        IOperation:  (OperationKind.None, Type: null, IsInvalid) (Syntax: 'Deconstruct')
                          Children(1):
                              IInstanceReferenceOperation (OperationKind.InstanceReference, Type: C, IsImplicit) (Syntax: 'C')
                Right: 
                  IOperation:  (OperationKind.None, Type: null) (Syntax: 'DeconstructMethod')
                    Children(1):
                        IInstanceReferenceOperation (OperationKind.InstanceReference, Type: C, IsImplicit) (Syntax: 'DeconstructMethod')
";
            var expectedDiagnostics = new DiagnosticDescription[] {
                // CS0102: The type 'C' already contains a definition for 'Deconstruct'
                //     public void Deconstruct(out int a, out int b) { a = 1; b = 2; }
                Diagnostic(ErrorCode.ERR_DuplicateNameInClass, "Deconstruct").WithArguments("C", "Deconstruct").WithLocation(16, 17),
                // CS1913: Member 'Deconstruct' cannot be initialized. It is not a field or property.
                //         /*<bind>*/(x, y) = new C() { Deconstruct = DeconstructMethod }/*</bind>*/;
                Diagnostic(ErrorCode.ERR_MemberCannotBeInitialized, "Deconstruct").WithArguments("Deconstruct").WithLocation(11, 38),
                // CS0649: Field 'C.Deconstruct' is never assigned to, and will always have its default value null
                //     public D1 Deconstruct;
                Diagnostic(ErrorCode.WRN_UnassignedInternalField, "Deconstruct").WithArguments("C.Deconstruct", "null").WithLocation(6, 15)
            };

            VerifyOperationTreeAndDiagnosticsForTest<AssignmentExpressionSyntax>(source, expectedOperationTree, expectedDiagnostics);
        }

        [CompilerTrait(CompilerFeature.IOperation)]
        [Fact]
        public void DeconstructEvent()
        {
            string source = @"
delegate void D1(out int x, out int y);

class C
{
    public event D1 Deconstruct;  // not a Deconstruct operator

    static void Main()
    {
        long x;
        int y;
        C c = new C();
        c.Deconstruct += DeconstructMethod;
        /*<bind>*/(x, y) = c/*</bind>*/;
    }

    public static void DeconstructMethod(out int a, out int b)
    {
        a = 1;
        b = 2;
    }
}
";
            string expectedOperationTree = @"
IDeconstructionAssignmentOperation (OperationKind.DeconstructionAssignment, Type: ?, IsInvalid) (Syntax: '(x, y) = c')
  Left: 
    ITupleOperation (OperationKind.Tuple, Type: (System.Int64 x, System.Int32 y)) (Syntax: '(x, y)')
      Elements(2):
          ILocalReferenceOperation: x (OperationKind.LocalReference, Type: System.Int64) (Syntax: 'x')
          ILocalReferenceOperation: y (OperationKind.LocalReference, Type: System.Int32) (Syntax: 'y')
  Right: 
    ILocalReferenceOperation: c (OperationKind.LocalReference, Type: C, IsInvalid) (Syntax: 'c')
";
            var expectedDiagnostics = new DiagnosticDescription[] {
                // CS8129: No suitable Deconstruct instance or extension method was found for type 'C', with 2 out parameters and a void return type.
                //         /*<bind>*/(x, y) = c/*</bind>*/;
                Diagnostic(ErrorCode.ERR_MissingDeconstruct, "c").WithArguments("C", "2").WithLocation(14, 28),
                // CS0067: The event 'C.Deconstruct' is never used
                //     public event D1 Deconstruct;  // not a Deconstruct operator
                Diagnostic(ErrorCode.WRN_UnreferencedEvent, "Deconstruct").WithArguments("C.Deconstruct").WithLocation(6, 21)
            };

            VerifyOperationTreeAndDiagnosticsForTest<AssignmentExpressionSyntax>(source, expectedOperationTree, expectedDiagnostics);
        }

        [CompilerTrait(CompilerFeature.IOperation)]
        [Fact]
        public void ConversionErrors()
        {
            string source = @"
class C
{
    static void Main()
    {
        byte x;
        string y;
        /*<bind>*/(x, y) = new C()/*</bind>*/;
    }

    public void Deconstruct(out int a, out int b)
    {
        a = b = 1;
    }
}
";
            string expectedOperationTree = @"
IDeconstructionAssignmentOperation (OperationKind.DeconstructionAssignment, Type: ?, IsInvalid) (Syntax: '(x, y) = new C()')
  Left: 
    ITupleOperation (OperationKind.Tuple, Type: (System.Byte x, System.String y), IsInvalid) (Syntax: '(x, y)')
      Elements(2):
          ILocalReferenceOperation: x (OperationKind.LocalReference, Type: System.Byte, IsInvalid) (Syntax: 'x')
          ILocalReferenceOperation: y (OperationKind.LocalReference, Type: System.String, IsInvalid) (Syntax: 'y')
  Right: 
    IObjectCreationOperation (Constructor: C..ctor()) (OperationKind.ObjectCreation, Type: C) (Syntax: 'new C()')
      Arguments(0)
      Initializer: 
        null
";
            var expectedDiagnostics = new DiagnosticDescription[] {
                // CS0266: Cannot implicitly convert type 'int' to 'byte'. An explicit conversion exists (are you missing a cast?)
                //         /*<bind>*/(x, y) = new C()/*</bind>*/;
                Diagnostic(ErrorCode.ERR_NoImplicitConvCast, "x").WithArguments("int", "byte").WithLocation(8, 20),
                // CS0029: Cannot implicitly convert type 'int' to 'string'
                //         /*<bind>*/(x, y) = new C()/*</bind>*/;
                Diagnostic(ErrorCode.ERR_NoImplicitConv, "y").WithArguments("int", "string").WithLocation(8, 23)
            };

            VerifyOperationTreeAndDiagnosticsForTest<AssignmentExpressionSyntax>(source, expectedOperationTree, expectedDiagnostics);
        }

        [Fact]
        public void ExpressionType()
        {
            string source = @"
class C
{
    static void Main()
    {
        int x, y;
        var type = ((x, y) = new C()).GetType();
        System.Console.Write(type.ToString());
    }

    public void Deconstruct(out int a, out int b)
    {
        a = b = 1;
    }
}
";

            var comp = CreateStandardCompilation(source, references: s_valueTupleRefs, options: TestOptions.DebugExe);
            comp.VerifyDiagnostics();
            CompileAndVerify(comp, expectedOutput: "System.ValueTuple`2[System.Int32,System.Int32]");
        }

        [CompilerTrait(CompilerFeature.IOperation)]
        [Fact]
        public void ExpressionType_IOperation()
        {
            string source = @"
class C
{
    static void Main()
    {
        int x, y;
        var type = (/*<bind>*/(x, y) = new C()/*</bind>*/).GetType();
        System.Console.Write(type.ToString());
    }

    public void Deconstruct(out int a, out int b)
    {
        a = b = 1;
    }
}
";
            string expectedOperationTree = @"
IDeconstructionAssignmentOperation (OperationKind.DeconstructionAssignment, Type: (System.Int32 x, System.Int32 y)) (Syntax: '(x, y) = new C()')
  Left: 
    ITupleOperation (OperationKind.Tuple, Type: (System.Int32 x, System.Int32 y)) (Syntax: '(x, y)')
      Elements(2):
          ILocalReferenceOperation: x (OperationKind.LocalReference, Type: System.Int32) (Syntax: 'x')
          ILocalReferenceOperation: y (OperationKind.LocalReference, Type: System.Int32) (Syntax: 'y')
  Right: 
    IObjectCreationOperation (Constructor: C..ctor()) (OperationKind.ObjectCreation, Type: C) (Syntax: 'new C()')
      Arguments(0)
      Initializer: 
        null
";
            var expectedDiagnostics = DiagnosticDescription.None;

            VerifyOperationTreeAndDiagnosticsForTest<AssignmentExpressionSyntax>(source, expectedOperationTree, expectedDiagnostics);
        }

        [CompilerTrait(CompilerFeature.IOperation)]
        [Fact]
        public void LambdaStillNotValidStatement()
        {
            string source = @"
class C
{
    static void Main()
    {
        (a) => a;
    }
}
";

            var comp = CreateStandardCompilation(source);
            comp.VerifyDiagnostics(
                // (6,9): error CS0201: Only assignment, call, increment, decrement, and new object expressions can be used as a statement
                //         (a) => a;
                Diagnostic(ErrorCode.ERR_IllegalStatement, "(a) => a").WithLocation(6, 9)
                );
        }

        [CompilerTrait(CompilerFeature.IOperation)]
        [Fact]
        public void LambdaWithBodyStillNotValidStatement()
        {
            string source = @"
class C
{
    static void Main()
    {
        /*<bind>*/(a, b) => { }/*</bind>*/;
    }
}
";
            string expectedOperationTree = @"
IAnonymousFunctionOperation (Symbol: lambda expression) (OperationKind.AnonymousFunction, Type: null, IsInvalid) (Syntax: '(a, b) => { }')
  IBlockOperation (0 statements) (OperationKind.Block, Type: null, IsInvalid) (Syntax: '{ }')
";
            var expectedDiagnostics = new DiagnosticDescription[] {
                // CS0201: Only assignment, call, increment, decrement, and new object expressions can be used as a statement
                //         /*<bind>*/(a, b) => { }/*</bind>*/;
                Diagnostic(ErrorCode.ERR_IllegalStatement, "(a, b) => { }").WithLocation(6, 19)
            };

            VerifyOperationTreeAndDiagnosticsForTest<ParenthesizedLambdaExpressionSyntax>(source, expectedOperationTree, expectedDiagnostics);
        }

        [CompilerTrait(CompilerFeature.IOperation)]
        [Fact]
        public void CastButNotCast()
        {
            // int and string must be types, so (int, string) must be type and ((int, string)) a cast, but then .String() cannot follow a cast...
            string source = @"
class C
{
    static void Main()
    {
        /*<bind>*/((int, string)).ToString()/*</bind>*/;
    }
}
";
            string expectedOperationTree = @"
IInvocationOperation (virtual System.String (System.Int32, System.String).ToString()) (OperationKind.Invocation, Type: System.String, IsInvalid) (Syntax: '((int, stri ... .ToString()')
  Instance Receiver: 
    ITupleOperation (OperationKind.Tuple, Type: (System.Int32, System.String), IsInvalid) (Syntax: '(int, string)')
      Elements(2):
          IOperation:  (OperationKind.None, Type: null, IsInvalid) (Syntax: 'int')
          IOperation:  (OperationKind.None, Type: null, IsInvalid) (Syntax: 'string')
  Arguments(0)
";
            var expectedDiagnostics = new DiagnosticDescription[] {
                // CS1525: Invalid expression term 'int'
                //         /*<bind>*/((int, string)).ToString()/*</bind>*/;
                Diagnostic(ErrorCode.ERR_InvalidExprTerm, "int").WithArguments("int").WithLocation(6, 21),
                // CS1525: Invalid expression term 'string'
                //         /*<bind>*/((int, string)).ToString()/*</bind>*/;
                Diagnostic(ErrorCode.ERR_InvalidExprTerm, "string").WithArguments("string").WithLocation(6, 26)
            };

            VerifyOperationTreeAndDiagnosticsForTest<InvocationExpressionSyntax>(source, expectedOperationTree, expectedDiagnostics);
        }

        [Fact, CompilerTrait(CompilerFeature.RefLocalsReturns)]
        [WorkItem(12283, "https://github.com/dotnet/roslyn/issues/12283")]
        public void RefReturningMethod2()
        {
            string source = @"
class C
{
    static int i;

    static void Main()
    {
        (M(), M()) = new C();
        System.Console.Write(i);
    }

    static ref int M()
    {
        System.Console.Write(""M "");
        return ref i;
    }

    void Deconstruct(out int i, out int j)
    {
        i = 42;
        j = 43;
    }
}
";

            var comp = CompileAndVerify(source, expectedOutput: "M M 43", additionalRefs: s_valueTupleRefs);
            comp.VerifyDiagnostics(
                );
        }

        [CompilerTrait(CompilerFeature.IOperation)]
        [Fact, CompilerTrait(CompilerFeature.RefLocalsReturns)]
        [WorkItem(12283, "https://github.com/dotnet/roslyn/issues/12283")]
        public void RefReturningMethod2_IOperation()
        {
            string source = @"
class C
{
    static int i;

    static void Main()
    {
        /*<bind>*/(M(), M()) = new C()/*</bind>*/;
        System.Console.Write(i);
    }

    static ref int M()
    {
        System.Console.Write(""M "");
        return ref i;
    }

    void Deconstruct(out int i, out int j)
    {
        i = 42;
        j = 43;
    }
}
";
            string expectedOperationTree = @"
IDeconstructionAssignmentOperation (OperationKind.DeconstructionAssignment, Type: (System.Int32, System.Int32)) (Syntax: '(M(), M()) = new C()')
  Left: 
    ITupleOperation (OperationKind.Tuple, Type: (System.Int32, System.Int32)) (Syntax: '(M(), M())')
      Elements(2):
          IInvocationOperation (ref System.Int32 C.M()) (OperationKind.Invocation, Type: System.Int32) (Syntax: 'M()')
            Instance Receiver: 
              null
            Arguments(0)
          IInvocationOperation (ref System.Int32 C.M()) (OperationKind.Invocation, Type: System.Int32) (Syntax: 'M()')
            Instance Receiver: 
              null
            Arguments(0)
  Right: 
    IObjectCreationOperation (Constructor: C..ctor()) (OperationKind.ObjectCreation, Type: C) (Syntax: 'new C()')
      Arguments(0)
      Initializer: 
        null
";
            var expectedDiagnostics = DiagnosticDescription.None;

            VerifyOperationTreeAndDiagnosticsForTest<AssignmentExpressionSyntax>(source, expectedOperationTree, expectedDiagnostics);
        }

        [CompilerTrait(CompilerFeature.IOperation)]
        [Fact]
        public void UninitializedRight()
        {
            string source = @"
class C
{
    static void Main()
    {
        int x;
        /*<bind>*/(x, x) = x/*</bind>*/;
    }
}
static class D
{
    public static void Deconstruct(this int input, out int output, out int output2) { output = input; output2 = input; }
}
";
            string expectedOperationTree = @"
IDeconstructionAssignmentOperation (OperationKind.DeconstructionAssignment, Type: (System.Int32, System.Int32), IsInvalid) (Syntax: '(x, x) = x')
  Left: 
    ITupleOperation (OperationKind.Tuple, Type: (System.Int32, System.Int32)) (Syntax: '(x, x)')
      Elements(2):
          ILocalReferenceOperation: x (OperationKind.LocalReference, Type: System.Int32) (Syntax: 'x')
          ILocalReferenceOperation: x (OperationKind.LocalReference, Type: System.Int32) (Syntax: 'x')
  Right: 
    ILocalReferenceOperation: x (OperationKind.LocalReference, Type: System.Int32, IsInvalid) (Syntax: 'x')
";
            var expectedDiagnostics = new DiagnosticDescription[] {
                // CS0165: Use of unassigned local variable 'x'
                //         /*<bind>*/(x, x) = x/*</bind>*/;
                Diagnostic(ErrorCode.ERR_UseDefViolation, "x").WithArguments("x").WithLocation(7, 28)
            };

            VerifyOperationTreeAndDiagnosticsForTest<AssignmentExpressionSyntax>(source, expectedOperationTree, expectedDiagnostics);
        }

        [CompilerTrait(CompilerFeature.IOperation)]
        [Fact]
        public void NullRight()
        {
            string source = @"
class C
{
    static void Main()
    {
        int x;
        /*<bind>*/(x, x) = null/*</bind>*/;
    }
}

";
            string expectedOperationTree = @"
IDeconstructionAssignmentOperation (OperationKind.DeconstructionAssignment, Type: System.Void, IsInvalid) (Syntax: '(x, x) = null')
  Left: 
    ITupleOperation (OperationKind.Tuple, Type: (System.Int32, System.Int32), IsInvalid) (Syntax: '(x, x) = null')
      Elements(2):
          ILocalReferenceOperation: x (OperationKind.LocalReference, Type: System.Int32) (Syntax: 'x')
          ILocalReferenceOperation: x (OperationKind.LocalReference, Type: System.Int32) (Syntax: 'x')
  Right: 
    ILiteralOperation (OperationKind.Literal, Type: null, Constant: null, IsInvalid) (Syntax: 'null')
";
            var expectedDiagnostics = new DiagnosticDescription[] {
                // CS8131: Deconstruct assignment requires an expression with a type on the right-hand-side.
                //         /*<bind>*/(x, x) = null/*</bind>*/;
                Diagnostic(ErrorCode.ERR_DeconstructRequiresExpression, "null").WithLocation(7, 28)
            };

            VerifyOperationTreeAndDiagnosticsForTest<AssignmentExpressionSyntax>(source, expectedOperationTree, expectedDiagnostics);
        }

        [CompilerTrait(CompilerFeature.IOperation)]
        [Fact]
        public void ErrorRight()
        {
            string source = @"
class C
{
    static void Main()
    {
        int x;
        /*<bind>*/(x, x) = undeclared/*</bind>*/;
    }
}
";
            string expectedOperationTree = @"
IDeconstructionAssignmentOperation (OperationKind.DeconstructionAssignment, Type: System.Void, IsInvalid) (Syntax: '(x, x) = undeclared')
  Left: 
    ITupleOperation (OperationKind.Tuple, Type: (System.Int32, System.Int32), IsInvalid) (Syntax: '(x, x) = undeclared')
      Elements(2):
          ILocalReferenceOperation: x (OperationKind.LocalReference, Type: System.Int32) (Syntax: 'x')
          ILocalReferenceOperation: x (OperationKind.LocalReference, Type: System.Int32) (Syntax: 'x')
  Right: 
    IInvalidOperation (OperationKind.Invalid, Type: ?, IsInvalid) (Syntax: 'undeclared')
      Children(0)
";
            var expectedDiagnostics = new DiagnosticDescription[] {
                // CS0103: The name 'undeclared' does not exist in the current context
                //         /*<bind>*/(x, x) = undeclared/*</bind>*/;
                Diagnostic(ErrorCode.ERR_NameNotInContext, "undeclared").WithArguments("undeclared").WithLocation(7, 28)
            };

            VerifyOperationTreeAndDiagnosticsForTest<AssignmentExpressionSyntax>(source, expectedOperationTree, expectedDiagnostics);
        }

        [CompilerTrait(CompilerFeature.IOperation)]
        [Fact]
        public void VoidRight()
        {
            string source = @"
class C
{
    static void Main()
    {
        int x;
        /*<bind>*/(x, x) = M()/*</bind>*/;
    }
    static void M() { }
}
";
            string expectedOperationTree = @"
IDeconstructionAssignmentOperation (OperationKind.DeconstructionAssignment, Type: ?, IsInvalid) (Syntax: '(x, x) = M()')
  Left: 
    ITupleOperation (OperationKind.Tuple, Type: (System.Int32, System.Int32)) (Syntax: '(x, x)')
      Elements(2):
          ILocalReferenceOperation: x (OperationKind.LocalReference, Type: System.Int32) (Syntax: 'x')
          ILocalReferenceOperation: x (OperationKind.LocalReference, Type: System.Int32) (Syntax: 'x')
  Right: 
    IInvocationOperation (void C.M()) (OperationKind.Invocation, Type: System.Void, IsInvalid) (Syntax: 'M()')
      Instance Receiver: 
        null
      Arguments(0)
";
            var expectedDiagnostics = new DiagnosticDescription[] {
                // CS1061: 'void' does not contain a definition for 'Deconstruct' and no extension method 'Deconstruct' accepting a first argument of type 'void' could be found (are you missing a using directive or an assembly reference?)
                //         /*<bind>*/(x, x) = M()/*</bind>*/;
                Diagnostic(ErrorCode.ERR_NoSuchMemberOrExtension, "M()").WithArguments("void", "Deconstruct").WithLocation(7, 28),
                // CS8129: No suitable Deconstruct instance or extension method was found for type 'void', with 2 out parameters and a void return type.
                //         /*<bind>*/(x, x) = M()/*</bind>*/;
                Diagnostic(ErrorCode.ERR_MissingDeconstruct, "M()").WithArguments("void", "2").WithLocation(7, 28)
            };

            VerifyOperationTreeAndDiagnosticsForTest<AssignmentExpressionSyntax>(source, expectedOperationTree, expectedDiagnostics);
        }

        [CompilerTrait(CompilerFeature.IOperation)]
        [Fact]
        public void AssigningTupleWithNoConversion()
        {
            string source = @"
class C
{
    static void Main()
    {
        byte x;
        string y;

        /*<bind>*/(x, y) = (1, 2)/*</bind>*/;
    }
}
";
            string expectedOperationTree = @"
IDeconstructionAssignmentOperation (OperationKind.DeconstructionAssignment, Type: (System.Byte x, System.String y), IsInvalid) (Syntax: '(x, y) = (1, 2)')
  Left: 
    ITupleOperation (OperationKind.Tuple, Type: (System.Byte x, System.String y)) (Syntax: '(x, y)')
      Elements(2):
          ILocalReferenceOperation: x (OperationKind.LocalReference, Type: System.Byte) (Syntax: 'x')
          ILocalReferenceOperation: y (OperationKind.LocalReference, Type: System.String) (Syntax: 'y')
  Right: 
<<<<<<< HEAD
    IConversionExpression (TryCast: False, Unchecked) (OperationKind.ConversionExpression, Type: (System.Byte, System.String), IsInvalid, IsImplicit) (Syntax: '(1, 2)')
=======
    IConversionOperation (Implicit, TryCast: False, Unchecked) (OperationKind.Conversion, Type: (System.Byte, System.String), IsInvalid, IsImplicit) (Syntax: '(1, 2)')
>>>>>>> 9c82aed5
      Conversion: CommonConversion (Exists: False, IsIdentity: False, IsNumeric: False, IsReference: False, IsUserDefined: False) (MethodSymbol: null)
      Operand: 
        ITupleOperation (OperationKind.Tuple, Type: (System.Int32, System.Int32), IsInvalid) (Syntax: '(1, 2)')
          Elements(2):
              ILiteralOperation (OperationKind.Literal, Type: System.Int32, Constant: 1) (Syntax: '1')
              ILiteralOperation (OperationKind.Literal, Type: System.Int32, Constant: 2, IsInvalid) (Syntax: '2')
";
            var expectedDiagnostics = new DiagnosticDescription[] {
                // CS0029: Cannot implicitly convert type 'int' to 'string'
                //         /*<bind>*/(x, y) = (1, 2)/*</bind>*/;
                Diagnostic(ErrorCode.ERR_NoImplicitConv, "2").WithArguments("int", "string").WithLocation(9, 32)
            };

            VerifyOperationTreeAndDiagnosticsForTest<AssignmentExpressionSyntax>(source, expectedOperationTree, expectedDiagnostics);
        }

        [CompilerTrait(CompilerFeature.IOperation)]
        [Fact]
        public void NotAssignable()
        {
            string source = @"
class C
{
    static void Main()
    {
        /*<bind>*/(1, P) = (1, 2)/*</bind>*/;
    }
    static int P { get { return 1; } }
}
";
            string expectedOperationTree = @"
IDeconstructionAssignmentOperation (OperationKind.DeconstructionAssignment, Type: (System.Int32, System.Int32 P), IsInvalid) (Syntax: '(1, P) = (1, 2)')
  Left: 
    ITupleOperation (OperationKind.Tuple, Type: (System.Int32, System.Int32 P), IsInvalid) (Syntax: '(1, P)')
      Elements(2):
          IInvalidOperation (OperationKind.Invalid, Type: System.Int32, IsInvalid, IsImplicit) (Syntax: '1')
            Children(1):
                ILiteralOperation (OperationKind.Literal, Type: System.Int32, Constant: 1, IsInvalid) (Syntax: '1')
          IInvalidOperation (OperationKind.Invalid, Type: System.Int32, IsInvalid, IsImplicit) (Syntax: 'P')
            Children(1):
                IPropertyReferenceOperation: System.Int32 C.P { get; } (Static) (OperationKind.PropertyReference, Type: System.Int32, IsInvalid) (Syntax: 'P')
                  Instance Receiver: 
                    null
  Right: 
    ITupleOperation (OperationKind.Tuple, Type: (System.Int32, System.Int32)) (Syntax: '(1, 2)')
      Elements(2):
          ILiteralOperation (OperationKind.Literal, Type: System.Int32, Constant: 1) (Syntax: '1')
          ILiteralOperation (OperationKind.Literal, Type: System.Int32, Constant: 2) (Syntax: '2')
";
            var expectedDiagnostics = new DiagnosticDescription[] {
                // CS0131: The left-hand side of an assignment must be a variable, property or indexer
                //         /*<bind>*/(1, P) = (1, 2)/*</bind>*/;
                Diagnostic(ErrorCode.ERR_AssgLvalueExpected, "1").WithLocation(6, 20),
                // CS0200: Property or indexer 'C.P' cannot be assigned to -- it is read only
                //         /*<bind>*/(1, P) = (1, 2)/*</bind>*/;
                Diagnostic(ErrorCode.ERR_AssgReadonlyProp, "P").WithArguments("C.P").WithLocation(6, 23)
            };

            VerifyOperationTreeAndDiagnosticsForTest<AssignmentExpressionSyntax>(source, expectedOperationTree, expectedDiagnostics);
        }

        [Fact]
        public void TupleWithUseSiteError()
        {
            string source = @"

namespace System
{
    public struct ValueTuple<T1, T2>
    {
        public T1 Item1;

        public ValueTuple(T1 item1, T2 item2)
        {
            this.Item1 = item1;
        }
    }
}
class C
{
    static void Main()
    {
        int x;
        int y;

        (x, y) = (1, 2);
        System.Console.WriteLine($""{x} {y}"");
    }
}
";

            var comp = CreateStandardCompilation(source, assemblyName: "comp", options: TestOptions.DebugExe);
            comp.VerifyDiagnostics();
            comp.VerifyEmitDiagnostics();
            CompileAndVerify(comp, expectedOutput: "1 2");
        }

        [CompilerTrait(CompilerFeature.IOperation)]
        [Fact]
        public void TupleWithUseSiteError_IOperation()
        {
            string source = @"
namespace System
{
    struct ValueTuple<T1, T2>
    {
        public T1 Item1;

        public ValueTuple(T1 item1, T2 item2)
        {
            this.Item1 = item1;
        }
    }
}
class C
{
    static void Main()
    {
        int x;
        int y;

        /*<bind>*/(x, y) = (1, 2)/*</bind>*/;
        System.Console.WriteLine($""{x} {y}"");
    }
}
";
            string expectedOperationTree = @"
IDeconstructionAssignmentOperation (OperationKind.DeconstructionAssignment, Type: (System.Int32 x, System.Int32 y)) (Syntax: '(x, y) = (1, 2)')
  Left: 
    ITupleOperation (OperationKind.Tuple, Type: (System.Int32 x, System.Int32 y)) (Syntax: '(x, y)')
      Elements(2):
          ILocalReferenceOperation: x (OperationKind.LocalReference, Type: System.Int32) (Syntax: 'x')
          ILocalReferenceOperation: y (OperationKind.LocalReference, Type: System.Int32) (Syntax: 'y')
  Right: 
    ITupleOperation (OperationKind.Tuple, Type: (System.Int32, System.Int32)) (Syntax: '(1, 2)')
      Elements(2):
          ILiteralOperation (OperationKind.Literal, Type: System.Int32, Constant: 1) (Syntax: '1')
          ILiteralOperation (OperationKind.Literal, Type: System.Int32, Constant: 2) (Syntax: '2')
";
            var expectedDiagnostics = DiagnosticDescription.None;

            VerifyOperationTreeAndDiagnosticsForTest<AssignmentExpressionSyntax>(source, expectedOperationTree, expectedDiagnostics);
        }

        [CompilerTrait(CompilerFeature.IOperation)]
        [Fact]
        public void AssignUsingAmbiguousDeconstruction()
        {
            string source = @"
class Base
{
    public void Deconstruct(out int a, out int b) { a = 1; b = 2; }
    public void Deconstruct(out long a, out long b) { a = 1; b = 2; }
}
class C : Base
{
    static void Main()
    {
        int x, y;
        /*<bind>*/(x, y) = new C()/*</bind>*/;

        System.Console.WriteLine(x + "" "" + y);
    }
}
";
            string expectedOperationTree = @"
IDeconstructionAssignmentOperation (OperationKind.DeconstructionAssignment, Type: ?, IsInvalid) (Syntax: '(x, y) = new C()')
  Left: 
    ITupleOperation (OperationKind.Tuple, Type: (System.Int32 x, System.Int32 y)) (Syntax: '(x, y)')
      Elements(2):
          ILocalReferenceOperation: x (OperationKind.LocalReference, Type: System.Int32) (Syntax: 'x')
          ILocalReferenceOperation: y (OperationKind.LocalReference, Type: System.Int32) (Syntax: 'y')
  Right: 
    IObjectCreationOperation (Constructor: C..ctor()) (OperationKind.ObjectCreation, Type: C, IsInvalid) (Syntax: 'new C()')
      Arguments(0)
      Initializer: 
        null
";
            var expectedDiagnostics = new DiagnosticDescription[] {
                // CS0121: The call is ambiguous between the following methods or properties: 'Base.Deconstruct(out int, out int)' and 'Base.Deconstruct(out long, out long)'
                //         /*<bind>*/(x, y) = new C()/*</bind>*/;
                Diagnostic(ErrorCode.ERR_AmbigCall, "new C()").WithArguments("Base.Deconstruct(out int, out int)", "Base.Deconstruct(out long, out long)").WithLocation(12, 28),
                // CS8129: No suitable Deconstruct instance or extension method was found for type 'C', with 2 out parameters and a void return type.
                //         /*<bind>*/(x, y) = new C()/*</bind>*/;
                Diagnostic(ErrorCode.ERR_MissingDeconstruct, "new C()").WithArguments("C", "2").WithLocation(12, 28)
            };

            VerifyOperationTreeAndDiagnosticsForTest<AssignmentExpressionSyntax>(source, expectedOperationTree, expectedDiagnostics);
        }

        [CompilerTrait(CompilerFeature.IOperation)]
        [Fact]
        public void DeconstructIsDynamicField()
        {
            string source = @"
class C
{
    static void Main()
    {
        int x, y;
        /*<bind>*/(x, y) = new C()/*</bind>*/;

    }
    public dynamic Deconstruct = null;
}
";
            string expectedOperationTree = @"
IDeconstructionAssignmentOperation (OperationKind.DeconstructionAssignment, Type: ?, IsInvalid) (Syntax: '(x, y) = new C()')
  Left: 
    ITupleOperation (OperationKind.Tuple, Type: (System.Int32 x, System.Int32 y)) (Syntax: '(x, y)')
      Elements(2):
          ILocalReferenceOperation: x (OperationKind.LocalReference, Type: System.Int32) (Syntax: 'x')
          ILocalReferenceOperation: y (OperationKind.LocalReference, Type: System.Int32) (Syntax: 'y')
  Right: 
    IObjectCreationOperation (Constructor: C..ctor()) (OperationKind.ObjectCreation, Type: C, IsInvalid) (Syntax: 'new C()')
      Arguments(0)
      Initializer: 
        null
";
            var expectedDiagnostics = new DiagnosticDescription[] {
                // CS8129: No suitable Deconstruct instance or extension method was found for type 'C', with 2 out parameters and a void return type.
                //         /*<bind>*/(x, y) = new C()/*</bind>*/;
                Diagnostic(ErrorCode.ERR_MissingDeconstruct, "new C()").WithArguments("C", "2").WithLocation(7, 28)
            };

            VerifyOperationTreeAndDiagnosticsForTest<AssignmentExpressionSyntax>(source, expectedOperationTree, expectedDiagnostics);
        }

        [CompilerTrait(CompilerFeature.IOperation)]
        [Fact]
        public void DeconstructIsField()
        {
            string source = @"
class C
{
    static void Main()
    {
        int x, y;
        /*<bind>*/(x, y) = new C()/*</bind>*/;

    }
    public object Deconstruct = null;
}
";
            string expectedOperationTree = @"
IDeconstructionAssignmentOperation (OperationKind.DeconstructionAssignment, Type: ?, IsInvalid) (Syntax: '(x, y) = new C()')
  Left: 
    ITupleOperation (OperationKind.Tuple, Type: (System.Int32 x, System.Int32 y)) (Syntax: '(x, y)')
      Elements(2):
          ILocalReferenceOperation: x (OperationKind.LocalReference, Type: System.Int32) (Syntax: 'x')
          ILocalReferenceOperation: y (OperationKind.LocalReference, Type: System.Int32) (Syntax: 'y')
  Right: 
    IObjectCreationOperation (Constructor: C..ctor()) (OperationKind.ObjectCreation, Type: C, IsInvalid) (Syntax: 'new C()')
      Arguments(0)
      Initializer: 
        null
";
            var expectedDiagnostics = new DiagnosticDescription[] {
                // CS1955: Non-invocable member 'C.Deconstruct' cannot be used like a method.
                //         /*<bind>*/(x, y) = new C()/*</bind>*/;
                Diagnostic(ErrorCode.ERR_NonInvocableMemberCalled, "new C()").WithArguments("C.Deconstruct").WithLocation(7, 28),
                // CS8129: No suitable Deconstruct instance or extension method was found for type 'C', with 2 out parameters and a void return type.
                //         /*<bind>*/(x, y) = new C()/*</bind>*/;
                Diagnostic(ErrorCode.ERR_MissingDeconstruct, "new C()").WithArguments("C", "2").WithLocation(7, 28)
            };

            VerifyOperationTreeAndDiagnosticsForTest<AssignmentExpressionSyntax>(source, expectedOperationTree, expectedDiagnostics);
        }

        [Fact]
        public void CannotDeconstructRefTuple22()
        {
            string template = @"
using System;
class C
{
    static void Main()
    {
        int VARIABLES; // int x1, x2, ...
        (VARIABLES) = CreateLongRef(1, 2, 3, 4, 5, 6, 7, CreateLongRef(8, 9, 10, 11, 12, 13, 14, Tuple.Create(15, 16, 17, 18, 19, 20, 21, 22)));
    }

    public static Tuple<T1, T2, T3, T4, T5, T6, T7, TRest> CreateLongRef<T1, T2, T3, T4, T5, T6, T7, TRest>(T1 item1, T2 item2, T3 item3, T4 item4, T5 item5, T6 item6, T7 item7, TRest rest) =>
        new Tuple<T1, T2, T3, T4, T5, T6, T7, TRest>(item1, item2, item3, item4, item5, item6, item7, rest);
}
";
            var tuple = String.Join(", ", Enumerable.Range(1, 22).Select(n => n.ToString()));
            var variables = String.Join(", ", Enumerable.Range(1, 22).Select(n => $"x{n}"));

            var source = template.Replace("VARIABLES", variables).Replace("TUPLE", tuple);

            var comp = CreateStandardCompilation(source, references: new[] { ValueTupleRef, SystemRuntimeFacadeRef });
            comp.VerifyDiagnostics(
                // (8,113): error CS1501: No overload for method 'Deconstruct' takes 22 arguments
                //         (x1, x2, x3, x4, x5, x6, x7, x8, x9, x10, x11, x12, x13, x14, x15, x16, x17, x18, x19, x20, x21, x22) = CreateLongRef(1, 2, 3, 4, 5, 6, 7, CreateLongRef(8, 9, 10, 11, 12, 13, 14, Tuple.Create(15, 16, 17, 18, 19, 20, 21, 22)));
                Diagnostic(ErrorCode.ERR_BadArgCount, "CreateLongRef(1, 2, 3, 4, 5, 6, 7, CreateLongRef(8, 9, 10, 11, 12, 13, 14, Tuple.Create(15, 16, 17, 18, 19, 20, 21, 22)))").WithArguments("Deconstruct", "22").WithLocation(8, 113),
                // (8,113): error CS8129: No Deconstruct instance or extension method was found for type 'Tuple<int, int, int, int, int, int, int, Tuple<int, int, int, int, int, int, int, Tuple<int, int, int, int, int, int, int, Tuple<int>>>>', with 22 out parameters.
                //         (x1, x2, x3, x4, x5, x6, x7, x8, x9, x10, x11, x12, x13, x14, x15, x16, x17, x18, x19, x20, x21, x22) = CreateLongRef(1, 2, 3, 4, 5, 6, 7, CreateLongRef(8, 9, 10, 11, 12, 13, 14, Tuple.Create(15, 16, 17, 18, 19, 20, 21, 22)));
                Diagnostic(ErrorCode.ERR_MissingDeconstruct, "CreateLongRef(1, 2, 3, 4, 5, 6, 7, CreateLongRef(8, 9, 10, 11, 12, 13, 14, Tuple.Create(15, 16, 17, 18, 19, 20, 21, 22)))").WithArguments("System.Tuple<int, int, int, int, int, int, int, System.Tuple<int, int, int, int, int, int, int, System.Tuple<int, int, int, int, int, int, int, System.Tuple<int>>>>", "22").WithLocation(8, 113)
                );
        }

        [CompilerTrait(CompilerFeature.IOperation)]
        [Fact]
        public void DeconstructUsingDynamicMethod()
        {
            string source = @"
class C
{
    static void Main()
    {
        int x;
        string y;

        dynamic c = new C();
        /*<bind>*/(x, y) = c/*</bind>*/;
    }
    public void Deconstruct(out int a, out string b) { a = 1; b = ""hello""; }
}
";
            string expectedOperationTree = @"
IDeconstructionAssignmentOperation (OperationKind.DeconstructionAssignment, Type: ?, IsInvalid) (Syntax: '(x, y) = c')
  Left: 
    ITupleOperation (OperationKind.Tuple, Type: (System.Int32 x, System.String y)) (Syntax: '(x, y)')
      Elements(2):
          ILocalReferenceOperation: x (OperationKind.LocalReference, Type: System.Int32) (Syntax: 'x')
          ILocalReferenceOperation: y (OperationKind.LocalReference, Type: System.String) (Syntax: 'y')
  Right: 
    ILocalReferenceOperation: c (OperationKind.LocalReference, Type: dynamic, IsInvalid) (Syntax: 'c')
";
            var expectedDiagnostics = new DiagnosticDescription[] {
                // CS8133: Cannot deconstruct dynamic objects.
                //         /*<bind>*/(x, y) = c/*</bind>*/;
                Diagnostic(ErrorCode.ERR_CannotDeconstructDynamic, "c").WithLocation(10, 28)
            };

            VerifyOperationTreeAndDiagnosticsForTest<AssignmentExpressionSyntax>(source, expectedOperationTree, expectedDiagnostics);
        }

        [CompilerTrait(CompilerFeature.IOperation)]
        [Fact]
        public void DeconstructMethodInaccessible()
        {
            string source = @"
class C
{
    static void Main()
    {
        int x;
        string y;

        /*<bind>*/(x, y) = new C1()/*</bind>*/;
    }
}
class C1
{
    protected void Deconstruct(out int a, out string b) { a = 1; b = ""hello""; }
}
";
            string expectedOperationTree = @"
IDeconstructionAssignmentOperation (OperationKind.DeconstructionAssignment, Type: ?, IsInvalid) (Syntax: '(x, y) = new C1()')
  Left: 
    ITupleOperation (OperationKind.Tuple, Type: (System.Int32 x, System.String y)) (Syntax: '(x, y)')
      Elements(2):
          ILocalReferenceOperation: x (OperationKind.LocalReference, Type: System.Int32) (Syntax: 'x')
          ILocalReferenceOperation: y (OperationKind.LocalReference, Type: System.String) (Syntax: 'y')
  Right: 
    IObjectCreationOperation (Constructor: C1..ctor()) (OperationKind.ObjectCreation, Type: C1, IsInvalid) (Syntax: 'new C1()')
      Arguments(0)
      Initializer: 
        null
";
            var expectedDiagnostics = new DiagnosticDescription[] {
                // CS0122: 'C1.Deconstruct(out int, out string)' is inaccessible due to its protection level
                //         /*<bind>*/(x, y) = new C1()/*</bind>*/;
                Diagnostic(ErrorCode.ERR_BadAccess, "new C1()").WithArguments("C1.Deconstruct(out int, out string)").WithLocation(9, 28),
                // CS8129: No suitable Deconstruct instance or extension method was found for type 'C1', with 2 out parameters and a void return type.
                //         /*<bind>*/(x, y) = new C1()/*</bind>*/;
                Diagnostic(ErrorCode.ERR_MissingDeconstruct, "new C1()").WithArguments("C1", "2").WithLocation(9, 28)
            };

            VerifyOperationTreeAndDiagnosticsForTest<AssignmentExpressionSyntax>(source, expectedOperationTree, expectedDiagnostics);
        }

        [Fact]
        public void DeconstructHasUseSiteError()
        {
            string libMissingSource = @"public class Missing { }";

            string libSource = @"
public class C
{
    public void Deconstruct(out Missing a, out Missing b) { a = new Missing(); b = new Missing(); }
}
";

            string source = @"
class C1
{
    static void Main()
    {
        object x, y;
        (x, y) = new C();
    }
}
";
            var libMissingComp = CreateStandardCompilation(new string[] { libMissingSource }, assemblyName: "libMissingComp").VerifyDiagnostics();
            var libMissingRef = libMissingComp.EmitToImageReference();

            var libComp = CreateStandardCompilation(new string[] { libSource }, references: new[] { libMissingRef }, parseOptions: TestOptions.Regular).VerifyDiagnostics();
            var libRef = libComp.EmitToImageReference();

            var comp = CreateStandardCompilation(new string[] { source }, references: new[] { libRef });
            comp.VerifyDiagnostics(
                // (7,18): error CS0012: The type 'Missing' is defined in an assembly that is not referenced. You must add a reference to assembly 'libMissingComp, Version=0.0.0.0, Culture=neutral, PublicKeyToken=null'.
                //         (x, y) = new C();
                Diagnostic(ErrorCode.ERR_NoTypeDef, "new C()").WithArguments("Missing", "libMissingComp, Version=0.0.0.0, Culture=neutral, PublicKeyToken=null").WithLocation(7, 18),
                // (7,18): error CS8129: No Deconstruct instance or extension method was found for type 'C', with 2 out parameters.
                //         (x, y) = new C();
                Diagnostic(ErrorCode.ERR_MissingDeconstruct, "new C()").WithArguments("C", "2").WithLocation(7, 18)
                );
        }

        [CompilerTrait(CompilerFeature.IOperation)]
        [Fact]
        public void StaticDeconstruct()
        {
            string source = @"
class C
{
    static void Main()
    {
        int x;
        string y;

        /*<bind>*/(x, y) = new C()/*</bind>*/;
    }
    public static void Deconstruct(out int a, out string b) { a = 1; b = ""hello""; }
}
";
            string expectedOperationTree = @"
IDeconstructionAssignmentOperation (OperationKind.DeconstructionAssignment, Type: ?, IsInvalid) (Syntax: '(x, y) = new C()')
  Left: 
    ITupleOperation (OperationKind.Tuple, Type: (System.Int32 x, System.String y)) (Syntax: '(x, y)')
      Elements(2):
          ILocalReferenceOperation: x (OperationKind.LocalReference, Type: System.Int32) (Syntax: 'x')
          ILocalReferenceOperation: y (OperationKind.LocalReference, Type: System.String) (Syntax: 'y')
  Right: 
    IObjectCreationOperation (Constructor: C..ctor()) (OperationKind.ObjectCreation, Type: C, IsInvalid) (Syntax: 'new C()')
      Arguments(0)
      Initializer: 
        null
";
            var expectedDiagnostics = new DiagnosticDescription[] {
                // CS0176: Member 'C.Deconstruct(out int, out string)' cannot be accessed with an instance reference; qualify it with a type name instead
                //         /*<bind>*/(x, y) = new C()/*</bind>*/;
                Diagnostic(ErrorCode.ERR_ObjectProhibited, "new C()").WithArguments("C.Deconstruct(out int, out string)").WithLocation(9, 28),
                // CS8129: No suitable Deconstruct instance or extension method was found for type 'C', with 2 out parameters and a void return type.
                //         /*<bind>*/(x, y) = new C()/*</bind>*/;
                Diagnostic(ErrorCode.ERR_MissingDeconstruct, "new C()").WithArguments("C", "2").WithLocation(9, 28)
            };

            VerifyOperationTreeAndDiagnosticsForTest<AssignmentExpressionSyntax>(source, expectedOperationTree, expectedDiagnostics);
        }

        [Fact]
        public void AssignmentTypeIsValueTuple()
        {
            string source = @"
class C
{
    public static void Main()
    {
        long x; string y;

        var z1 = ((x, y) = new C()).ToString();

        var z2 = ((x, y) = new C());
        var z3 = (x, y) = new C();

        System.Console.Write($""{z1} {z2.ToString()} {z3.ToString()}"");
    }

    public void Deconstruct(out int a, out string b)
    {
        a = 1;
        b = ""hello"";
    }
}
";
            var comp = CompileAndVerify(source, expectedOutput: "(1, hello) (1, hello) (1, hello)", additionalRefs: new[] { ValueTupleRef, SystemRuntimeFacadeRef });
            comp.VerifyDiagnostics();
        }

        [CompilerTrait(CompilerFeature.IOperation)]
        [Fact]
        public void AssignmentTypeIsValueTuple_IOperation()
        {
            string source = @"
class C
{
    public static void Main()
    {
        long x; string y;

        var z1 = ((x, y) = new C()).ToString();

        var z2 = (/*<bind>*/(x, y) = new C()/*</bind>*/);
        var z3 = (x, y) = new C();

        System.Console.Write($""{z1} {z2.ToString()} {z3.ToString()}"");
    }

    public void Deconstruct(out int a, out string b)
    {
        a = 1;
        b = ""hello"";
    }
}
";
            string expectedOperationTree = @"
IDeconstructionAssignmentOperation (OperationKind.DeconstructionAssignment, Type: (System.Int64 x, System.String y)) (Syntax: '(x, y) = new C()')
  Left: 
    ITupleOperation (OperationKind.Tuple, Type: (System.Int64 x, System.String y)) (Syntax: '(x, y)')
      Elements(2):
          ILocalReferenceOperation: x (OperationKind.LocalReference, Type: System.Int64) (Syntax: 'x')
          ILocalReferenceOperation: y (OperationKind.LocalReference, Type: System.String) (Syntax: 'y')
  Right: 
    IObjectCreationOperation (Constructor: C..ctor()) (OperationKind.ObjectCreation, Type: C) (Syntax: 'new C()')
      Arguments(0)
      Initializer: 
        null
";
            var expectedDiagnostics = DiagnosticDescription.None;

            VerifyOperationTreeAndDiagnosticsForTest<AssignmentExpressionSyntax>(source, expectedOperationTree, expectedDiagnostics);
        }

        [Fact]
        public void NestedAssignmentTypeIsValueTuple()
        {
            string source = @"
class C
{
    public static void Main()
    {
        long x1; string x2; int x3;

        var y = ((x1, x2), x3) = (new C(), 3);

        System.Console.Write($""{y.ToString()}"");
    }

    public void Deconstruct(out int a, out string b)
    {
        a = 1;
        b = ""hello"";
    }
}
";
            var comp = CompileAndVerify(source, expectedOutput: "((1, hello), 3)", additionalRefs: new[] { ValueTupleRef, SystemRuntimeFacadeRef });
            comp.VerifyDiagnostics();
        }

        [CompilerTrait(CompilerFeature.IOperation)]
        [Fact]
        public void NestedAssignmentTypeIsValueTuple_IOperation()
        {
            string source = @"
class C
{
    public static void Main()
    {
        long x1; string x2; int x3;

        var y = /*<bind>*/((x1, x2), x3) = (new C(), 3)/*</bind>*/;

        System.Console.Write($""{y.ToString()}"");
    }

    public void Deconstruct(out int a, out string b)
    {
        a = 1;
        b = ""hello"";
    }
}

";
            string expectedOperationTree = @"
IDeconstructionAssignmentOperation (OperationKind.DeconstructionAssignment, Type: ((System.Int64 x1, System.String x2), System.Int32 x3)) (Syntax: '((x1, x2),  ... new C(), 3)')
  Left: 
    ITupleOperation (OperationKind.Tuple, Type: ((System.Int64 x1, System.String x2), System.Int32 x3)) (Syntax: '((x1, x2), x3)')
      Elements(2):
          ITupleOperation (OperationKind.Tuple, Type: (System.Int64 x1, System.String x2)) (Syntax: '(x1, x2)')
            Elements(2):
                ILocalReferenceOperation: x1 (OperationKind.LocalReference, Type: System.Int64) (Syntax: 'x1')
                ILocalReferenceOperation: x2 (OperationKind.LocalReference, Type: System.String) (Syntax: 'x2')
          ILocalReferenceOperation: x3 (OperationKind.LocalReference, Type: System.Int32) (Syntax: 'x3')
  Right: 
    ITupleOperation (OperationKind.Tuple, Type: (C, System.Int32)) (Syntax: '(new C(), 3)')
      Elements(2):
          IObjectCreationOperation (Constructor: C..ctor()) (OperationKind.ObjectCreation, Type: C) (Syntax: 'new C()')
            Arguments(0)
            Initializer: 
              null
          ILiteralOperation (OperationKind.Literal, Type: System.Int32, Constant: 3) (Syntax: '3')
";
            var expectedDiagnostics = DiagnosticDescription.None;

            VerifyOperationTreeAndDiagnosticsForTest<AssignmentExpressionSyntax>(source, expectedOperationTree, expectedDiagnostics);
        }

        [Fact]
        public void AssignmentReturnsLongValueTuple()
        {
            string source = @"
class C
{
    public static void Main()
    {
        long x;
        var y = (x, x, x, x, x, x, x, x, x) = new C();
        System.Console.Write($""{y.ToString()}"");
    }

    public void Deconstruct(out int x1, out int x2, out int x3, out int x4, out int x5, out int x6, out int x7, out int x8, out int x9)
    {
        x1 = x2 = x3 = x4 = x5 = x6 = x7 = x8 = 1;
        x9 = 9;
    }
}
";
            var comp = CompileAndVerify(source, expectedOutput: "(1, 1, 1, 1, 1, 1, 1, 1, 9)", additionalRefs: new[] { ValueTupleRef, SystemRuntimeFacadeRef });
            comp.VerifyDiagnostics();

            var tree = comp.Compilation.SyntaxTrees.First();
            var model = comp.Compilation.GetSemanticModel(tree, ignoreAccessibility: false);
            var nodes = tree.GetCompilationUnitRoot().DescendantNodes();
            var y = nodes.OfType<VariableDeclaratorSyntax>().Skip(1).First();

            Assert.Equal("y = (x, x, x, x, x, x, x, x, x) = new C()", y.ToFullString());

            Assert.Equal("(System.Int64, System.Int64, System.Int64, System.Int64, System.Int64, System.Int64, System.Int64, System.Int64, System.Int64) y",
                model.GetDeclaredSymbol(y).ToTestDisplayString());
        }

        [CompilerTrait(CompilerFeature.IOperation)]
        [Fact]
        public void AssignmentReturnsLongValueTuple_IOperation()
        {
            string source = @"
class C
{
    public static void Main()
    {
        long x;
        var /*<bind>*/y = (x, x, x, x, x, x, x, x, x) = new C()/*</bind>*/;
        System.Console.Write($""{y.ToString()}"");
    }

    public void Deconstruct(out int x1, out int x2, out int x3, out int x4, out int x5, out int x6, out int x7, out int x8, out int x9)
    {
        x1 = x2 = x3 = x4 = x5 = x6 = x7 = x8 = 1;
        x9 = 9;
    }
}
";
            string expectedOperationTree = @"
IVariableDeclarationOperation (1 variables) (OperationKind.VariableDeclaration, Type: null) (Syntax: 'y = (x, x,  ... ) = new C()')
  Variables: Local_1: (System.Int64, System.Int64, System.Int64, System.Int64, System.Int64, System.Int64, System.Int64, System.Int64, System.Int64) y
  Initializer: 
    IVariableInitializerOperation (OperationKind.VariableInitializer, Type: null) (Syntax: '= (x, x, x, ... ) = new C()')
      IDeconstructionAssignmentOperation (OperationKind.DeconstructionAssignment, Type: (System.Int64, System.Int64, System.Int64, System.Int64, System.Int64, System.Int64, System.Int64, System.Int64, System.Int64)) (Syntax: '(x, x, x, x ... ) = new C()')
        Left: 
          ITupleOperation (OperationKind.Tuple, Type: (System.Int64, System.Int64, System.Int64, System.Int64, System.Int64, System.Int64, System.Int64, System.Int64, System.Int64)) (Syntax: '(x, x, x, x ... x, x, x, x)')
            Elements(9):
                ILocalReferenceOperation: x (OperationKind.LocalReference, Type: System.Int64) (Syntax: 'x')
                ILocalReferenceOperation: x (OperationKind.LocalReference, Type: System.Int64) (Syntax: 'x')
                ILocalReferenceOperation: x (OperationKind.LocalReference, Type: System.Int64) (Syntax: 'x')
                ILocalReferenceOperation: x (OperationKind.LocalReference, Type: System.Int64) (Syntax: 'x')
                ILocalReferenceOperation: x (OperationKind.LocalReference, Type: System.Int64) (Syntax: 'x')
                ILocalReferenceOperation: x (OperationKind.LocalReference, Type: System.Int64) (Syntax: 'x')
                ILocalReferenceOperation: x (OperationKind.LocalReference, Type: System.Int64) (Syntax: 'x')
                ILocalReferenceOperation: x (OperationKind.LocalReference, Type: System.Int64) (Syntax: 'x')
                ILocalReferenceOperation: x (OperationKind.LocalReference, Type: System.Int64) (Syntax: 'x')
        Right: 
          IObjectCreationOperation (Constructor: C..ctor()) (OperationKind.ObjectCreation, Type: C) (Syntax: 'new C()')
            Arguments(0)
            Initializer: 
              null
";
            var expectedDiagnostics = DiagnosticDescription.None;

            VerifyOperationTreeAndDiagnosticsForTest<VariableDeclaratorSyntax>(source, expectedOperationTree, expectedDiagnostics);
        }

        [Fact]
        public void DeconstructWithoutValueTupleLibrary()
        {
            string source = @"
class C
{
    public static void Main()
    {
        long x;
        var y = (x, x) = new C();
        System.Console.Write(y.ToString());
    }

    public void Deconstruct(out int x1, out int x2)
    {
        x1 = x2 = 1;
    }
}
";
            var comp = CreateStandardCompilation(source);
            comp.VerifyDiagnostics(
                // (7,17): error CS8179: Predefined type 'System.ValueTuple`2' is not defined or imported
                //         var y = (x, x) = new C();
                Diagnostic(ErrorCode.ERR_PredefinedValueTupleTypeNotFound, "(x, x)").WithArguments("System.ValueTuple`2").WithLocation(7, 17)
                );
        }

        [Fact]
        public void ChainedAssignment()
        {
            string source = @"
class C
{
    public static void Main()
    {
        long x1, x2;
        var y = (x1, x1) = (x2, x2) = new C();
        System.Console.Write($""{y.ToString()} {x1} {x2}"");
    }

    public void Deconstruct(out int a, out int b)
    {
        a = b = 1;
    }
}
";
            var comp = CreateStandardCompilation(source, references: s_valueTupleRefs, options: TestOptions.DebugExe);
            comp.VerifyDiagnostics();
            CompileAndVerify(comp, expectedOutput: "(1, 1) 1 1");
        }

        [CompilerTrait(CompilerFeature.IOperation)]
        [Fact]
        public void ChainedAssignment_IOperation()
        {
            string source = @"
class C
{
    public static void Main()
    {
        long x1, x2;
        var y = /*<bind>*/(x1, x1) = (x2, x2) = new C()/*</bind>*/;
        System.Console.Write($""{y.ToString()} {x1} {x2}"");
    }

    public void Deconstruct(out int a, out int b)
    {
        a = b = 1;
    }
}
";
            string expectedOperationTree = @"
IDeconstructionAssignmentOperation (OperationKind.DeconstructionAssignment, Type: (System.Int64, System.Int64)) (Syntax: '(x1, x1) =  ... ) = new C()')
  Left: 
    ITupleOperation (OperationKind.Tuple, Type: (System.Int64, System.Int64)) (Syntax: '(x1, x1)')
      Elements(2):
          ILocalReferenceOperation: x1 (OperationKind.LocalReference, Type: System.Int64) (Syntax: 'x1')
          ILocalReferenceOperation: x1 (OperationKind.LocalReference, Type: System.Int64) (Syntax: 'x1')
  Right: 
    IDeconstructionAssignmentOperation (OperationKind.DeconstructionAssignment, Type: (System.Int64, System.Int64)) (Syntax: '(x2, x2) = new C()')
      Left: 
        ITupleOperation (OperationKind.Tuple, Type: (System.Int64, System.Int64)) (Syntax: '(x2, x2)')
          Elements(2):
              ILocalReferenceOperation: x2 (OperationKind.LocalReference, Type: System.Int64) (Syntax: 'x2')
              ILocalReferenceOperation: x2 (OperationKind.LocalReference, Type: System.Int64) (Syntax: 'x2')
      Right: 
        IObjectCreationOperation (Constructor: C..ctor()) (OperationKind.ObjectCreation, Type: C) (Syntax: 'new C()')
          Arguments(0)
          Initializer: 
            null
";
            var expectedDiagnostics = DiagnosticDescription.None;

            VerifyOperationTreeAndDiagnosticsForTest<AssignmentExpressionSyntax>(source, expectedOperationTree, expectedDiagnostics);
        }

        [CompilerTrait(CompilerFeature.IOperation)]
        [Fact]
        public void NestedTypelessTupleAssignment2()
        {
            string source = @"
class C
{
    static void Main()
    {
        int x, y, z; // int cannot be null

        /*<bind>*/(x, (y, z)) = (null, (null, null))/*</bind>*/;
        System.Console.WriteLine(""nothing"" + x + y + z);
    }
}
";
            string expectedOperationTree = @"
IDeconstructionAssignmentOperation (OperationKind.DeconstructionAssignment, Type: (System.Int32 x, (System.Int32 y, System.Int32 z)), IsInvalid) (Syntax: '(x, (y, z)) ... ull, null))')
  Left: 
    ITupleOperation (OperationKind.Tuple, Type: (System.Int32 x, (System.Int32 y, System.Int32 z))) (Syntax: '(x, (y, z))')
      Elements(2):
          ILocalReferenceOperation: x (OperationKind.LocalReference, Type: System.Int32) (Syntax: 'x')
          ITupleOperation (OperationKind.Tuple, Type: (System.Int32 y, System.Int32 z)) (Syntax: '(y, z)')
            Elements(2):
                ILocalReferenceOperation: y (OperationKind.LocalReference, Type: System.Int32) (Syntax: 'y')
                ILocalReferenceOperation: z (OperationKind.LocalReference, Type: System.Int32) (Syntax: 'z')
  Right: 
<<<<<<< HEAD
    IConversionExpression (TryCast: False, Unchecked) (OperationKind.ConversionExpression, Type: (System.Int32, (System.Int32, System.Int32)), IsInvalid, IsImplicit) (Syntax: '(null, (null, null))')
=======
    IConversionOperation (Implicit, TryCast: False, Unchecked) (OperationKind.Conversion, Type: (System.Int32, (System.Int32, System.Int32)), IsInvalid, IsImplicit) (Syntax: '(null, (null, null))')
>>>>>>> 9c82aed5
      Conversion: CommonConversion (Exists: False, IsIdentity: False, IsNumeric: False, IsReference: False, IsUserDefined: False) (MethodSymbol: null)
      Operand: 
        ITupleOperation (OperationKind.Tuple, Type: null, IsInvalid) (Syntax: '(null, (null, null))')
          Elements(2):
              ILiteralOperation (OperationKind.Literal, Type: null, Constant: null, IsInvalid) (Syntax: 'null')
              ITupleOperation (OperationKind.Tuple, Type: null, IsInvalid) (Syntax: '(null, null)')
                Elements(2):
                    ILiteralOperation (OperationKind.Literal, Type: null, Constant: null, IsInvalid) (Syntax: 'null')
                    ILiteralOperation (OperationKind.Literal, Type: null, Constant: null, IsInvalid) (Syntax: 'null')
";
            var expectedDiagnostics = new DiagnosticDescription[] {
                // CS0037: Cannot convert null to 'int' because it is a non-nullable value type
                //         /*<bind>*/(x, (y, z)) = (null, (null, null))/*</bind>*/;
                Diagnostic(ErrorCode.ERR_ValueCantBeNull, "null").WithArguments("int").WithLocation(8, 34),
                // CS0037: Cannot convert null to 'int' because it is a non-nullable value type
                //         /*<bind>*/(x, (y, z)) = (null, (null, null))/*</bind>*/;
                Diagnostic(ErrorCode.ERR_ValueCantBeNull, "null").WithArguments("int").WithLocation(8, 41),
                // CS0037: Cannot convert null to 'int' because it is a non-nullable value type
                //         /*<bind>*/(x, (y, z)) = (null, (null, null))/*</bind>*/;
                Diagnostic(ErrorCode.ERR_ValueCantBeNull, "null").WithArguments("int").WithLocation(8, 47)
            };

            VerifyOperationTreeAndDiagnosticsForTest<AssignmentExpressionSyntax>(source, expectedOperationTree, expectedDiagnostics);
        }

        [CompilerTrait(CompilerFeature.IOperation)]
        [Fact]
        public void TupleWithWrongCardinality()
        {
            string source = @"
class C
{
    static void Main()
    {
        int x, y, z;

        /*<bind>*/(x, y, z) = MakePair()/*</bind>*/;
    }

    public static (int, int) MakePair()
    {
        return (42, 42);
    }
}
";
            string expectedOperationTree = @"
IDeconstructionAssignmentOperation (OperationKind.DeconstructionAssignment, Type: ?, IsInvalid) (Syntax: '(x, y, z) = MakePair()')
  Left: 
    ITupleOperation (OperationKind.Tuple, Type: (System.Int32 x, System.Int32 y, System.Int32 z), IsInvalid) (Syntax: '(x, y, z)')
      Elements(3):
          ILocalReferenceOperation: x (OperationKind.LocalReference, Type: System.Int32, IsInvalid) (Syntax: 'x')
          ILocalReferenceOperation: y (OperationKind.LocalReference, Type: System.Int32, IsInvalid) (Syntax: 'y')
          ILocalReferenceOperation: z (OperationKind.LocalReference, Type: System.Int32, IsInvalid) (Syntax: 'z')
  Right: 
    IInvocationOperation ((System.Int32, System.Int32) C.MakePair()) (OperationKind.Invocation, Type: (System.Int32, System.Int32), IsInvalid) (Syntax: 'MakePair()')
      Instance Receiver: 
        null
      Arguments(0)
";
            var expectedDiagnostics = new DiagnosticDescription[] {
                // CS8132: Cannot deconstruct a tuple of '2' elements into '3' variables.
                //         /*<bind>*/(x, y, z) = MakePair()/*</bind>*/;
                Diagnostic(ErrorCode.ERR_DeconstructWrongCardinality, "(x, y, z) = MakePair()").WithArguments("2", "3").WithLocation(8, 19)
            };

            VerifyOperationTreeAndDiagnosticsForTest<AssignmentExpressionSyntax>(source, expectedOperationTree, expectedDiagnostics);
        }

        [CompilerTrait(CompilerFeature.IOperation)]
        [Fact]
        public void NestedTupleWithWrongCardinality()
        {
            string source = @"
class C
{
    static void Main()
    {
        int x, y, z, w;

        /*<bind>*/(x, (y, z, w)) = Pair.Create(42, (43, 44))/*</bind>*/;
    }
}
" + commonSource;

            string expectedOperationTree = @"
IDeconstructionAssignmentOperation (OperationKind.DeconstructionAssignment, Type: ?, IsInvalid) (Syntax: '(x, (y, z,  ... , (43, 44))')
  Left: 
    ITupleOperation (OperationKind.Tuple, Type: (System.Int32 x, (System.Int32 y, System.Int32 z, System.Int32 w)), IsInvalid) (Syntax: '(x, (y, z, w))')
      Elements(2):
          ILocalReferenceOperation: x (OperationKind.LocalReference, Type: System.Int32, IsInvalid) (Syntax: 'x')
          ITupleOperation (OperationKind.Tuple, Type: (System.Int32 y, System.Int32 z, System.Int32 w), IsInvalid) (Syntax: '(y, z, w)')
            Elements(3):
                ILocalReferenceOperation: y (OperationKind.LocalReference, Type: System.Int32, IsInvalid) (Syntax: 'y')
                ILocalReferenceOperation: z (OperationKind.LocalReference, Type: System.Int32, IsInvalid) (Syntax: 'z')
                ILocalReferenceOperation: w (OperationKind.LocalReference, Type: System.Int32, IsInvalid) (Syntax: 'w')
  Right: 
    IInvocationOperation (Pair<System.Int32, (System.Int32, System.Int32)> Pair.Create<System.Int32, (System.Int32, System.Int32)>(System.Int32 item1, (System.Int32, System.Int32) item2)) (OperationKind.Invocation, Type: Pair<System.Int32, (System.Int32, System.Int32)>, IsInvalid) (Syntax: 'Pair.Create ... , (43, 44))')
      Instance Receiver: 
        null
      Arguments(2):
          IArgumentOperation (ArgumentKind.Explicit, Matching Parameter: item1) (OperationKind.Argument, Type: System.Int32, IsInvalid) (Syntax: '42')
            ILiteralOperation (OperationKind.Literal, Type: System.Int32, Constant: 42, IsInvalid) (Syntax: '42')
            InConversion: CommonConversion (Exists: True, IsIdentity: True, IsNumeric: False, IsReference: False, IsUserDefined: False) (MethodSymbol: null)
            OutConversion: CommonConversion (Exists: True, IsIdentity: True, IsNumeric: False, IsReference: False, IsUserDefined: False) (MethodSymbol: null)
          IArgumentOperation (ArgumentKind.Explicit, Matching Parameter: item2) (OperationKind.Argument, Type: (System.Int32, System.Int32), IsInvalid) (Syntax: '(43, 44)')
            ITupleOperation (OperationKind.Tuple, Type: (System.Int32, System.Int32), IsInvalid) (Syntax: '(43, 44)')
              Elements(2):
                  ILiteralOperation (OperationKind.Literal, Type: System.Int32, Constant: 43, IsInvalid) (Syntax: '43')
                  ILiteralOperation (OperationKind.Literal, Type: System.Int32, Constant: 44, IsInvalid) (Syntax: '44')
            InConversion: CommonConversion (Exists: True, IsIdentity: True, IsNumeric: False, IsReference: False, IsUserDefined: False) (MethodSymbol: null)
            OutConversion: CommonConversion (Exists: True, IsIdentity: True, IsNumeric: False, IsReference: False, IsUserDefined: False) (MethodSymbol: null)
";
            var expectedDiagnostics = new DiagnosticDescription[] {
                // CS8132: Cannot deconstruct a tuple of '2' elements into '3' variables.
                //         /*<bind>*/(x, (y, z, w)) = Pair.Create(42, (43, 44))/*</bind>*/;
                Diagnostic(ErrorCode.ERR_DeconstructWrongCardinality, "(x, (y, z, w)) = Pair.Create(42, (43, 44))").WithArguments("2", "3").WithLocation(8, 19)
            };

            VerifyOperationTreeAndDiagnosticsForTest<AssignmentExpressionSyntax>(source, expectedOperationTree, expectedDiagnostics);
        }

        [CompilerTrait(CompilerFeature.IOperation)]
        [Fact]
        public void DeconstructionTooFewElements()
        {
            string source = @"
class C
{
    static void Main()
    {
        for (/*<bind>*/(var(x, y)) = Pair.Create(1, 2)/*</bind>*/; ;) { }
    }
}
" + commonSource;

            string expectedOperationTree = @"
ISimpleAssignmentOperation (OperationKind.SimpleAssignment, Type: ?, IsInvalid) (Syntax: '(var(x, y)) ... reate(1, 2)')
  Left: 
    IInvalidOperation (OperationKind.Invalid, Type: ?, IsInvalid) (Syntax: 'var(x, y)')
      Children(3):
          IInvalidOperation (OperationKind.Invalid, Type: ?, IsInvalid) (Syntax: 'var')
            Children(0)
          IInvalidOperation (OperationKind.Invalid, Type: ?, IsInvalid) (Syntax: 'x')
            Children(0)
          IInvalidOperation (OperationKind.Invalid, Type: ?, IsInvalid) (Syntax: 'y')
            Children(0)
  Right: 
    IInvocationOperation (Pair<System.Int32, System.Int32> Pair.Create<System.Int32, System.Int32>(System.Int32 item1, System.Int32 item2)) (OperationKind.Invocation, Type: Pair<System.Int32, System.Int32>) (Syntax: 'Pair.Create(1, 2)')
      Instance Receiver: 
        null
      Arguments(2):
          IArgumentOperation (ArgumentKind.Explicit, Matching Parameter: item1) (OperationKind.Argument, Type: System.Int32) (Syntax: '1')
            ILiteralOperation (OperationKind.Literal, Type: System.Int32, Constant: 1) (Syntax: '1')
            InConversion: CommonConversion (Exists: True, IsIdentity: True, IsNumeric: False, IsReference: False, IsUserDefined: False) (MethodSymbol: null)
            OutConversion: CommonConversion (Exists: True, IsIdentity: True, IsNumeric: False, IsReference: False, IsUserDefined: False) (MethodSymbol: null)
          IArgumentOperation (ArgumentKind.Explicit, Matching Parameter: item2) (OperationKind.Argument, Type: System.Int32) (Syntax: '2')
            ILiteralOperation (OperationKind.Literal, Type: System.Int32, Constant: 2) (Syntax: '2')
            InConversion: CommonConversion (Exists: True, IsIdentity: True, IsNumeric: False, IsReference: False, IsUserDefined: False) (MethodSymbol: null)
            OutConversion: CommonConversion (Exists: True, IsIdentity: True, IsNumeric: False, IsReference: False, IsUserDefined: False) (MethodSymbol: null)
";
            var expectedDiagnostics = new DiagnosticDescription[] {
                // CS0103: The name 'var' does not exist in the current context
                //         for (/*<bind>*/(var(x, y)) = Pair.Create(1, 2)/*</bind>*/; ;) { }
                Diagnostic(ErrorCode.ERR_NameNotInContext, "var").WithArguments("var").WithLocation(6, 25),
                // CS0103: The name 'x' does not exist in the current context
                //         for (/*<bind>*/(var(x, y)) = Pair.Create(1, 2)/*</bind>*/; ;) { }
                Diagnostic(ErrorCode.ERR_NameNotInContext, "x").WithArguments("x").WithLocation(6, 29),
                // CS0103: The name 'y' does not exist in the current context
                //         for (/*<bind>*/(var(x, y)) = Pair.Create(1, 2)/*</bind>*/; ;) { }
                Diagnostic(ErrorCode.ERR_NameNotInContext, "y").WithArguments("y").WithLocation(6, 32)
            };

            VerifyOperationTreeAndDiagnosticsForTest<AssignmentExpressionSyntax>(source, expectedOperationTree, expectedDiagnostics);
        }

        [Fact]
        public void DeconstructionDeclarationInCSharp6()
        {
            string source = @"
class C
{
    static void Main()
    {
        var (x1, x2) = Pair.Create(1, 2);
        (int x3, int x4) = Pair.Create(1, 2);
        foreach ((int x5, var (x6, x7)) in new[] { Pair.Create(1, Pair.Create(2, 3)) }) { }
        for ((int x8, var (x9, x10)) = Pair.Create(1, Pair.Create(2, 3)); ; ) { }
    }
}
" + commonSource;

            var comp = CreateStandardCompilation(source, references: new[] { ValueTupleRef, SystemRuntimeFacadeRef }, parseOptions: TestOptions.Regular6);
            comp.VerifyDiagnostics(
                // (6,13): error CS8059: Feature 'tuples' is not available in C# 6. Please use language version 7.0 or greater.
                //         var (x1, x2) = Pair.Create(1, 2);
                Diagnostic(ErrorCode.ERR_FeatureNotAvailableInVersion6, "(x1, x2)").WithArguments("tuples", "7.0").WithLocation(6, 13),
                // (7,9): error CS8059: Feature 'tuples' is not available in C# 6. Please use language version 7.0 or greater.
                //         (int x3, int x4) = Pair.Create(1, 2);
                Diagnostic(ErrorCode.ERR_FeatureNotAvailableInVersion6, "(int x3, int x4)").WithArguments("tuples", "7.0").WithLocation(7, 9),
                // (8,18): error CS8059: Feature 'tuples' is not available in C# 6. Please use language version 7.0 or greater.
                //         foreach ((int x5, var (x6, x7)) in new[] { Pair.Create(1, Pair.Create(2, 3)) }) { }
                Diagnostic(ErrorCode.ERR_FeatureNotAvailableInVersion6, "(int x5, var (x6, x7))").WithArguments("tuples", "7.0").WithLocation(8, 18),
                // (9,14): error CS8059: Feature 'tuples' is not available in C# 6. Please use language version 7.0 or greater.
                //         for ((int x8, var (x9, x10)) = Pair.Create(1, Pair.Create(2, 3)); ; ) { }
                Diagnostic(ErrorCode.ERR_FeatureNotAvailableInVersion6, "(int x8, var (x9, x10))").WithArguments("tuples", "7.0").WithLocation(9, 14)
                );
        }

        [CompilerTrait(CompilerFeature.IOperation)]
        [Fact]
        public void DeclareLocalTwice()
        {
            string source = @"
class C
{
    static void Main()
    {
        /*<bind>*/var (x1, x1) = (1, 2)/*</bind>*/;
    }
}
";
            string expectedOperationTree = @"
IDeconstructionAssignmentOperation (OperationKind.DeconstructionAssignment, Type: (System.Int32, System.Int32), IsInvalid) (Syntax: 'var (x1, x1) = (1, 2)')
  Left: 
    IDeclarationExpressionOperation (OperationKind.DeclarationExpression, Type: (System.Int32, System.Int32), IsInvalid) (Syntax: 'var (x1, x1)')
      ITupleOperation (OperationKind.Tuple, Type: (System.Int32, System.Int32), IsInvalid) (Syntax: '(x1, x1)')
        Elements(2):
            ILocalReferenceOperation: x1 (IsDeclaration: True) (OperationKind.LocalReference, Type: System.Int32) (Syntax: 'x1')
            ILocalReferenceOperation: x1 (IsDeclaration: True) (OperationKind.LocalReference, Type: System.Int32, IsInvalid) (Syntax: 'x1')
  Right: 
    ITupleOperation (OperationKind.Tuple, Type: (System.Int32, System.Int32)) (Syntax: '(1, 2)')
      Elements(2):
          ILiteralOperation (OperationKind.Literal, Type: System.Int32, Constant: 1) (Syntax: '1')
          ILiteralOperation (OperationKind.Literal, Type: System.Int32, Constant: 2) (Syntax: '2')
";
            var expectedDiagnostics = new DiagnosticDescription[] {
                // CS0128: A local variable or function named 'x1' is already defined in this scope
                //         /*<bind>*/var (x1, x1) = (1, 2)/*</bind>*/;
                Diagnostic(ErrorCode.ERR_LocalDuplicate, "x1").WithArguments("x1").WithLocation(6, 28)
            };

            VerifyOperationTreeAndDiagnosticsForTest<AssignmentExpressionSyntax>(source, expectedOperationTree, expectedDiagnostics);
        }

        [CompilerTrait(CompilerFeature.IOperation)]
        [Fact]
        public void DeclareLocalTwice2()
        {
            string source = @"
class C
{
    static void Main()
    {
        string x1 = null;
        /*<bind>*/var (x1, x2) = (1, 2)/*</bind>*/;
        System.Console.WriteLine(x1);
    }
}
";
            string expectedOperationTree = @"
IDeconstructionAssignmentOperation (OperationKind.DeconstructionAssignment, Type: (System.Int32 x1, System.Int32 x2), IsInvalid) (Syntax: 'var (x1, x2) = (1, 2)')
  Left: 
    IDeclarationExpressionOperation (OperationKind.DeclarationExpression, Type: (System.Int32 x1, System.Int32 x2), IsInvalid) (Syntax: 'var (x1, x2)')
      ITupleOperation (OperationKind.Tuple, Type: (System.Int32 x1, System.Int32 x2), IsInvalid) (Syntax: '(x1, x2)')
        Elements(2):
            ILocalReferenceOperation: x1 (IsDeclaration: True) (OperationKind.LocalReference, Type: System.Int32, IsInvalid) (Syntax: 'x1')
            ILocalReferenceOperation: x2 (IsDeclaration: True) (OperationKind.LocalReference, Type: System.Int32) (Syntax: 'x2')
  Right: 
    ITupleOperation (OperationKind.Tuple, Type: (System.Int32, System.Int32)) (Syntax: '(1, 2)')
      Elements(2):
          ILiteralOperation (OperationKind.Literal, Type: System.Int32, Constant: 1) (Syntax: '1')
          ILiteralOperation (OperationKind.Literal, Type: System.Int32, Constant: 2) (Syntax: '2')
";
            var expectedDiagnostics = new DiagnosticDescription[] {
                // CS0128: A local variable or function named 'x1' is already defined in this scope
                //         /*<bind>*/var (x1, x2) = (1, 2)/*</bind>*/;
                Diagnostic(ErrorCode.ERR_LocalDuplicate, "x1").WithArguments("x1").WithLocation(7, 24)
            };

            VerifyOperationTreeAndDiagnosticsForTest<AssignmentExpressionSyntax>(source, expectedOperationTree, expectedDiagnostics);
        }

        [CompilerTrait(CompilerFeature.IOperation)]
        [Fact]
        public void VarMethodMissing()
        {
            string source = @"
class C
{
    static void Main()
    {
        int x1 = 1;
        int x2 = 1;
        /*<bind>*/var(x1, x2)/*</bind>*/;
    }
}
";
            string expectedOperationTree = @"
IInvalidOperation (OperationKind.Invalid, Type: ?, IsInvalid) (Syntax: 'var(x1, x2)')
  Children(3):
      IInvalidOperation (OperationKind.Invalid, Type: ?, IsInvalid) (Syntax: 'var')
        Children(0)
      ILocalReferenceOperation: x1 (OperationKind.LocalReference, Type: System.Int32) (Syntax: 'x1')
      ILocalReferenceOperation: x2 (OperationKind.LocalReference, Type: System.Int32) (Syntax: 'x2')
";
            var expectedDiagnostics = new DiagnosticDescription[] {
                // CS0103: The name 'var' does not exist in the current context
                //         /*<bind>*/var(x1, x2)/*</bind>*/;
                Diagnostic(ErrorCode.ERR_NameNotInContext, "var").WithArguments("var").WithLocation(8, 19)
            };

            VerifyOperationTreeAndDiagnosticsForTest<InvocationExpressionSyntax>(source, expectedOperationTree, expectedDiagnostics);
        }

        [CompilerTrait(CompilerFeature.IOperation)]
        [Fact]
        public void UseBeforeDeclared()
        {
            string source = @"
class C
{
    static void Main()
    {
        /*<bind>*/(int x1, int x2) = M(x1)/*</bind>*/;
    }
    static (int, int) M(int a) { return (1, 2); }
}
";
            string expectedOperationTree = @"
IDeconstructionAssignmentOperation (OperationKind.DeconstructionAssignment, Type: (System.Int32 x1, System.Int32 x2), IsInvalid) (Syntax: '(int x1, int x2) = M(x1)')
  Left: 
    ITupleOperation (OperationKind.Tuple, Type: (System.Int32 x1, System.Int32 x2)) (Syntax: '(int x1, int x2)')
      Elements(2):
          IDeclarationExpressionOperation (OperationKind.DeclarationExpression, Type: System.Int32) (Syntax: 'int x1')
            ILocalReferenceOperation: x1 (IsDeclaration: True) (OperationKind.LocalReference, Type: System.Int32) (Syntax: 'x1')
          IDeclarationExpressionOperation (OperationKind.DeclarationExpression, Type: System.Int32) (Syntax: 'int x2')
            ILocalReferenceOperation: x2 (IsDeclaration: True) (OperationKind.LocalReference, Type: System.Int32) (Syntax: 'x2')
  Right: 
    IInvocationOperation ((System.Int32, System.Int32) C.M(System.Int32 a)) (OperationKind.Invocation, Type: (System.Int32, System.Int32), IsInvalid) (Syntax: 'M(x1)')
      Instance Receiver: 
        null
      Arguments(1):
          IArgumentOperation (ArgumentKind.Explicit, Matching Parameter: a) (OperationKind.Argument, Type: System.Int32, IsInvalid) (Syntax: 'x1')
            ILocalReferenceOperation: x1 (OperationKind.LocalReference, Type: System.Int32, IsInvalid) (Syntax: 'x1')
            InConversion: CommonConversion (Exists: True, IsIdentity: True, IsNumeric: False, IsReference: False, IsUserDefined: False) (MethodSymbol: null)
            OutConversion: CommonConversion (Exists: True, IsIdentity: True, IsNumeric: False, IsReference: False, IsUserDefined: False) (MethodSymbol: null)
";
            var expectedDiagnostics = new DiagnosticDescription[] {
                // CS0165: Use of unassigned local variable 'x1'
                //         /*<bind>*/(int x1, int x2) = M(x1)/*</bind>*/;
                Diagnostic(ErrorCode.ERR_UseDefViolation, "x1").WithArguments("x1").WithLocation(6, 40)
            };

            VerifyOperationTreeAndDiagnosticsForTest<AssignmentExpressionSyntax>(source, expectedOperationTree, expectedDiagnostics);
        }

        [CompilerTrait(CompilerFeature.IOperation)]
        [Fact]
        public void DeclareWithVoidType()
        {
            string source = @"
class C
{
    static void Main()
    {
        /*<bind>*/(int x1, int x2) = M(x1)/*</bind>*/;
    }
    static void M(int a) { }
}
";
            string expectedOperationTree = @"
IDeconstructionAssignmentOperation (OperationKind.DeconstructionAssignment, Type: ?, IsInvalid) (Syntax: '(int x1, int x2) = M(x1)')
  Left: 
    ITupleOperation (OperationKind.Tuple, Type: (System.Int32 x1, System.Int32 x2)) (Syntax: '(int x1, int x2)')
      Elements(2):
          IDeclarationExpressionOperation (OperationKind.DeclarationExpression, Type: System.Int32) (Syntax: 'int x1')
            ILocalReferenceOperation: x1 (IsDeclaration: True) (OperationKind.LocalReference, Type: System.Int32) (Syntax: 'x1')
          IDeclarationExpressionOperation (OperationKind.DeclarationExpression, Type: System.Int32) (Syntax: 'int x2')
            ILocalReferenceOperation: x2 (IsDeclaration: True) (OperationKind.LocalReference, Type: System.Int32) (Syntax: 'x2')
  Right: 
    IInvocationOperation (void C.M(System.Int32 a)) (OperationKind.Invocation, Type: System.Void, IsInvalid) (Syntax: 'M(x1)')
      Instance Receiver: 
        null
      Arguments(1):
          IArgumentOperation (ArgumentKind.Explicit, Matching Parameter: a) (OperationKind.Argument, Type: System.Int32, IsInvalid) (Syntax: 'x1')
            ILocalReferenceOperation: x1 (OperationKind.LocalReference, Type: System.Int32, IsInvalid) (Syntax: 'x1')
            InConversion: CommonConversion (Exists: True, IsIdentity: True, IsNumeric: False, IsReference: False, IsUserDefined: False) (MethodSymbol: null)
            OutConversion: CommonConversion (Exists: True, IsIdentity: True, IsNumeric: False, IsReference: False, IsUserDefined: False) (MethodSymbol: null)
";
            var expectedDiagnostics = new DiagnosticDescription[] {
                // CS1061: 'void' does not contain a definition for 'Deconstruct' and no extension method 'Deconstruct' accepting a first argument of type 'void' could be found (are you missing a using directive or an assembly reference?)
                //         /*<bind>*/(int x1, int x2) = M(x1)/*</bind>*/;
                Diagnostic(ErrorCode.ERR_NoSuchMemberOrExtension, "M(x1)").WithArguments("void", "Deconstruct").WithLocation(6, 38),
                // CS8129: No suitable Deconstruct instance or extension method was found for type 'void', with 2 out parameters and a void return type.
                //         /*<bind>*/(int x1, int x2) = M(x1)/*</bind>*/;
                Diagnostic(ErrorCode.ERR_MissingDeconstruct, "M(x1)").WithArguments("void", "2").WithLocation(6, 38),
                // CS0165: Use of unassigned local variable 'x1'
                //         /*<bind>*/(int x1, int x2) = M(x1)/*</bind>*/;
                Diagnostic(ErrorCode.ERR_UseDefViolation, "x1").WithArguments("x1").WithLocation(6, 40)
            };

            VerifyOperationTreeAndDiagnosticsForTest<AssignmentExpressionSyntax>(source, expectedOperationTree, expectedDiagnostics);
        }

        [CompilerTrait(CompilerFeature.IOperation)]
        [Fact]
        public void UseBeforeDeclared2()
        {
            string source = @"
class C
{
    static void Main()
    {
        System.Console.WriteLine(x1);
        /*<bind>*/(int x1, int x2) = (1, 2)/*</bind>*/;
    }
}
";
            string expectedOperationTree = @"
IDeconstructionAssignmentOperation (OperationKind.DeconstructionAssignment, Type: (System.Int32 x1, System.Int32 x2)) (Syntax: '(int x1, in ... 2) = (1, 2)')
  Left: 
    ITupleOperation (OperationKind.Tuple, Type: (System.Int32 x1, System.Int32 x2)) (Syntax: '(int x1, int x2)')
      Elements(2):
          IDeclarationExpressionOperation (OperationKind.DeclarationExpression, Type: System.Int32) (Syntax: 'int x1')
            ILocalReferenceOperation: x1 (IsDeclaration: True) (OperationKind.LocalReference, Type: System.Int32) (Syntax: 'x1')
          IDeclarationExpressionOperation (OperationKind.DeclarationExpression, Type: System.Int32) (Syntax: 'int x2')
            ILocalReferenceOperation: x2 (IsDeclaration: True) (OperationKind.LocalReference, Type: System.Int32) (Syntax: 'x2')
  Right: 
    ITupleOperation (OperationKind.Tuple, Type: (System.Int32, System.Int32)) (Syntax: '(1, 2)')
      Elements(2):
          ILiteralOperation (OperationKind.Literal, Type: System.Int32, Constant: 1) (Syntax: '1')
          ILiteralOperation (OperationKind.Literal, Type: System.Int32, Constant: 2) (Syntax: '2')
";
            var expectedDiagnostics = new DiagnosticDescription[] {
                // CS0841: Cannot use local variable 'x1' before it is declared
                //         System.Console.WriteLine(x1);
                Diagnostic(ErrorCode.ERR_VariableUsedBeforeDeclaration, "x1").WithArguments("x1").WithLocation(6, 34)
            };

            VerifyOperationTreeAndDiagnosticsForTest<AssignmentExpressionSyntax>(source, expectedOperationTree, expectedDiagnostics);
        }

        [CompilerTrait(CompilerFeature.IOperation)]
        [Fact]
        public void NullAssignmentInDeclaration()
        {
            string source = @"
class C
{
    static void Main()
    {
        /*<bind>*/(int x1, int x2) = null/*</bind>*/;
    }
}
";
            string expectedOperationTree = @"
IDeconstructionAssignmentOperation (OperationKind.DeconstructionAssignment, Type: System.Void, IsInvalid) (Syntax: '(int x1, int x2) = null')
  Left: 
    ITupleOperation (OperationKind.Tuple, Type: (System.Int32 x1, System.Int32 x2), IsInvalid) (Syntax: '(int x1, int x2) = null')
      Elements(2):
          IDeclarationExpressionOperation (OperationKind.DeclarationExpression, Type: System.Int32) (Syntax: 'int x1')
            ILocalReferenceOperation: x1 (IsDeclaration: True) (OperationKind.LocalReference, Type: System.Int32) (Syntax: 'x1')
          IDeclarationExpressionOperation (OperationKind.DeclarationExpression, Type: System.Int32) (Syntax: 'int x2')
            ILocalReferenceOperation: x2 (IsDeclaration: True) (OperationKind.LocalReference, Type: System.Int32) (Syntax: 'x2')
  Right: 
    ILiteralOperation (OperationKind.Literal, Type: null, Constant: null, IsInvalid) (Syntax: 'null')
";
            var expectedDiagnostics = new DiagnosticDescription[] {
                // CS8131: Deconstruct assignment requires an expression with a type on the right-hand-side.
                //         /*<bind>*/(int x1, int x2) = null/*</bind>*/;
                Diagnostic(ErrorCode.ERR_DeconstructRequiresExpression, "null").WithLocation(6, 38)
            };

            VerifyOperationTreeAndDiagnosticsForTest<AssignmentExpressionSyntax>(source, expectedOperationTree, expectedDiagnostics);
        }

        [CompilerTrait(CompilerFeature.IOperation)]
        [Fact]
        public void NullAssignmentInVarDeclaration()
        {
            string source = @"
class C
{
    static void Main()
    {
        /*<bind>*/var (x1, x2) = null/*</bind>*/;
    }
}
";
            string expectedOperationTree = @"
IDeconstructionAssignmentOperation (OperationKind.DeconstructionAssignment, Type: System.Void, IsInvalid) (Syntax: 'var (x1, x2) = null')
  Left: 
    ITupleOperation (OperationKind.Tuple, Type: (var x1, var x2), IsInvalid) (Syntax: 'var (x1, x2) = null')
      Elements(2):
          ILocalReferenceOperation: x1 (IsDeclaration: True) (OperationKind.LocalReference, Type: var, IsInvalid) (Syntax: 'x1')
          ILocalReferenceOperation: x2 (IsDeclaration: True) (OperationKind.LocalReference, Type: var, IsInvalid) (Syntax: 'x2')
  Right: 
    ILiteralOperation (OperationKind.Literal, Type: null, Constant: null, IsInvalid) (Syntax: 'null')
";
            var expectedDiagnostics = new DiagnosticDescription[] {
                // CS8131: Deconstruct assignment requires an expression with a type on the right-hand-side.
                //         /*<bind>*/var (x1, x2) = null/*</bind>*/;
                Diagnostic(ErrorCode.ERR_DeconstructRequiresExpression, "null").WithLocation(6, 34),
                // CS8130: Cannot infer the type of implicitly-typed deconstruction variable 'x1'.
                //         /*<bind>*/var (x1, x2) = null/*</bind>*/;
                Diagnostic(ErrorCode.ERR_TypeInferenceFailedForImplicitlyTypedDeconstructionVariable, "x1").WithArguments("x1").WithLocation(6, 24),
                // CS8130: Cannot infer the type of implicitly-typed deconstruction variable 'x2'.
                //         /*<bind>*/var (x1, x2) = null/*</bind>*/;
                Diagnostic(ErrorCode.ERR_TypeInferenceFailedForImplicitlyTypedDeconstructionVariable, "x2").WithArguments("x2").WithLocation(6, 28)
            };

            VerifyOperationTreeAndDiagnosticsForTest<AssignmentExpressionSyntax>(source, expectedOperationTree, expectedDiagnostics);
        }

        [CompilerTrait(CompilerFeature.IOperation)]
        [Fact]
        public void TypelessDeclaration()
        {
            string source = @"
class C
{
    static void Main()
    {
        /*<bind>*/var (x1, x2) = (1, null)/*</bind>*/;
    }
}
";
            string expectedOperationTree = @"
IDeconstructionAssignmentOperation (OperationKind.DeconstructionAssignment, Type: System.Void, IsInvalid) (Syntax: 'var (x1, x2) = (1, null)')
  Left: 
    ITupleOperation (OperationKind.Tuple, Type: (var x1, var x2), IsInvalid) (Syntax: 'var (x1, x2) = (1, null)')
      Elements(2):
          ILocalReferenceOperation: x1 (IsDeclaration: True) (OperationKind.LocalReference, Type: var, IsInvalid) (Syntax: 'x1')
          ILocalReferenceOperation: x2 (IsDeclaration: True) (OperationKind.LocalReference, Type: var, IsInvalid) (Syntax: 'x2')
  Right: 
    ITupleOperation (OperationKind.Tuple, Type: null) (Syntax: '(1, null)')
      Elements(2):
          ILiteralOperation (OperationKind.Literal, Type: System.Int32, Constant: 1) (Syntax: '1')
          ILiteralOperation (OperationKind.Literal, Type: null, Constant: null) (Syntax: 'null')
";
            var expectedDiagnostics = new DiagnosticDescription[] {
                // CS8130: Cannot infer the type of implicitly-typed deconstruction variable 'x1'.
                //         /*<bind>*/var (x1, x2) = (1, null)/*</bind>*/;
                Diagnostic(ErrorCode.ERR_TypeInferenceFailedForImplicitlyTypedDeconstructionVariable, "x1").WithArguments("x1").WithLocation(6, 24),
                // CS8130: Cannot infer the type of implicitly-typed deconstruction variable 'x2'.
                //         /*<bind>*/var (x1, x2) = (1, null)/*</bind>*/;
                Diagnostic(ErrorCode.ERR_TypeInferenceFailedForImplicitlyTypedDeconstructionVariable, "x2").WithArguments("x2").WithLocation(6, 28)
            };

            VerifyOperationTreeAndDiagnosticsForTest<AssignmentExpressionSyntax>(source, expectedOperationTree, expectedDiagnostics);
        }

        [CompilerTrait(CompilerFeature.IOperation)]
        [Fact]
        public void TypeMergingWithMultipleAmbiguousVars()
        {
            string source = @"
class C
{
    static void Main()
    {
        /*<bind>*/(string x1, (byte x2, var x3), var x4) = (null, (2, null), null)/*</bind>*/;
    }
}
";
            string expectedOperationTree = @"
IDeconstructionAssignmentOperation (OperationKind.DeconstructionAssignment, Type: System.Void, IsInvalid) (Syntax: '(string x1, ... ull), null)')
  Left: 
    ITupleOperation (OperationKind.Tuple, Type: (System.String x1, (System.Byte x2, var x3), var x4), IsInvalid) (Syntax: '(string x1, ... ull), null)')
      Elements(3):
          IDeclarationExpressionOperation (OperationKind.DeclarationExpression, Type: System.String) (Syntax: 'string x1')
            ILocalReferenceOperation: x1 (IsDeclaration: True) (OperationKind.LocalReference, Type: System.String) (Syntax: 'x1')
          ITupleOperation (OperationKind.Tuple, Type: (System.Byte x2, var x3), IsInvalid) (Syntax: '(byte x2, var x3)')
            Elements(2):
                IDeclarationExpressionOperation (OperationKind.DeclarationExpression, Type: System.Byte) (Syntax: 'byte x2')
                  ILocalReferenceOperation: x2 (IsDeclaration: True) (OperationKind.LocalReference, Type: System.Byte) (Syntax: 'x2')
                IDeclarationExpressionOperation (OperationKind.DeclarationExpression, Type: var, IsInvalid) (Syntax: 'var x3')
                  ILocalReferenceOperation: x3 (IsDeclaration: True) (OperationKind.LocalReference, Type: var, IsInvalid) (Syntax: 'x3')
          IDeclarationExpressionOperation (OperationKind.DeclarationExpression, Type: var, IsInvalid) (Syntax: 'var x4')
            ILocalReferenceOperation: x4 (IsDeclaration: True) (OperationKind.LocalReference, Type: var, IsInvalid) (Syntax: 'x4')
  Right: 
    ITupleOperation (OperationKind.Tuple, Type: null) (Syntax: '(null, (2, null), null)')
      Elements(3):
          ILiteralOperation (OperationKind.Literal, Type: null, Constant: null) (Syntax: 'null')
          ITupleOperation (OperationKind.Tuple, Type: null) (Syntax: '(2, null)')
            Elements(2):
                ILiteralOperation (OperationKind.Literal, Type: System.Int32, Constant: 2) (Syntax: '2')
                ILiteralOperation (OperationKind.Literal, Type: null, Constant: null) (Syntax: 'null')
          ILiteralOperation (OperationKind.Literal, Type: null, Constant: null) (Syntax: 'null')
";
            var expectedDiagnostics = new DiagnosticDescription[] {
                // CS8130: Cannot infer the type of implicitly-typed deconstruction variable 'x3'.
                //         /*<bind>*/(string x1, (byte x2, var x3), var x4) = (null, (2, null), null)/*</bind>*/;
                Diagnostic(ErrorCode.ERR_TypeInferenceFailedForImplicitlyTypedDeconstructionVariable, "x3").WithArguments("x3").WithLocation(6, 45),
                // CS8130: Cannot infer the type of implicitly-typed deconstruction variable 'x4'.
                //         /*<bind>*/(string x1, (byte x2, var x3), var x4) = (null, (2, null), null)/*</bind>*/;
                Diagnostic(ErrorCode.ERR_TypeInferenceFailedForImplicitlyTypedDeconstructionVariable, "x4").WithArguments("x4").WithLocation(6, 54)
            };

            VerifyOperationTreeAndDiagnosticsForTest<AssignmentExpressionSyntax>(source, expectedOperationTree, expectedDiagnostics);
        }

        [CompilerTrait(CompilerFeature.IOperation)]
        [Fact]
        public void TypeMergingWithTooManyLeftNestings()
        {
            string source = @"
class C
{
    static void Main()
    {
        /*<bind>*/((string x1, byte x2, var x3), int x4) = (null, 4)/*</bind>*/;
    }
}
";
            string expectedOperationTree = @"
IDeconstructionAssignmentOperation (OperationKind.DeconstructionAssignment, Type: System.Void, IsInvalid) (Syntax: '((string x1 ... = (null, 4)')
  Left: 
    ITupleOperation (OperationKind.Tuple, Type: ((System.String x1, System.Byte x2, var x3), System.Int32 x4), IsInvalid) (Syntax: '((string x1 ... = (null, 4)')
      Elements(2):
          ITupleOperation (OperationKind.Tuple, Type: (System.String x1, System.Byte x2, var x3), IsInvalid) (Syntax: '(string x1, ... x2, var x3)')
            Elements(3):
                IDeclarationExpressionOperation (OperationKind.DeclarationExpression, Type: System.String) (Syntax: 'string x1')
                  ILocalReferenceOperation: x1 (IsDeclaration: True) (OperationKind.LocalReference, Type: System.String) (Syntax: 'x1')
                IDeclarationExpressionOperation (OperationKind.DeclarationExpression, Type: System.Byte) (Syntax: 'byte x2')
                  ILocalReferenceOperation: x2 (IsDeclaration: True) (OperationKind.LocalReference, Type: System.Byte) (Syntax: 'x2')
                IDeclarationExpressionOperation (OperationKind.DeclarationExpression, Type: var, IsInvalid) (Syntax: 'var x3')
                  ILocalReferenceOperation: x3 (IsDeclaration: True) (OperationKind.LocalReference, Type: var, IsInvalid) (Syntax: 'x3')
          IDeclarationExpressionOperation (OperationKind.DeclarationExpression, Type: System.Int32) (Syntax: 'int x4')
            ILocalReferenceOperation: x4 (IsDeclaration: True) (OperationKind.LocalReference, Type: System.Int32) (Syntax: 'x4')
  Right: 
    ITupleOperation (OperationKind.Tuple, Type: null, IsInvalid) (Syntax: '(null, 4)')
      Elements(2):
          ILiteralOperation (OperationKind.Literal, Type: null, Constant: null, IsInvalid) (Syntax: 'null')
          ILiteralOperation (OperationKind.Literal, Type: System.Int32, Constant: 4) (Syntax: '4')
";
            var expectedDiagnostics = new DiagnosticDescription[] {
                // CS8131: Deconstruct assignment requires an expression with a type on the right-hand-side.
                //         /*<bind>*/((string x1, byte x2, var x3), int x4) = (null, 4)/*</bind>*/;
                Diagnostic(ErrorCode.ERR_DeconstructRequiresExpression, "null").WithLocation(6, 61),
                // CS8130: Cannot infer the type of implicitly-typed deconstruction variable 'x3'.
                //         /*<bind>*/((string x1, byte x2, var x3), int x4) = (null, 4)/*</bind>*/;
                Diagnostic(ErrorCode.ERR_TypeInferenceFailedForImplicitlyTypedDeconstructionVariable, "x3").WithArguments("x3").WithLocation(6, 45)
            };

            VerifyOperationTreeAndDiagnosticsForTest<AssignmentExpressionSyntax>(source, expectedOperationTree, expectedDiagnostics);
        }

        [CompilerTrait(CompilerFeature.IOperation)]
        [Fact]
        public void TypeMergingWithTooManyRightNestings()
        {
            string source = @"
class C
{
    static void Main()
    {
        /*<bind>*/(string x1, var x2) = (null, (null, 2))/*</bind>*/;
    }
}
";
            string expectedOperationTree = @"
IDeconstructionAssignmentOperation (OperationKind.DeconstructionAssignment, Type: System.Void, IsInvalid) (Syntax: '(string x1, ...  (null, 2))')
  Left: 
    ITupleOperation (OperationKind.Tuple, Type: (System.String x1, var x2), IsInvalid) (Syntax: '(string x1, ...  (null, 2))')
      Elements(2):
          IDeclarationExpressionOperation (OperationKind.DeclarationExpression, Type: System.String) (Syntax: 'string x1')
            ILocalReferenceOperation: x1 (IsDeclaration: True) (OperationKind.LocalReference, Type: System.String) (Syntax: 'x1')
          IDeclarationExpressionOperation (OperationKind.DeclarationExpression, Type: var, IsInvalid) (Syntax: 'var x2')
            ILocalReferenceOperation: x2 (IsDeclaration: True) (OperationKind.LocalReference, Type: var, IsInvalid) (Syntax: 'x2')
  Right: 
    ITupleOperation (OperationKind.Tuple, Type: null) (Syntax: '(null, (null, 2))')
      Elements(2):
          ILiteralOperation (OperationKind.Literal, Type: null, Constant: null) (Syntax: 'null')
          ITupleOperation (OperationKind.Tuple, Type: null) (Syntax: '(null, 2)')
            Elements(2):
                ILiteralOperation (OperationKind.Literal, Type: null, Constant: null) (Syntax: 'null')
                ILiteralOperation (OperationKind.Literal, Type: System.Int32, Constant: 2) (Syntax: '2')
";
            var expectedDiagnostics = new DiagnosticDescription[] {
                // CS8130: Cannot infer the type of implicitly-typed deconstruction variable 'x2'.
                //         /*<bind>*/(string x1, var x2) = (null, (null, 2))/*</bind>*/;
                Diagnostic(ErrorCode.ERR_TypeInferenceFailedForImplicitlyTypedDeconstructionVariable, "x2").WithArguments("x2").WithLocation(6, 35)
            };

            VerifyOperationTreeAndDiagnosticsForTest<AssignmentExpressionSyntax>(source, expectedOperationTree, expectedDiagnostics);
        }

        [CompilerTrait(CompilerFeature.IOperation)]
        [Fact]
        public void TypeMergingWithTooManyLeftVariables()
        {
            string source = @"
class C
{
    static void Main()
    {
        /*<bind>*/(string x1, var x2, int x3) = (null, ""hello"")/*</bind>*/;
    }
}
";
            string expectedOperationTree = @"
IDeconstructionAssignmentOperation (OperationKind.DeconstructionAssignment, Type: ?, IsInvalid) (Syntax: '(string x1, ... l, ""hello"")')
  Left: 
    ITupleOperation (OperationKind.Tuple, Type: (System.String x1, System.String x2, System.Int32 x3), IsInvalid) (Syntax: '(string x1, ... x2, int x3)')
      Elements(3):
          IDeclarationExpressionOperation (OperationKind.DeclarationExpression, Type: System.String, IsInvalid) (Syntax: 'string x1')
            ILocalReferenceOperation: x1 (IsDeclaration: True) (OperationKind.LocalReference, Type: System.String, IsInvalid) (Syntax: 'x1')
          IDeclarationExpressionOperation (OperationKind.DeclarationExpression, Type: System.String, IsInvalid) (Syntax: 'var x2')
            ILocalReferenceOperation: x2 (IsDeclaration: True) (OperationKind.LocalReference, Type: System.String, IsInvalid) (Syntax: 'x2')
          IDeclarationExpressionOperation (OperationKind.DeclarationExpression, Type: System.Int32, IsInvalid) (Syntax: 'int x3')
            ILocalReferenceOperation: x3 (IsDeclaration: True) (OperationKind.LocalReference, Type: System.Int32, IsInvalid) (Syntax: 'x3')
  Right: 
<<<<<<< HEAD
    IConversionExpression (TryCast: False, Unchecked) (OperationKind.ConversionExpression, Type: (System.String, System.String), IsInvalid, IsImplicit) (Syntax: '(null, ""hello"")')
=======
    IConversionOperation (Implicit, TryCast: False, Unchecked) (OperationKind.Conversion, Type: (System.String, System.String), IsInvalid, IsImplicit) (Syntax: '(null, ""hello"")')
>>>>>>> 9c82aed5
      Conversion: CommonConversion (Exists: True, IsIdentity: False, IsNumeric: False, IsReference: False, IsUserDefined: False) (MethodSymbol: null)
      Operand: 
        ITupleOperation (OperationKind.Tuple, Type: (System.String, System.String), IsInvalid) (Syntax: '(null, ""hello"")')
          Elements(2):
<<<<<<< HEAD
              IConversionExpression (TryCast: False, Unchecked) (OperationKind.ConversionExpression, Type: System.String, Constant: null, IsInvalid, IsImplicit) (Syntax: 'null')
=======
              IConversionOperation (Implicit, TryCast: False, Unchecked) (OperationKind.Conversion, Type: System.String, Constant: null, IsInvalid, IsImplicit) (Syntax: 'null')
>>>>>>> 9c82aed5
                Conversion: CommonConversion (Exists: True, IsIdentity: False, IsNumeric: False, IsReference: True, IsUserDefined: False) (MethodSymbol: null)
                Operand: 
                  ILiteralOperation (OperationKind.Literal, Type: null, Constant: null, IsInvalid) (Syntax: 'null')
              ILiteralOperation (OperationKind.Literal, Type: System.String, Constant: ""hello"", IsInvalid) (Syntax: '""hello""')
";
            var expectedDiagnostics = new DiagnosticDescription[] {
                // CS8132: Cannot deconstruct a tuple of '2' elements into '3' variables.
                //         /*<bind>*/(string x1, var x2, int x3) = (null, "hello")/*</bind>*/;
                Diagnostic(ErrorCode.ERR_DeconstructWrongCardinality, @"(string x1, var x2, int x3) = (null, ""hello"")").WithArguments("2", "3").WithLocation(6, 19)
            };

            VerifyOperationTreeAndDiagnosticsForTest<AssignmentExpressionSyntax>(source, expectedOperationTree, expectedDiagnostics);
        }

        [CompilerTrait(CompilerFeature.IOperation)]
        [Fact]
        public void TypeMergingWithTooManyRightElements()
        {
            string source = @"
class C
{
    static void Main()
    {
        /*<bind>*/(string x1, var y1) = (null, ""hello"", 3)/*</bind>*/;
        (string x2, var y2) = (null, ""hello"", null);
    }
}
";
            string expectedOperationTree = @"
IDeconstructionAssignmentOperation (OperationKind.DeconstructionAssignment, Type: ?, IsInvalid) (Syntax: '(string x1, ... ""hello"", 3)')
  Left: 
    ITupleOperation (OperationKind.Tuple, Type: (System.String x1, System.String y1), IsInvalid) (Syntax: '(string x1, var y1)')
      Elements(2):
          IDeclarationExpressionOperation (OperationKind.DeclarationExpression, Type: System.String, IsInvalid) (Syntax: 'string x1')
            ILocalReferenceOperation: x1 (IsDeclaration: True) (OperationKind.LocalReference, Type: System.String, IsInvalid) (Syntax: 'x1')
          IDeclarationExpressionOperation (OperationKind.DeclarationExpression, Type: System.String, IsInvalid) (Syntax: 'var y1')
            ILocalReferenceOperation: y1 (IsDeclaration: True) (OperationKind.LocalReference, Type: System.String, IsInvalid) (Syntax: 'y1')
  Right: 
<<<<<<< HEAD
    IConversionExpression (TryCast: False, Unchecked) (OperationKind.ConversionExpression, Type: (System.String, System.String, System.Int32), IsInvalid, IsImplicit) (Syntax: '(null, ""hello"", 3)')
=======
    IConversionOperation (Implicit, TryCast: False, Unchecked) (OperationKind.Conversion, Type: (System.String, System.String, System.Int32), IsInvalid, IsImplicit) (Syntax: '(null, ""hello"", 3)')
>>>>>>> 9c82aed5
      Conversion: CommonConversion (Exists: True, IsIdentity: False, IsNumeric: False, IsReference: False, IsUserDefined: False) (MethodSymbol: null)
      Operand: 
        ITupleOperation (OperationKind.Tuple, Type: (System.String, System.String, System.Int32), IsInvalid) (Syntax: '(null, ""hello"", 3)')
          Elements(3):
<<<<<<< HEAD
              IConversionExpression (TryCast: False, Unchecked) (OperationKind.ConversionExpression, Type: System.String, Constant: null, IsInvalid, IsImplicit) (Syntax: 'null')
=======
              IConversionOperation (Implicit, TryCast: False, Unchecked) (OperationKind.Conversion, Type: System.String, Constant: null, IsInvalid, IsImplicit) (Syntax: 'null')
>>>>>>> 9c82aed5
                Conversion: CommonConversion (Exists: True, IsIdentity: False, IsNumeric: False, IsReference: True, IsUserDefined: False) (MethodSymbol: null)
                Operand: 
                  ILiteralOperation (OperationKind.Literal, Type: null, Constant: null, IsInvalid) (Syntax: 'null')
              ILiteralOperation (OperationKind.Literal, Type: System.String, Constant: ""hello"", IsInvalid) (Syntax: '""hello""')
              ILiteralOperation (OperationKind.Literal, Type: System.Int32, Constant: 3, IsInvalid) (Syntax: '3')
";
            var expectedDiagnostics = new DiagnosticDescription[] {
                // CS8132: Cannot deconstruct a tuple of '3' elements into '2' variables.
                //         /*<bind>*/(string x1, var y1) = (null, "hello", 3)/*</bind>*/;
                Diagnostic(ErrorCode.ERR_DeconstructWrongCardinality, @"(string x1, var y1) = (null, ""hello"", 3)").WithArguments("3", "2").WithLocation(6, 19),
                // CS8131: Deconstruct assignment requires an expression with a type on the right-hand-side.
                //         (string x2, var y2) = (null, "hello", null);
                Diagnostic(ErrorCode.ERR_DeconstructRequiresExpression, "null").WithLocation(7, 47),
                // CS8130: Cannot infer the type of implicitly-typed deconstruction variable 'y2'.
                //         (string x2, var y2) = (null, "hello", null);
                Diagnostic(ErrorCode.ERR_TypeInferenceFailedForImplicitlyTypedDeconstructionVariable, "y2").WithArguments("y2").WithLocation(7, 25)
            };

            VerifyOperationTreeAndDiagnosticsForTest<AssignmentExpressionSyntax>(source, expectedOperationTree, expectedDiagnostics);
        }

        [CompilerTrait(CompilerFeature.IOperation)]
        [Fact]
        public void DeclarationVarFormWithActualVarType()
        {
            string source = @"
class C
{
    static void Main()
    {
        /*<bind>*/var (x1, x2) = (1, 2)/*</bind>*/;
    }
}
class var { }
";
            string expectedOperationTree = @"
IDeconstructionAssignmentOperation (OperationKind.DeconstructionAssignment, Type: (var x1, var x2), IsInvalid) (Syntax: 'var (x1, x2) = (1, 2)')
  Left: 
    IDeclarationExpressionOperation (OperationKind.DeclarationExpression, Type: (var x1, var x2), IsInvalid) (Syntax: 'var (x1, x2)')
      ITupleOperation (OperationKind.Tuple, Type: (var x1, var x2), IsInvalid) (Syntax: '(x1, x2)')
        Elements(2):
            ILocalReferenceOperation: x1 (IsDeclaration: True) (OperationKind.LocalReference, Type: var, IsInvalid) (Syntax: 'x1')
            ILocalReferenceOperation: x2 (IsDeclaration: True) (OperationKind.LocalReference, Type: var, IsInvalid) (Syntax: 'x2')
  Right: 
<<<<<<< HEAD
    IConversionExpression (TryCast: False, Unchecked) (OperationKind.ConversionExpression, Type: (var, var), IsInvalid, IsImplicit) (Syntax: '(1, 2)')
=======
    IConversionOperation (Implicit, TryCast: False, Unchecked) (OperationKind.Conversion, Type: (var, var), IsInvalid, IsImplicit) (Syntax: '(1, 2)')
>>>>>>> 9c82aed5
      Conversion: CommonConversion (Exists: False, IsIdentity: False, IsNumeric: False, IsReference: False, IsUserDefined: False) (MethodSymbol: null)
      Operand: 
        ITupleOperation (OperationKind.Tuple, Type: (System.Int32, System.Int32), IsInvalid) (Syntax: '(1, 2)')
          Elements(2):
              ILiteralOperation (OperationKind.Literal, Type: System.Int32, Constant: 1, IsInvalid) (Syntax: '1')
              ILiteralOperation (OperationKind.Literal, Type: System.Int32, Constant: 2, IsInvalid) (Syntax: '2')
";
            var expectedDiagnostics = new DiagnosticDescription[] {
                // CS8136: Deconstruction 'var (...)' form disallows a specific type for 'var'.
                //         /*<bind>*/var (x1, x2) = (1, 2)/*</bind>*/;
                Diagnostic(ErrorCode.ERR_DeconstructionVarFormDisallowsSpecificType, "(x1, x2)").WithLocation(6, 23),
                // CS0029: Cannot implicitly convert type 'int' to 'var'
                //         /*<bind>*/var (x1, x2) = (1, 2)/*</bind>*/;
                Diagnostic(ErrorCode.ERR_NoImplicitConv, "1").WithArguments("int", "var").WithLocation(6, 35),
                // CS0029: Cannot implicitly convert type 'int' to 'var'
                //         /*<bind>*/var (x1, x2) = (1, 2)/*</bind>*/;
                Diagnostic(ErrorCode.ERR_NoImplicitConv, "2").WithArguments("int", "var").WithLocation(6, 38)
            };

            VerifyOperationTreeAndDiagnosticsForTest<AssignmentExpressionSyntax>(source, expectedOperationTree, expectedDiagnostics);
        }

        [CompilerTrait(CompilerFeature.IOperation)]
        [Fact]
        public void DeclarationVarFormWithAliasedVarType()
        {
            string source = @"
using var = D;
class C
{
    static void Main()
    {
        /*<bind>*/var (x3, x4) = (3, 4)/*</bind>*/;
    }
}
class D
{
    public override string ToString() { return ""var""; }
}
";
            string expectedOperationTree = @"
IDeconstructionAssignmentOperation (OperationKind.DeconstructionAssignment, Type: (D x3, D x4), IsInvalid) (Syntax: 'var (x3, x4) = (3, 4)')
  Left: 
    IDeclarationExpressionOperation (OperationKind.DeclarationExpression, Type: (D x3, D x4), IsInvalid) (Syntax: 'var (x3, x4)')
      ITupleOperation (OperationKind.Tuple, Type: (D x3, D x4), IsInvalid) (Syntax: '(x3, x4)')
        Elements(2):
            ILocalReferenceOperation: x3 (IsDeclaration: True) (OperationKind.LocalReference, Type: D, IsInvalid) (Syntax: 'x3')
            ILocalReferenceOperation: x4 (IsDeclaration: True) (OperationKind.LocalReference, Type: D, IsInvalid) (Syntax: 'x4')
  Right: 
<<<<<<< HEAD
    IConversionExpression (TryCast: False, Unchecked) (OperationKind.ConversionExpression, Type: (D, D), IsInvalid, IsImplicit) (Syntax: '(3, 4)')
=======
    IConversionOperation (Implicit, TryCast: False, Unchecked) (OperationKind.Conversion, Type: (D, D), IsInvalid, IsImplicit) (Syntax: '(3, 4)')
>>>>>>> 9c82aed5
      Conversion: CommonConversion (Exists: False, IsIdentity: False, IsNumeric: False, IsReference: False, IsUserDefined: False) (MethodSymbol: null)
      Operand: 
        ITupleOperation (OperationKind.Tuple, Type: (System.Int32, System.Int32), IsInvalid) (Syntax: '(3, 4)')
          Elements(2):
              ILiteralOperation (OperationKind.Literal, Type: System.Int32, Constant: 3, IsInvalid) (Syntax: '3')
              ILiteralOperation (OperationKind.Literal, Type: System.Int32, Constant: 4, IsInvalid) (Syntax: '4')
";
            var expectedDiagnostics = new DiagnosticDescription[] {
                // CS8136: Deconstruction 'var (...)' form disallows a specific type for 'var'.
                //         /*<bind>*/var (x3, x4) = (3, 4)/*</bind>*/;
                Diagnostic(ErrorCode.ERR_DeconstructionVarFormDisallowsSpecificType, "(x3, x4)").WithLocation(7, 23),
                // CS0029: Cannot implicitly convert type 'int' to 'D'
                //         /*<bind>*/var (x3, x4) = (3, 4)/*</bind>*/;
                Diagnostic(ErrorCode.ERR_NoImplicitConv, "3").WithArguments("int", "D").WithLocation(7, 35),
                // CS0029: Cannot implicitly convert type 'int' to 'D'
                //         /*<bind>*/var (x3, x4) = (3, 4)/*</bind>*/;
                Diagnostic(ErrorCode.ERR_NoImplicitConv, "4").WithArguments("int", "D").WithLocation(7, 38)
            };

            VerifyOperationTreeAndDiagnosticsForTest<AssignmentExpressionSyntax>(source, expectedOperationTree, expectedDiagnostics);
        }

        [CompilerTrait(CompilerFeature.IOperation)]
        [Fact]
        public void DeclarationWithWrongCardinality()
        {
            string source = @"
class C
{
    static void Main()
    {
        /*<bind>*/(var (x1, x2), var x3) = (1, 2, 3)/*</bind>*/;
    }
}
";
            string expectedOperationTree = @"
IDeconstructionAssignmentOperation (OperationKind.DeconstructionAssignment, Type: ?, IsInvalid) (Syntax: '(var (x1, x ... = (1, 2, 3)')
  Left: 
    ITupleOperation (OperationKind.Tuple, Type: ((var x1, var x2), System.Int32 x3), IsInvalid) (Syntax: '(var (x1, x2), var x3)')
      Elements(2):
          IDeclarationExpressionOperation (OperationKind.DeclarationExpression, Type: (var x1, var x2), IsInvalid) (Syntax: 'var (x1, x2)')
            ITupleOperation (OperationKind.Tuple, Type: (var x1, var x2), IsInvalid) (Syntax: '(x1, x2)')
              Elements(2):
                  ILocalReferenceOperation: x1 (IsDeclaration: True) (OperationKind.LocalReference, Type: var, IsInvalid) (Syntax: 'x1')
                  ILocalReferenceOperation: x2 (IsDeclaration: True) (OperationKind.LocalReference, Type: var, IsInvalid) (Syntax: 'x2')
          IDeclarationExpressionOperation (OperationKind.DeclarationExpression, Type: System.Int32, IsInvalid) (Syntax: 'var x3')
            ILocalReferenceOperation: x3 (IsDeclaration: True) (OperationKind.LocalReference, Type: System.Int32, IsInvalid) (Syntax: 'x3')
  Right: 
    ITupleOperation (OperationKind.Tuple, Type: (System.Int32, System.Int32, System.Int32), IsInvalid) (Syntax: '(1, 2, 3)')
      Elements(3):
          ILiteralOperation (OperationKind.Literal, Type: System.Int32, Constant: 1, IsInvalid) (Syntax: '1')
          ILiteralOperation (OperationKind.Literal, Type: System.Int32, Constant: 2, IsInvalid) (Syntax: '2')
          ILiteralOperation (OperationKind.Literal, Type: System.Int32, Constant: 3, IsInvalid) (Syntax: '3')
";
            var expectedDiagnostics = new DiagnosticDescription[] {
                // CS8132: Cannot deconstruct a tuple of '3' elements into '2' variables.
                //         /*<bind>*/(var (x1, x2), var x3) = (1, 2, 3)/*</bind>*/;
                Diagnostic(ErrorCode.ERR_DeconstructWrongCardinality, "(var (x1, x2), var x3) = (1, 2, 3)").WithArguments("3", "2").WithLocation(6, 19),
                // CS8130: Cannot infer the type of implicitly-typed deconstruction variable 'x1'.
                //         /*<bind>*/(var (x1, x2), var x3) = (1, 2, 3)/*</bind>*/;
                Diagnostic(ErrorCode.ERR_TypeInferenceFailedForImplicitlyTypedDeconstructionVariable, "x1").WithArguments("x1").WithLocation(6, 25),
                // CS8130: Cannot infer the type of implicitly-typed deconstruction variable 'x2'.
                //         /*<bind>*/(var (x1, x2), var x3) = (1, 2, 3)/*</bind>*/;
                Diagnostic(ErrorCode.ERR_TypeInferenceFailedForImplicitlyTypedDeconstructionVariable, "x2").WithArguments("x2").WithLocation(6, 29)
            };

            VerifyOperationTreeAndDiagnosticsForTest<AssignmentExpressionSyntax>(source, expectedOperationTree, expectedDiagnostics);
        }

        [CompilerTrait(CompilerFeature.IOperation)]
        [Fact]
        public void DeclarationWithCircularity1()
        {
            string source = @"
class C
{
    static void Main()
    {
        /*<bind>*/var (x1, x2) = (1, x1)/*</bind>*/;
    }
}
";
            string expectedOperationTree = @"
IDeconstructionAssignmentOperation (OperationKind.DeconstructionAssignment, Type: (System.Int32 x1, var x2), IsInvalid) (Syntax: 'var (x1, x2) = (1, x1)')
  Left: 
    IDeclarationExpressionOperation (OperationKind.DeclarationExpression, Type: (System.Int32 x1, var x2)) (Syntax: 'var (x1, x2)')
      ITupleOperation (OperationKind.Tuple, Type: (System.Int32 x1, var x2)) (Syntax: '(x1, x2)')
        Elements(2):
            ILocalReferenceOperation: x1 (IsDeclaration: True) (OperationKind.LocalReference, Type: System.Int32) (Syntax: 'x1')
            ILocalReferenceOperation: x2 (IsDeclaration: True) (OperationKind.LocalReference, Type: var) (Syntax: 'x2')
  Right: 
<<<<<<< HEAD
    IConversionExpression (TryCast: False, Unchecked) (OperationKind.ConversionExpression, Type: (System.Int32, var), IsInvalid, IsImplicit) (Syntax: '(1, x1)')
=======
    IConversionOperation (Implicit, TryCast: False, Unchecked) (OperationKind.Conversion, Type: (System.Int32, var), IsInvalid, IsImplicit) (Syntax: '(1, x1)')
>>>>>>> 9c82aed5
      Conversion: CommonConversion (Exists: True, IsIdentity: True, IsNumeric: False, IsReference: False, IsUserDefined: False) (MethodSymbol: null)
      Operand: 
        ITupleOperation (OperationKind.Tuple, Type: (System.Int32, var x1), IsInvalid) (Syntax: '(1, x1)')
          Elements(2):
              ILiteralOperation (OperationKind.Literal, Type: System.Int32, Constant: 1) (Syntax: '1')
              ILocalReferenceOperation: x1 (OperationKind.LocalReference, Type: var, IsInvalid) (Syntax: 'x1')
";
            var expectedDiagnostics = new DiagnosticDescription[] {
                // CS0841: Cannot use local variable 'x1' before it is declared
                //         /*<bind>*/var (x1, x2) = (1, x1)/*</bind>*/;
                Diagnostic(ErrorCode.ERR_VariableUsedBeforeDeclaration, "x1").WithArguments("x1").WithLocation(6, 38),
                // CS0165: Use of unassigned local variable 'x1'
                //         /*<bind>*/var (x1, x2) = (1, x1)/*</bind>*/;
                Diagnostic(ErrorCode.ERR_UseDefViolation, "x1").WithArguments("x1").WithLocation(6, 38)
            };

            VerifyOperationTreeAndDiagnosticsForTest<AssignmentExpressionSyntax>(source, expectedOperationTree, expectedDiagnostics);
        }

        [CompilerTrait(CompilerFeature.IOperation)]
        [Fact]
        public void DeclarationWithCircularity2()
        {
            string source = @"
class C
{
    static void Main()
    {
        /*<bind>*/var (x1, x2) = (x2, 2)/*</bind>*/;
    }
}
";
            string expectedOperationTree = @"
IDeconstructionAssignmentOperation (OperationKind.DeconstructionAssignment, Type: (var x1, System.Int32 x2), IsInvalid) (Syntax: 'var (x1, x2) = (x2, 2)')
  Left: 
    IDeclarationExpressionOperation (OperationKind.DeclarationExpression, Type: (var x1, System.Int32 x2)) (Syntax: 'var (x1, x2)')
      ITupleOperation (OperationKind.Tuple, Type: (var x1, System.Int32 x2)) (Syntax: '(x1, x2)')
        Elements(2):
            ILocalReferenceOperation: x1 (IsDeclaration: True) (OperationKind.LocalReference, Type: var) (Syntax: 'x1')
            ILocalReferenceOperation: x2 (IsDeclaration: True) (OperationKind.LocalReference, Type: System.Int32) (Syntax: 'x2')
  Right: 
<<<<<<< HEAD
    IConversionExpression (TryCast: False, Unchecked) (OperationKind.ConversionExpression, Type: (var, System.Int32), IsInvalid, IsImplicit) (Syntax: '(x2, 2)')
=======
    IConversionOperation (Implicit, TryCast: False, Unchecked) (OperationKind.Conversion, Type: (var, System.Int32), IsInvalid, IsImplicit) (Syntax: '(x2, 2)')
>>>>>>> 9c82aed5
      Conversion: CommonConversion (Exists: True, IsIdentity: True, IsNumeric: False, IsReference: False, IsUserDefined: False) (MethodSymbol: null)
      Operand: 
        ITupleOperation (OperationKind.Tuple, Type: (var x2, System.Int32), IsInvalid) (Syntax: '(x2, 2)')
          Elements(2):
              ILocalReferenceOperation: x2 (OperationKind.LocalReference, Type: var, IsInvalid) (Syntax: 'x2')
              ILiteralOperation (OperationKind.Literal, Type: System.Int32, Constant: 2) (Syntax: '2')
";
            var expectedDiagnostics = new DiagnosticDescription[] {
                // CS0841: Cannot use local variable 'x2' before it is declared
                //         /*<bind>*/var (x1, x2) = (x2, 2)/*</bind>*/;
                Diagnostic(ErrorCode.ERR_VariableUsedBeforeDeclaration, "x2").WithArguments("x2").WithLocation(6, 35),
                // CS0165: Use of unassigned local variable 'x2'
                //         /*<bind>*/var (x1, x2) = (x2, 2)/*</bind>*/;
                Diagnostic(ErrorCode.ERR_UseDefViolation, "x2").WithArguments("x2").WithLocation(6, 35)
            };

            VerifyOperationTreeAndDiagnosticsForTest<AssignmentExpressionSyntax>(source, expectedOperationTree, expectedDiagnostics);
        }

        [CompilerTrait(CompilerFeature.IOperation)]
        [Fact, CompilerTrait(CompilerFeature.RefLocalsReturns)]
        [WorkItem(12283, "https://github.com/dotnet/roslyn/issues/12283")]
        public void RefReturningVarInvocation()
        {
            string source = @"
class C
{
    static int i;

    static void Main()
    {
        int x = 0, y = 0;
        /*<bind>*/var (x, y) = 42/*</bind>*/; // parsed as deconstruction
        System.Console.WriteLine(i);
    }
    static ref int var(int a, int b) { return ref i; }
}
";
            string expectedOperationTree = @"
IDeconstructionAssignmentOperation (OperationKind.DeconstructionAssignment, Type: ?, IsInvalid) (Syntax: 'var (x, y) = 42')
  Left: 
    IDeclarationExpressionOperation (OperationKind.DeclarationExpression, Type: (var x, var y), IsInvalid) (Syntax: 'var (x, y)')
      ITupleOperation (OperationKind.Tuple, Type: (var x, var y), IsInvalid) (Syntax: '(x, y)')
        Elements(2):
            ILocalReferenceOperation: x (IsDeclaration: True) (OperationKind.LocalReference, Type: var, IsInvalid) (Syntax: 'x')
            ILocalReferenceOperation: y (IsDeclaration: True) (OperationKind.LocalReference, Type: var, IsInvalid) (Syntax: 'y')
  Right: 
    ILiteralOperation (OperationKind.Literal, Type: System.Int32, Constant: 42, IsInvalid) (Syntax: '42')
";
            var expectedDiagnostics = new DiagnosticDescription[] {
                // CS0128: A local variable or function named 'x' is already defined in this scope
                //         /*<bind>*/var (x, y) = 42/*</bind>*/; // parsed as deconstruction
                Diagnostic(ErrorCode.ERR_LocalDuplicate, "x").WithArguments("x").WithLocation(9, 24),
                // CS0128: A local variable or function named 'y' is already defined in this scope
                //         /*<bind>*/var (x, y) = 42/*</bind>*/; // parsed as deconstruction
                Diagnostic(ErrorCode.ERR_LocalDuplicate, "y").WithArguments("y").WithLocation(9, 27),
                // CS1061: 'int' does not contain a definition for 'Deconstruct' and no extension method 'Deconstruct' accepting a first argument of type 'int' could be found (are you missing a using directive or an assembly reference?)
                //         /*<bind>*/var (x, y) = 42/*</bind>*/; // parsed as deconstruction
                Diagnostic(ErrorCode.ERR_NoSuchMemberOrExtension, "42").WithArguments("int", "Deconstruct").WithLocation(9, 32),
                // CS8129: No suitable Deconstruct instance or extension method was found for type 'int', with 2 out parameters and a void return type.
                //         /*<bind>*/var (x, y) = 42/*</bind>*/; // parsed as deconstruction
                Diagnostic(ErrorCode.ERR_MissingDeconstruct, "42").WithArguments("int", "2").WithLocation(9, 32),
                // CS8130: Cannot infer the type of implicitly-typed deconstruction variable 'x'.
                //         /*<bind>*/var (x, y) = 42/*</bind>*/; // parsed as deconstruction
                Diagnostic(ErrorCode.ERR_TypeInferenceFailedForImplicitlyTypedDeconstructionVariable, "x").WithArguments("x").WithLocation(9, 24),
                // CS8130: Cannot infer the type of implicitly-typed deconstruction variable 'y'.
                //         /*<bind>*/var (x, y) = 42/*</bind>*/; // parsed as deconstruction
                Diagnostic(ErrorCode.ERR_TypeInferenceFailedForImplicitlyTypedDeconstructionVariable, "y").WithArguments("y").WithLocation(9, 27),
                // CS0219: The variable 'x' is assigned but its value is never used
                //         int x = 0, y = 0;
                Diagnostic(ErrorCode.WRN_UnreferencedVarAssg, "x").WithArguments("x").WithLocation(8, 13),
                // CS0219: The variable 'y' is assigned but its value is never used
                //         int x = 0, y = 0;
                Diagnostic(ErrorCode.WRN_UnreferencedVarAssg, "y").WithArguments("y").WithLocation(8, 20)
            };

            VerifyOperationTreeAndDiagnosticsForTest<AssignmentExpressionSyntax>(source, expectedOperationTree, expectedDiagnostics);
        }

        [Fact(Skip = "https://github.com/dotnet/roslyn/issues/12468"), CompilerTrait(CompilerFeature.RefLocalsReturns)]
        [WorkItem(12468, "https://github.com/dotnet/roslyn/issues/12468")]
        public void RefReturningVarInvocation2()
        {
            string source = @"
class C
{
    static int i = 0;

    static void Main()
    {
        int x = 0, y = 0;
        @var(x, y) = 42; // parsed as invocation
        System.Console.Write(i + "" "");
        (var(x, y)) = 43; // parsed as invocation
        System.Console.Write(i + "" "");
        (var(x, y) = 44); // parsed as invocation
        System.Console.Write(i);
    }
    static ref int var(int a, int b) { return ref i; }
}
";
            // The correct expectation is for the code to compile and execute
            //var comp = CompileAndVerify(source, expectedOutput: "42 43 44");
            var comp = CreateStandardCompilation(source);
            comp.VerifyDiagnostics(
                // (11,9): error CS8134: Deconstruction must contain at least two variables.
                //         (var(x, y)) = 43; // parsed as invocation
                Diagnostic(ErrorCode.ERR_DeconstructTooFewElements, "(var(x, y)) = 43").WithLocation(11, 9),
                // (13,20): error CS1026: ) expected
                //         (var(x, y) = 44); // parsed as invocation
                Diagnostic(ErrorCode.ERR_CloseParenExpected, "=").WithLocation(13, 20),
                // (13,24): error CS1002: ; expected
                //         (var(x, y) = 44); // parsed as invocation
                Diagnostic(ErrorCode.ERR_SemicolonExpected, ")").WithLocation(13, 24),
                // (13,24): error CS1513: } expected
                //         (var(x, y) = 44); // parsed as invocation
                Diagnostic(ErrorCode.ERR_RbraceExpected, ")").WithLocation(13, 24),
                // (9,14): error CS0128: A local variable named 'x' is already defined in this scope
                //         @var(x, y) = 42; // parsed as invocation
                Diagnostic(ErrorCode.ERR_LocalDuplicate, "x").WithArguments("x").WithLocation(9, 14),
                // (9,9): error CS0246: The type or namespace name 'var' could not be found (are you missing a using directive or an assembly reference?)
                //         @var(x, y) = 42; // parsed as invocation
                Diagnostic(ErrorCode.ERR_SingleTypeNameNotFound, "@var").WithArguments("var").WithLocation(9, 9),
                // (9,14): error CS8136: Deconstruction `var (...)` form disallows a specific type for 'var'.
                //         @var(x, y) = 42; // parsed as invocation
                Diagnostic(ErrorCode.ERR_DeconstructionVarFormDisallowsSpecificType, "x").WithLocation(9, 14),
                // (9,17): error CS0128: A local variable named 'y' is already defined in this scope
                //         @var(x, y) = 42; // parsed as invocation
                Diagnostic(ErrorCode.ERR_LocalDuplicate, "y").WithArguments("y").WithLocation(9, 17),
                // (9,9): error CS0246: The type or namespace name 'var' could not be found (are you missing a using directive or an assembly reference?)
                //         @var(x, y) = 42; // parsed as invocation
                Diagnostic(ErrorCode.ERR_SingleTypeNameNotFound, "@var").WithArguments("var").WithLocation(9, 9),
                // (9,17): error CS8136: Deconstruction `var (...)` form disallows a specific type for 'var'.
                //         @var(x, y) = 42; // parsed as invocation
                Diagnostic(ErrorCode.ERR_DeconstructionVarFormDisallowsSpecificType, "y").WithLocation(9, 17),
                // (9,22): error CS1061: 'int' does not contain a definition for 'Deconstruct' and no extension method 'Deconstruct' accepting a first argument of type 'int' could be found (are you missing a using directive or an assembly reference?)
                //         @var(x, y) = 42; // parsed as invocation
                Diagnostic(ErrorCode.ERR_NoSuchMemberOrExtension, "42").WithArguments("int", "Deconstruct").WithLocation(9, 22),
                // (9,22): error CS8129: No Deconstruct instance or extension method was found for type 'int', with 2 out parameters.
                //         @var(x, y) = 42; // parsed as invocation
                Diagnostic(ErrorCode.ERR_MissingDeconstruct, "42").WithArguments("int", "2").WithLocation(9, 22),
                // (11,14): error CS0128: A local variable named 'x' is already defined in this scope
                //         (var(x, y)) = 43; // parsed as invocation
                Diagnostic(ErrorCode.ERR_LocalDuplicate, "x").WithArguments("x").WithLocation(11, 14),
                // (11,17): error CS0128: A local variable named 'y' is already defined in this scope
                //         (var(x, y)) = 43; // parsed as invocation
                Diagnostic(ErrorCode.ERR_LocalDuplicate, "y").WithArguments("y").WithLocation(11, 17),
                // (11,23): error CS1061: 'int' does not contain a definition for 'Deconstruct' and no extension method 'Deconstruct' accepting a first argument of type 'int' could be found (are you missing a using directive or an assembly reference?)
                //         (var(x, y)) = 43; // parsed as invocation
                Diagnostic(ErrorCode.ERR_NoSuchMemberOrExtension, "43").WithArguments("int", "Deconstruct").WithLocation(11, 23),
                // (11,23): error CS8129: No Deconstruct instance or extension method was found for type 'int', with 1 out parameters.
                //         (var(x, y)) = 43; // parsed as invocation
                Diagnostic(ErrorCode.ERR_MissingDeconstruct, "43").WithArguments("int", "1").WithLocation(11, 23),
                // (13,14): error CS0128: A local variable named 'x' is already defined in this scope
                //         (var(x, y) = 44); // parsed as invocation
                Diagnostic(ErrorCode.ERR_LocalDuplicate, "x").WithArguments("x").WithLocation(13, 14),
                // (13,17): error CS0128: A local variable named 'y' is already defined in this scope
                //         (var(x, y) = 44); // parsed as invocation
                Diagnostic(ErrorCode.ERR_LocalDuplicate, "y").WithArguments("y").WithLocation(13, 17),
                // (13,22): error CS1061: 'int' does not contain a definition for 'Deconstruct' and no extension method 'Deconstruct' accepting a first argument of type 'int' could be found (are you missing a using directive or an assembly reference?)
                //         (var(x, y) = 44); // parsed as invocation
                Diagnostic(ErrorCode.ERR_NoSuchMemberOrExtension, "44").WithArguments("int", "Deconstruct").WithLocation(13, 22),
                // (13,22): error CS8129: No Deconstruct instance or extension method was found for type 'int', with 1 out parameters.
                //         (var(x, y) = 44); // parsed as invocation
                Diagnostic(ErrorCode.ERR_MissingDeconstruct, "44").WithArguments("int", "1").WithLocation(13, 22),
                // (8,13): warning CS0219: The variable 'x' is assigned but its value is never used
                //         int x = 0, y = 0;
                Diagnostic(ErrorCode.WRN_UnreferencedVarAssg, "x").WithArguments("x").WithLocation(8, 13),
                // (8,20): warning CS0219: The variable 'y' is assigned but its value is never used
                //         int x = 0, y = 0;
                Diagnostic(ErrorCode.WRN_UnreferencedVarAssg, "y").WithArguments("y").WithLocation(8, 20)
                );
        }

        [Fact, CompilerTrait(CompilerFeature.RefLocalsReturns)]
        [WorkItem(12283, "https://github.com/dotnet/roslyn/issues/12283")]
        public void RefReturningInvocation()
        {
            string source = @"
class C
{
    static int i;

    static void Main()
    {
        int x = 0, y = 0;
        M(x, y) = 42;
        System.Console.WriteLine(i);
    }
    static ref int M(int a, int b) { return ref i; }
}
";
            var comp = CompileAndVerify(source, expectedOutput: "42");
            comp.VerifyDiagnostics();
        }

        [CompilerTrait(CompilerFeature.IOperation)]
        [Fact]
        public void DeclarationWithTypeInsideVarForm()
        {
            string source = @"
class C
{
    static void Main()
    {
        var(int x1, x2) = (1, 2);
        var(var x3, x4) = (1, 2);
        /*<bind>*/var(x5, var(x6, x7)) = (1, (2, 3))/*</bind>*/;
    }
}
";
            string expectedOperationTree = @"
ISimpleAssignmentOperation (OperationKind.SimpleAssignment, Type: ?, IsInvalid) (Syntax: 'var(x5, var ... (1, (2, 3))')
  Left: 
    IInvalidOperation (OperationKind.Invalid, Type: ?, IsInvalid) (Syntax: 'var(x5, var(x6, x7))')
      Children(3):
          IInvalidOperation (OperationKind.Invalid, Type: ?, IsInvalid) (Syntax: 'var')
            Children(0)
          IInvalidOperation (OperationKind.Invalid, Type: ?, IsInvalid) (Syntax: 'x5')
            Children(0)
          IInvalidOperation (OperationKind.Invalid, Type: ?, IsInvalid) (Syntax: 'var(x6, x7)')
            Children(3):
                IInvalidOperation (OperationKind.Invalid, Type: ?, IsInvalid) (Syntax: 'var')
                  Children(0)
                IInvalidOperation (OperationKind.Invalid, Type: ?, IsInvalid) (Syntax: 'x6')
                  Children(0)
                IInvalidOperation (OperationKind.Invalid, Type: ?, IsInvalid) (Syntax: 'x7')
                  Children(0)
  Right: 
    ITupleOperation (OperationKind.Tuple, Type: (System.Int32, (System.Int32, System.Int32))) (Syntax: '(1, (2, 3))')
      Elements(2):
          ILiteralOperation (OperationKind.Literal, Type: System.Int32, Constant: 1) (Syntax: '1')
          ITupleOperation (OperationKind.Tuple, Type: (System.Int32, System.Int32)) (Syntax: '(2, 3)')
            Elements(2):
                ILiteralOperation (OperationKind.Literal, Type: System.Int32, Constant: 2) (Syntax: '2')
                ILiteralOperation (OperationKind.Literal, Type: System.Int32, Constant: 3) (Syntax: '3')
";
            var expectedDiagnostics = new DiagnosticDescription[] {
                // CS1525: Invalid expression term 'int'
                //         var(int x1, x2) = (1, 2);
                Diagnostic(ErrorCode.ERR_InvalidExprTerm, "int").WithArguments("int").WithLocation(6, 13),
                // CS1003: Syntax error, ',' expected
                //         var(int x1, x2) = (1, 2);
                Diagnostic(ErrorCode.ERR_SyntaxError, "x1").WithArguments(",", "").WithLocation(6, 17),
                // CS1003: Syntax error, ',' expected
                //         var(var x3, x4) = (1, 2);
                Diagnostic(ErrorCode.ERR_SyntaxError, "x3").WithArguments(",", "").WithLocation(7, 17),
                // CS8199: The syntax 'var (...)' as an lvalue is reserved.
                //         var(int x1, x2) = (1, 2);
                Diagnostic(ErrorCode.ERR_VarInvocationLvalueReserved, "var(int x1, x2)").WithLocation(6, 9),
                // CS0103: The name 'var' does not exist in the current context
                //         var(int x1, x2) = (1, 2);
                Diagnostic(ErrorCode.ERR_NameNotInContext, "var").WithArguments("var").WithLocation(6, 9),
                // CS0103: The name 'x1' does not exist in the current context
                //         var(int x1, x2) = (1, 2);
                Diagnostic(ErrorCode.ERR_NameNotInContext, "x1").WithArguments("x1").WithLocation(6, 17),
                // CS0103: The name 'x2' does not exist in the current context
                //         var(int x1, x2) = (1, 2);
                Diagnostic(ErrorCode.ERR_NameNotInContext, "x2").WithArguments("x2").WithLocation(6, 21),
                // CS8199: The syntax 'var (...)' as an lvalue is reserved.
                //         var(var x3, x4) = (1, 2);
                Diagnostic(ErrorCode.ERR_VarInvocationLvalueReserved, "var(var x3, x4)").WithLocation(7, 9),
                // CS0103: The name 'var' does not exist in the current context
                //         var(var x3, x4) = (1, 2);
                Diagnostic(ErrorCode.ERR_NameNotInContext, "var").WithArguments("var").WithLocation(7, 9),
                // CS0103: The name 'var' does not exist in the current context
                //         var(var x3, x4) = (1, 2);
                Diagnostic(ErrorCode.ERR_NameNotInContext, "var").WithArguments("var").WithLocation(7, 13),
                // CS0103: The name 'x3' does not exist in the current context
                //         var(var x3, x4) = (1, 2);
                Diagnostic(ErrorCode.ERR_NameNotInContext, "x3").WithArguments("x3").WithLocation(7, 17),
                // CS0103: The name 'x4' does not exist in the current context
                //         var(var x3, x4) = (1, 2);
                Diagnostic(ErrorCode.ERR_NameNotInContext, "x4").WithArguments("x4").WithLocation(7, 21),
                // CS8199: The syntax 'var (...)' as an lvalue is reserved.
                //         /*<bind>*/var(x5, var(x6, x7)) = (1, (2, 3))/*</bind>*/;
                Diagnostic(ErrorCode.ERR_VarInvocationLvalueReserved, "var(x5, var(x6, x7))").WithLocation(8, 19),
                // CS0103: The name 'var' does not exist in the current context
                //         /*<bind>*/var(x5, var(x6, x7)) = (1, (2, 3))/*</bind>*/;
                Diagnostic(ErrorCode.ERR_NameNotInContext, "var").WithArguments("var").WithLocation(8, 19),
                // CS0103: The name 'x5' does not exist in the current context
                //         /*<bind>*/var(x5, var(x6, x7)) = (1, (2, 3))/*</bind>*/;
                Diagnostic(ErrorCode.ERR_NameNotInContext, "x5").WithArguments("x5").WithLocation(8, 23),
                // CS0103: The name 'var' does not exist in the current context
                //         /*<bind>*/var(x5, var(x6, x7)) = (1, (2, 3))/*</bind>*/;
                Diagnostic(ErrorCode.ERR_NameNotInContext, "var").WithArguments("var").WithLocation(8, 27),
                // CS0103: The name 'x6' does not exist in the current context
                //         /*<bind>*/var(x5, var(x6, x7)) = (1, (2, 3))/*</bind>*/;
                Diagnostic(ErrorCode.ERR_NameNotInContext, "x6").WithArguments("x6").WithLocation(8, 31),
                // CS0103: The name 'x7' does not exist in the current context
                //         /*<bind>*/var(x5, var(x6, x7)) = (1, (2, 3))/*</bind>*/;
                Diagnostic(ErrorCode.ERR_NameNotInContext, "x7").WithArguments("x7").WithLocation(8, 35)
            };

            VerifyOperationTreeAndDiagnosticsForTest<AssignmentExpressionSyntax>(source, expectedOperationTree, expectedDiagnostics);
        }

        [CompilerTrait(CompilerFeature.IOperation)]
        [Fact]
        public void ForWithCircularity1()
        {
            string source = @"
class C
{
    static void Main()
    {
        for (/*<bind>*/var (x1, x2) = (1, x1)/*</bind>*/; ;) { }
    }
}
";
            string expectedOperationTree = @"
IDeconstructionAssignmentOperation (OperationKind.DeconstructionAssignment, Type: (System.Int32 x1, var x2), IsInvalid) (Syntax: 'var (x1, x2) = (1, x1)')
  Left: 
    IDeclarationExpressionOperation (OperationKind.DeclarationExpression, Type: (System.Int32 x1, var x2)) (Syntax: 'var (x1, x2)')
      ITupleOperation (OperationKind.Tuple, Type: (System.Int32 x1, var x2)) (Syntax: '(x1, x2)')
        Elements(2):
            ILocalReferenceOperation: x1 (IsDeclaration: True) (OperationKind.LocalReference, Type: System.Int32) (Syntax: 'x1')
            ILocalReferenceOperation: x2 (IsDeclaration: True) (OperationKind.LocalReference, Type: var) (Syntax: 'x2')
  Right: 
<<<<<<< HEAD
    IConversionExpression (TryCast: False, Unchecked) (OperationKind.ConversionExpression, Type: (System.Int32, var), IsInvalid, IsImplicit) (Syntax: '(1, x1)')
=======
    IConversionOperation (Implicit, TryCast: False, Unchecked) (OperationKind.Conversion, Type: (System.Int32, var), IsInvalid, IsImplicit) (Syntax: '(1, x1)')
>>>>>>> 9c82aed5
      Conversion: CommonConversion (Exists: True, IsIdentity: True, IsNumeric: False, IsReference: False, IsUserDefined: False) (MethodSymbol: null)
      Operand: 
        ITupleOperation (OperationKind.Tuple, Type: (System.Int32, var x1), IsInvalid) (Syntax: '(1, x1)')
          Elements(2):
              ILiteralOperation (OperationKind.Literal, Type: System.Int32, Constant: 1) (Syntax: '1')
              ILocalReferenceOperation: x1 (OperationKind.LocalReference, Type: var, IsInvalid) (Syntax: 'x1')
";
            var expectedDiagnostics = new DiagnosticDescription[] {
                // CS0841: Cannot use local variable 'x1' before it is declared
                //         for (/*<bind>*/var (x1, x2) = (1, x1)/*</bind>*/; ;) { }
                Diagnostic(ErrorCode.ERR_VariableUsedBeforeDeclaration, "x1").WithArguments("x1").WithLocation(6, 43),
                // CS0165: Use of unassigned local variable 'x1'
                //         for (/*<bind>*/var (x1, x2) = (1, x1)/*</bind>*/; ;) { }
                Diagnostic(ErrorCode.ERR_UseDefViolation, "x1").WithArguments("x1").WithLocation(6, 43)
            };

            VerifyOperationTreeAndDiagnosticsForTest<AssignmentExpressionSyntax>(source, expectedOperationTree, expectedDiagnostics);
        }

        [CompilerTrait(CompilerFeature.IOperation)]
        [Fact]
        public void ForWithCircularity2()
        {
            string source = @"
class C
{
    static void Main()
    {
        for (/*<bind>*/var (x1, x2) = (x2, 2)/*</bind>*/; ;) { }
    }
}
";
            string expectedOperationTree = @"
IDeconstructionAssignmentOperation (OperationKind.DeconstructionAssignment, Type: (var x1, System.Int32 x2), IsInvalid) (Syntax: 'var (x1, x2) = (x2, 2)')
  Left: 
    IDeclarationExpressionOperation (OperationKind.DeclarationExpression, Type: (var x1, System.Int32 x2)) (Syntax: 'var (x1, x2)')
      ITupleOperation (OperationKind.Tuple, Type: (var x1, System.Int32 x2)) (Syntax: '(x1, x2)')
        Elements(2):
            ILocalReferenceOperation: x1 (IsDeclaration: True) (OperationKind.LocalReference, Type: var) (Syntax: 'x1')
            ILocalReferenceOperation: x2 (IsDeclaration: True) (OperationKind.LocalReference, Type: System.Int32) (Syntax: 'x2')
  Right: 
<<<<<<< HEAD
    IConversionExpression (TryCast: False, Unchecked) (OperationKind.ConversionExpression, Type: (var, System.Int32), IsInvalid, IsImplicit) (Syntax: '(x2, 2)')
=======
    IConversionOperation (Implicit, TryCast: False, Unchecked) (OperationKind.Conversion, Type: (var, System.Int32), IsInvalid, IsImplicit) (Syntax: '(x2, 2)')
>>>>>>> 9c82aed5
      Conversion: CommonConversion (Exists: True, IsIdentity: True, IsNumeric: False, IsReference: False, IsUserDefined: False) (MethodSymbol: null)
      Operand: 
        ITupleOperation (OperationKind.Tuple, Type: (var x2, System.Int32), IsInvalid) (Syntax: '(x2, 2)')
          Elements(2):
              ILocalReferenceOperation: x2 (OperationKind.LocalReference, Type: var, IsInvalid) (Syntax: 'x2')
              ILiteralOperation (OperationKind.Literal, Type: System.Int32, Constant: 2) (Syntax: '2')
";
            var expectedDiagnostics = new DiagnosticDescription[] {
                // CS0841: Cannot use local variable 'x2' before it is declared
                //         for (/*<bind>*/var (x1, x2) = (x2, 2)/*</bind>*/; ;) { }
                Diagnostic(ErrorCode.ERR_VariableUsedBeforeDeclaration, "x2").WithArguments("x2").WithLocation(6, 40),
                // CS0165: Use of unassigned local variable 'x2'
                //         for (/*<bind>*/var (x1, x2) = (x2, 2)/*</bind>*/; ;) { }
                Diagnostic(ErrorCode.ERR_UseDefViolation, "x2").WithArguments("x2").WithLocation(6, 40)
            };

            VerifyOperationTreeAndDiagnosticsForTest<AssignmentExpressionSyntax>(source, expectedOperationTree, expectedDiagnostics);
        }

        [CompilerTrait(CompilerFeature.IOperation)]
        [Fact]
        public void ForEachNameConflict()
        {
            string source = @"
class C
{
    static void Main()
    {
        int x1 = 1;
        /*<bind>*/foreach ((int x1, int x2) in M()) { }/*</bind>*/
        System.Console.Write(x1);
    }
    static (int, int)[] M() { return new[] { (1, 2) }; }
}
";
            string expectedOperationTree = @"
IForEachLoopOperation (LoopKind.ForEach) (OperationKind.Loop, Type: null, IsInvalid) (Syntax: 'foreach ((i ... in M()) { }')
  Locals: Local_1: System.Int32 x1
    Local_2: System.Int32 x2
  LoopControlVariable: 
    ITupleOperation (OperationKind.Tuple, Type: (System.Int32 x1, System.Int32 x2), IsInvalid) (Syntax: '(int x1, int x2)')
      Elements(2):
          IDeclarationExpressionOperation (OperationKind.DeclarationExpression, Type: System.Int32, IsInvalid) (Syntax: 'int x1')
            ILocalReferenceOperation: x1 (IsDeclaration: True) (OperationKind.LocalReference, Type: System.Int32, IsInvalid) (Syntax: 'x1')
          IDeclarationExpressionOperation (OperationKind.DeclarationExpression, Type: System.Int32) (Syntax: 'int x2')
            ILocalReferenceOperation: x2 (IsDeclaration: True) (OperationKind.LocalReference, Type: System.Int32) (Syntax: 'x2')
  Collection: 
<<<<<<< HEAD
    IConversionExpression (TryCast: False, Unchecked) (OperationKind.ConversionExpression, Type: System.Collections.IEnumerable, IsImplicit) (Syntax: 'M()')
=======
    IConversionOperation (Implicit, TryCast: False, Unchecked) (OperationKind.Conversion, Type: System.Collections.IEnumerable, IsImplicit) (Syntax: 'M()')
>>>>>>> 9c82aed5
      Conversion: CommonConversion (Exists: True, IsIdentity: False, IsNumeric: False, IsReference: True, IsUserDefined: False) (MethodSymbol: null)
      Operand: 
        IInvocationOperation ((System.Int32, System.Int32)[] C.M()) (OperationKind.Invocation, Type: (System.Int32, System.Int32)[]) (Syntax: 'M()')
          Instance Receiver: 
            null
          Arguments(0)
  Body: 
    IBlockOperation (0 statements) (OperationKind.Block, Type: null) (Syntax: '{ }')
  NextVariables(0)
";
            var expectedDiagnostics = new DiagnosticDescription[] {
                // CS0136: A local or parameter named 'x1' cannot be declared in this scope because that name is used in an enclosing local scope to define a local or parameter
                //         /*<bind>*/foreach ((int x1, int x2) in M()) { }/*</bind>*/
                Diagnostic(ErrorCode.ERR_LocalIllegallyOverrides, "x1").WithArguments("x1").WithLocation(7, 33)
            };

            VerifyOperationTreeAndDiagnosticsForTest<ForEachVariableStatementSyntax>(source, expectedOperationTree, expectedDiagnostics);
        }

        [CompilerTrait(CompilerFeature.IOperation)]
        [Fact]
        public void ForEachNameConflict2()
        {
            string source = @"
class C
{
    static void Main()
    {
        /*<bind>*/foreach ((int x1, int x2) in M(out int x1)) { }/*</bind>*/
    }
    static (int, int)[] M(out int a) { a = 1; return new[] { (1, 2) }; }
}
";
            string expectedOperationTree = @"
IForEachLoopOperation (LoopKind.ForEach) (OperationKind.Loop, Type: null, IsInvalid) (Syntax: 'foreach ((i ... nt x1)) { }')
  Locals: Local_1: System.Int32 x1
    Local_2: System.Int32 x2
  LoopControlVariable: 
    ITupleOperation (OperationKind.Tuple, Type: (System.Int32 x1, System.Int32 x2), IsInvalid) (Syntax: '(int x1, int x2)')
      Elements(2):
          IDeclarationExpressionOperation (OperationKind.DeclarationExpression, Type: System.Int32, IsInvalid) (Syntax: 'int x1')
            ILocalReferenceOperation: x1 (IsDeclaration: True) (OperationKind.LocalReference, Type: System.Int32, IsInvalid) (Syntax: 'x1')
          IDeclarationExpressionOperation (OperationKind.DeclarationExpression, Type: System.Int32) (Syntax: 'int x2')
            ILocalReferenceOperation: x2 (IsDeclaration: True) (OperationKind.LocalReference, Type: System.Int32) (Syntax: 'x2')
  Collection: 
<<<<<<< HEAD
    IConversionExpression (TryCast: False, Unchecked) (OperationKind.ConversionExpression, Type: System.Collections.IEnumerable, IsImplicit) (Syntax: 'M(out int x1)')
=======
    IConversionOperation (Implicit, TryCast: False, Unchecked) (OperationKind.Conversion, Type: System.Collections.IEnumerable, IsImplicit) (Syntax: 'M(out int x1)')
>>>>>>> 9c82aed5
      Conversion: CommonConversion (Exists: True, IsIdentity: False, IsNumeric: False, IsReference: True, IsUserDefined: False) (MethodSymbol: null)
      Operand: 
        IInvocationOperation ((System.Int32, System.Int32)[] C.M(out System.Int32 a)) (OperationKind.Invocation, Type: (System.Int32, System.Int32)[]) (Syntax: 'M(out int x1)')
          Instance Receiver: 
            null
          Arguments(1):
              IArgumentOperation (ArgumentKind.Explicit, Matching Parameter: a) (OperationKind.Argument, Type: System.Int32) (Syntax: 'out int x1')
                IDeclarationExpressionOperation (OperationKind.DeclarationExpression, Type: System.Int32) (Syntax: 'int x1')
                  ILocalReferenceOperation: x1 (IsDeclaration: True) (OperationKind.LocalReference, Type: System.Int32) (Syntax: 'x1')
                InConversion: CommonConversion (Exists: True, IsIdentity: True, IsNumeric: False, IsReference: False, IsUserDefined: False) (MethodSymbol: null)
                OutConversion: CommonConversion (Exists: True, IsIdentity: True, IsNumeric: False, IsReference: False, IsUserDefined: False) (MethodSymbol: null)
  Body: 
    IBlockOperation (0 statements) (OperationKind.Block, Type: null) (Syntax: '{ }')
  NextVariables(0)
";
            var expectedDiagnostics = new DiagnosticDescription[] {
                // CS0136: A local or parameter named 'x1' cannot be declared in this scope because that name is used in an enclosing local scope to define a local or parameter
                //         /*<bind>*/foreach ((int x1, int x2) in M(out int x1)) { }/*</bind>*/
                Diagnostic(ErrorCode.ERR_LocalIllegallyOverrides, "x1").WithArguments("x1").WithLocation(6, 33)
            };

            VerifyOperationTreeAndDiagnosticsForTest<ForEachVariableStatementSyntax>(source, expectedOperationTree, expectedDiagnostics);
        }

        [Fact]
        public void ForEachNameConflict3()
        {
            string source = @"
class C
{
    static void Main()
    {
        foreach ((int x1, int x2) in M())
        {
            int x1 = 1;
            System.Console.Write(x1);
        }
    }
    static (int, int)[] M() { return new[] { (1, 2) }; }
}
";

            var comp = CreateStandardCompilation(source, references: new[] { ValueTupleRef, SystemRuntimeFacadeRef });
            comp.VerifyDiagnostics(
                // (8,17): error CS0136: A local or parameter named 'x1' cannot be declared in this scope because that name is used in an enclosing local scope to define a local or parameter
                //             int x1 = 1;
                Diagnostic(ErrorCode.ERR_LocalIllegallyOverrides, "x1").WithArguments("x1").WithLocation(8, 17)
                );
        }

        [Fact]
        public void ForEachUseBeforeDeclared()
        {
            string source = @"
class C
{
    static void Main()
    {
        foreach ((int x1, int x2) in M(x1)) { }
    }
    static (int, int)[] M(int a) { return new[] { (1, 2) }; }
}
";

            var comp = CreateStandardCompilation(source, references: new[] { ValueTupleRef, SystemRuntimeFacadeRef });
            comp.VerifyDiagnostics(
                // (6,40): error CS0103: The name 'x1' does not exist in the current context
                //         foreach ((int x1, int x2) in M(x1))
                Diagnostic(ErrorCode.ERR_NameNotInContext, "x1").WithArguments("x1").WithLocation(6, 40)
                );
        }

        [Fact]
        public void ForEachUseOutsideScope()
        {
            string source = @"
class C
{
    static void Main()
    {
        foreach ((int x1, int x2) in M()) { }
        System.Console.Write(x1);
    }
    static (int, int)[] M() { return new[] { (1, 2) }; }
}
";

            var comp = CreateStandardCompilation(source, references: new[] { ValueTupleRef, SystemRuntimeFacadeRef });
            comp.VerifyDiagnostics(
                // (7,30): error CS0103: The name 'x1' does not exist in the current context
                //         System.Console.Write(x1);
                Diagnostic(ErrorCode.ERR_NameNotInContext, "x1").WithArguments("x1").WithLocation(7, 30)
                );
        }

        [CompilerTrait(CompilerFeature.IOperation)]
        [Fact]
        public void ForEachNoIEnumerable()
        {
            string source = @"
class C
{
    static void Main()
    {
        foreach (/*<bind>*/var (x1, x2)/*</bind>*/ in 1)
        {
            System.Console.WriteLine(x1 + "" "" + x2);
        }
    }
}
";
            string expectedOperationTree = @"
IDeclarationExpressionOperation (OperationKind.DeclarationExpression, Type: (var x1, var x2), IsInvalid) (Syntax: 'var (x1, x2)')
  ITupleOperation (OperationKind.Tuple, Type: (var x1, var x2), IsInvalid) (Syntax: '(x1, x2)')
    Elements(2):
        ILocalReferenceOperation: x1 (IsDeclaration: True) (OperationKind.LocalReference, Type: var, IsInvalid) (Syntax: 'x1')
        ILocalReferenceOperation: x2 (IsDeclaration: True) (OperationKind.LocalReference, Type: var, IsInvalid) (Syntax: 'x2')
";
            var expectedDiagnostics = new DiagnosticDescription[] {
                // CS1579: foreach statement cannot operate on variables of type 'int' because 'int' does not contain a public definition for 'GetEnumerator'
                //         foreach (/*<bind>*/var (x1, x2)/*</bind>*/ in 1)
                Diagnostic(ErrorCode.ERR_ForEachMissingMember, "1").WithArguments("int", "GetEnumerator").WithLocation(6, 55),
                // CS8130: Cannot infer the type of implicitly-typed deconstruction variable 'x1'.
                //         foreach (/*<bind>*/var (x1, x2)/*</bind>*/ in 1)
                Diagnostic(ErrorCode.ERR_TypeInferenceFailedForImplicitlyTypedDeconstructionVariable, "x1").WithArguments("x1").WithLocation(6, 33),
                // CS8130: Cannot infer the type of implicitly-typed deconstruction variable 'x2'.
                //         foreach (/*<bind>*/var (x1, x2)/*</bind>*/ in 1)
                Diagnostic(ErrorCode.ERR_TypeInferenceFailedForImplicitlyTypedDeconstructionVariable, "x2").WithArguments("x2").WithLocation(6, 37)
            };

            VerifyOperationTreeAndDiagnosticsForTest<DeclarationExpressionSyntax>(source, expectedOperationTree, expectedDiagnostics);
        }

        [CompilerTrait(CompilerFeature.IOperation)]
        [Fact]
        public void ForEachIterationVariablesAreReadonly()
        {
            string source = @"
class C
{
    static void Main()
    {
        foreach (/*<bind>*/(int x1, var (x2, x3))/*</bind>*/ in new[] { (1, (1, 1)) })
        {
            x1 = 1;
            x2 = 2;
            x3 = 3;
        }
    }
}
";
            string expectedOperationTree = @"
ITupleOperation (OperationKind.Tuple, Type: (System.Int32 x1, (System.Int32 x2, System.Int32 x3))) (Syntax: '(int x1, var (x2, x3))')
  Elements(2):
      IDeclarationExpressionOperation (OperationKind.DeclarationExpression, Type: System.Int32) (Syntax: 'int x1')
        ILocalReferenceOperation: x1 (IsDeclaration: True) (OperationKind.LocalReference, Type: System.Int32) (Syntax: 'x1')
      IDeclarationExpressionOperation (OperationKind.DeclarationExpression, Type: (System.Int32 x2, System.Int32 x3)) (Syntax: 'var (x2, x3)')
        ITupleOperation (OperationKind.Tuple, Type: (System.Int32 x2, System.Int32 x3)) (Syntax: '(x2, x3)')
          Elements(2):
              ILocalReferenceOperation: x2 (IsDeclaration: True) (OperationKind.LocalReference, Type: System.Int32) (Syntax: 'x2')
              ILocalReferenceOperation: x3 (IsDeclaration: True) (OperationKind.LocalReference, Type: System.Int32) (Syntax: 'x3')
";
            var expectedDiagnostics = new DiagnosticDescription[] {
                // CS1656: Cannot assign to 'x1' because it is a 'foreach iteration variable'
                //             x1 = 1;
                Diagnostic(ErrorCode.ERR_AssgReadonlyLocalCause, "x1").WithArguments("x1", "foreach iteration variable").WithLocation(8, 13),
                // CS1656: Cannot assign to 'x2' because it is a 'foreach iteration variable'
                //             x2 = 2;
                Diagnostic(ErrorCode.ERR_AssgReadonlyLocalCause, "x2").WithArguments("x2", "foreach iteration variable").WithLocation(9, 13),
                // CS1656: Cannot assign to 'x3' because it is a 'foreach iteration variable'
                //             x3 = 3;
                Diagnostic(ErrorCode.ERR_AssgReadonlyLocalCause, "x3").WithArguments("x3", "foreach iteration variable").WithLocation(10, 13)
            };

            VerifyOperationTreeAndDiagnosticsForTest<TupleExpressionSyntax>(source, expectedOperationTree, expectedDiagnostics);
        }

        [Fact]
        public void ForEachScoping()
        {
            string source = @"
class C
{
    static void Main()
    {
        foreach (var (x1, x2) in M(x1)) { }
    }
    static (int, int) M(int i) { return (1, 2); }
}
";

            var comp = CreateStandardCompilation(source, references: new[] { ValueTupleRef, SystemRuntimeFacadeRef });
            comp.VerifyDiagnostics(
                // (6,36): error CS0103: The name 'x1' does not exist in the current context
                //         foreach (var (x1, x2) in M(x1)) { }
                Diagnostic(ErrorCode.ERR_NameNotInContext, "x1").WithArguments("x1").WithLocation(6, 36),
                // (6,23): error CS8130: Cannot infer the type of implicitly-typed deconstruction variable 'x1'.
                //         foreach (var (x1, x2) in M(x1)) { }
                Diagnostic(ErrorCode.ERR_TypeInferenceFailedForImplicitlyTypedDeconstructionVariable, "x1").WithArguments("x1").WithLocation(6, 23),
                // (6,27): error CS8130: Cannot infer the type of implicitly-typed deconstruction variable 'x2'.
                //         foreach (var (x1, x2) in M(x1)) { }
                Diagnostic(ErrorCode.ERR_TypeInferenceFailedForImplicitlyTypedDeconstructionVariable, "x2").WithArguments("x2").WithLocation(6, 27)
                );
        }

        [Fact]
        public void AssignmentDataFlow()
        {
            string source = @"
class C
{
    static void Main()
    {
        int x, y;
        (x, y) = new C(); // x and y are assigned here, so no complaints on usage of un-initialized locals on the line below
        System.Console.WriteLine(x + "" "" + y);
    }

    public void Deconstruct(out int a, out int b)
    {
        a = 1;
        b = 2;
    }
}
";
            var comp = CreateStandardCompilation(source, references: s_valueTupleRefs);
            comp.VerifyDiagnostics();
        }

        [Fact]
        public void GetTypeInfoForTupleLiteral()
        {
            var source = @"
class C
{
    static void Main()
    {
        var x1 = (1, 2);
        var (x2, x3) = (1, 2);
        System.Console.Write($""{x1} {x2} {x3}"");
    }
}
";
            Action<ModuleSymbol> validator = module =>
            {
                var sourceModule = (SourceModuleSymbol)module;
                var compilation = sourceModule.DeclaringCompilation;
                var tree = compilation.SyntaxTrees.First();
                var model = compilation.GetSemanticModel(tree);
                var nodes = tree.GetCompilationUnitRoot().DescendantNodes();

                var literal1 = nodes.OfType<TupleExpressionSyntax>().First();
                Assert.Equal("(int, int)", model.GetTypeInfo(literal1).Type.ToDisplayString());

                var literal2 = nodes.OfType<TupleExpressionSyntax>().Skip(1).First();
                Assert.Equal("(int, int)", model.GetTypeInfo(literal2).Type.ToDisplayString());
            };

            var verifier = CompileAndVerify(source, additionalRefs: new[] { ValueTupleRef, SystemRuntimeFacadeRef }, sourceSymbolValidator: validator);
            verifier.VerifyDiagnostics();
        }

        [Fact]
        public void DeclarationWithCircularity3()
        {
            string source = @"
class C
{
    static void Main()
    {
        var (x1, x2) = (M(out x2), M(out x1));
    }
    static T M<T>(out T x) { x = default(T); return x; }
}
";
            var comp = CreateStandardCompilation(source, references: new[] { ValueTupleRef, SystemRuntimeFacadeRef });
            comp.VerifyDiagnostics(
                // (6,31): error CS0841: Cannot use local variable 'x2' before it is declared
                //         var (x1, x2) = (M(out x2), M(out x1));
                Diagnostic(ErrorCode.ERR_VariableUsedBeforeDeclaration, "x2").WithArguments("x2").WithLocation(6, 31),
                // (6,42): error CS0841: Cannot use local variable 'x1' before it is declared
                //         var (x1, x2) = (M(out x2), M(out x1));
                Diagnostic(ErrorCode.ERR_VariableUsedBeforeDeclaration, "x1").WithArguments("x1").WithLocation(6, 42)
                );
        }

        [Fact, WorkItem(13081, "https://github.com/dotnet/roslyn/issues/13081")]
        public void GettingDiagnosticsWhenValueTupleIsMissing()
        {
            var source = @"
class C1
{
    static void Test(int arg1, (byte, byte) arg2)
    {
        foreach ((int, int) e in new (int, int)[10])
        {
        }
    }
}
";
            var comp = CreateStandardCompilation(source);
            comp.VerifyDiagnostics(
                // (4,32): error CS8179: Predefined type 'System.ValueTuple`2' is not defined or imported
                //     static void Test(int arg1, (byte, byte) arg2)
                Diagnostic(ErrorCode.ERR_PredefinedValueTupleTypeNotFound, "(byte, byte)").WithArguments("System.ValueTuple`2").WithLocation(4, 32),
                // (6,38): error CS8179: Predefined type 'System.ValueTuple`2' is not defined or imported
                //         foreach ((int, int) e in new (int, int)[10])
                Diagnostic(ErrorCode.ERR_PredefinedValueTupleTypeNotFound, "(int, int)").WithArguments("System.ValueTuple`2").WithLocation(6, 38),
                // (6,18): error CS8179: Predefined type 'System.ValueTuple`2' is not defined or imported
                //         foreach ((int, int) e in new (int, int)[10])
                Diagnostic(ErrorCode.ERR_PredefinedValueTupleTypeNotFound, "(int, int)").WithArguments("System.ValueTuple`2").WithLocation(6, 18)
                );
            // no crash
        }

        [Fact]
        public void DeconstructionMayBeEmbedded()
        {
            var source = @"
class C1
{
    void M()
    {
        if (true)
            var (x, y) = (1, 2);
    }
}
";
            var comp = CreateStandardCompilation(source, references: s_valueTupleRefs);
            comp.VerifyDiagnostics(
                // this is no longer considered a declaration statement,
                // but rather is an assignment expression. So no error.
                );
        }

        [Fact]
        public void AssignmentExpressionCanBeUsedInEmbeddedStatement()
        {
            var source = @"
class C1
{
    void M()
    {
        int x, y;
        if (true)
            (x, y) = (1, 2);
    }
}
";
            var comp = CreateStandardCompilation(source, references: s_valueTupleRefs);
            comp.VerifyDiagnostics();
        }

        [Fact]
        public void DeconstructObsoleteWarning()
        {
            var source = @"
class C
{
    void M()
    {
       (int y1, int y2) = new C();
    }
    [System.Obsolete()]
    void Deconstruct(out int x1, out int x2) { x1 = 1; x2 = 2; }
}
";
            var comp = CreateStandardCompilation(source, references: s_valueTupleRefs);
            comp.VerifyDiagnostics(
                // (6,27): warning CS0612: 'C.Deconstruct(out int, out int)' is obsolete
                //        (int y1, int y2) = new C();
                Diagnostic(ErrorCode.WRN_DeprecatedSymbol, "new C()").WithArguments("C.Deconstruct(out int, out int)").WithLocation(6, 27)
                );
        }

        [Fact]
        public void DeconstructObsoleteError()
        {
            var source = @"
class C
{
    void M()
    {
       (int y1, int y2) = new C();
    }
    [System.Obsolete(""Deprecated"", error: true)]
    void Deconstruct(out int x1, out int x2) { x1 = 1; x2 = 2; }
}
";
            var comp = CreateStandardCompilation(source, references: s_valueTupleRefs);
            comp.VerifyDiagnostics(
                // (6,27): error CS0619: 'C.Deconstruct(out int, out int)' is obsolete: 'Deprecated'
                //        (int y1, int y2) = new C();
                Diagnostic(ErrorCode.ERR_DeprecatedSymbolStr, "new C()").WithArguments("C.Deconstruct(out int, out int)", "Deprecated").WithLocation(6, 27)
                );
        }

        [Fact]
        public void DeconstructionLocalsDeclaredNotUsed()
        {
            // Check that there are no *use sites* within this code for local variables.
            // They are not declared. So they should not be returned
            // by SemanticModel.GetSymbolInfo. Similarly, check that all designation syntax
            // forms declare deconstruction locals.
            string source = @"
class Program
{
    static void Main()
    {
        var (x1, y1) = (1, 2);

        (var x2, var y2) = (1, 2);
    }

    static void M((int, int) t)
    {
        var (x3, y3) = t;

        (var x4, var y4) = t;
    }
}
";
            var comp = CreateStandardCompilation(source, references: s_valueTupleRefs);
            comp.VerifyDiagnostics();

            var tree = comp.SyntaxTrees.First();
            var model = comp.GetSemanticModel(tree, ignoreAccessibility: false);
            var nodes = tree.GetCompilationUnitRoot().DescendantNodes();
            foreach (var node in nodes)
            {
                var si = model.GetSymbolInfo(node);
                var symbol = si.Symbol;
                if ((object)symbol != null)
                {
                    if (node is DeclarationExpressionSyntax)
                    {
                        Assert.Equal(SymbolKind.Local, symbol.Kind);
                        Assert.Equal(LocalDeclarationKind.DeconstructionVariable, ((LocalSymbol)symbol).DeclarationKind);
                    }
                    else
                    {
                        Assert.NotEqual(SymbolKind.Local, symbol.Kind);
                    }
                }

                symbol = model.GetDeclaredSymbol(node);
                if ((object)symbol != null)
                {
                    if (node is SingleVariableDesignationSyntax)
                    {
                        Assert.Equal(SymbolKind.Local, symbol.Kind);
                        Assert.Equal(LocalDeclarationKind.DeconstructionVariable, ((LocalSymbol)symbol).DeclarationKind);
                    }
                    else
                    {
                        Assert.NotEqual(SymbolKind.Local, symbol.Kind);
                    }
                }
            }
        }

        [CompilerTrait(CompilerFeature.IOperation)]
        [Fact, WorkItem(14287, "https://github.com/dotnet/roslyn/issues/14287")]
        public void TupleDeconstructionStatementWithTypesCannotBeConst()
        {
            string source = @"
class C
{
    static void Main()
    {
        /*<bind>*/const (int x, int y) = (1, 2);/*</bind>*/
    }
}
";
            string expectedOperationTree = @"
IVariableDeclarationsOperation (1 declarations) (OperationKind.VariableDeclarations, Type: null, IsInvalid) (Syntax: 'const (int  ... ) = (1, 2);')
  IVariableDeclarationOperation (1 variables) (OperationKind.VariableDeclaration, Type: null, IsInvalid) (Syntax: '= (1, 2)')
    Variables: Local_1: (System.Int32 x, System.Int32 y) 
    Initializer: 
<<<<<<< HEAD
      IVariableInitializer (OperationKind.VariableInitializer, IsInvalid) (Syntax: '= (1, 2)')
        IConversionExpression (TryCast: False, Unchecked) (OperationKind.ConversionExpression, Type: (System.Int32 x, System.Int32 y), IsImplicit) (Syntax: '(1, 2)')
=======
      IVariableInitializerOperation (OperationKind.VariableInitializer, Type: null, IsInvalid) (Syntax: '= (1, 2)')
        IConversionOperation (Implicit, TryCast: False, Unchecked) (OperationKind.Conversion, Type: (System.Int32 x, System.Int32 y), IsImplicit) (Syntax: '(1, 2)')
>>>>>>> 9c82aed5
          Conversion: CommonConversion (Exists: True, IsIdentity: True, IsNumeric: False, IsReference: False, IsUserDefined: False) (MethodSymbol: null)
          Operand: 
            ITupleOperation (OperationKind.Tuple, Type: (System.Int32, System.Int32)) (Syntax: '(1, 2)')
              Elements(2):
                  ILiteralOperation (OperationKind.Literal, Type: System.Int32, Constant: 1) (Syntax: '1')
                  ILiteralOperation (OperationKind.Literal, Type: System.Int32, Constant: 2) (Syntax: '2')
";
            var expectedDiagnostics = new DiagnosticDescription[] {
                // CS1001: Identifier expected
                //         const /*<bind>*/(int x, int y) = (1, 2)/*</bind>*/;
                Diagnostic(ErrorCode.ERR_IdentifierExpected, "=").WithLocation(6, 40),
                // CS0283: The type '(int x, int y)' cannot be declared const
                //         const /*<bind>*/(int x, int y) = (1, 2)/*</bind>*/;
                Diagnostic(ErrorCode.ERR_BadConstType, "(int x, int y)").WithArguments("(int x, int y)").WithLocation(6, 25)
            };

            VerifyOperationTreeAndDiagnosticsForTest<LocalDeclarationStatementSyntax>(source, expectedOperationTree, expectedDiagnostics);
        }

        [Fact, WorkItem(14287, "https://github.com/dotnet/roslyn/issues/14287")]
        public void TupleDeconstructionStatementWithoutTypesCannotBeConst()
        {
            string source = @"
class C
{
    static void Main()
    {
        const var (x, y) = (1, 2);
    }
}
";

            var comp = CreateStandardCompilation(source, references: new[] { ValueTupleRef, SystemRuntimeFacadeRef });
            comp.VerifyDiagnostics(
                // (6,9): error CS0106: The modifier 'const' is not valid for this item
                //         const var (x, y) = (1, 2);
                Diagnostic(ErrorCode.ERR_BadMemberFlag, "const").WithArguments("const").WithLocation(6, 9),
                // (6,19): error CS1001: Identifier expected
                //         const var (x, y) = (1, 2);
                Diagnostic(ErrorCode.ERR_IdentifierExpected, "(").WithLocation(6, 19),
                // (6,21): error CS1001: Identifier expected
                //         const var (x, y) = (1, 2);
                Diagnostic(ErrorCode.ERR_IdentifierExpected, ",").WithLocation(6, 21),
                // (6,24): error CS1001: Identifier expected
                //         const var (x, y) = (1, 2);
                Diagnostic(ErrorCode.ERR_IdentifierExpected, ")").WithLocation(6, 24),
                // (6,26): error CS1002: ; expected
                //         const var (x, y) = (1, 2);
                Diagnostic(ErrorCode.ERR_SemicolonExpected, "=").WithLocation(6, 26),
                // (6,26): error CS1525: Invalid expression term '='
                //         const var (x, y) = (1, 2);
                Diagnostic(ErrorCode.ERR_InvalidExprTerm, "=").WithArguments("=").WithLocation(6, 26),
                // (6,19): error CS8112: '(x, y)' is a local function and must therefore always have a body.
                //         const var (x, y) = (1, 2);
                Diagnostic(ErrorCode.ERR_LocalFunctionMissingBody, "").WithArguments("(x, y)").WithLocation(6, 19),
                // (6,20): error CS0246: The type or namespace name 'x' could not be found (are you missing a using directive or an assembly reference?)
                //         const var (x, y) = (1, 2);
                Diagnostic(ErrorCode.ERR_SingleTypeNameNotFound, "x").WithArguments("x").WithLocation(6, 20),
                // (6,23): error CS0246: The type or namespace name 'y' could not be found (are you missing a using directive or an assembly reference?)
                //         const var (x, y) = (1, 2);
                Diagnostic(ErrorCode.ERR_SingleTypeNameNotFound, "y").WithArguments("y").WithLocation(6, 23),
                // (6,15): error CS0825: The contextual keyword 'var' may only appear within a local variable declaration or in script code
                //         const var (x, y) = (1, 2);
                Diagnostic(ErrorCode.ERR_TypeVarNotFound, "var").WithLocation(6, 15)
            );
        }

        [Fact, WorkItem(15934, "https://github.com/dotnet/roslyn/issues/15934")]
        public void PointerTypeInDeconstruction()
        {
            string source = @"
unsafe class C
{
    static void Main(C c)
    {
        (int* x1, int y1) = c;
        (var* x2, int y2) = c;
        (int*[] x3, int y3) = c;
        (var*[] x4, int y4) = c;
    }
    public void Deconstruct(out dynamic x, out dynamic y)
    {
        x = y = null;
    }
}
";
            var comp = CreateCompilationWithMscorlibAndSystemCore(source,
                references: new[] { ValueTupleRef, SystemRuntimeFacadeRef },
                options: TestOptions.UnsafeDebugDll);

            // The precise diagnostics here are not important, and may be sensitive to parser
            // adjustments. This is a test that we don't crash. The errors here are likely to
            // change as we adjust the parser and semantic analysis of error cases.
            comp.VerifyDiagnostics(
                // (6,10): error CS1525: Invalid expression term 'int'
                //         (int* x1, int y1) = c;
                Diagnostic(ErrorCode.ERR_InvalidExprTerm, "int").WithArguments("int").WithLocation(6, 10),
                // (8,10): error CS1525: Invalid expression term 'int'
                //         (int*[] x3, int y3) = c;
                Diagnostic(ErrorCode.ERR_InvalidExprTerm, "int").WithArguments("int").WithLocation(8, 10),
                // (8,14): error CS1525: Invalid expression term '['
                //         (int*[] x3, int y3) = c;
                Diagnostic(ErrorCode.ERR_InvalidExprTerm, "[").WithArguments("[").WithLocation(8, 14),
                // (8,15): error CS0443: Syntax error; value expected
                //         (int*[] x3, int y3) = c;
                Diagnostic(ErrorCode.ERR_ValueExpected, "]").WithLocation(8, 15),
                // (8,17): error CS1026: ) expected
                //         (int*[] x3, int y3) = c;
                Diagnostic(ErrorCode.ERR_CloseParenExpected, "x3").WithLocation(8, 17),
                // (8,17): error CS1002: ; expected
                //         (int*[] x3, int y3) = c;
                Diagnostic(ErrorCode.ERR_SemicolonExpected, "x3").WithLocation(8, 17),
                // (8,19): error CS1002: ; expected
                //         (int*[] x3, int y3) = c;
                Diagnostic(ErrorCode.ERR_SemicolonExpected, ",").WithLocation(8, 19),
                // (8,19): error CS1513: } expected
                //         (int*[] x3, int y3) = c;
                Diagnostic(ErrorCode.ERR_RbraceExpected, ",").WithLocation(8, 19),
                // (8,27): error CS1002: ; expected
                //         (int*[] x3, int y3) = c;
                Diagnostic(ErrorCode.ERR_SemicolonExpected, ")").WithLocation(8, 27),
                // (8,27): error CS1513: } expected
                //         (int*[] x3, int y3) = c;
                Diagnostic(ErrorCode.ERR_RbraceExpected, ")").WithLocation(8, 27),
                // (8,29): error CS1525: Invalid expression term '='
                //         (int*[] x3, int y3) = c;
                Diagnostic(ErrorCode.ERR_InvalidExprTerm, "=").WithArguments("=").WithLocation(8, 29),
                // (9,14): error CS1525: Invalid expression term '['
                //         (var*[] x4, int y4) = c;
                Diagnostic(ErrorCode.ERR_InvalidExprTerm, "[").WithArguments("[").WithLocation(9, 14),
                // (9,15): error CS0443: Syntax error; value expected
                //         (var*[] x4, int y4) = c;
                Diagnostic(ErrorCode.ERR_ValueExpected, "]").WithLocation(9, 15),
                // (9,17): error CS1026: ) expected
                //         (var*[] x4, int y4) = c;
                Diagnostic(ErrorCode.ERR_CloseParenExpected, "x4").WithLocation(9, 17),
                // (9,17): error CS1002: ; expected
                //         (var*[] x4, int y4) = c;
                Diagnostic(ErrorCode.ERR_SemicolonExpected, "x4").WithLocation(9, 17),
                // (9,19): error CS1002: ; expected
                //         (var*[] x4, int y4) = c;
                Diagnostic(ErrorCode.ERR_SemicolonExpected, ",").WithLocation(9, 19),
                // (9,19): error CS1513: } expected
                //         (var*[] x4, int y4) = c;
                Diagnostic(ErrorCode.ERR_RbraceExpected, ",").WithLocation(9, 19),
                // (9,27): error CS1002: ; expected
                //         (var*[] x4, int y4) = c;
                Diagnostic(ErrorCode.ERR_SemicolonExpected, ")").WithLocation(9, 27),
                // (9,27): error CS1513: } expected
                //         (var*[] x4, int y4) = c;
                Diagnostic(ErrorCode.ERR_RbraceExpected, ")").WithLocation(9, 27),
                // (9,29): error CS1525: Invalid expression term '='
                //         (var*[] x4, int y4) = c;
                Diagnostic(ErrorCode.ERR_InvalidExprTerm, "=").WithArguments("=").WithLocation(9, 29),
                // (6,15): error CS0103: The name 'x1' does not exist in the current context
                //         (int* x1, int y1) = c;
                Diagnostic(ErrorCode.ERR_NameNotInContext, "x1").WithArguments("x1").WithLocation(6, 15),
                // (6,19): error CS0266: Cannot implicitly convert type 'dynamic' to 'int'. An explicit conversion exists (are you missing a cast?)
                //         (int* x1, int y1) = c;
                Diagnostic(ErrorCode.ERR_NoImplicitConvCast, "int y1").WithArguments("dynamic", "int").WithLocation(6, 19),
                // (6,9): error CS8184: A deconstruction cannot mix declarations and expressions on the left-hand-side.
                //         (int* x1, int y1) = c;
                Diagnostic(ErrorCode.ERR_MixedDeconstructionUnsupported, "(int* x1, int y1)").WithLocation(6, 9),
                // (7,10): error CS0103: The name 'var' does not exist in the current context
                //         (var* x2, int y2) = c;
                Diagnostic(ErrorCode.ERR_NameNotInContext, "var").WithArguments("var").WithLocation(7, 10),
                // (7,15): error CS0103: The name 'x2' does not exist in the current context
                //         (var* x2, int y2) = c;
                Diagnostic(ErrorCode.ERR_NameNotInContext, "x2").WithArguments("x2").WithLocation(7, 15),
                // (7,19): error CS0266: Cannot implicitly convert type 'dynamic' to 'int'. An explicit conversion exists (are you missing a cast?)
                //         (var* x2, int y2) = c;
                Diagnostic(ErrorCode.ERR_NoImplicitConvCast, "int y2").WithArguments("dynamic", "int").WithLocation(7, 19),
                // (7,9): error CS8184: A deconstruction cannot mix declarations and expressions on the left-hand-side.
                //         (var* x2, int y2) = c;
                Diagnostic(ErrorCode.ERR_MixedDeconstructionUnsupported, "(var* x2, int y2)").WithLocation(7, 9),
                // (8,17): error CS0103: The name 'x3' does not exist in the current context
                //         (int*[] x3, int y3) = c;
                Diagnostic(ErrorCode.ERR_NameNotInContext, "x3").WithArguments("x3").WithLocation(8, 17),
                // (9,10): error CS0103: The name 'var' does not exist in the current context
                //         (var*[] x4, int y4) = c;
                Diagnostic(ErrorCode.ERR_NameNotInContext, "var").WithArguments("var").WithLocation(9, 10),
                // (9,17): error CS0103: The name 'x4' does not exist in the current context
                //         (var*[] x4, int y4) = c;
                Diagnostic(ErrorCode.ERR_NameNotInContext, "x4").WithArguments("x4").WithLocation(9, 17),
                // (8,25): warning CS0168: The variable 'y3' is declared but never used
                //         (int*[] x3, int y3) = c;
                Diagnostic(ErrorCode.WRN_UnreferencedVar, "y3").WithArguments("y3").WithLocation(8, 25),
                // (9,25): warning CS0168: The variable 'y4' is declared but never used
                //         (var*[] x4, int y4) = c;
                Diagnostic(ErrorCode.WRN_UnreferencedVar, "y4").WithArguments("y4").WithLocation(9, 25)
                );
        }

        [Fact]
        public void DeclarationInsideNameof()
        {
            string source = @"
class Program
{
    static void Main()
    {
        string s = nameof((int x1, var x2) = (1, 2)).ToString();
        string s1 = x1, s2 = x2;
    }
}
";
            var comp = CreateStandardCompilation(source, references: s_valueTupleRefs);
            comp.VerifyDiagnostics(
                // (6,28): error CS8185: A declaration is not allowed in this context.
                //         string s = nameof((int x1, var x2) = (1, 2)).ToString();
                Diagnostic(ErrorCode.ERR_DeclarationExpressionNotPermitted, "int x1").WithLocation(6, 28),
                // (6,27): error CS8081: Expression does not have a name.
                //         string s = nameof((int x1, var x2) = (1, 2)).ToString();
                Diagnostic(ErrorCode.ERR_ExpressionHasNoName, "(int x1, var x2) = (1, 2)").WithLocation(6, 27),
                // (7,21): error CS0029: Cannot implicitly convert type 'int' to 'string'
                //         string s1 = x1, s2 = x2;
                Diagnostic(ErrorCode.ERR_NoImplicitConv, "x1").WithArguments("int", "string").WithLocation(7, 21),
                // (7,30): error CS0029: Cannot implicitly convert type 'int' to 'string'
                //         string s1 = x1, s2 = x2;
                Diagnostic(ErrorCode.ERR_NoImplicitConv, "x2").WithArguments("int", "string").WithLocation(7, 30),
                // (7,21): error CS0165: Use of unassigned local variable 'x1'
                //         string s1 = x1, s2 = x2;
                Diagnostic(ErrorCode.ERR_UseDefViolation, "x1").WithArguments("x1").WithLocation(7, 21),
                // (7,30): error CS0165: Use of unassigned local variable 'x2'
                //         string s1 = x1, s2 = x2;
                Diagnostic(ErrorCode.ERR_UseDefViolation, "x2").WithArguments("x2").WithLocation(7, 30)
                );

            var tree = comp.SyntaxTrees.First();
            var model = comp.GetSemanticModel(tree);
            var designations = tree.GetCompilationUnitRoot().DescendantNodes().OfType<SingleVariableDesignationSyntax>().ToArray();
            Assert.Equal(2, designations.Count());
            var refs = tree.GetCompilationUnitRoot().DescendantNodes().OfType<IdentifierNameSyntax>();

            var x1 = model.GetDeclaredSymbol(designations[0]);
            Assert.Equal("x1", x1.Name);
            Assert.Equal("System.Int32", ((LocalSymbol)x1).Type.ToTestDisplayString());
            Assert.Same(x1, model.GetSymbolInfo(refs.Where(r => r.Identifier.ValueText == "x1").Single()).Symbol);

            var x2 = model.GetDeclaredSymbol(designations[1]);
            Assert.Equal("x2", x2.Name);
            Assert.Equal("System.Int32", ((LocalSymbol)x2).Type.ToTestDisplayString());
            Assert.Same(x2, model.GetSymbolInfo(refs.Where(r => r.Identifier.ValueText == "x2").Single()).Symbol);
        }

        [Fact, WorkItem(17572, "https://github.com/dotnet/roslyn/issues/17572")]
        public void StandAlone_01()
        {
            string source1 = @"
class C
{
    static void Main()
    {
        (var (a,b), var c, int d);
    }
}
";

            var comp1 = CreateStandardCompilation(source1, references: new[] { ValueTupleRef, SystemRuntimeFacadeRef });
            comp1.VerifyDiagnostics(
                // (6,10): error CS8185: A declaration is not allowed in this context.
                //         (var (a,b), var c, int d);
                Diagnostic(ErrorCode.ERR_DeclarationExpressionNotPermitted, "var (a,b)"),
                // (6,21): error CS8185: A declaration is not allowed in this context.
                //         (var (a,b), var c, int d);
                Diagnostic(ErrorCode.ERR_DeclarationExpressionNotPermitted, "var c"),
                // (6,28): error CS8185: A declaration is not allowed in this context.
                //         (var (a,b), var c, int d);
                Diagnostic(ErrorCode.ERR_DeclarationExpressionNotPermitted, "int d").WithLocation(6, 28),
                // (6,9): error CS0201: Only assignment, call, increment, decrement, and new object expressions can be used as a statement
                //         (var (a,b), var c, int d);
                Diagnostic(ErrorCode.ERR_IllegalStatement, "(var (a,b), var c, int d)").WithLocation(6, 9),
                // (6,28): error CS0165: Use of unassigned local variable 'd'
                //         (var (a,b), var c, int d);
                Diagnostic(ErrorCode.ERR_UseDefViolation, "int d").WithArguments("d").WithLocation(6, 28)
                );

            StandAlone_01_VerifySemanticModel(comp1, LocalDeclarationKind.DeclarationExpressionVariable);

            string source2 = @"
class C
{
    static void Main()
    {
        (var (a,b), var c, int d) = D;
    }
}
";

            var comp2 = CreateStandardCompilation(source2, references: new[] { ValueTupleRef, SystemRuntimeFacadeRef });

            StandAlone_01_VerifySemanticModel(comp2, LocalDeclarationKind.DeconstructionVariable);
        }

        private static void StandAlone_01_VerifySemanticModel(CSharpCompilation comp, LocalDeclarationKind localDeclarationKind)
        {
            var tree = comp.SyntaxTrees.First();
            var model = comp.GetSemanticModel(tree);
            var designations = tree.GetCompilationUnitRoot().DescendantNodes().OfType<SingleVariableDesignationSyntax>().ToArray();
            Assert.Equal(4, designations.Count());

            var a = model.GetDeclaredSymbol(designations[0]);
            Assert.Equal("var a", a.ToTestDisplayString());
            Assert.Equal(localDeclarationKind, ((LocalSymbol)a).DeclarationKind);

            var b = model.GetDeclaredSymbol(designations[1]);
            Assert.Equal("var b", b.ToTestDisplayString());
            Assert.Equal(localDeclarationKind, ((LocalSymbol)b).DeclarationKind);

            var c = model.GetDeclaredSymbol(designations[2]);
            Assert.Equal("var c", c.ToTestDisplayString());
            Assert.Equal(localDeclarationKind, ((LocalSymbol)c).DeclarationKind);

            var d = model.GetDeclaredSymbol(designations[3]);
            Assert.Equal("System.Int32 d", d.ToTestDisplayString());
            Assert.Equal(localDeclarationKind, ((LocalSymbol)d).DeclarationKind);

            var declarations = tree.GetCompilationUnitRoot().DescendantNodes().OfType<DeclarationExpressionSyntax>().ToArray();
            Assert.Equal(3, declarations.Count());

            Assert.Equal("var (a,b)", declarations[0].ToString());
            var typeInfo = model.GetTypeInfo(declarations[0]);
            Assert.Equal("(var a, var b)", typeInfo.Type.ToTestDisplayString());
            Assert.Equal(typeInfo.Type, typeInfo.ConvertedType);
            Assert.True(model.GetConversion(declarations[0]).IsIdentity);
            var symbolInfo = model.GetSymbolInfo(declarations[0]);
            Assert.Null(symbolInfo.Symbol);
            Assert.Empty(symbolInfo.CandidateSymbols);
            Assert.Equal(CandidateReason.None, symbolInfo.CandidateReason);
            typeInfo = model.GetTypeInfo(declarations[0].Type);
            Assert.Null(typeInfo.Type);
            Assert.Null(typeInfo.ConvertedType);
            Assert.True(model.GetConversion(declarations[0].Type).IsIdentity);
            symbolInfo = model.GetSymbolInfo(declarations[0].Type);
            Assert.Null(symbolInfo.Symbol);
            Assert.Empty(symbolInfo.CandidateSymbols);
            Assert.Equal(CandidateReason.None, symbolInfo.CandidateReason);
            Assert.Null(model.GetAliasInfo(declarations[0].Type));

            Assert.Equal("var c", declarations[1].ToString());
            typeInfo = model.GetTypeInfo(declarations[1]);
            Assert.Equal("var", typeInfo.Type.ToTestDisplayString());
            Assert.Equal(SymbolKind.ErrorType, typeInfo.Type.Kind);
            Assert.Equal(typeInfo.Type, typeInfo.ConvertedType);
            Assert.True(model.GetConversion(declarations[1]).IsIdentity);
            Assert.Equal("var c", model.GetSymbolInfo(declarations[1]).Symbol.ToTestDisplayString());
            typeInfo = model.GetTypeInfo(declarations[1].Type);
            Assert.Equal("var", typeInfo.Type.ToTestDisplayString());
            Assert.Equal(SymbolKind.ErrorType, typeInfo.Type.Kind);
            Assert.Equal(typeInfo.Type, typeInfo.ConvertedType);
            Assert.True(model.GetConversion(declarations[1].Type).IsIdentity);
            symbolInfo = model.GetSymbolInfo(declarations[1].Type);
            Assert.Null(symbolInfo.Symbol);
            Assert.Empty(symbolInfo.CandidateSymbols);
            Assert.Equal(CandidateReason.None, symbolInfo.CandidateReason);
            Assert.Null(model.GetAliasInfo(declarations[1].Type));

            Assert.Equal("int d", declarations[2].ToString());
            typeInfo = model.GetTypeInfo(declarations[2]);
            Assert.Equal("System.Int32", typeInfo.Type.ToTestDisplayString());
            Assert.Equal(typeInfo.Type, typeInfo.ConvertedType);
            Assert.True(model.GetConversion(declarations[2]).IsIdentity);
            Assert.Equal("System.Int32 d", model.GetSymbolInfo(declarations[2]).Symbol.ToTestDisplayString());
            typeInfo = model.GetTypeInfo(declarations[2].Type);
            Assert.Equal("System.Int32", typeInfo.Type.ToTestDisplayString());
            Assert.Equal(typeInfo.Type, typeInfo.ConvertedType);
            Assert.True(model.GetConversion(declarations[2].Type).IsIdentity);
            symbolInfo = model.GetSymbolInfo(declarations[2].Type);
            Assert.Equal("System.Int32", symbolInfo.Symbol.ToTestDisplayString());
            Assert.Null(model.GetAliasInfo(declarations[2].Type));

            var tuple = tree.GetCompilationUnitRoot().DescendantNodes().OfType<TupleExpressionSyntax>().Single();
            typeInfo = model.GetTypeInfo(tuple);
            Assert.Equal("((var a, var b), var c, System.Int32 d)", typeInfo.Type.ToTestDisplayString());
            Assert.Equal(typeInfo.Type, typeInfo.ConvertedType);
            Assert.True(model.GetConversion(tuple).IsIdentity);
            symbolInfo = model.GetSymbolInfo(tuple);
            Assert.Null(symbolInfo.Symbol);
            Assert.Empty(symbolInfo.CandidateSymbols);
            Assert.Equal(CandidateReason.None, symbolInfo.CandidateReason);
        }

        [Fact, WorkItem(17572, "https://github.com/dotnet/roslyn/issues/17572")]
        public void StandAlone_02()
        {
            string source1 = @"
(var (a,b), var c, int d);
";

            var comp1 = CreateStandardCompilation(source1, references: new[] { ValueTupleRef, SystemRuntimeFacadeRef }, parseOptions: TestOptions.Script);
            comp1.VerifyDiagnostics(
                // (2,7): error CS7019: Type of 'a' cannot be inferred since its initializer directly or indirectly refers to the definition.
                // (var (a,b), var c, int d);
                Diagnostic(ErrorCode.ERR_RecursivelyTypedVariable, "a").WithArguments("a"),
                // (2,9): error CS7019: Type of 'b' cannot be inferred since its initializer directly or indirectly refers to the definition.
                // (var (a,b), var c, int d);
                Diagnostic(ErrorCode.ERR_RecursivelyTypedVariable, "b").WithArguments("b"),
                // (2,17): error CS7019: Type of 'c' cannot be inferred since its initializer directly or indirectly refers to the definition.
                // (var (a,b), var c, int d);
                Diagnostic(ErrorCode.ERR_RecursivelyTypedVariable, "c").WithArguments("c"),
                // (2,2): error CS8185: A declaration is not allowed in this context.
                // (var (a,b), var c, int d);
                Diagnostic(ErrorCode.ERR_DeclarationExpressionNotPermitted, "var (a,b)"),
                // (2,13): error CS8185: A declaration is not allowed in this context.
                // (var (a,b), var c, int d);
                Diagnostic(ErrorCode.ERR_DeclarationExpressionNotPermitted, "var c"),
                // (2,20): error CS8185: A declaration is not allowed in this context.
                // (var (a,b), var c, int d);
                Diagnostic(ErrorCode.ERR_DeclarationExpressionNotPermitted, "int d").WithLocation(2, 20),
                // (2,1): error CS0201: Only assignment, call, increment, decrement, and new object expressions can be used as a statement
                // (var (a,b), var c, int d);
                Diagnostic(ErrorCode.ERR_IllegalStatement, "(var (a,b), var c, int d)").WithLocation(2, 1)
                );

            StandAlone_02_VerifySemanticModel(comp1);

            string source2 = @"
(var (a,b), var c, int d) = D;
";

            var comp2 = CreateStandardCompilation(source2, references: new[] { ValueTupleRef, SystemRuntimeFacadeRef }, parseOptions: TestOptions.Script);

            StandAlone_02_VerifySemanticModel(comp2);
        }

        private static void StandAlone_02_VerifySemanticModel(CSharpCompilation comp)
        {
            var tree = comp.SyntaxTrees.First();
            var model = comp.GetSemanticModel(tree);
            var designations = tree.GetCompilationUnitRoot().DescendantNodes().OfType<SingleVariableDesignationSyntax>().ToArray();
            Assert.Equal(4, designations.Count());

            var a = model.GetDeclaredSymbol(designations[0]);
            Assert.Equal("var Script.a", a.ToTestDisplayString());
            Assert.Equal(SymbolKind.Field, a.Kind);

            var b = model.GetDeclaredSymbol(designations[1]);
            Assert.Equal("var Script.b", b.ToTestDisplayString());
            Assert.Equal(SymbolKind.Field, b.Kind);

            var c = model.GetDeclaredSymbol(designations[2]);
            Assert.Equal("var Script.c", c.ToTestDisplayString());
            Assert.Equal(SymbolKind.Field, c.Kind);

            var d = model.GetDeclaredSymbol(designations[3]);
            Assert.Equal("System.Int32 Script.d", d.ToTestDisplayString());
            Assert.Equal(SymbolKind.Field, d.Kind);

            var declarations = tree.GetCompilationUnitRoot().DescendantNodes().OfType<DeclarationExpressionSyntax>().ToArray();
            Assert.Equal(3, declarations.Count());

            Assert.Equal("var (a,b)", declarations[0].ToString());
            var typeInfo = model.GetTypeInfo(declarations[0]);
            Assert.Equal("(var a, var b)", typeInfo.Type.ToTestDisplayString());
            Assert.Equal(typeInfo.Type, typeInfo.ConvertedType);
            Assert.True(model.GetConversion(declarations[0]).IsIdentity);
            var symbolInfo = model.GetSymbolInfo(declarations[0]);
            Assert.Null(symbolInfo.Symbol);
            Assert.Empty(symbolInfo.CandidateSymbols);
            Assert.Equal(CandidateReason.None, symbolInfo.CandidateReason);
            typeInfo = model.GetTypeInfo(declarations[0].Type);
            Assert.Null(typeInfo.Type);
            Assert.Null(typeInfo.ConvertedType);
            Assert.True(model.GetConversion(declarations[0].Type).IsIdentity);
            symbolInfo = model.GetSymbolInfo(declarations[0].Type);
            Assert.Null(symbolInfo.Symbol);
            Assert.Empty(symbolInfo.CandidateSymbols);
            Assert.Equal(CandidateReason.None, symbolInfo.CandidateReason);
            Assert.Null(model.GetAliasInfo(declarations[0].Type));

            Assert.Equal("var c", declarations[1].ToString());
            typeInfo = model.GetTypeInfo(declarations[1]);
            Assert.Equal("var", typeInfo.Type.ToTestDisplayString());
            Assert.Equal(SymbolKind.ErrorType, typeInfo.Type.Kind);
            Assert.Equal(typeInfo.Type, typeInfo.ConvertedType);
            Assert.True(model.GetConversion(declarations[1]).IsIdentity);
            Assert.Equal("var Script.c", model.GetSymbolInfo(declarations[1]).Symbol.ToTestDisplayString());
            typeInfo = model.GetTypeInfo(declarations[1].Type);
            Assert.Equal("var", typeInfo.Type.ToTestDisplayString());
            Assert.Equal(SymbolKind.ErrorType, typeInfo.Type.Kind);
            Assert.Equal(typeInfo.Type, typeInfo.ConvertedType);
            Assert.True(model.GetConversion(declarations[1].Type).IsIdentity);
            symbolInfo = model.GetSymbolInfo(declarations[1].Type);
            Assert.Null(symbolInfo.Symbol);
            Assert.Empty(symbolInfo.CandidateSymbols);
            Assert.Equal(CandidateReason.None, symbolInfo.CandidateReason);
            Assert.Null(model.GetAliasInfo(declarations[1].Type));

            Assert.Equal("int d", declarations[2].ToString());
            typeInfo = model.GetTypeInfo(declarations[2]);
            Assert.Equal("System.Int32", typeInfo.Type.ToTestDisplayString());
            Assert.Equal(typeInfo.Type, typeInfo.ConvertedType);
            Assert.True(model.GetConversion(declarations[2]).IsIdentity);
            Assert.Equal("System.Int32 Script.d", model.GetSymbolInfo(declarations[2]).Symbol.ToTestDisplayString());
            typeInfo = model.GetTypeInfo(declarations[2].Type);
            Assert.Equal("System.Int32", typeInfo.Type.ToTestDisplayString());
            Assert.Equal(typeInfo.Type, typeInfo.ConvertedType);
            Assert.True(model.GetConversion(declarations[2].Type).IsIdentity);
            symbolInfo = model.GetSymbolInfo(declarations[2].Type);
            Assert.Equal("System.Int32", symbolInfo.Symbol.ToTestDisplayString());
            Assert.Null(model.GetAliasInfo(declarations[2].Type));

            var tuple = tree.GetCompilationUnitRoot().DescendantNodes().OfType<TupleExpressionSyntax>().Single();
            typeInfo = model.GetTypeInfo(tuple);
            Assert.Equal("((var a, var b), var c, System.Int32 d)", typeInfo.Type.ToTestDisplayString());
            Assert.Equal(typeInfo.Type, typeInfo.ConvertedType);
            Assert.True(model.GetConversion(tuple).IsIdentity);
            symbolInfo = model.GetSymbolInfo(tuple);
            Assert.Null(symbolInfo.Symbol);
            Assert.Empty(symbolInfo.CandidateSymbols);
            Assert.Equal(CandidateReason.None, symbolInfo.CandidateReason);
        }

        [Fact, WorkItem(17572, "https://github.com/dotnet/roslyn/issues/17572")]
        public void StandAlone_03()
        {
            string source1 = @"
class C
{
    static void Main()
    {
        (var (_, _), var _, int _);
    }
}
";

            var comp1 = CreateStandardCompilation(source1, references: new[] { ValueTupleRef, SystemRuntimeFacadeRef });
            comp1.VerifyDiagnostics(
                // (6,10): error CS8185: A declaration is not allowed in this context.
                //         (var (_, _), var _, int _);
                Diagnostic(ErrorCode.ERR_DeclarationExpressionNotPermitted, "var (_, _)"),
                // (6,22): error CS8185: A declaration is not allowed in this context.
                //         (var (_, _), var _, int _);
                Diagnostic(ErrorCode.ERR_DeclarationExpressionNotPermitted, "var _"),
                // (6,29): error CS8185: A declaration is not allowed in this context.
                //         (var (_, _), var _, int _);
                Diagnostic(ErrorCode.ERR_DeclarationExpressionNotPermitted, "int _").WithLocation(6, 29),
                // (6,9): error CS0201: Only assignment, call, increment, decrement, and new object expressions can be used as a statement
                //         (var (_, _), var _, int _);
                Diagnostic(ErrorCode.ERR_IllegalStatement, "(var (_, _), var _, int _)").WithLocation(6, 9)
                );

            StandAlone_03_VerifySemanticModel(comp1);

            string source2 = @"
class C
{
    static void Main()
    {
        (var (_, _), var _, int _) = D;
    }
}
";

            var comp2 = CreateStandardCompilation(source2, references: new[] { ValueTupleRef, SystemRuntimeFacadeRef });

            StandAlone_03_VerifySemanticModel(comp2);
        }

        private static void StandAlone_03_VerifySemanticModel(CSharpCompilation comp)
        {
            var tree = comp.SyntaxTrees.First();
            var model = comp.GetSemanticModel(tree);
            int count = 0;
            foreach (var designation in tree.GetCompilationUnitRoot().DescendantNodes().OfType<DiscardDesignationSyntax>())
            {
                Assert.Null(model.GetDeclaredSymbol(designation));
                count++;
            }

            Assert.Equal(4, count);

            var declarations = tree.GetCompilationUnitRoot().DescendantNodes().OfType<DeclarationExpressionSyntax>().ToArray();
            Assert.Equal(3, declarations.Count());

            Assert.Equal("var (_, _)", declarations[0].ToString());
            var typeInfo = model.GetTypeInfo(declarations[0]);
            Assert.Equal("(var, var)", typeInfo.Type.ToTestDisplayString());
            Assert.Equal(typeInfo.Type, typeInfo.ConvertedType);
            Assert.True(model.GetConversion(declarations[0]).IsIdentity);
            var symbolInfo = model.GetSymbolInfo(declarations[0]);
            Assert.Null(symbolInfo.Symbol);
            Assert.Empty(symbolInfo.CandidateSymbols);
            Assert.Equal(CandidateReason.None, symbolInfo.CandidateReason);
            typeInfo = model.GetTypeInfo(declarations[0].Type);
            Assert.Null(typeInfo.Type);
            Assert.Null(typeInfo.ConvertedType);
            Assert.True(model.GetConversion(declarations[0].Type).IsIdentity);
            symbolInfo = model.GetSymbolInfo(declarations[0].Type);
            Assert.Null(symbolInfo.Symbol);
            Assert.Empty(symbolInfo.CandidateSymbols);
            Assert.Equal(CandidateReason.None, symbolInfo.CandidateReason);
            Assert.Null(model.GetAliasInfo(declarations[0].Type));

            Assert.Equal("var _", declarations[1].ToString());
            typeInfo = model.GetTypeInfo(declarations[1]);
            Assert.Equal("var", typeInfo.Type.ToTestDisplayString());
            Assert.Equal(SymbolKind.ErrorType, typeInfo.Type.Kind);
            Assert.Equal(typeInfo.Type, typeInfo.ConvertedType);
            Assert.True(model.GetConversion(declarations[1]).IsIdentity);
            symbolInfo = model.GetSymbolInfo(declarations[1]);
            Assert.Null(symbolInfo.Symbol);
            Assert.Empty(symbolInfo.CandidateSymbols);
            Assert.Equal(CandidateReason.None, symbolInfo.CandidateReason);
            typeInfo = model.GetTypeInfo(declarations[1].Type);
            Assert.Equal("var", typeInfo.Type.ToTestDisplayString());
            Assert.Equal(SymbolKind.ErrorType, typeInfo.Type.Kind);
            Assert.Equal(typeInfo.Type, typeInfo.ConvertedType);
            Assert.True(model.GetConversion(declarations[1].Type).IsIdentity);
            symbolInfo = model.GetSymbolInfo(declarations[1].Type);
            Assert.Null(symbolInfo.Symbol);
            Assert.Empty(symbolInfo.CandidateSymbols);
            Assert.Equal(CandidateReason.None, symbolInfo.CandidateReason);
            Assert.Null(model.GetAliasInfo(declarations[1].Type));

            Assert.Equal("int _", declarations[2].ToString());
            typeInfo = model.GetTypeInfo(declarations[2]);
            Assert.Equal("System.Int32", typeInfo.Type.ToTestDisplayString());
            Assert.Equal(typeInfo.Type, typeInfo.ConvertedType);
            Assert.True(model.GetConversion(declarations[2]).IsIdentity);
            symbolInfo = model.GetSymbolInfo(declarations[2]);
            Assert.Null(symbolInfo.Symbol);
            Assert.Empty(symbolInfo.CandidateSymbols);
            Assert.Equal(CandidateReason.None, symbolInfo.CandidateReason);
            typeInfo = model.GetTypeInfo(declarations[2].Type);
            Assert.Equal("System.Int32", typeInfo.Type.ToTestDisplayString());
            Assert.Equal(typeInfo.Type, typeInfo.ConvertedType);
            Assert.True(model.GetConversion(declarations[2].Type).IsIdentity);
            symbolInfo = model.GetSymbolInfo(declarations[2].Type);
            Assert.Equal("System.Int32", symbolInfo.Symbol.ToTestDisplayString());
            Assert.Null(model.GetAliasInfo(declarations[2].Type));

            var tuple = tree.GetCompilationUnitRoot().DescendantNodes().OfType<TupleExpressionSyntax>().Single();
            typeInfo = model.GetTypeInfo(tuple);
            Assert.Equal("((var, var), var, System.Int32)", typeInfo.Type.ToTestDisplayString());
            Assert.Equal(typeInfo.Type, typeInfo.ConvertedType);
            Assert.True(model.GetConversion(tuple).IsIdentity);
            symbolInfo = model.GetSymbolInfo(tuple);
            Assert.Null(symbolInfo.Symbol);
            Assert.Empty(symbolInfo.CandidateSymbols);
            Assert.Equal(CandidateReason.None, symbolInfo.CandidateReason);
        }

        [Fact, WorkItem(17572, "https://github.com/dotnet/roslyn/issues/17572")]
        public void StandAlone_04()
        {
            string source1 = @"
(var (_, _), var _, int _);
";

            var comp1 = CreateStandardCompilation(source1, references: new[] { ValueTupleRef, SystemRuntimeFacadeRef }, parseOptions: TestOptions.Script);
            comp1.VerifyDiagnostics(
                // (2,2): error CS8185: A declaration is not allowed in this context.
                // (var (_, _), var _, int _);
                Diagnostic(ErrorCode.ERR_DeclarationExpressionNotPermitted, "var (_, _)"),
                // (2,14): error CS8185: A declaration is not allowed in this context.
                // (var (_, _), var _, int _);
                Diagnostic(ErrorCode.ERR_DeclarationExpressionNotPermitted, "var _"),
                // (2,21): error CS8185: A declaration is not allowed in this context.
                // (var (_, _), var _, int _);
                Diagnostic(ErrorCode.ERR_DeclarationExpressionNotPermitted, "int _").WithLocation(2, 21),
                // (2,1): error CS0201: Only assignment, call, increment, decrement, and new object expressions can be used as a statement
                // (var (_, _), var _, int _);
                Diagnostic(ErrorCode.ERR_IllegalStatement, "(var (_, _), var _, int _)").WithLocation(2, 1)
                );

            StandAlone_03_VerifySemanticModel(comp1);

            string source2 = @"
(var (_, _), var _, int _) = D;
";

            var comp2 = CreateStandardCompilation(source2, references: new[] { ValueTupleRef, SystemRuntimeFacadeRef }, parseOptions: TestOptions.Script);

            StandAlone_03_VerifySemanticModel(comp2);
        }

        [Fact, WorkItem(17572, "https://github.com/dotnet/roslyn/issues/17572")]
        public void StandAlone_05()
        {
            string source1 = @"
using var = System.Int32;

class C
{
    static void Main()
    {
        (var (a,b), var c);
    }
}
";

            var comp1 = CreateStandardCompilation(source1, references: new[] { ValueTupleRef, SystemRuntimeFacadeRef });

            StandAlone_05_VerifySemanticModel(comp1);

            string source2 = @"
using var = System.Int32;

class C
{
    static void Main()
    {
        (var (a,b), var c) = D;
    }
}
";

            var comp2 = CreateStandardCompilation(source2, references: new[] { ValueTupleRef, SystemRuntimeFacadeRef });

            StandAlone_05_VerifySemanticModel(comp2);
        }

        private static void StandAlone_05_VerifySemanticModel(CSharpCompilation comp)
        {
            var tree = comp.SyntaxTrees.First();
            var model = comp.GetSemanticModel(tree);

            var declarations = tree.GetCompilationUnitRoot().DescendantNodes().OfType<DeclarationExpressionSyntax>().ToArray();
            Assert.Equal(2, declarations.Count());

            Assert.Equal("var (a,b)", declarations[0].ToString());
            var typeInfo = model.GetTypeInfo(declarations[0]);
            Assert.Equal("(System.Int32 a, System.Int32 b)", typeInfo.Type.ToTestDisplayString());
            Assert.Equal(typeInfo.Type, typeInfo.ConvertedType);
            Assert.True(model.GetConversion(declarations[0]).IsIdentity);
            var symbolInfo = model.GetSymbolInfo(declarations[0]);
            Assert.Null(symbolInfo.Symbol);
            Assert.Empty(symbolInfo.CandidateSymbols);
            Assert.Equal(CandidateReason.None, symbolInfo.CandidateReason);
            typeInfo = model.GetTypeInfo(declarations[0].Type);
            Assert.Null(typeInfo.Type);
            Assert.Null(typeInfo.ConvertedType);
            Assert.True(model.GetConversion(declarations[0].Type).IsIdentity);
            symbolInfo = model.GetSymbolInfo(declarations[0].Type);
            Assert.Null(symbolInfo.Symbol);
            Assert.Empty(symbolInfo.CandidateSymbols);
            Assert.Equal(CandidateReason.None, symbolInfo.CandidateReason);
            Assert.Equal("var=System.Int32", model.GetAliasInfo(declarations[0].Type).ToTestDisplayString());

            Assert.Equal("var c", declarations[1].ToString());
            typeInfo = model.GetTypeInfo(declarations[1]);
            Assert.Equal("System.Int32", typeInfo.Type.ToTestDisplayString());
            Assert.Equal(typeInfo.Type, typeInfo.ConvertedType);
            Assert.True(model.GetConversion(declarations[1]).IsIdentity);
            Assert.Equal("System.Int32 c", model.GetSymbolInfo(declarations[1]).Symbol.ToTestDisplayString());
            typeInfo = model.GetTypeInfo(declarations[1].Type);
            Assert.Equal("System.Int32", typeInfo.Type.ToTestDisplayString());
            Assert.Equal(typeInfo.Type, typeInfo.ConvertedType);
            Assert.True(model.GetConversion(declarations[1].Type).IsIdentity);
            symbolInfo = model.GetSymbolInfo(declarations[1].Type);
            Assert.Equal("System.Int32", symbolInfo.Symbol.ToTestDisplayString());
            Assert.Equal("var=System.Int32", model.GetAliasInfo(declarations[1].Type).ToTestDisplayString());
        }

        [Fact, WorkItem(17572, "https://github.com/dotnet/roslyn/issues/17572")]
        public void StandAlone_06()
        {
            string source1 = @"
using var = System.Int32;

(var (a,b), var c);
";

            var comp1 = CreateStandardCompilation(source1, references: new[] { ValueTupleRef, SystemRuntimeFacadeRef }, parseOptions: TestOptions.Script);

            StandAlone_06_VerifySemanticModel(comp1);

            string source2 = @"
using var = System.Int32;

(var (a,b), var c) = D;
";

            var comp2 = CreateStandardCompilation(source2, references: new[] { ValueTupleRef, SystemRuntimeFacadeRef }, parseOptions: TestOptions.Script);

            StandAlone_06_VerifySemanticModel(comp2);
        }

        private static void StandAlone_06_VerifySemanticModel(CSharpCompilation comp)
        {
            var tree = comp.SyntaxTrees.First();
            var model = comp.GetSemanticModel(tree);

            var declarations = tree.GetCompilationUnitRoot().DescendantNodes().OfType<DeclarationExpressionSyntax>().ToArray();
            Assert.Equal(2, declarations.Count());

            Assert.Equal("var (a,b)", declarations[0].ToString());
            var typeInfo = model.GetTypeInfo(declarations[0]);
            Assert.Equal("(System.Int32 a, System.Int32 b)", typeInfo.Type.ToTestDisplayString());
            Assert.Equal(typeInfo.Type, typeInfo.ConvertedType);
            Assert.True(model.GetConversion(declarations[0]).IsIdentity);
            var symbolInfo = model.GetSymbolInfo(declarations[0]);
            Assert.Null(symbolInfo.Symbol);
            Assert.Empty(symbolInfo.CandidateSymbols);
            Assert.Equal(CandidateReason.None, symbolInfo.CandidateReason);
            typeInfo = model.GetTypeInfo(declarations[0].Type);
            Assert.Null(typeInfo.Type);
            Assert.Null(typeInfo.ConvertedType);
            Assert.True(model.GetConversion(declarations[0].Type).IsIdentity);
            symbolInfo = model.GetSymbolInfo(declarations[0].Type);
            Assert.Null(symbolInfo.Symbol);
            Assert.Empty(symbolInfo.CandidateSymbols);
            Assert.Equal(CandidateReason.None, symbolInfo.CandidateReason);
            Assert.Equal("var=System.Int32", model.GetAliasInfo(declarations[0].Type).ToTestDisplayString());

            Assert.Equal("var c", declarations[1].ToString());
            typeInfo = model.GetTypeInfo(declarations[1]);
            Assert.Equal("System.Int32", typeInfo.Type.ToTestDisplayString());
            Assert.Equal(typeInfo.Type, typeInfo.ConvertedType);
            Assert.True(model.GetConversion(declarations[1]).IsIdentity);
            Assert.Equal("System.Int32 Script.c", model.GetSymbolInfo(declarations[1]).Symbol.ToTestDisplayString());
            typeInfo = model.GetTypeInfo(declarations[1].Type);
            Assert.Equal("System.Int32", typeInfo.Type.ToTestDisplayString());
            Assert.Equal(typeInfo.Type, typeInfo.ConvertedType);
            Assert.True(model.GetConversion(declarations[1].Type).IsIdentity);
            symbolInfo = model.GetSymbolInfo(declarations[1].Type);
            Assert.Equal("System.Int32", symbolInfo.Symbol.ToTestDisplayString());
            Assert.Equal("var=System.Int32", model.GetAliasInfo(declarations[1].Type).ToTestDisplayString());
        }

        [Fact, WorkItem(17572, "https://github.com/dotnet/roslyn/issues/17572")]
        public void StandAlone_07()
        {
            string source1 = @"
using var = System.Int32;

class C
{
    static void Main()
    {
        (var (_, _), var _);
    }
}
";

            var comp1 = CreateStandardCompilation(source1, references: new[] { ValueTupleRef, SystemRuntimeFacadeRef });

            StandAlone_07_VerifySemanticModel(comp1);

            string source2 = @"
using var = System.Int32;

class C
{
    static void Main()
    {
        (var (_, _), var _) = D;
    }
}
";

            var comp2 = CreateStandardCompilation(source2, references: new[] { ValueTupleRef, SystemRuntimeFacadeRef });

            StandAlone_07_VerifySemanticModel(comp2);
        }

        private static void StandAlone_07_VerifySemanticModel(CSharpCompilation comp)
        {
            var tree = comp.SyntaxTrees.First();
            var model = comp.GetSemanticModel(tree);

            var declarations = tree.GetCompilationUnitRoot().DescendantNodes().OfType<DeclarationExpressionSyntax>().ToArray();
            Assert.Equal(2, declarations.Count());

            Assert.Equal("var (_, _)", declarations[0].ToString());
            var typeInfo = model.GetTypeInfo(declarations[0]);
            Assert.Equal("(System.Int32, System.Int32)", typeInfo.Type.ToTestDisplayString());
            Assert.Equal(typeInfo.Type, typeInfo.ConvertedType);
            Assert.True(model.GetConversion(declarations[0]).IsIdentity);
            var symbolInfo = model.GetSymbolInfo(declarations[0]);
            Assert.Null(symbolInfo.Symbol);
            Assert.Empty(symbolInfo.CandidateSymbols);
            Assert.Equal(CandidateReason.None, symbolInfo.CandidateReason);
            typeInfo = model.GetTypeInfo(declarations[0].Type);
            Assert.Null(typeInfo.Type);
            Assert.Null(typeInfo.ConvertedType);
            Assert.True(model.GetConversion(declarations[0].Type).IsIdentity);
            symbolInfo = model.GetSymbolInfo(declarations[0].Type);
            Assert.Null(symbolInfo.Symbol);
            Assert.Empty(symbolInfo.CandidateSymbols);
            Assert.Equal(CandidateReason.None, symbolInfo.CandidateReason);
            Assert.Equal("var=System.Int32", model.GetAliasInfo(declarations[0].Type).ToTestDisplayString());

            Assert.Equal("var _", declarations[1].ToString());
            typeInfo = model.GetTypeInfo(declarations[1]);
            Assert.Equal("System.Int32", typeInfo.Type.ToTestDisplayString());
            Assert.Equal(typeInfo.Type, typeInfo.ConvertedType);
            Assert.True(model.GetConversion(declarations[1]).IsIdentity);
            symbolInfo = model.GetSymbolInfo(declarations[1]);
            Assert.Null(symbolInfo.Symbol);
            Assert.Empty(symbolInfo.CandidateSymbols);
            Assert.Equal(CandidateReason.None, symbolInfo.CandidateReason);
            typeInfo = model.GetTypeInfo(declarations[1].Type);
            Assert.Equal("System.Int32", typeInfo.Type.ToTestDisplayString());
            Assert.Equal(typeInfo.Type, typeInfo.ConvertedType);
            Assert.True(model.GetConversion(declarations[1].Type).IsIdentity);
            symbolInfo = model.GetSymbolInfo(declarations[1].Type);
            Assert.Equal("System.Int32", symbolInfo.Symbol.ToTestDisplayString());
            Assert.Equal("var=System.Int32", model.GetAliasInfo(declarations[1].Type).ToTestDisplayString());
        }

        [Fact, WorkItem(17572, "https://github.com/dotnet/roslyn/issues/17572")]
        public void StandAlone_08()
        {
            string source1 = @"
using var = System.Int32;

(var (_, _), var _);
";

            var comp1 = CreateStandardCompilation(source1, references: new[] { ValueTupleRef, SystemRuntimeFacadeRef }, parseOptions: TestOptions.Script);

            StandAlone_07_VerifySemanticModel(comp1);

            string source2 = @"
using var = System.Int32;

(var (_, _), var _) = D;
";

            var comp2 = CreateStandardCompilation(source2, references: new[] { ValueTupleRef, SystemRuntimeFacadeRef }, parseOptions: TestOptions.Script);

            StandAlone_07_VerifySemanticModel(comp2);
        }

        [Fact, WorkItem(17572, "https://github.com/dotnet/roslyn/issues/17572")]
        public void StandAlone_09()
        {
            string source1 = @"
using al = System.Int32;

class C
{
    static void Main()
    {
        (al (a,b), al c);
    }
}
";

            var comp1 = CreateStandardCompilation(source1, references: new[] { ValueTupleRef, SystemRuntimeFacadeRef });

            StandAlone_09_VerifySemanticModel(comp1);

            string source2 = @"
using al = System.Int32;

class C
{
    static void Main()
    {
        (al (a,b), al c) = D;
    }
}
";

            var comp2 = CreateStandardCompilation(source2, references: new[] { ValueTupleRef, SystemRuntimeFacadeRef });

            StandAlone_09_VerifySemanticModel(comp2);
        }

        private static void StandAlone_09_VerifySemanticModel(CSharpCompilation comp)
        {
            var tree = comp.SyntaxTrees.First();
            var model = comp.GetSemanticModel(tree);

            var declaration = tree.GetCompilationUnitRoot().DescendantNodes().OfType<DeclarationExpressionSyntax>().Single();

            Assert.Equal("al c", declaration.ToString());
            var typeInfo = model.GetTypeInfo(declaration);
            Assert.Equal("System.Int32", typeInfo.Type.ToTestDisplayString());
            Assert.Equal(typeInfo.Type, typeInfo.ConvertedType);
            Assert.True(model.GetConversion(declaration).IsIdentity);
            Assert.Equal("System.Int32 c", model.GetSymbolInfo(declaration).Symbol.ToTestDisplayString());
            typeInfo = model.GetTypeInfo(declaration.Type);
            Assert.Equal("System.Int32", typeInfo.Type.ToTestDisplayString());
            Assert.Equal(typeInfo.Type, typeInfo.ConvertedType);
            Assert.True(model.GetConversion(declaration.Type).IsIdentity);
            var symbolInfo = model.GetSymbolInfo(declaration.Type);
            Assert.Equal("System.Int32", symbolInfo.Symbol.ToTestDisplayString());
            Assert.Equal("al=System.Int32", model.GetAliasInfo(declaration.Type).ToTestDisplayString());
        }

        [Fact, WorkItem(17572, "https://github.com/dotnet/roslyn/issues/17572")]
        public void StandAlone_10()
        {
            string source1 = @"
using al = System.Int32;

(al (a,b), al c);
";

            var comp1 = CreateStandardCompilation(source1, references: new[] { ValueTupleRef, SystemRuntimeFacadeRef }, parseOptions: TestOptions.Script);

            StandAlone_10_VerifySemanticModel(comp1);

            string source2 = @"
using al = System.Int32;

(al (a,b), al c) = D;
";

            var comp2 = CreateStandardCompilation(source2, references: new[] { ValueTupleRef, SystemRuntimeFacadeRef }, parseOptions: TestOptions.Script);

            StandAlone_10_VerifySemanticModel(comp2);
        }

        private static void StandAlone_10_VerifySemanticModel(CSharpCompilation comp)
        {
            var tree = comp.SyntaxTrees.First();
            var model = comp.GetSemanticModel(tree);

            var declaration = tree.GetCompilationUnitRoot().DescendantNodes().OfType<DeclarationExpressionSyntax>().Single();

            Assert.Equal("al c", declaration.ToString());
            var typeInfo = model.GetTypeInfo(declaration);
            Assert.Equal("System.Int32", typeInfo.Type.ToTestDisplayString());
            Assert.Equal(typeInfo.Type, typeInfo.ConvertedType);
            Assert.True(model.GetConversion(declaration).IsIdentity);
            Assert.Equal("System.Int32 Script.c", model.GetSymbolInfo(declaration).Symbol.ToTestDisplayString());
            typeInfo = model.GetTypeInfo(declaration.Type);
            Assert.Equal("System.Int32", typeInfo.Type.ToTestDisplayString());
            Assert.Equal(typeInfo.Type, typeInfo.ConvertedType);
            Assert.True(model.GetConversion(declaration.Type).IsIdentity);
            var symbolInfo = model.GetSymbolInfo(declaration.Type);
            Assert.Equal("System.Int32", symbolInfo.Symbol.ToTestDisplayString());
            Assert.Equal("al=System.Int32", model.GetAliasInfo(declaration.Type).ToTestDisplayString());
        }

        [Fact, WorkItem(17572, "https://github.com/dotnet/roslyn/issues/17572")]
        public void StandAlone_11()
        {
            string source1 = @"
using al = System.Int32;

class C
{
    static void Main()
    {
        (al (_, _), al _);
    }
}
";

            var comp1 = CreateStandardCompilation(source1, references: new[] { ValueTupleRef, SystemRuntimeFacadeRef });

            StandAlone_11_VerifySemanticModel(comp1);

            string source2 = @"
using al = System.Int32;

class C
{
    static void Main()
    {
        (al (_, _), al _) = D;
    }
}
";

            var comp2 = CreateStandardCompilation(source2, references: new[] { ValueTupleRef, SystemRuntimeFacadeRef });

            StandAlone_11_VerifySemanticModel(comp2);
        }

        private static void StandAlone_11_VerifySemanticModel(CSharpCompilation comp)
        {
            var tree = comp.SyntaxTrees.First();
            var model = comp.GetSemanticModel(tree);

            var declaration = tree.GetCompilationUnitRoot().DescendantNodes().OfType<DeclarationExpressionSyntax>().Single();

            Assert.Equal("al _", declaration.ToString());
            var typeInfo = model.GetTypeInfo(declaration);
            Assert.Equal("System.Int32", typeInfo.Type.ToTestDisplayString());
            Assert.Equal(typeInfo.Type, typeInfo.ConvertedType);
            Assert.True(model.GetConversion(declaration).IsIdentity);
            var symbolInfo = model.GetSymbolInfo(declaration);
            Assert.Null(symbolInfo.Symbol);
            Assert.Empty(symbolInfo.CandidateSymbols);
            Assert.Equal(CandidateReason.None, symbolInfo.CandidateReason);
            typeInfo = model.GetTypeInfo(declaration.Type);
            Assert.Equal("System.Int32", typeInfo.Type.ToTestDisplayString());
            Assert.Equal(typeInfo.Type, typeInfo.ConvertedType);
            Assert.True(model.GetConversion(declaration.Type).IsIdentity);
            symbolInfo = model.GetSymbolInfo(declaration.Type);
            Assert.Equal("System.Int32", symbolInfo.Symbol.ToTestDisplayString());
            Assert.Equal("al=System.Int32", model.GetAliasInfo(declaration.Type).ToTestDisplayString());
        }

        [Fact, WorkItem(17572, "https://github.com/dotnet/roslyn/issues/17572")]
        public void StandAlone_12()
        {
            string source1 = @"
using al = System.Int32;

(al (_, _), al _);
";

            var comp1 = CreateStandardCompilation(source1, references: new[] { ValueTupleRef, SystemRuntimeFacadeRef }, parseOptions: TestOptions.Script);

            StandAlone_11_VerifySemanticModel(comp1);

            string source2 = @"
using al = System.Int32;

(al (_, _), al _) = D;
";

            var comp2 = CreateStandardCompilation(source2, references: new[] { ValueTupleRef, SystemRuntimeFacadeRef }, parseOptions: TestOptions.Script);

            StandAlone_11_VerifySemanticModel(comp2);
        }

        [Fact, WorkItem(17572, "https://github.com/dotnet/roslyn/issues/17572")]
        public void StandAlone_13()
        {
            string source1 = @"
class C
{
    static void Main()
    {
        var (a, b);
        var (c, d)
    }
}
";

            var comp1 = CreateStandardCompilation(source1, references: new[] { ValueTupleRef, SystemRuntimeFacadeRef });
            comp1.VerifyDiagnostics(
                // (7,19): error CS1002: ; expected
                //         var (c, d)
                Diagnostic(ErrorCode.ERR_SemicolonExpected, "").WithLocation(7, 19),
                // (6,9): error CS0103: The name 'var' does not exist in the current context
                //         var (a, b);
                Diagnostic(ErrorCode.ERR_NameNotInContext, "var").WithArguments("var").WithLocation(6, 9),
                // (6,14): error CS0103: The name 'a' does not exist in the current context
                //         var (a, b);
                Diagnostic(ErrorCode.ERR_NameNotInContext, "a").WithArguments("a").WithLocation(6, 14),
                // (6,17): error CS0103: The name 'b' does not exist in the current context
                //         var (a, b);
                Diagnostic(ErrorCode.ERR_NameNotInContext, "b").WithArguments("b").WithLocation(6, 17),
                // (7,9): error CS0103: The name 'var' does not exist in the current context
                //         var (c, d)
                Diagnostic(ErrorCode.ERR_NameNotInContext, "var").WithArguments("var").WithLocation(7, 9),
                // (7,14): error CS0103: The name 'c' does not exist in the current context
                //         var (c, d)
                Diagnostic(ErrorCode.ERR_NameNotInContext, "c").WithArguments("c").WithLocation(7, 14),
                // (7,17): error CS0103: The name 'd' does not exist in the current context
                //         var (c, d)
                Diagnostic(ErrorCode.ERR_NameNotInContext, "d").WithArguments("d").WithLocation(7, 17)
                );

            var tree = comp1.SyntaxTrees.First();
            Assert.False(tree.GetCompilationUnitRoot().DescendantNodes().OfType<DeclarationExpressionSyntax>().Any());
        }

        [Fact, WorkItem(17572, "https://github.com/dotnet/roslyn/issues/17572")]
        public void StandAlone_14()
        {
            string source1 = @"
class C
{
    static void Main()
    {
        ((var (a,b), var c), int d);
    }
}
";

            var comp1 = CreateStandardCompilation(source1, references: new[] { ValueTupleRef, SystemRuntimeFacadeRef });
            comp1.VerifyDiagnostics(
                // (6,11): error CS8185: A declaration is not allowed in this context.
                //         ((var (a,b), var c), int d);
                Diagnostic(ErrorCode.ERR_DeclarationExpressionNotPermitted, "var (a,b)").WithLocation(6, 11),
                // (6,22): error CS8185: A declaration is not allowed in this context.
                //         ((var (a,b), var c), int d);
                Diagnostic(ErrorCode.ERR_DeclarationExpressionNotPermitted, "var c").WithLocation(6, 22),
                // (6,30): error CS8185: A declaration is not allowed in this context.
                //         ((var (a,b), var c), int d);
                Diagnostic(ErrorCode.ERR_DeclarationExpressionNotPermitted, "int d").WithLocation(6, 30),
                // (6,9): error CS0201: Only assignment, call, increment, decrement, and new object expressions can be used as a statement
                //         ((var (a,b), var c), int d);
                Diagnostic(ErrorCode.ERR_IllegalStatement, "((var (a,b), var c), int d)").WithLocation(6, 9),
                // (6,30): error CS0165: Use of unassigned local variable 'd'
                //         ((var (a,b), var c), int d);
                Diagnostic(ErrorCode.ERR_UseDefViolation, "int d").WithArguments("d").WithLocation(6, 30)
                );

            StandAlone_14_VerifySemanticModel(comp1, LocalDeclarationKind.DeclarationExpressionVariable);

            string source2 = @"
class C
{
    static void Main()
    {
        ((var (a,b), var c), int d) = D;
    }
}
";

            var comp2 = CreateStandardCompilation(source2, references: new[] { ValueTupleRef, SystemRuntimeFacadeRef });

            StandAlone_14_VerifySemanticModel(comp2, LocalDeclarationKind.DeconstructionVariable);
        }

        private static void StandAlone_14_VerifySemanticModel(CSharpCompilation comp, LocalDeclarationKind localDeclarationKind)
        {
            var tree = comp.SyntaxTrees.First();
            var model = comp.GetSemanticModel(tree);
            var designations = tree.GetCompilationUnitRoot().DescendantNodes().OfType<SingleVariableDesignationSyntax>().ToArray();
            Assert.Equal(4, designations.Count());

            var a = model.GetDeclaredSymbol(designations[0]);
            Assert.Equal("var a", a.ToTestDisplayString());
            Assert.Equal(localDeclarationKind, ((LocalSymbol)a).DeclarationKind);

            var b = model.GetDeclaredSymbol(designations[1]);
            Assert.Equal("var b", b.ToTestDisplayString());
            Assert.Equal(localDeclarationKind, ((LocalSymbol)b).DeclarationKind);

            var c = model.GetDeclaredSymbol(designations[2]);
            Assert.Equal("var c", c.ToTestDisplayString());
            Assert.Equal(localDeclarationKind, ((LocalSymbol)c).DeclarationKind);

            var d = model.GetDeclaredSymbol(designations[3]);
            Assert.Equal("System.Int32 d", d.ToTestDisplayString());
            Assert.Equal(localDeclarationKind, ((LocalSymbol)d).DeclarationKind);

            var declarations = tree.GetCompilationUnitRoot().DescendantNodes().OfType<DeclarationExpressionSyntax>().ToArray();
            Assert.Equal(3, declarations.Count());

            Assert.Equal("var (a,b)", declarations[0].ToString());
            var typeInfo = model.GetTypeInfo(declarations[0]);
            Assert.Equal("(var a, var b)", typeInfo.Type.ToTestDisplayString());
            Assert.Equal(typeInfo.Type, typeInfo.ConvertedType);
            Assert.True(model.GetConversion(declarations[0]).IsIdentity);
            var symbolInfo = model.GetSymbolInfo(declarations[0]);
            Assert.Null(symbolInfo.Symbol);
            Assert.Empty(symbolInfo.CandidateSymbols);
            Assert.Equal(CandidateReason.None, symbolInfo.CandidateReason);
            typeInfo = model.GetTypeInfo(declarations[0].Type);
            Assert.Null(typeInfo.Type);
            Assert.Null(typeInfo.ConvertedType);
            Assert.True(model.GetConversion(declarations[0].Type).IsIdentity);
            symbolInfo = model.GetSymbolInfo(declarations[0].Type);
            Assert.Null(symbolInfo.Symbol);
            Assert.Empty(symbolInfo.CandidateSymbols);
            Assert.Equal(CandidateReason.None, symbolInfo.CandidateReason);
            Assert.Null(model.GetAliasInfo(declarations[0].Type));

            Assert.Equal("var c", declarations[1].ToString());
            typeInfo = model.GetTypeInfo(declarations[1]);
            Assert.Equal("var", typeInfo.Type.ToTestDisplayString());
            Assert.Equal(SymbolKind.ErrorType, typeInfo.Type.Kind);
            Assert.Equal(typeInfo.Type, typeInfo.ConvertedType);
            Assert.True(model.GetConversion(declarations[1]).IsIdentity);
            Assert.Equal("var c", model.GetSymbolInfo(declarations[1]).Symbol.ToTestDisplayString());
            typeInfo = model.GetTypeInfo(declarations[1].Type);
            Assert.Equal("var", typeInfo.Type.ToTestDisplayString());
            Assert.Equal(SymbolKind.ErrorType, typeInfo.Type.Kind);
            Assert.Equal(typeInfo.Type, typeInfo.ConvertedType);
            Assert.True(model.GetConversion(declarations[1].Type).IsIdentity);
            symbolInfo = model.GetSymbolInfo(declarations[1].Type);
            Assert.Null(symbolInfo.Symbol);
            Assert.Empty(symbolInfo.CandidateSymbols);
            Assert.Equal(CandidateReason.None, symbolInfo.CandidateReason);
            Assert.Null(model.GetAliasInfo(declarations[1].Type));

            Assert.Equal("int d", declarations[2].ToString());
            typeInfo = model.GetTypeInfo(declarations[2]);
            Assert.Equal("System.Int32", typeInfo.Type.ToTestDisplayString());
            Assert.Equal(typeInfo.Type, typeInfo.ConvertedType);
            Assert.True(model.GetConversion(declarations[2]).IsIdentity);
            Assert.Equal("System.Int32 d", model.GetSymbolInfo(declarations[2]).Symbol.ToTestDisplayString());
            typeInfo = model.GetTypeInfo(declarations[2].Type);
            Assert.Equal("System.Int32", typeInfo.Type.ToTestDisplayString());
            Assert.Equal(typeInfo.Type, typeInfo.ConvertedType);
            Assert.True(model.GetConversion(declarations[2].Type).IsIdentity);
            symbolInfo = model.GetSymbolInfo(declarations[2].Type);
            Assert.Equal("System.Int32", symbolInfo.Symbol.ToTestDisplayString());
            Assert.Null(model.GetAliasInfo(declarations[2].Type));

            var tuples = tree.GetCompilationUnitRoot().DescendantNodes().OfType<TupleExpressionSyntax>().ToArray();
            Assert.Equal(2, tuples.Length);

            Assert.Equal("((var (a,b), var c), int d)", tuples[0].ToString());
            typeInfo = model.GetTypeInfo(tuples[0]);
            Assert.Equal("(((var a, var b), var c), System.Int32 d)", typeInfo.Type.ToTestDisplayString());
            Assert.Equal(typeInfo.Type, typeInfo.ConvertedType);
            Assert.True(model.GetConversion(tuples[0]).IsIdentity);
            symbolInfo = model.GetSymbolInfo(tuples[0]);
            Assert.Null(symbolInfo.Symbol);
            Assert.Empty(symbolInfo.CandidateSymbols);
            Assert.Equal(CandidateReason.None, symbolInfo.CandidateReason);


            Assert.Equal("(var (a,b), var c)", tuples[1].ToString());
            typeInfo = model.GetTypeInfo(tuples[1]);
            Assert.Equal("((var a, var b), var c)", typeInfo.Type.ToTestDisplayString());
            Assert.Equal(typeInfo.Type, typeInfo.ConvertedType);
            Assert.True(model.GetConversion(tuples[1]).IsIdentity);
            symbolInfo = model.GetSymbolInfo(tuples[1]);
            Assert.Null(symbolInfo.Symbol);
            Assert.Empty(symbolInfo.CandidateSymbols);
            Assert.Equal(CandidateReason.None, symbolInfo.CandidateReason);
        }

        [Fact, WorkItem(17572, "https://github.com/dotnet/roslyn/issues/17572")]
        public void StandAlone_15()
        {
            string source1 = @"
((var (a,b), var c), int d);
";

            var comp1 = CreateStandardCompilation(source1, references: new[] { ValueTupleRef, SystemRuntimeFacadeRef }, parseOptions: TestOptions.Script);
            comp1.VerifyDiagnostics(
                // (2,8): error CS7019: Type of 'a' cannot be inferred since its initializer directly or indirectly refers to the definition.
                // ((var (a,b), var c), int d);
                Diagnostic(ErrorCode.ERR_RecursivelyTypedVariable, "a").WithArguments("a").WithLocation(2, 8),
                // (2,10): error CS7019: Type of 'b' cannot be inferred since its initializer directly or indirectly refers to the definition.
                // ((var (a,b), var c), int d);
                Diagnostic(ErrorCode.ERR_RecursivelyTypedVariable, "b").WithArguments("b").WithLocation(2, 10),
                // (2,18): error CS7019: Type of 'c' cannot be inferred since its initializer directly or indirectly refers to the definition.
                // ((var (a,b), var c), int d);
                Diagnostic(ErrorCode.ERR_RecursivelyTypedVariable, "c").WithArguments("c").WithLocation(2, 18),
                // (2,3): error CS8185: A declaration is not allowed in this context.
                // ((var (a,b), var c), int d);
                Diagnostic(ErrorCode.ERR_DeclarationExpressionNotPermitted, "var (a,b)").WithLocation(2, 3),
                // (2,14): error CS8185: A declaration is not allowed in this context.
                // ((var (a,b), var c), int d);
                Diagnostic(ErrorCode.ERR_DeclarationExpressionNotPermitted, "var c").WithLocation(2, 14),
                // (2,22): error CS8185: A declaration is not allowed in this context.
                // ((var (a,b), var c), int d);
                Diagnostic(ErrorCode.ERR_DeclarationExpressionNotPermitted, "int d").WithLocation(2, 22),
                // (2,1): error CS0201: Only assignment, call, increment, decrement, and new object expressions can be used as a statement
                // ((var (a,b), var c), int d);
                Diagnostic(ErrorCode.ERR_IllegalStatement, "((var (a,b), var c), int d)").WithLocation(2, 1)
                );

            StandAlone_15_VerifySemanticModel(comp1);

            string source2 = @"
((var (a,b), var c), int d) = D;
";

            var comp2 = CreateStandardCompilation(source2, references: new[] { ValueTupleRef, SystemRuntimeFacadeRef }, parseOptions: TestOptions.Script);

            StandAlone_15_VerifySemanticModel(comp2);
        }

        private static void StandAlone_15_VerifySemanticModel(CSharpCompilation comp)
        {
            var tree = comp.SyntaxTrees.First();
            var model = comp.GetSemanticModel(tree);
            var designations = tree.GetCompilationUnitRoot().DescendantNodes().OfType<SingleVariableDesignationSyntax>().ToArray();
            Assert.Equal(4, designations.Count());

            var a = model.GetDeclaredSymbol(designations[0]);
            Assert.Equal("var Script.a", a.ToTestDisplayString());
            Assert.Equal(SymbolKind.Field, a.Kind);

            var b = model.GetDeclaredSymbol(designations[1]);
            Assert.Equal("var Script.b", b.ToTestDisplayString());
            Assert.Equal(SymbolKind.Field, b.Kind);

            var c = model.GetDeclaredSymbol(designations[2]);
            Assert.Equal("var Script.c", c.ToTestDisplayString());
            Assert.Equal(SymbolKind.Field, c.Kind);

            var d = model.GetDeclaredSymbol(designations[3]);
            Assert.Equal("System.Int32 Script.d", d.ToTestDisplayString());
            Assert.Equal(SymbolKind.Field, d.Kind);

            var declarations = tree.GetCompilationUnitRoot().DescendantNodes().OfType<DeclarationExpressionSyntax>().ToArray();
            Assert.Equal(3, declarations.Count());

            Assert.Equal("var (a,b)", declarations[0].ToString());
            var typeInfo = model.GetTypeInfo(declarations[0]);
            Assert.Equal("(var a, var b)", typeInfo.Type.ToTestDisplayString());
            Assert.Equal(typeInfo.Type, typeInfo.ConvertedType);
            Assert.True(model.GetConversion(declarations[0]).IsIdentity);
            var symbolInfo = model.GetSymbolInfo(declarations[0]);
            Assert.Null(symbolInfo.Symbol);
            Assert.Empty(symbolInfo.CandidateSymbols);
            Assert.Equal(CandidateReason.None, symbolInfo.CandidateReason);
            typeInfo = model.GetTypeInfo(declarations[0].Type);
            Assert.Null(typeInfo.Type);
            Assert.Null(typeInfo.ConvertedType);
            Assert.True(model.GetConversion(declarations[0].Type).IsIdentity);
            symbolInfo = model.GetSymbolInfo(declarations[0].Type);
            Assert.Null(symbolInfo.Symbol);
            Assert.Empty(symbolInfo.CandidateSymbols);
            Assert.Equal(CandidateReason.None, symbolInfo.CandidateReason);
            Assert.Null(model.GetAliasInfo(declarations[0].Type));

            Assert.Equal("var c", declarations[1].ToString());
            typeInfo = model.GetTypeInfo(declarations[1]);
            Assert.Equal("var", typeInfo.Type.ToTestDisplayString());
            Assert.Equal(SymbolKind.ErrorType, typeInfo.Type.Kind);
            Assert.Equal(typeInfo.Type, typeInfo.ConvertedType);
            Assert.True(model.GetConversion(declarations[1]).IsIdentity);
            Assert.Equal("var Script.c", model.GetSymbolInfo(declarations[1]).Symbol.ToTestDisplayString());
            typeInfo = model.GetTypeInfo(declarations[1].Type);
            Assert.Equal("var", typeInfo.Type.ToTestDisplayString());
            Assert.Equal(SymbolKind.ErrorType, typeInfo.Type.Kind);
            Assert.Equal(typeInfo.Type, typeInfo.ConvertedType);
            Assert.True(model.GetConversion(declarations[1].Type).IsIdentity);
            symbolInfo = model.GetSymbolInfo(declarations[1].Type);
            Assert.Null(symbolInfo.Symbol);
            Assert.Empty(symbolInfo.CandidateSymbols);
            Assert.Equal(CandidateReason.None, symbolInfo.CandidateReason);
            Assert.Null(model.GetAliasInfo(declarations[1].Type));

            Assert.Equal("int d", declarations[2].ToString());
            typeInfo = model.GetTypeInfo(declarations[2]);
            Assert.Equal("System.Int32", typeInfo.Type.ToTestDisplayString());
            Assert.Equal(typeInfo.Type, typeInfo.ConvertedType);
            Assert.True(model.GetConversion(declarations[2]).IsIdentity);
            Assert.Equal("System.Int32 Script.d", model.GetSymbolInfo(declarations[2]).Symbol.ToTestDisplayString());
            typeInfo = model.GetTypeInfo(declarations[2].Type);
            Assert.Equal("System.Int32", typeInfo.Type.ToTestDisplayString());
            Assert.Equal(typeInfo.Type, typeInfo.ConvertedType);
            Assert.True(model.GetConversion(declarations[2].Type).IsIdentity);
            symbolInfo = model.GetSymbolInfo(declarations[2].Type);
            Assert.Equal("System.Int32", symbolInfo.Symbol.ToTestDisplayString());
            Assert.Null(model.GetAliasInfo(declarations[2].Type));

            var tuples = tree.GetCompilationUnitRoot().DescendantNodes().OfType<TupleExpressionSyntax>().ToArray();
            Assert.Equal(2, tuples.Length);

            Assert.Equal("((var (a,b), var c), int d)", tuples[0].ToString());
            typeInfo = model.GetTypeInfo(tuples[0]);
            Assert.Equal("(((var a, var b), var c), System.Int32 d)", typeInfo.Type.ToTestDisplayString());
            Assert.Equal(typeInfo.Type, typeInfo.ConvertedType);
            Assert.True(model.GetConversion(tuples[0]).IsIdentity);
            symbolInfo = model.GetSymbolInfo(tuples[0]);
            Assert.Null(symbolInfo.Symbol);
            Assert.Empty(symbolInfo.CandidateSymbols);
            Assert.Equal(CandidateReason.None, symbolInfo.CandidateReason);

            Assert.Equal("(var (a,b), var c)", tuples[1].ToString());
            typeInfo = model.GetTypeInfo(tuples[1]);
            Assert.Equal("((var a, var b), var c)", typeInfo.Type.ToTestDisplayString());
            Assert.Equal(typeInfo.Type, typeInfo.ConvertedType);
            Assert.True(model.GetConversion(tuples[1]).IsIdentity);
            symbolInfo = model.GetSymbolInfo(tuples[1]);
            Assert.Null(symbolInfo.Symbol);
            Assert.Empty(symbolInfo.CandidateSymbols);
            Assert.Equal(CandidateReason.None, symbolInfo.CandidateReason);
        }

        [Fact, WorkItem(17572, "https://github.com/dotnet/roslyn/issues/17572")]
        public void StandAlone_16()
        {
            string source1 = @"
class C
{
    static void Main()
    {
        ((var (_, _), var _), int _);
    }
}
";

            var comp1 = CreateStandardCompilation(source1, references: new[] { ValueTupleRef, SystemRuntimeFacadeRef });
            comp1.VerifyDiagnostics(
                // (6,11): error CS8185: A declaration is not allowed in this context.
                //         ((var (_, _), var _), int _);
                Diagnostic(ErrorCode.ERR_DeclarationExpressionNotPermitted, "var (_, _)").WithLocation(6, 11),
                // (6,23): error CS8185: A declaration is not allowed in this context.
                //         ((var (_, _), var _), int _);
                Diagnostic(ErrorCode.ERR_DeclarationExpressionNotPermitted, "var _").WithLocation(6, 23),
                // (6,31): error CS8185: A declaration is not allowed in this context.
                //         ((var (_, _), var _), int _);
                Diagnostic(ErrorCode.ERR_DeclarationExpressionNotPermitted, "int _").WithLocation(6, 31),
                // (6,9): error CS0201: Only assignment, call, increment, decrement, and new object expressions can be used as a statement
                //         ((var (_, _), var _), int _);
                Diagnostic(ErrorCode.ERR_IllegalStatement, "((var (_, _), var _), int _)").WithLocation(6, 9)
                );

            StandAlone_16_VerifySemanticModel(comp1);

            string source2 = @"
class C
{
    static void Main()
    {
        ((var (_, _), var _), int _) = D;
    }
}
";

            var comp2 = CreateStandardCompilation(source2, references: new[] { ValueTupleRef, SystemRuntimeFacadeRef });

            StandAlone_16_VerifySemanticModel(comp2);
        }

        private static void StandAlone_16_VerifySemanticModel(CSharpCompilation comp)
        {
            var tree = comp.SyntaxTrees.First();
            var model = comp.GetSemanticModel(tree);
            int count = 0;
            foreach (var designation in tree.GetCompilationUnitRoot().DescendantNodes().OfType<DiscardDesignationSyntax>())
            {
                Assert.Null(model.GetDeclaredSymbol(designation));
                count++;
            }

            Assert.Equal(4, count);

            var declarations = tree.GetCompilationUnitRoot().DescendantNodes().OfType<DeclarationExpressionSyntax>().ToArray();
            Assert.Equal(3, declarations.Count());

            Assert.Equal("var (_, _)", declarations[0].ToString());
            var typeInfo = model.GetTypeInfo(declarations[0]);
            Assert.Equal("(var, var)", typeInfo.Type.ToTestDisplayString());
            Assert.Equal(typeInfo.Type, typeInfo.ConvertedType);
            Assert.True(model.GetConversion(declarations[0]).IsIdentity);
            var symbolInfo = model.GetSymbolInfo(declarations[0]);
            Assert.Null(symbolInfo.Symbol);
            Assert.Empty(symbolInfo.CandidateSymbols);
            Assert.Equal(CandidateReason.None, symbolInfo.CandidateReason);
            typeInfo = model.GetTypeInfo(declarations[0].Type);
            Assert.Null(typeInfo.Type);
            Assert.Null(typeInfo.ConvertedType);
            Assert.True(model.GetConversion(declarations[0].Type).IsIdentity);
            symbolInfo = model.GetSymbolInfo(declarations[0].Type);
            Assert.Null(symbolInfo.Symbol);
            Assert.Empty(symbolInfo.CandidateSymbols);
            Assert.Equal(CandidateReason.None, symbolInfo.CandidateReason);
            Assert.Null(model.GetAliasInfo(declarations[0].Type));

            Assert.Equal("var _", declarations[1].ToString());
            typeInfo = model.GetTypeInfo(declarations[1]);
            Assert.Equal("var", typeInfo.Type.ToTestDisplayString());
            Assert.Equal(SymbolKind.ErrorType, typeInfo.Type.Kind);
            Assert.Equal(typeInfo.Type, typeInfo.ConvertedType);
            Assert.True(model.GetConversion(declarations[1]).IsIdentity);
            symbolInfo = model.GetSymbolInfo(declarations[1]);
            Assert.Null(symbolInfo.Symbol);
            Assert.Empty(symbolInfo.CandidateSymbols);
            Assert.Equal(CandidateReason.None, symbolInfo.CandidateReason);
            typeInfo = model.GetTypeInfo(declarations[1].Type);
            Assert.Equal("var", typeInfo.Type.ToTestDisplayString());
            Assert.Equal(SymbolKind.ErrorType, typeInfo.Type.Kind);
            Assert.Equal(typeInfo.Type, typeInfo.ConvertedType);
            Assert.True(model.GetConversion(declarations[1].Type).IsIdentity);
            symbolInfo = model.GetSymbolInfo(declarations[1].Type);
            Assert.Null(symbolInfo.Symbol);
            Assert.Empty(symbolInfo.CandidateSymbols);
            Assert.Equal(CandidateReason.None, symbolInfo.CandidateReason);
            Assert.Null(model.GetAliasInfo(declarations[1].Type));

            Assert.Equal("int _", declarations[2].ToString());
            typeInfo = model.GetTypeInfo(declarations[2]);
            Assert.Equal("System.Int32", typeInfo.Type.ToTestDisplayString());
            Assert.Equal(typeInfo.Type, typeInfo.ConvertedType);
            Assert.True(model.GetConversion(declarations[2]).IsIdentity);
            symbolInfo = model.GetSymbolInfo(declarations[2]);
            Assert.Null(symbolInfo.Symbol);
            Assert.Empty(symbolInfo.CandidateSymbols);
            Assert.Equal(CandidateReason.None, symbolInfo.CandidateReason);
            typeInfo = model.GetTypeInfo(declarations[2].Type);
            Assert.Equal("System.Int32", typeInfo.Type.ToTestDisplayString());
            Assert.Equal(typeInfo.Type, typeInfo.ConvertedType);
            Assert.True(model.GetConversion(declarations[2].Type).IsIdentity);
            symbolInfo = model.GetSymbolInfo(declarations[2].Type);
            Assert.Equal("System.Int32", symbolInfo.Symbol.ToTestDisplayString());
            Assert.Null(model.GetAliasInfo(declarations[2].Type));

            var tuples = tree.GetCompilationUnitRoot().DescendantNodes().OfType<TupleExpressionSyntax>().ToArray();
            Assert.Equal(2, tuples.Length);

            Assert.Equal("((var (_, _), var _), int _)", tuples[0].ToString());
            typeInfo = model.GetTypeInfo(tuples[0]);
            Assert.Equal("(((var, var), var), System.Int32)", typeInfo.Type.ToTestDisplayString());
            Assert.Equal(typeInfo.Type, typeInfo.ConvertedType);
            Assert.True(model.GetConversion(tuples[0]).IsIdentity);
            symbolInfo = model.GetSymbolInfo(tuples[0]);
            Assert.Null(symbolInfo.Symbol);
            Assert.Empty(symbolInfo.CandidateSymbols);
            Assert.Equal(CandidateReason.None, symbolInfo.CandidateReason);

            Assert.Equal("(var (_, _), var _)", tuples[1].ToString());
            typeInfo = model.GetTypeInfo(tuples[1]);
            Assert.Equal("((var, var), var)", typeInfo.Type.ToTestDisplayString());
            Assert.Equal(typeInfo.Type, typeInfo.ConvertedType);
            Assert.True(model.GetConversion(tuples[1]).IsIdentity);
            symbolInfo = model.GetSymbolInfo(tuples[1]);
            Assert.Null(symbolInfo.Symbol);
            Assert.Empty(symbolInfo.CandidateSymbols);
            Assert.Equal(CandidateReason.None, symbolInfo.CandidateReason);
        }

        [Fact, WorkItem(17572, "https://github.com/dotnet/roslyn/issues/17572")]
        public void StandAlone_17()
        {
            string source1 = @"
((var (_, _), var _), int _);
";

            var comp1 = CreateStandardCompilation(source1, references: new[] { ValueTupleRef, SystemRuntimeFacadeRef }, parseOptions: TestOptions.Script);
            comp1.VerifyDiagnostics(
                // (2,3): error CS8185: A declaration is not allowed in this context.
                // ((var (_, _), var _), int _);
                Diagnostic(ErrorCode.ERR_DeclarationExpressionNotPermitted, "var (_, _)").WithLocation(2, 3),
                // (2,15): error CS8185: A declaration is not allowed in this context.
                // ((var (_, _), var _), int _);
                Diagnostic(ErrorCode.ERR_DeclarationExpressionNotPermitted, "var _").WithLocation(2, 15),
                // (2,23): error CS8185: A declaration is not allowed in this context.
                // ((var (_, _), var _), int _);
                Diagnostic(ErrorCode.ERR_DeclarationExpressionNotPermitted, "int _").WithLocation(2, 23),
                // (2,1): error CS0201: Only assignment, call, increment, decrement, and new object expressions can be used as a statement
                // ((var (_, _), var _), int _);
                Diagnostic(ErrorCode.ERR_IllegalStatement, "((var (_, _), var _), int _)").WithLocation(2, 1)
                );

            StandAlone_16_VerifySemanticModel(comp1);

            string source2 = @"
((var (_, _), var _), int _) = D;
";

            var comp2 = CreateStandardCompilation(source2, references: new[] { ValueTupleRef, SystemRuntimeFacadeRef }, parseOptions: TestOptions.Script);

            StandAlone_16_VerifySemanticModel(comp2);
        }

        [Fact, WorkItem(17572, "https://github.com/dotnet/roslyn/issues/17572")]
        public void StandAlone_18()
        {
            string source1 = @"
class C
{
    static void Main()
    {
        (var ((a,b), c), int d);
    }
}
";

            var comp1 = CreateStandardCompilation(source1, references: new[] { ValueTupleRef, SystemRuntimeFacadeRef });
            comp1.VerifyDiagnostics(
                // (6,10): error CS8185: A declaration is not allowed in this context.
                //         (var ((a,b), c), int d);
                Diagnostic(ErrorCode.ERR_DeclarationExpressionNotPermitted, "var ((a,b), c)").WithLocation(6, 10),
                // (6,26): error CS8185: A declaration is not allowed in this context.
                //         (var ((a,b), c), int d);
                Diagnostic(ErrorCode.ERR_DeclarationExpressionNotPermitted, "int d").WithLocation(6, 26),
                // (6,9): error CS0201: Only assignment, call, increment, decrement, and new object expressions can be used as a statement
                //         (var ((a,b), c), int d);
                Diagnostic(ErrorCode.ERR_IllegalStatement, "(var ((a,b), c), int d)").WithLocation(6, 9),
                // (6,26): error CS0165: Use of unassigned local variable 'd'
                //         (var ((a,b), c), int d);
                Diagnostic(ErrorCode.ERR_UseDefViolation, "int d").WithArguments("d").WithLocation(6, 26)
                );

            StandAlone_18_VerifySemanticModel(comp1, LocalDeclarationKind.DeclarationExpressionVariable);

            string source2 = @"
class C
{
    static void Main()
    {
        (var ((a,b), c), int d) = D;
    }
}
";

            var comp2 = CreateStandardCompilation(source2, references: new[] { ValueTupleRef, SystemRuntimeFacadeRef });

            StandAlone_18_VerifySemanticModel(comp2, LocalDeclarationKind.DeconstructionVariable);
        }

        private static void StandAlone_18_VerifySemanticModel(CSharpCompilation comp, LocalDeclarationKind localDeclarationKind)
        {
            var tree = comp.SyntaxTrees.First();
            var model = comp.GetSemanticModel(tree);
            var designations = tree.GetCompilationUnitRoot().DescendantNodes().OfType<SingleVariableDesignationSyntax>().ToArray();
            Assert.Equal(4, designations.Count());

            var a = model.GetDeclaredSymbol(designations[0]);
            Assert.Equal("var a", a.ToTestDisplayString());
            Assert.Equal(localDeclarationKind, ((LocalSymbol)a).DeclarationKind);

            var b = model.GetDeclaredSymbol(designations[1]);
            Assert.Equal("var b", b.ToTestDisplayString());
            Assert.Equal(localDeclarationKind, ((LocalSymbol)b).DeclarationKind);

            var c = model.GetDeclaredSymbol(designations[2]);
            Assert.Equal("var c", c.ToTestDisplayString());
            Assert.Equal(localDeclarationKind, ((LocalSymbol)c).DeclarationKind);

            var d = model.GetDeclaredSymbol(designations[3]);
            Assert.Equal("System.Int32 d", d.ToTestDisplayString());
            Assert.Equal(localDeclarationKind, ((LocalSymbol)d).DeclarationKind);

            var declarations = tree.GetCompilationUnitRoot().DescendantNodes().OfType<DeclarationExpressionSyntax>().ToArray();
            Assert.Equal(2, declarations.Count());

            Assert.Equal("var ((a,b), c)", declarations[0].ToString());
            var typeInfo = model.GetTypeInfo(declarations[0]);
            Assert.Equal("((var a, var b), var c)", typeInfo.Type.ToTestDisplayString());
            Assert.Equal(typeInfo.Type, typeInfo.ConvertedType);
            Assert.True(model.GetConversion(declarations[0]).IsIdentity);
            var symbolInfo = model.GetSymbolInfo(declarations[0]);
            Assert.Null(symbolInfo.Symbol);
            Assert.Empty(symbolInfo.CandidateSymbols);
            Assert.Equal(CandidateReason.None, symbolInfo.CandidateReason);
            typeInfo = model.GetTypeInfo(declarations[0].Type);
            Assert.Null(typeInfo.Type);
            Assert.Null(typeInfo.ConvertedType);
            Assert.True(model.GetConversion(declarations[0].Type).IsIdentity);
            symbolInfo = model.GetSymbolInfo(declarations[0].Type);
            Assert.Null(symbolInfo.Symbol);
            Assert.Empty(symbolInfo.CandidateSymbols);
            Assert.Equal(CandidateReason.None, symbolInfo.CandidateReason);
            Assert.Null(model.GetAliasInfo(declarations[0].Type));

            Assert.Equal("int d", declarations[1].ToString());
            typeInfo = model.GetTypeInfo(declarations[1]);
            Assert.Equal("System.Int32", typeInfo.Type.ToTestDisplayString());
            Assert.Equal(typeInfo.Type, typeInfo.ConvertedType);
            Assert.True(model.GetConversion(declarations[1]).IsIdentity);
            Assert.Equal("System.Int32 d", model.GetSymbolInfo(declarations[1]).Symbol.ToTestDisplayString());
            typeInfo = model.GetTypeInfo(declarations[1].Type);
            Assert.Equal("System.Int32", typeInfo.Type.ToTestDisplayString());
            Assert.Equal(typeInfo.Type, typeInfo.ConvertedType);
            Assert.True(model.GetConversion(declarations[1].Type).IsIdentity);
            symbolInfo = model.GetSymbolInfo(declarations[1].Type);
            Assert.Equal("System.Int32", symbolInfo.Symbol.ToTestDisplayString());
            Assert.Null(model.GetAliasInfo(declarations[1].Type));

            var tuple = tree.GetCompilationUnitRoot().DescendantNodes().OfType<TupleExpressionSyntax>().Single();
            typeInfo = model.GetTypeInfo(tuple);
            Assert.Equal("(((var a, var b), var c), System.Int32 d)", typeInfo.Type.ToTestDisplayString());
            Assert.Equal(typeInfo.Type, typeInfo.ConvertedType);
            Assert.True(model.GetConversion(tuple).IsIdentity);
            symbolInfo = model.GetSymbolInfo(tuple);
            Assert.Null(symbolInfo.Symbol);
            Assert.Empty(symbolInfo.CandidateSymbols);
            Assert.Equal(CandidateReason.None, symbolInfo.CandidateReason);
        }

        [Fact, WorkItem(17572, "https://github.com/dotnet/roslyn/issues/17572")]
        public void StandAlone_19()
        {
            string source1 = @"
(var ((a,b), c), int d);
";

            var comp1 = CreateStandardCompilation(source1, references: new[] { ValueTupleRef, SystemRuntimeFacadeRef }, parseOptions: TestOptions.Script);
            comp1.VerifyDiagnostics(
                // (2,8): error CS7019: Type of 'a' cannot be inferred since its initializer directly or indirectly refers to the definition.
                // (var ((a,b), c), int d);
                Diagnostic(ErrorCode.ERR_RecursivelyTypedVariable, "a").WithArguments("a").WithLocation(2, 8),
                // (2,10): error CS7019: Type of 'b' cannot be inferred since its initializer directly or indirectly refers to the definition.
                // (var ((a,b), c), int d);
                Diagnostic(ErrorCode.ERR_RecursivelyTypedVariable, "b").WithArguments("b").WithLocation(2, 10),
                // (2,14): error CS7019: Type of 'c' cannot be inferred since its initializer directly or indirectly refers to the definition.
                // (var ((a,b), c), int d);
                Diagnostic(ErrorCode.ERR_RecursivelyTypedVariable, "c").WithArguments("c").WithLocation(2, 14),
                // (2,2): error CS8185: A declaration is not allowed in this context.
                // (var ((a,b), c), int d);
                Diagnostic(ErrorCode.ERR_DeclarationExpressionNotPermitted, "var ((a,b), c)").WithLocation(2, 2),
                // (2,18): error CS8185: A declaration is not allowed in this context.
                // (var ((a,b), c), int d);
                Diagnostic(ErrorCode.ERR_DeclarationExpressionNotPermitted, "int d").WithLocation(2, 18),
                // (2,1): error CS0201: Only assignment, call, increment, decrement, and new object expressions can be used as a statement
                // (var ((a,b), c), int d);
                Diagnostic(ErrorCode.ERR_IllegalStatement, "(var ((a,b), c), int d)").WithLocation(2, 1)
                );

            StandAlone_19_VerifySemanticModel(comp1);

            string source2 = @"
(var ((a,b), c), int d) = D;
";

            var comp2 = CreateStandardCompilation(source2, references: new[] { ValueTupleRef, SystemRuntimeFacadeRef }, parseOptions: TestOptions.Script);

            StandAlone_19_VerifySemanticModel(comp2);
        }

        private static void StandAlone_19_VerifySemanticModel(CSharpCompilation comp)
        {
            var tree = comp.SyntaxTrees.First();
            var model = comp.GetSemanticModel(tree);
            var designations = tree.GetCompilationUnitRoot().DescendantNodes().OfType<SingleVariableDesignationSyntax>().ToArray();
            Assert.Equal(4, designations.Count());

            var a = model.GetDeclaredSymbol(designations[0]);
            Assert.Equal("var Script.a", a.ToTestDisplayString());
            Assert.Equal(SymbolKind.Field, a.Kind);

            var b = model.GetDeclaredSymbol(designations[1]);
            Assert.Equal("var Script.b", b.ToTestDisplayString());
            Assert.Equal(SymbolKind.Field, b.Kind);

            var c = model.GetDeclaredSymbol(designations[2]);
            Assert.Equal("var Script.c", c.ToTestDisplayString());
            Assert.Equal(SymbolKind.Field, c.Kind);

            var d = model.GetDeclaredSymbol(designations[3]);
            Assert.Equal("System.Int32 Script.d", d.ToTestDisplayString());
            Assert.Equal(SymbolKind.Field, d.Kind);

            var declarations = tree.GetCompilationUnitRoot().DescendantNodes().OfType<DeclarationExpressionSyntax>().ToArray();
            Assert.Equal(2, declarations.Count());

            Assert.Equal("var ((a,b), c)", declarations[0].ToString());
            var typeInfo = model.GetTypeInfo(declarations[0]);
            Assert.Equal("((var a, var b), var c)", typeInfo.Type.ToTestDisplayString());
            Assert.Equal(typeInfo.Type, typeInfo.ConvertedType);
            Assert.True(model.GetConversion(declarations[0]).IsIdentity);
            var symbolInfo = model.GetSymbolInfo(declarations[0]);
            Assert.Null(symbolInfo.Symbol);
            Assert.Empty(symbolInfo.CandidateSymbols);
            Assert.Equal(CandidateReason.None, symbolInfo.CandidateReason);
            typeInfo = model.GetTypeInfo(declarations[0].Type);
            Assert.Null(typeInfo.Type);
            Assert.Null(typeInfo.ConvertedType);
            Assert.True(model.GetConversion(declarations[0].Type).IsIdentity);
            symbolInfo = model.GetSymbolInfo(declarations[0].Type);
            Assert.Null(symbolInfo.Symbol);
            Assert.Empty(symbolInfo.CandidateSymbols);
            Assert.Equal(CandidateReason.None, symbolInfo.CandidateReason);
            Assert.Null(model.GetAliasInfo(declarations[0].Type));

            Assert.Equal("int d", declarations[1].ToString());
            typeInfo = model.GetTypeInfo(declarations[1]);
            Assert.Equal("System.Int32", typeInfo.Type.ToTestDisplayString());
            Assert.Equal(typeInfo.Type, typeInfo.ConvertedType);
            Assert.True(model.GetConversion(declarations[1]).IsIdentity);
            Assert.Equal("System.Int32 Script.d", model.GetSymbolInfo(declarations[1]).Symbol.ToTestDisplayString());
            typeInfo = model.GetTypeInfo(declarations[1].Type);
            Assert.Equal("System.Int32", typeInfo.Type.ToTestDisplayString());
            Assert.Equal(typeInfo.Type, typeInfo.ConvertedType);
            Assert.True(model.GetConversion(declarations[1].Type).IsIdentity);
            symbolInfo = model.GetSymbolInfo(declarations[1].Type);
            Assert.Equal("System.Int32", symbolInfo.Symbol.ToTestDisplayString());
            Assert.Null(model.GetAliasInfo(declarations[1].Type));

            var tuple = tree.GetCompilationUnitRoot().DescendantNodes().OfType<TupleExpressionSyntax>().Single();
            typeInfo = model.GetTypeInfo(tuple);
            Assert.Equal("(((var a, var b), var c), System.Int32 d)", typeInfo.Type.ToTestDisplayString());
            Assert.Equal(typeInfo.Type, typeInfo.ConvertedType);
            Assert.True(model.GetConversion(tuple).IsIdentity);
            symbolInfo = model.GetSymbolInfo(tuple);
            Assert.Null(symbolInfo.Symbol);
            Assert.Empty(symbolInfo.CandidateSymbols);
            Assert.Equal(CandidateReason.None, symbolInfo.CandidateReason);
        }

        [Fact, WorkItem(17572, "https://github.com/dotnet/roslyn/issues/17572")]
        public void StandAlone_20()
        {
            string source1 = @"
class C
{
    static void Main()
    {
        (var ((_, _), _), int _);
    }
}
";

            var comp1 = CreateStandardCompilation(source1, references: new[] { ValueTupleRef, SystemRuntimeFacadeRef });
            comp1.VerifyDiagnostics(
                // (6,10): error CS8185: A declaration is not allowed in this context.
                //         (var ((_, _), _), int _);
                Diagnostic(ErrorCode.ERR_DeclarationExpressionNotPermitted, "var ((_, _), _)").WithLocation(6, 10),
                // (6,27): error CS8185: A declaration is not allowed in this context.
                //         (var ((_, _), _), int _);
                Diagnostic(ErrorCode.ERR_DeclarationExpressionNotPermitted, "int _").WithLocation(6, 27),
                // (6,9): error CS0201: Only assignment, call, increment, decrement, and new object expressions can be used as a statement
                //         (var ((_, _), _), int _);
                Diagnostic(ErrorCode.ERR_IllegalStatement, "(var ((_, _), _), int _)").WithLocation(6, 9)
                );

            StandAlone_20_VerifySemanticModel(comp1);

            string source2 = @"
class C
{
    static void Main()
    {
        (var ((_, _), _), int _) = D;
    }
}
";

            var comp2 = CreateStandardCompilation(source2, references: new[] { ValueTupleRef, SystemRuntimeFacadeRef });

            StandAlone_20_VerifySemanticModel(comp2);
        }

        private static void StandAlone_20_VerifySemanticModel(CSharpCompilation comp)
        {
            var tree = comp.SyntaxTrees.First();
            var model = comp.GetSemanticModel(tree);
            int count = 0;
            foreach (var designation in tree.GetCompilationUnitRoot().DescendantNodes().OfType<DiscardDesignationSyntax>())
            {
                Assert.Null(model.GetDeclaredSymbol(designation));
                count++;
            }

            Assert.Equal(4, count);

            var declarations = tree.GetCompilationUnitRoot().DescendantNodes().OfType<DeclarationExpressionSyntax>().ToArray();
            Assert.Equal(2, declarations.Count());

            Assert.Equal("var ((_, _), _)", declarations[0].ToString());
            var typeInfo = model.GetTypeInfo(declarations[0]);
            Assert.Equal("((var, var), var)", typeInfo.Type.ToTestDisplayString());
            Assert.Equal(typeInfo.Type, typeInfo.ConvertedType);
            Assert.True(model.GetConversion(declarations[0]).IsIdentity);
            var symbolInfo = model.GetSymbolInfo(declarations[0]);
            Assert.Null(symbolInfo.Symbol);
            Assert.Empty(symbolInfo.CandidateSymbols);
            Assert.Equal(CandidateReason.None, symbolInfo.CandidateReason);
            typeInfo = model.GetTypeInfo(declarations[0].Type);
            Assert.Null(typeInfo.Type);
            Assert.Null(typeInfo.ConvertedType);
            Assert.True(model.GetConversion(declarations[0].Type).IsIdentity);
            symbolInfo = model.GetSymbolInfo(declarations[0].Type);
            Assert.Null(symbolInfo.Symbol);
            Assert.Empty(symbolInfo.CandidateSymbols);
            Assert.Equal(CandidateReason.None, symbolInfo.CandidateReason);
            Assert.Null(model.GetAliasInfo(declarations[0].Type));

            Assert.Equal("int _", declarations[1].ToString());
            typeInfo = model.GetTypeInfo(declarations[1]);
            Assert.Equal("System.Int32", typeInfo.Type.ToTestDisplayString());
            Assert.Equal(typeInfo.Type, typeInfo.ConvertedType);
            Assert.True(model.GetConversion(declarations[1]).IsIdentity);
            symbolInfo = model.GetSymbolInfo(declarations[1]);
            Assert.Null(symbolInfo.Symbol);
            Assert.Empty(symbolInfo.CandidateSymbols);
            Assert.Equal(CandidateReason.None, symbolInfo.CandidateReason);
            typeInfo = model.GetTypeInfo(declarations[1].Type);
            Assert.Equal("System.Int32", typeInfo.Type.ToTestDisplayString());
            Assert.Equal(typeInfo.Type, typeInfo.ConvertedType);
            Assert.True(model.GetConversion(declarations[1].Type).IsIdentity);
            symbolInfo = model.GetSymbolInfo(declarations[1].Type);
            Assert.Equal("System.Int32", symbolInfo.Symbol.ToTestDisplayString());
            Assert.Null(model.GetAliasInfo(declarations[1].Type));

            var tuple = tree.GetCompilationUnitRoot().DescendantNodes().OfType<TupleExpressionSyntax>().Single();
            typeInfo = model.GetTypeInfo(tuple);
            Assert.Equal("(((var, var), var), System.Int32)", typeInfo.Type.ToTestDisplayString());
            Assert.Equal(typeInfo.Type, typeInfo.ConvertedType);
            Assert.True(model.GetConversion(tuple).IsIdentity);
            symbolInfo = model.GetSymbolInfo(tuple);
            Assert.Null(symbolInfo.Symbol);
            Assert.Empty(symbolInfo.CandidateSymbols);
            Assert.Equal(CandidateReason.None, symbolInfo.CandidateReason);
        }

        [Fact, WorkItem(17572, "https://github.com/dotnet/roslyn/issues/17572")]
        public void StandAlone_21()
        {
            string source1 = @"
(var ((_, _), _), int _);
";

            var comp1 = CreateStandardCompilation(source1, references: new[] { ValueTupleRef, SystemRuntimeFacadeRef }, parseOptions: TestOptions.Script);
            comp1.VerifyDiagnostics(
                // (2,2): error CS8185: A declaration is not allowed in this context.
                // (var ((_, _), _), int _);
                Diagnostic(ErrorCode.ERR_DeclarationExpressionNotPermitted, "var ((_, _), _)").WithLocation(2, 2),
                // (2,19): error CS8185: A declaration is not allowed in this context.
                // (var ((_, _), _), int _);
                Diagnostic(ErrorCode.ERR_DeclarationExpressionNotPermitted, "int _").WithLocation(2, 19),
                // (2,1): error CS0201: Only assignment, call, increment, decrement, and new object expressions can be used as a statement
                // (var ((_, _), _), int _);
                Diagnostic(ErrorCode.ERR_IllegalStatement, "(var ((_, _), _), int _)").WithLocation(2, 1)
                );

            StandAlone_20_VerifySemanticModel(comp1);

            string source2 = @"
(var ((_, _), _), int _) = D;
";

            var comp2 = CreateStandardCompilation(source2, references: new[] { ValueTupleRef, SystemRuntimeFacadeRef }, parseOptions: TestOptions.Script);

            StandAlone_20_VerifySemanticModel(comp2);
        }

        [Fact, WorkItem(17921, "https://github.com/dotnet/roslyn/issues/17921")]
        public void DiscardVoid_01()
        {
            var source = @"class C
{
    static void Main()
    {
        (_, _) = (1, Main());
    }
}";
            var comp = CreateStandardCompilation(source, references: new[] { ValueTupleRef, SystemRuntimeFacadeRef });
            comp.VerifyDiagnostics(
                // (5,22): error CS8210: A tuple may not contain a value of type 'void'.
                //         (_, _) = (1, Main());
                Diagnostic(ErrorCode.ERR_VoidInTuple, "Main()").WithLocation(5, 22)
                );
            var main = comp.GetMember<MethodSymbol>("C.Main");
            var tree = comp.SyntaxTrees[0];
            var model = comp.GetSemanticModel(tree);
            var mainCall = tree.GetRoot().DescendantNodes().OfType<ExpressionSyntax>().Where(n => n.ToString() == "Main()").Single();
            var type = model.GetTypeInfo(mainCall);
            Assert.Equal(SpecialType.System_Void, type.Type.SpecialType);
            Assert.Equal(SpecialType.System_Void, type.ConvertedType.SpecialType);
            Assert.Equal(ConversionKind.Identity, model.GetConversion(mainCall).Kind);
            var symbols = model.GetSymbolInfo(mainCall);
            Assert.Equal(symbols.Symbol, main);
            Assert.Empty(symbols.CandidateSymbols);
            Assert.Equal(CandidateReason.None, symbols.CandidateReason);

            // the ArgumentSyntax above a tuple element doesn't support GetTypeInfo or GetSymbolInfo.
            var argument = (ArgumentSyntax)mainCall.Parent;
            type = model.GetTypeInfo(argument);
            Assert.Null(type.Type);
            Assert.Null(type.ConvertedType);
            symbols = model.GetSymbolInfo(argument);
            Assert.Null(symbols.Symbol);
            Assert.Empty(symbols.CandidateSymbols);
            Assert.Equal(CandidateReason.None, symbols.CandidateReason);
        }

        [Fact, WorkItem(17921, "https://github.com/dotnet/roslyn/issues/17921")]
        public void DeconstructVoid_01()
        {
            var source = @"class C
{
    static void Main()
    {
        (int x, void y) = (1, Main());
    }
}";
            var comp = CreateStandardCompilation(source, references: new[] { ValueTupleRef, SystemRuntimeFacadeRef });
            comp.VerifyDiagnostics(
                // (5,17): error CS1547: Keyword 'void' cannot be used in this context
                //         (int x, void y) = (1, Main());
                Diagnostic(ErrorCode.ERR_NoVoidHere, "void").WithLocation(5, 17),
                // (5,31): error CS8210: A tuple may not contain a value of type 'void'.
                //         (int x, void y) = (1, Main());
                Diagnostic(ErrorCode.ERR_VoidInTuple, "Main()").WithLocation(5, 31),
                // (5,17): error CS0029: Cannot implicitly convert type 'void' to 'void'
                //         (int x, void y) = (1, Main());
                Diagnostic(ErrorCode.ERR_NoImplicitConv, "void y").WithArguments("void", "void").WithLocation(5, 17)
                );
            var main = comp.GetMember<MethodSymbol>("C.Main");
            var tree = comp.SyntaxTrees[0];
            var model = comp.GetSemanticModel(tree);
            var mainCall = tree.GetRoot().DescendantNodes().OfType<ExpressionSyntax>().Where(n => n.ToString() == "Main()").Single();
            var type = model.GetTypeInfo(mainCall);
            Assert.Equal(SpecialType.System_Void, type.Type.SpecialType);
            Assert.Equal(SpecialType.System_Void, type.ConvertedType.SpecialType);
            Assert.Equal(ConversionKind.Identity, model.GetConversion(mainCall).Kind);
            var symbols = model.GetSymbolInfo(mainCall);
            Assert.Equal(symbols.Symbol, main);
            Assert.Empty(symbols.CandidateSymbols);
            Assert.Equal(CandidateReason.None, symbols.CandidateReason);

            // the ArgumentSyntax above a tuple element doesn't support GetTypeInfo or GetSymbolInfo.
            var argument = (ArgumentSyntax)mainCall.Parent;
            type = model.GetTypeInfo(argument);
            Assert.Null(type.Type);
            Assert.Null(type.ConvertedType);
            symbols = model.GetSymbolInfo(argument);
            Assert.Null(symbols.Symbol);
            Assert.Empty(symbols.CandidateSymbols);
            Assert.Equal(CandidateReason.None, symbols.CandidateReason);
        }

        [Fact, WorkItem(17921, "https://github.com/dotnet/roslyn/issues/17921")]
        public void DeconstructVoid_02()
        {
            var source = @"class C
{
    static void Main()
    {
        var (x, y) = (1, Main());
    }
}";
            var comp = CreateStandardCompilation(source, references: new[] { ValueTupleRef, SystemRuntimeFacadeRef });
            comp.VerifyDiagnostics(
                // (5,26): error CS8210: A tuple may not contain a value of type 'void'.
                //         var (x, y) = (1, Main());
                Diagnostic(ErrorCode.ERR_VoidInTuple, "Main()").WithLocation(5, 26)
                );
            var main = comp.GetMember<MethodSymbol>("C.Main");
            var tree = comp.SyntaxTrees[0];
            var model = comp.GetSemanticModel(tree);
            var mainCall = tree.GetRoot().DescendantNodes().OfType<ExpressionSyntax>().Where(n => n.ToString() == "Main()").Single();
            var type = model.GetTypeInfo(mainCall);
            Assert.Equal(SpecialType.System_Void, type.Type.SpecialType);
            Assert.Equal(SpecialType.System_Void, type.ConvertedType.SpecialType);
            Assert.Equal(ConversionKind.Identity, model.GetConversion(mainCall).Kind);
            var symbols = model.GetSymbolInfo(mainCall);
            Assert.Equal(symbols.Symbol, main);
            Assert.Empty(symbols.CandidateSymbols);
            Assert.Equal(CandidateReason.None, symbols.CandidateReason);

            // the ArgumentSyntax above a tuple element doesn't support GetTypeInfo or GetSymbolInfo.
            var argument = (ArgumentSyntax)mainCall.Parent;
            type = model.GetTypeInfo(argument);
            Assert.Null(type.Type);
            Assert.Null(type.ConvertedType);
            symbols = model.GetSymbolInfo(argument);
            Assert.Null(symbols.Symbol);
            Assert.Empty(symbols.CandidateSymbols);
            Assert.Equal(CandidateReason.None, symbols.CandidateReason);
        }

        [Fact, WorkItem(17921, "https://github.com/dotnet/roslyn/issues/17921")]
        public void DeconstructVoid_03()
        {
            var source = @"class C
{
    static void Main()
    {
        (int x, void y) = (1, 2);
    }
}";
            var comp = CreateStandardCompilation(source, references: new[] { ValueTupleRef, SystemRuntimeFacadeRef });
            comp.VerifyDiagnostics(
                // (5,17): error CS1547: Keyword 'void' cannot be used in this context
                //         (int x, void y) = (1, 2);
                Diagnostic(ErrorCode.ERR_NoVoidHere, "void").WithLocation(5, 17),
                // (5,31): error CS0029: Cannot implicitly convert type 'int' to 'void'
                //         (int x, void y) = (1, 2);
                Diagnostic(ErrorCode.ERR_NoImplicitConv, "2").WithArguments("int", "void").WithLocation(5, 31),
                // (5,17): error CS0029: Cannot implicitly convert type 'void' to 'void'
                //         (int x, void y) = (1, 2);
                Diagnostic(ErrorCode.ERR_NoImplicitConv, "void y").WithArguments("void", "void").WithLocation(5, 17)
                );
            var tree = comp.SyntaxTrees[0];
            var model = comp.GetSemanticModel(tree);
            var two = tree.GetRoot().DescendantNodes().OfType<ExpressionSyntax>().Where(n => n.ToString() == "2").Single();
            var type = model.GetTypeInfo(two);
            Assert.Equal(SpecialType.System_Int32, type.Type.SpecialType);
            Assert.Equal(SpecialType.System_Int32, type.ConvertedType.SpecialType);
            Assert.Equal(ConversionKind.Identity, model.GetConversion(two).Kind);
            var symbols = model.GetSymbolInfo(two);
            Assert.Null(symbols.Symbol);
            Assert.Empty(symbols.CandidateSymbols);
            Assert.Equal(CandidateReason.None, symbols.CandidateReason);

            // the ArgumentSyntax above a tuple element doesn't support GetTypeInfo or GetSymbolInfo.
            var argument = (ArgumentSyntax)two.Parent;
            type = model.GetTypeInfo(argument);
            Assert.Null(type.Type);
            Assert.Null(type.ConvertedType);
            symbols = model.GetSymbolInfo(argument);
            Assert.Null(symbols.Symbol);
            Assert.Empty(symbols.CandidateSymbols);
            Assert.Equal(CandidateReason.None, symbols.CandidateReason);
        }

        [Fact, WorkItem(17921, "https://github.com/dotnet/roslyn/issues/17921")]
        public void DeconstructVoid_04()
        {
            var source = @"class C
{
    static void Main()
    {
        (int x, int y) = (1, Main());
    }
}";
            var comp = CreateStandardCompilation(source, references: new[] { ValueTupleRef, SystemRuntimeFacadeRef });
            comp.VerifyDiagnostics(
                // (5,30): error CS8210: A tuple may not contain a value of type 'void'.
                //         (int x, int y) = (1, Main());
                Diagnostic(ErrorCode.ERR_VoidInTuple, "Main()").WithLocation(5, 30)
                );
            var main = comp.GetMember<MethodSymbol>("C.Main");
            var tree = comp.SyntaxTrees[0];
            var model = comp.GetSemanticModel(tree);
            var mainCall = tree.GetRoot().DescendantNodes().OfType<ExpressionSyntax>().Where(n => n.ToString() == "Main()").Single();
            var type = model.GetTypeInfo(mainCall);
            Assert.Equal(SpecialType.System_Void, type.Type.SpecialType);
            Assert.Equal(SpecialType.System_Void, type.ConvertedType.SpecialType);
            Assert.Equal(ConversionKind.Identity, model.GetConversion(mainCall).Kind);
            var symbols = model.GetSymbolInfo(mainCall);
            Assert.Equal(symbols.Symbol, main);
            Assert.Empty(symbols.CandidateSymbols);
            Assert.Equal(CandidateReason.None, symbols.CandidateReason);

            // the ArgumentSyntax above a tuple element doesn't support GetTypeInfo or GetSymbolInfo.
            var argument = (ArgumentSyntax)mainCall.Parent;
            type = model.GetTypeInfo(argument);
            Assert.Null(type.Type);
            Assert.Null(type.ConvertedType);
            symbols = model.GetSymbolInfo(argument);
            Assert.Null(symbols.Symbol);
            Assert.Empty(symbols.CandidateSymbols);
            Assert.Equal(CandidateReason.None, symbols.CandidateReason);
        }

        [CompilerTrait(CompilerFeature.IOperation)]
        [Fact]
        public void DiscardDeclarationExpression_IOperation()
        {
            string source = @"
class C
{
    void M()
    {
        /*<bind>*/var (_, _) = (0, 0)/*</bind>*/;
    }
}
";
            string expectedOperationTree = @"
IDeconstructionAssignmentOperation (OperationKind.DeconstructionAssignment, Type: (System.Int32, System.Int32)) (Syntax: 'var (_, _) = (0, 0)')
  Left: 
    IDeclarationExpressionOperation (OperationKind.DeclarationExpression, Type: (System.Int32, System.Int32)) (Syntax: 'var (_, _)')
      ITupleOperation (OperationKind.Tuple, Type: (System.Int32, System.Int32)) (Syntax: '(_, _)')
        Elements(2):
            IOperation:  (OperationKind.None, Type: null) (Syntax: '_')
            IOperation:  (OperationKind.None, Type: null) (Syntax: '_')
  Right: 
    ITupleOperation (OperationKind.Tuple, Type: (System.Int32, System.Int32)) (Syntax: '(0, 0)')
      Elements(2):
          ILiteralOperation (OperationKind.Literal, Type: System.Int32, Constant: 0) (Syntax: '0')
          ILiteralOperation (OperationKind.Literal, Type: System.Int32, Constant: 0) (Syntax: '0')
";
            var expectedDiagnostics = DiagnosticDescription.None;

            VerifyOperationTreeAndDiagnosticsForTest<AssignmentExpressionSyntax>(source, expectedOperationTree, expectedDiagnostics);
        }

        [CompilerTrait(CompilerFeature.IOperation)]
        [Fact]
        public void DiscardDeclarationAssignment_IOperation()
        {
            string source = @"
class C
{
    void M()
    {
        int x;
        /*<bind>*/(x, _) = (0, 0)/*</bind>*/;
    }
}
";
            string expectedOperationTree = @"
IDeconstructionAssignmentOperation (OperationKind.DeconstructionAssignment, Type: (System.Int32 x, System.Int32)) (Syntax: '(x, _) = (0, 0)')
  Left: 
    ITupleOperation (OperationKind.Tuple, Type: (System.Int32 x, System.Int32)) (Syntax: '(x, _)')
      Elements(2):
          ILocalReferenceOperation: x (OperationKind.LocalReference, Type: System.Int32) (Syntax: 'x')
          IOperation:  (OperationKind.None, Type: null) (Syntax: '_')
  Right: 
    ITupleOperation (OperationKind.Tuple, Type: (System.Int32, System.Int32)) (Syntax: '(0, 0)')
      Elements(2):
          ILiteralOperation (OperationKind.Literal, Type: System.Int32, Constant: 0) (Syntax: '0')
          ILiteralOperation (OperationKind.Literal, Type: System.Int32, Constant: 0) (Syntax: '0')
";
            var expectedDiagnostics = DiagnosticDescription.None;

            VerifyOperationTreeAndDiagnosticsForTest<AssignmentExpressionSyntax>(source, expectedOperationTree, expectedDiagnostics);
        }

        [CompilerTrait(CompilerFeature.IOperation)]
        [Fact]
        public void DiscardOutVarDeclaration_IOperation()
        {
            string source = @"
class C
{
    void M()
    {
        M2(out /*<bind>*/var _/*</bind>*/);
    }

    void M2(out int x)
    {
        x = 0;
    }
}
";
            string expectedOperationTree = @"
IOperation:  (OperationKind.None, Type: null) (Syntax: 'var _')
";
            var expectedDiagnostics = DiagnosticDescription.None;

            VerifyOperationTreeAndDiagnosticsForTest<DeclarationExpressionSyntax>(source, expectedOperationTree, expectedDiagnostics);
        }
    }
}<|MERGE_RESOLUTION|>--- conflicted
+++ resolved
@@ -1159,11 +1159,7 @@
           ILocalReferenceOperation: x (OperationKind.LocalReference, Type: System.Byte) (Syntax: 'x')
           ILocalReferenceOperation: y (OperationKind.LocalReference, Type: System.String) (Syntax: 'y')
   Right: 
-<<<<<<< HEAD
-    IConversionExpression (TryCast: False, Unchecked) (OperationKind.ConversionExpression, Type: (System.Byte, System.String), IsInvalid, IsImplicit) (Syntax: '(1, 2)')
-=======
-    IConversionOperation (Implicit, TryCast: False, Unchecked) (OperationKind.Conversion, Type: (System.Byte, System.String), IsInvalid, IsImplicit) (Syntax: '(1, 2)')
->>>>>>> 9c82aed5
+    IConversionOperation (TryCast: False, Unchecked) (OperationKind.Conversion, Type: (System.Byte, System.String), IsInvalid, IsImplicit) (Syntax: '(1, 2)')
       Conversion: CommonConversion (Exists: False, IsIdentity: False, IsNumeric: False, IsReference: False, IsUserDefined: False) (MethodSymbol: null)
       Operand: 
         ITupleOperation (OperationKind.Tuple, Type: (System.Int32, System.Int32), IsInvalid) (Syntax: '(1, 2)')
@@ -1983,11 +1979,7 @@
                 ILocalReferenceOperation: y (OperationKind.LocalReference, Type: System.Int32) (Syntax: 'y')
                 ILocalReferenceOperation: z (OperationKind.LocalReference, Type: System.Int32) (Syntax: 'z')
   Right: 
-<<<<<<< HEAD
-    IConversionExpression (TryCast: False, Unchecked) (OperationKind.ConversionExpression, Type: (System.Int32, (System.Int32, System.Int32)), IsInvalid, IsImplicit) (Syntax: '(null, (null, null))')
-=======
-    IConversionOperation (Implicit, TryCast: False, Unchecked) (OperationKind.Conversion, Type: (System.Int32, (System.Int32, System.Int32)), IsInvalid, IsImplicit) (Syntax: '(null, (null, null))')
->>>>>>> 9c82aed5
+    IConversionOperation (TryCast: False, Unchecked) (OperationKind.Conversion, Type: (System.Int32, (System.Int32, System.Int32)), IsInvalid, IsImplicit) (Syntax: '(null, (null, null))')
       Conversion: CommonConversion (Exists: False, IsIdentity: False, IsNumeric: False, IsReference: False, IsUserDefined: False) (MethodSymbol: null)
       Operand: 
         ITupleOperation (OperationKind.Tuple, Type: null, IsInvalid) (Syntax: '(null, (null, null))')
@@ -2701,20 +2693,12 @@
           IDeclarationExpressionOperation (OperationKind.DeclarationExpression, Type: System.Int32, IsInvalid) (Syntax: 'int x3')
             ILocalReferenceOperation: x3 (IsDeclaration: True) (OperationKind.LocalReference, Type: System.Int32, IsInvalid) (Syntax: 'x3')
   Right: 
-<<<<<<< HEAD
-    IConversionExpression (TryCast: False, Unchecked) (OperationKind.ConversionExpression, Type: (System.String, System.String), IsInvalid, IsImplicit) (Syntax: '(null, ""hello"")')
-=======
-    IConversionOperation (Implicit, TryCast: False, Unchecked) (OperationKind.Conversion, Type: (System.String, System.String), IsInvalid, IsImplicit) (Syntax: '(null, ""hello"")')
->>>>>>> 9c82aed5
+    IConversionOperation (TryCast: False, Unchecked) (OperationKind.Conversion, Type: (System.String, System.String), IsInvalid, IsImplicit) (Syntax: '(null, ""hello"")')
       Conversion: CommonConversion (Exists: True, IsIdentity: False, IsNumeric: False, IsReference: False, IsUserDefined: False) (MethodSymbol: null)
       Operand: 
         ITupleOperation (OperationKind.Tuple, Type: (System.String, System.String), IsInvalid) (Syntax: '(null, ""hello"")')
           Elements(2):
-<<<<<<< HEAD
-              IConversionExpression (TryCast: False, Unchecked) (OperationKind.ConversionExpression, Type: System.String, Constant: null, IsInvalid, IsImplicit) (Syntax: 'null')
-=======
-              IConversionOperation (Implicit, TryCast: False, Unchecked) (OperationKind.Conversion, Type: System.String, Constant: null, IsInvalid, IsImplicit) (Syntax: 'null')
->>>>>>> 9c82aed5
+              IConversionOperation (TryCast: False, Unchecked) (OperationKind.Conversion, Type: System.String, Constant: null, IsInvalid, IsImplicit) (Syntax: 'null')
                 Conversion: CommonConversion (Exists: True, IsIdentity: False, IsNumeric: False, IsReference: True, IsUserDefined: False) (MethodSymbol: null)
                 Operand: 
                   ILiteralOperation (OperationKind.Literal, Type: null, Constant: null, IsInvalid) (Syntax: 'null')
@@ -2753,20 +2737,12 @@
           IDeclarationExpressionOperation (OperationKind.DeclarationExpression, Type: System.String, IsInvalid) (Syntax: 'var y1')
             ILocalReferenceOperation: y1 (IsDeclaration: True) (OperationKind.LocalReference, Type: System.String, IsInvalid) (Syntax: 'y1')
   Right: 
-<<<<<<< HEAD
-    IConversionExpression (TryCast: False, Unchecked) (OperationKind.ConversionExpression, Type: (System.String, System.String, System.Int32), IsInvalid, IsImplicit) (Syntax: '(null, ""hello"", 3)')
-=======
-    IConversionOperation (Implicit, TryCast: False, Unchecked) (OperationKind.Conversion, Type: (System.String, System.String, System.Int32), IsInvalid, IsImplicit) (Syntax: '(null, ""hello"", 3)')
->>>>>>> 9c82aed5
+    IConversionOperation (TryCast: False, Unchecked) (OperationKind.Conversion, Type: (System.String, System.String, System.Int32), IsInvalid, IsImplicit) (Syntax: '(null, ""hello"", 3)')
       Conversion: CommonConversion (Exists: True, IsIdentity: False, IsNumeric: False, IsReference: False, IsUserDefined: False) (MethodSymbol: null)
       Operand: 
         ITupleOperation (OperationKind.Tuple, Type: (System.String, System.String, System.Int32), IsInvalid) (Syntax: '(null, ""hello"", 3)')
           Elements(3):
-<<<<<<< HEAD
-              IConversionExpression (TryCast: False, Unchecked) (OperationKind.ConversionExpression, Type: System.String, Constant: null, IsInvalid, IsImplicit) (Syntax: 'null')
-=======
-              IConversionOperation (Implicit, TryCast: False, Unchecked) (OperationKind.Conversion, Type: System.String, Constant: null, IsInvalid, IsImplicit) (Syntax: 'null')
->>>>>>> 9c82aed5
+              IConversionOperation (TryCast: False, Unchecked) (OperationKind.Conversion, Type: System.String, Constant: null, IsInvalid, IsImplicit) (Syntax: 'null')
                 Conversion: CommonConversion (Exists: True, IsIdentity: False, IsNumeric: False, IsReference: True, IsUserDefined: False) (MethodSymbol: null)
                 Operand: 
                   ILiteralOperation (OperationKind.Literal, Type: null, Constant: null, IsInvalid) (Syntax: 'null')
@@ -2811,11 +2787,7 @@
             ILocalReferenceOperation: x1 (IsDeclaration: True) (OperationKind.LocalReference, Type: var, IsInvalid) (Syntax: 'x1')
             ILocalReferenceOperation: x2 (IsDeclaration: True) (OperationKind.LocalReference, Type: var, IsInvalid) (Syntax: 'x2')
   Right: 
-<<<<<<< HEAD
-    IConversionExpression (TryCast: False, Unchecked) (OperationKind.ConversionExpression, Type: (var, var), IsInvalid, IsImplicit) (Syntax: '(1, 2)')
-=======
-    IConversionOperation (Implicit, TryCast: False, Unchecked) (OperationKind.Conversion, Type: (var, var), IsInvalid, IsImplicit) (Syntax: '(1, 2)')
->>>>>>> 9c82aed5
+    IConversionOperation (TryCast: False, Unchecked) (OperationKind.Conversion, Type: (var, var), IsInvalid, IsImplicit) (Syntax: '(1, 2)')
       Conversion: CommonConversion (Exists: False, IsIdentity: False, IsNumeric: False, IsReference: False, IsUserDefined: False) (MethodSymbol: null)
       Operand: 
         ITupleOperation (OperationKind.Tuple, Type: (System.Int32, System.Int32), IsInvalid) (Syntax: '(1, 2)')
@@ -2865,11 +2837,7 @@
             ILocalReferenceOperation: x3 (IsDeclaration: True) (OperationKind.LocalReference, Type: D, IsInvalid) (Syntax: 'x3')
             ILocalReferenceOperation: x4 (IsDeclaration: True) (OperationKind.LocalReference, Type: D, IsInvalid) (Syntax: 'x4')
   Right: 
-<<<<<<< HEAD
-    IConversionExpression (TryCast: False, Unchecked) (OperationKind.ConversionExpression, Type: (D, D), IsInvalid, IsImplicit) (Syntax: '(3, 4)')
-=======
-    IConversionOperation (Implicit, TryCast: False, Unchecked) (OperationKind.Conversion, Type: (D, D), IsInvalid, IsImplicit) (Syntax: '(3, 4)')
->>>>>>> 9c82aed5
+    IConversionOperation (TryCast: False, Unchecked) (OperationKind.Conversion, Type: (D, D), IsInvalid, IsImplicit) (Syntax: '(3, 4)')
       Conversion: CommonConversion (Exists: False, IsIdentity: False, IsNumeric: False, IsReference: False, IsUserDefined: False) (MethodSymbol: null)
       Operand: 
         ITupleOperation (OperationKind.Tuple, Type: (System.Int32, System.Int32), IsInvalid) (Syntax: '(3, 4)')
@@ -2961,11 +2929,7 @@
             ILocalReferenceOperation: x1 (IsDeclaration: True) (OperationKind.LocalReference, Type: System.Int32) (Syntax: 'x1')
             ILocalReferenceOperation: x2 (IsDeclaration: True) (OperationKind.LocalReference, Type: var) (Syntax: 'x2')
   Right: 
-<<<<<<< HEAD
-    IConversionExpression (TryCast: False, Unchecked) (OperationKind.ConversionExpression, Type: (System.Int32, var), IsInvalid, IsImplicit) (Syntax: '(1, x1)')
-=======
-    IConversionOperation (Implicit, TryCast: False, Unchecked) (OperationKind.Conversion, Type: (System.Int32, var), IsInvalid, IsImplicit) (Syntax: '(1, x1)')
->>>>>>> 9c82aed5
+    IConversionOperation (TryCast: False, Unchecked) (OperationKind.Conversion, Type: (System.Int32, var), IsInvalid, IsImplicit) (Syntax: '(1, x1)')
       Conversion: CommonConversion (Exists: True, IsIdentity: True, IsNumeric: False, IsReference: False, IsUserDefined: False) (MethodSymbol: null)
       Operand: 
         ITupleOperation (OperationKind.Tuple, Type: (System.Int32, var x1), IsInvalid) (Syntax: '(1, x1)')
@@ -3007,11 +2971,7 @@
             ILocalReferenceOperation: x1 (IsDeclaration: True) (OperationKind.LocalReference, Type: var) (Syntax: 'x1')
             ILocalReferenceOperation: x2 (IsDeclaration: True) (OperationKind.LocalReference, Type: System.Int32) (Syntax: 'x2')
   Right: 
-<<<<<<< HEAD
-    IConversionExpression (TryCast: False, Unchecked) (OperationKind.ConversionExpression, Type: (var, System.Int32), IsInvalid, IsImplicit) (Syntax: '(x2, 2)')
-=======
-    IConversionOperation (Implicit, TryCast: False, Unchecked) (OperationKind.Conversion, Type: (var, System.Int32), IsInvalid, IsImplicit) (Syntax: '(x2, 2)')
->>>>>>> 9c82aed5
+    IConversionOperation (TryCast: False, Unchecked) (OperationKind.Conversion, Type: (var, System.Int32), IsInvalid, IsImplicit) (Syntax: '(x2, 2)')
       Conversion: CommonConversion (Exists: True, IsIdentity: True, IsNumeric: False, IsReference: False, IsUserDefined: False) (MethodSymbol: null)
       Operand: 
         ITupleOperation (OperationKind.Tuple, Type: (var x2, System.Int32), IsInvalid) (Syntax: '(x2, 2)')
@@ -3331,11 +3291,7 @@
             ILocalReferenceOperation: x1 (IsDeclaration: True) (OperationKind.LocalReference, Type: System.Int32) (Syntax: 'x1')
             ILocalReferenceOperation: x2 (IsDeclaration: True) (OperationKind.LocalReference, Type: var) (Syntax: 'x2')
   Right: 
-<<<<<<< HEAD
-    IConversionExpression (TryCast: False, Unchecked) (OperationKind.ConversionExpression, Type: (System.Int32, var), IsInvalid, IsImplicit) (Syntax: '(1, x1)')
-=======
-    IConversionOperation (Implicit, TryCast: False, Unchecked) (OperationKind.Conversion, Type: (System.Int32, var), IsInvalid, IsImplicit) (Syntax: '(1, x1)')
->>>>>>> 9c82aed5
+    IConversionOperation (TryCast: False, Unchecked) (OperationKind.Conversion, Type: (System.Int32, var), IsInvalid, IsImplicit) (Syntax: '(1, x1)')
       Conversion: CommonConversion (Exists: True, IsIdentity: True, IsNumeric: False, IsReference: False, IsUserDefined: False) (MethodSymbol: null)
       Operand: 
         ITupleOperation (OperationKind.Tuple, Type: (System.Int32, var x1), IsInvalid) (Syntax: '(1, x1)')
@@ -3377,11 +3333,7 @@
             ILocalReferenceOperation: x1 (IsDeclaration: True) (OperationKind.LocalReference, Type: var) (Syntax: 'x1')
             ILocalReferenceOperation: x2 (IsDeclaration: True) (OperationKind.LocalReference, Type: System.Int32) (Syntax: 'x2')
   Right: 
-<<<<<<< HEAD
-    IConversionExpression (TryCast: False, Unchecked) (OperationKind.ConversionExpression, Type: (var, System.Int32), IsInvalid, IsImplicit) (Syntax: '(x2, 2)')
-=======
-    IConversionOperation (Implicit, TryCast: False, Unchecked) (OperationKind.Conversion, Type: (var, System.Int32), IsInvalid, IsImplicit) (Syntax: '(x2, 2)')
->>>>>>> 9c82aed5
+    IConversionOperation (TryCast: False, Unchecked) (OperationKind.Conversion, Type: (var, System.Int32), IsInvalid, IsImplicit) (Syntax: '(x2, 2)')
       Conversion: CommonConversion (Exists: True, IsIdentity: True, IsNumeric: False, IsReference: False, IsUserDefined: False) (MethodSymbol: null)
       Operand: 
         ITupleOperation (OperationKind.Tuple, Type: (var x2, System.Int32), IsInvalid) (Syntax: '(x2, 2)')
@@ -3429,11 +3381,7 @@
           IDeclarationExpressionOperation (OperationKind.DeclarationExpression, Type: System.Int32) (Syntax: 'int x2')
             ILocalReferenceOperation: x2 (IsDeclaration: True) (OperationKind.LocalReference, Type: System.Int32) (Syntax: 'x2')
   Collection: 
-<<<<<<< HEAD
-    IConversionExpression (TryCast: False, Unchecked) (OperationKind.ConversionExpression, Type: System.Collections.IEnumerable, IsImplicit) (Syntax: 'M()')
-=======
-    IConversionOperation (Implicit, TryCast: False, Unchecked) (OperationKind.Conversion, Type: System.Collections.IEnumerable, IsImplicit) (Syntax: 'M()')
->>>>>>> 9c82aed5
+    IConversionOperation (TryCast: False, Unchecked) (OperationKind.Conversion, Type: System.Collections.IEnumerable, IsImplicit) (Syntax: 'M()')
       Conversion: CommonConversion (Exists: True, IsIdentity: False, IsNumeric: False, IsReference: True, IsUserDefined: False) (MethodSymbol: null)
       Operand: 
         IInvocationOperation ((System.Int32, System.Int32)[] C.M()) (OperationKind.Invocation, Type: (System.Int32, System.Int32)[]) (Syntax: 'M()')
@@ -3479,11 +3427,7 @@
           IDeclarationExpressionOperation (OperationKind.DeclarationExpression, Type: System.Int32) (Syntax: 'int x2')
             ILocalReferenceOperation: x2 (IsDeclaration: True) (OperationKind.LocalReference, Type: System.Int32) (Syntax: 'x2')
   Collection: 
-<<<<<<< HEAD
-    IConversionExpression (TryCast: False, Unchecked) (OperationKind.ConversionExpression, Type: System.Collections.IEnumerable, IsImplicit) (Syntax: 'M(out int x1)')
-=======
-    IConversionOperation (Implicit, TryCast: False, Unchecked) (OperationKind.Conversion, Type: System.Collections.IEnumerable, IsImplicit) (Syntax: 'M(out int x1)')
->>>>>>> 9c82aed5
+    IConversionOperation (TryCast: False, Unchecked) (OperationKind.Conversion, Type: System.Collections.IEnumerable, IsImplicit) (Syntax: 'M(out int x1)')
       Conversion: CommonConversion (Exists: True, IsIdentity: False, IsNumeric: False, IsReference: True, IsUserDefined: False) (MethodSymbol: null)
       Operand: 
         IInvocationOperation ((System.Int32, System.Int32)[] C.M(out System.Int32 a)) (OperationKind.Invocation, Type: (System.Int32, System.Int32)[]) (Syntax: 'M(out int x1)')
@@ -3963,13 +3907,8 @@
   IVariableDeclarationOperation (1 variables) (OperationKind.VariableDeclaration, Type: null, IsInvalid) (Syntax: '= (1, 2)')
     Variables: Local_1: (System.Int32 x, System.Int32 y) 
     Initializer: 
-<<<<<<< HEAD
-      IVariableInitializer (OperationKind.VariableInitializer, IsInvalid) (Syntax: '= (1, 2)')
-        IConversionExpression (TryCast: False, Unchecked) (OperationKind.ConversionExpression, Type: (System.Int32 x, System.Int32 y), IsImplicit) (Syntax: '(1, 2)')
-=======
       IVariableInitializerOperation (OperationKind.VariableInitializer, Type: null, IsInvalid) (Syntax: '= (1, 2)')
-        IConversionOperation (Implicit, TryCast: False, Unchecked) (OperationKind.Conversion, Type: (System.Int32 x, System.Int32 y), IsImplicit) (Syntax: '(1, 2)')
->>>>>>> 9c82aed5
+        IConversionOperation (TryCast: False, Unchecked) (OperationKind.Conversion, Type: (System.Int32 x, System.Int32 y), IsImplicit) (Syntax: '(1, 2)')
           Conversion: CommonConversion (Exists: True, IsIdentity: True, IsNumeric: False, IsReference: False, IsUserDefined: False) (MethodSymbol: null)
           Operand: 
             ITupleOperation (OperationKind.Tuple, Type: (System.Int32, System.Int32)) (Syntax: '(1, 2)')
