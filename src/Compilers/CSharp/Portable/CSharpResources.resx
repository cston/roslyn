--- conflicted
+++ resolved
@@ -4417,15 +4417,9 @@
   <data name="ERR_FeatureNotAvailableInVersion7" xml:space="preserve">
     <value>Feature '{0}' is not available in C# 7.0. Please use language version {1} or greater.</value>
   </data>
-<<<<<<< HEAD
   <data name="ERR_FeatureNotAvailableInVersion8" xml:space="preserve">
     <value>Feature '{0}' is not available in C# 8. Please use language version {1} or greater.</value>
   </data>
-  <data name="ERR_FeatureIsExperimental" xml:space="preserve">
-    <value>Feature '{0}' is experimental and unsupported; use '/features:{1}' to enable.</value>
-  </data>
-=======
->>>>>>> 1bc93344
   <data name="ERR_FeatureIsUnimplemented" xml:space="preserve">
     <value>Feature '{0}' is not implemented in this compiler.</value>
   </data>
