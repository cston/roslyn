--- conflicted
+++ resolved
@@ -5217,12 +5217,10 @@
   <data name="ERR_RefExtensionMustBeValueTypeOrConstrainedToOne" xml:space="preserve">
     <value>The first parameter of a 'ref' extension method '{0}' must be a value type or a generic type constrained to struct.</value>
   </data>
-<<<<<<< HEAD
   <data name="ERR_OutAttrOnInParam" xml:space="preserve">
     <value>An in parameter cannot have the Out attribute.</value>
-=======
+  </data>
   <data name="ICompoundAssignmentOperationIsNotCSharpCompoundAssignment" xml:space="preserve">
     <value>{0} is not a valid C# compound assignment operation</value>
->>>>>>> a604cefe
   </data>
 </root>