--- conflicted
+++ resolved
@@ -6259,13 +6259,12 @@
   <data name="ERR_BadRecordMemberForPositionalParameter" xml:space="preserve">
     <value>Record member '{0}' must be a readable instance property of type '{1}' to match positional parameter '{2}'.</value>
   </data>
-<<<<<<< HEAD
   <data name="ERR_NoCopyConstructorInBaseType" xml:space="preserve">
     <value>No accessible copy constructor found in base type '{0}'.</value>
   </data>
   <data name="ERR_CopyConstructorMustInvokeBaseCopyConstructor" xml:space="preserve">
     <value>A copy constructor in a record must call a copy constructor of the base, or a parameterless object constructor if the record inherits from object.</value>
-=======
+  </data>
   <data name="IDS_FeatureModuleInitializers" xml:space="preserve">
     <value>module initializers</value>
   </data>
@@ -6280,6 +6279,5 @@
   </data>
   <data name="ERR_ModuleInitializerMethodMustBeOrdinary" xml:space="preserve">
     <value>A module initializer must be an ordinary member method</value>
->>>>>>> 0bcbd4fd
   </data>
 </root>