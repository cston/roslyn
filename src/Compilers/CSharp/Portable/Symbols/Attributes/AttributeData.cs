﻿// Licensed to the .NET Foundation under one or more agreements.
// The .NET Foundation licenses this file to you under the MIT license.
// See the LICENSE file in the project root for more information.

#nullable enable

using System;
using System.Collections.Generic;
using System.Collections.Immutable;
using System.Diagnostics;
using System.Linq;
using System.Runtime.InteropServices;
using System.Text;
using System.Reflection;
using Microsoft.CodeAnalysis.CodeGen;
using Microsoft.CodeAnalysis.CSharp.Syntax;
using Microsoft.CodeAnalysis.PooledObjects;
using Roslyn.Utilities;
using Microsoft.CodeAnalysis;

namespace Microsoft.CodeAnalysis.CSharp.Symbols
{
    /// <summary>
    /// Represents an attribute applied to a Symbol.
    /// </summary>
    internal abstract partial class CSharpAttributeData : AttributeData
    {
        private ThreeState _lazyIsSecurityAttribute = ThreeState.Unknown;

        // Use MemberNotNull when available, tied to HasErrors https://github.com/dotnet/roslyn/issues/41964
        /// <summary>
        /// Gets the attribute class being applied.
        /// </summary>
        public new abstract NamedTypeSymbol? AttributeClass { get; }

        /// <summary>
        /// Gets the constructor used in this application of the attribute.
        /// </summary>
        public new abstract MethodSymbol? AttributeConstructor { get; }

        /// <summary>
        /// Gets a reference to the source for this application of the attribute. Returns null for applications of attributes on metadata Symbols.
        /// </summary>
        public new abstract SyntaxReference? ApplicationSyntaxReference { get; }

        /// <summary>
        /// Gets the list of constructor arguments specified by this application of the attribute.  This list contains both positional arguments
        /// and named arguments that are formal parameters to the constructor.
        /// </summary>
        public new IEnumerable<TypedConstant> ConstructorArguments
        {
            get { return this.CommonConstructorArguments; }
        }

        /// <summary>
        /// Gets the list of named field or property value arguments specified by this application of the attribute.
        /// </summary>
        public new IEnumerable<KeyValuePair<string, TypedConstant>> NamedArguments
        {
            get { return this.CommonNamedArguments; }
        }

        /// <summary>
        /// Compares the namespace and type name with the attribute's namespace and type name.
        /// Returns true if they are the same.
        /// </summary>
        internal virtual bool IsTargetAttribute(string namespaceName, string typeName)
        {
            Debug.Assert(this.AttributeClass is object);

            if (!this.AttributeClass.Name.Equals(typeName))
            {
                return false;
            }

            if (this.AttributeClass.IsErrorType() && !(this.AttributeClass is MissingMetadataTypeSymbol))
            {
                // Can't guarantee complete name information.
                return false;
            }

            return this.AttributeClass.HasNameQualifier(namespaceName);
        }

        internal bool IsTargetAttribute(Symbol targetSymbol, AttributeDescription description)
        {
            return GetTargetAttributeSignatureIndex(targetSymbol, description) != -1;
        }

        internal abstract int GetTargetAttributeSignatureIndex(Symbol targetSymbol, AttributeDescription description);

        /// <summary>
        /// Checks if an applied attribute with the given attributeType matches the namespace name and type name of the given early attribute's description
        /// and the attribute description has a signature with parameter count equal to the given attribute syntax's argument list count.
        /// NOTE: We don't allow early decoded attributes to have optional parameters.
        /// </summary>
        internal static bool IsTargetEarlyAttribute(NamedTypeSymbol attributeType, AttributeSyntax attributeSyntax, AttributeDescription description)
        {
            Debug.Assert(!attributeType.IsErrorType());

            int argumentCount = (attributeSyntax.ArgumentList != null) ?
                attributeSyntax.ArgumentList.Arguments.Count<AttributeArgumentSyntax>((arg) => arg.NameEquals == null) :
                0;
            return AttributeData.IsTargetEarlyAttribute(attributeType, argumentCount, description);
        }

        // Security attributes, i.e. attributes derived from well-known SecurityAttribute, are matched by type, not constructor signature.
        internal bool IsSecurityAttribute(CSharpCompilation compilation)
        {
            if (_lazyIsSecurityAttribute == ThreeState.Unknown)
            {
                Debug.Assert(!this.HasErrors);

                // CLI spec (Partition II Metadata), section 21.11 "DeclSecurity : 0x0E" states:
                // SPEC:    If the attribute's type is derived (directly or indirectly) from System.Security.Permissions.SecurityAttribute then
                // SPEC:    it is a security custom attribute and requires special treatment.

                // NOTE:    The native C# compiler violates the above and considers only those attributes whose type derives from
                // NOTE:    System.Security.Permissions.CodeAccessSecurityAttribute as security custom attributes.
                // NOTE:    We will follow the specification.
                // NOTE:    See Devdiv Bug #13762 "Custom security attributes deriving from SecurityAttribute are not treated as security attributes" for details.

                // Well-known type SecurityAttribute is optional.
                // Native compiler doesn't generate a use-site error if it is not found, we do the same.
                var wellKnownType = compilation.GetWellKnownType(WellKnownType.System_Security_Permissions_SecurityAttribute);
<<<<<<< HEAD
                var discardedUseSiteInfo = CompoundUseSiteInfo<AssemblySymbol>.Discarded;
                _lazyIsSecurityAttribute = AttributeClass.IsDerivedFrom(wellKnownType, TypeCompareKind.ConsiderEverything, useSiteInfo: ref discardedUseSiteInfo).ToThreeState();
=======
                Debug.Assert(AttributeClass is object);
                HashSet<DiagnosticInfo>? useSiteDiagnostics = null;
                _lazyIsSecurityAttribute = AttributeClass.IsDerivedFrom(wellKnownType, TypeCompareKind.ConsiderEverything, useSiteDiagnostics: ref useSiteDiagnostics).ToThreeState();
>>>>>>> e0a1787d
            }

            return _lazyIsSecurityAttribute.Value();
        }

        // for testing and debugging only

        /// <summary>
        /// Returns the <see cref="System.String"/> that represents the current AttributeData.
        /// </summary>
        /// <returns>A <see cref="System.String"/> that represents the current AttributeData.</returns>
        public override string? ToString()
        {
            if (this.AttributeClass is object)
            {
                string className = this.AttributeClass.ToDisplayString(SymbolDisplayFormat.QualifiedNameOnlyFormat);

                if (!this.CommonConstructorArguments.Any() & !this.CommonNamedArguments.Any())
                {
                    return className;
                }

                var pooledStrbuilder = PooledStringBuilder.GetInstance();
                StringBuilder stringBuilder = pooledStrbuilder.Builder;

                stringBuilder.Append(className);
                stringBuilder.Append("(");

                bool first = true;

                foreach (var constructorArgument in this.CommonConstructorArguments)
                {
                    if (!first)
                    {
                        stringBuilder.Append(", ");
                    }

                    stringBuilder.Append(constructorArgument.ToCSharpString());
                    first = false;
                }

                foreach (var namedArgument in this.CommonNamedArguments)
                {
                    if (!first)
                    {
                        stringBuilder.Append(", ");
                    }

                    stringBuilder.Append(namedArgument.Key);
                    stringBuilder.Append(" = ");
                    stringBuilder.Append(namedArgument.Value.ToCSharpString());
                    first = false;
                }

                stringBuilder.Append(")");

                return pooledStrbuilder.ToStringAndFree();
            }

            return base.ToString();
        }

        #region AttributeData Implementation

        /// <summary>
        /// Gets the attribute class being applied as an <see cref="INamedTypeSymbol"/>
        /// </summary>
        protected override INamedTypeSymbol? CommonAttributeClass
        {
            get { return this.AttributeClass.GetPublicSymbol(); }
        }

        /// <summary>
        /// Gets the constructor used in this application of the attribute as an <see cref="IMethodSymbol"/>.
        /// </summary>
        protected override IMethodSymbol? CommonAttributeConstructor
        {
            get { return this.AttributeConstructor.GetPublicSymbol(); }
        }

        /// <summary>
        /// Gets a reference to the source for this application of the attribute. Returns null for applications of attributes on metadata Symbols.
        /// </summary>
        protected override SyntaxReference? CommonApplicationSyntaxReference
        {
            get { return this.ApplicationSyntaxReference; }
        }
        #endregion

        #region Attribute Decoding

        internal void DecodeSecurityAttribute<T>(Symbol targetSymbol, CSharpCompilation compilation, ref DecodeWellKnownAttributeArguments<AttributeSyntax, CSharpAttributeData, AttributeLocation> arguments)
            where T : WellKnownAttributeData, ISecurityAttributeTarget, new()
        {
            Debug.Assert(!this.HasErrors);
            Debug.Assert(arguments.Diagnostics is BindingDiagnosticBag);

            bool hasErrors;
            DeclarativeSecurityAction action = DecodeSecurityAttributeAction(targetSymbol, compilation, arguments.AttributeSyntaxOpt, out hasErrors, (BindingDiagnosticBag)arguments.Diagnostics);

            if (!hasErrors)
            {
                T data = arguments.GetOrCreateData<T>();
                SecurityWellKnownAttributeData securityData = data.GetOrCreateData();
                securityData.SetSecurityAttribute(arguments.Index, action, arguments.AttributesCount);

                if (this.IsTargetAttribute(targetSymbol, AttributeDescription.PermissionSetAttribute))
                {
<<<<<<< HEAD
                    string resolvedPathForFixup = DecodePermissionSetAttribute(compilation, arguments.AttributeSyntaxOpt, (BindingDiagnosticBag)arguments.Diagnostics);
=======
                    string? resolvedPathForFixup = DecodePermissionSetAttribute(compilation, arguments.AttributeSyntaxOpt, arguments.Diagnostics);
>>>>>>> e0a1787d
                    if (resolvedPathForFixup != null)
                    {
                        securityData.SetPathForPermissionSetAttributeFixup(arguments.Index, resolvedPathForFixup, arguments.AttributesCount);
                    }
                }
            }
        }

        static internal void DecodeSkipLocalsInitAttribute<T>(CSharpCompilation compilation, ref DecodeWellKnownAttributeArguments<AttributeSyntax, CSharpAttributeData, AttributeLocation> arguments)
            where T : WellKnownAttributeData, ISkipLocalsInitAttributeTarget, new()
        {
            arguments.GetOrCreateData<T>().HasSkipLocalsInitAttribute = true;
            if (!compilation.Options.AllowUnsafe)
            {
<<<<<<< HEAD
                ((BindingDiagnosticBag)arguments.Diagnostics).Add(ErrorCode.ERR_IllegalUnsafe, arguments.AttributeSyntaxOpt.Location);
            }
        }

        private DeclarativeSecurityAction DecodeSecurityAttributeAction(Symbol targetSymbol, CSharpCompilation compilation, AttributeSyntax nodeOpt, out bool hasErrors, BindingDiagnosticBag diagnostics)
=======
                Debug.Assert(arguments.AttributeSyntaxOpt is object);
                arguments.Diagnostics.Add(ErrorCode.ERR_IllegalUnsafe, arguments.AttributeSyntaxOpt.Location);
            }
        }

        static internal void DecodeMemberNotNullAttribute<T>(TypeSymbol type, ref DecodeWellKnownAttributeArguments<AttributeSyntax, CSharpAttributeData, AttributeLocation> arguments)
            where T : WellKnownAttributeData, IMemberNotNullAttributeTarget, new()
        {
            var membersArray = arguments.Attribute.CommonConstructorArguments[0];
            if (membersArray.IsNull)
            {
                return;
            }

            var builder = ArrayBuilder<string>.GetInstance();
            foreach (var member in membersArray.Values)
            {
                var memberName = member.DecodeValue<string>(SpecialType.System_String);
                if (memberName is object)
                {
                    builder.Add(memberName);
                    ReportBadNotNullMemberIfNeeded(type, arguments, memberName);
                }
            }

            arguments.GetOrCreateData<T>().AddNotNullMember(builder);
            builder.Free();
        }

        private static void ReportBadNotNullMemberIfNeeded(TypeSymbol type, DecodeWellKnownAttributeArguments<AttributeSyntax, CSharpAttributeData, AttributeLocation> arguments, string memberName)
        {
            foreach (Symbol foundMember in type.GetMembers(memberName))
            {
                if (foundMember.Kind == SymbolKind.Field || foundMember.Kind == SymbolKind.Property)
                {
                    return;
                }
            }

            Debug.Assert(arguments.AttributeSyntaxOpt is object);
            arguments.Diagnostics.Add(ErrorCode.WRN_MemberNotNullBadMember, arguments.AttributeSyntaxOpt.Location, memberName);
        }

        static internal void DecodeMemberNotNullWhenAttribute<T>(TypeSymbol type, ref DecodeWellKnownAttributeArguments<AttributeSyntax, CSharpAttributeData, AttributeLocation> arguments)
            where T : WellKnownAttributeData, IMemberNotNullAttributeTarget, new()
        {
            var membersArray = arguments.Attribute.CommonConstructorArguments[1];
            if (membersArray.IsNull)
            {
                return;
            }

            var builder = ArrayBuilder<string>.GetInstance();
            foreach (var member in membersArray.Values)
            {
                var memberName = member.DecodeValue<string>(SpecialType.System_String);
                if (memberName is object)
                {
                    builder.Add(memberName);
                    ReportBadNotNullMemberIfNeeded(type, arguments, memberName);
                }
            }

            var sense = arguments.Attribute.CommonConstructorArguments[0].DecodeValue<bool>(SpecialType.System_Boolean);
            arguments.GetOrCreateData<T>().AddNotNullWhenMember(sense, builder);
            builder.Free();
        }

        private DeclarativeSecurityAction DecodeSecurityAttributeAction(Symbol targetSymbol, CSharpCompilation compilation, AttributeSyntax? nodeOpt, out bool hasErrors, DiagnosticBag diagnostics)
>>>>>>> e0a1787d
        {
            Debug.Assert((object)targetSymbol != null);
            Debug.Assert(targetSymbol.Kind == SymbolKind.Assembly || targetSymbol.Kind == SymbolKind.NamedType || targetSymbol.Kind == SymbolKind.Method);
            Debug.Assert(this.IsSecurityAttribute(compilation));

            var ctorArgs = this.CommonConstructorArguments;
            if (!ctorArgs.Any())
            {
                // NOTE:    Security custom attributes must have a valid SecurityAction as its first argument, we have none here.
                // NOTE:    Ideally, we should always generate 'CS7048: First argument to a security attribute must be a valid SecurityAction' for this case.
                // NOTE:    However, native compiler allows applying System.Security.Permissions.HostProtectionAttribute attribute without any argument and uses 
                // NOTE:    SecurityAction.LinkDemand as the default SecurityAction in this case. We maintain compatibility with the native compiler for this case.

                // BREAKING CHANGE: Even though the native compiler intends to allow only HostProtectionAttribute to be applied without any arguments,
                //                  it doesn't quite do this correctly 

                // The implementation issue leads to the native compiler allowing any user defined security attribute with a parameterless constructor and a named property argument as the first
                // attribute argument to have the above mentioned behavior, even though the comment clearly mentions that this behavior was intended only for the HostProtectionAttribute.
                // We currently allow this case only for the HostProtectionAttribute. In future if need arises, we can exactly match native compiler's behavior.

                if (this.IsTargetAttribute(targetSymbol, AttributeDescription.HostProtectionAttribute))
                {
                    hasErrors = false;
                    return DeclarativeSecurityAction.LinkDemand;
                }
            }
            else
            {
                TypedConstant firstArg = ctorArgs.First();
                TypeSymbol firstArgType = (TypeSymbol)firstArg.TypeInternal;
                if ((object)firstArgType != null && firstArgType.Equals(compilation.GetWellKnownType(WellKnownType.System_Security_Permissions_SecurityAction)))
                {
                    return DecodeSecurityAction(firstArg, targetSymbol, nodeOpt, diagnostics, out hasErrors);
                }
            }

            // CS7048: First argument to a security attribute must be a valid SecurityAction
            diagnostics.Add(ErrorCode.ERR_SecurityAttributeMissingAction, nodeOpt != null ? nodeOpt.Name.Location : NoLocation.Singleton);
            hasErrors = true;
            return DeclarativeSecurityAction.None;
        }

<<<<<<< HEAD
        private DeclarativeSecurityAction DecodeSecurityAction(TypedConstant typedValue, Symbol targetSymbol, AttributeSyntax nodeOpt, BindingDiagnosticBag diagnostics, out bool hasErrors)
=======
        private DeclarativeSecurityAction DecodeSecurityAction(TypedConstant typedValue, Symbol targetSymbol, AttributeSyntax? nodeOpt, DiagnosticBag diagnostics, out bool hasErrors)
>>>>>>> e0a1787d
        {
            Debug.Assert((object)targetSymbol != null);
            Debug.Assert(targetSymbol.Kind == SymbolKind.Assembly || targetSymbol.Kind == SymbolKind.NamedType || targetSymbol.Kind == SymbolKind.Method);

            int securityAction = (int)typedValue.ValueInternal;
            bool isPermissionRequestAction;

            switch (securityAction)
            {
                case (int)DeclarativeSecurityAction.InheritanceDemand:
                case (int)DeclarativeSecurityAction.LinkDemand:
                    if (this.IsTargetAttribute(targetSymbol, AttributeDescription.PrincipalPermissionAttribute))
                    {
                        // CS7052: SecurityAction value '{0}' is invalid for PrincipalPermission attribute
                        object displayString;
                        Location syntaxLocation = GetSecurityAttributeActionSyntaxLocation(nodeOpt, typedValue, out displayString);
                        diagnostics.Add(ErrorCode.ERR_PrincipalPermissionInvalidAction, syntaxLocation, displayString);
                        hasErrors = true;
                        return DeclarativeSecurityAction.None;
                    }

                    isPermissionRequestAction = false;
                    break;

                case 1:
                // Native compiler allows security action value 1 for security attributes on types/methods, even though there is no corresponding field in System.Security.Permissions.SecurityAction enum.
                // We will maintain compatibility.

                case (int)DeclarativeSecurityAction.Assert:
                case (int)DeclarativeSecurityAction.Demand:
                case (int)DeclarativeSecurityAction.PermitOnly:
                case (int)DeclarativeSecurityAction.Deny:
                    isPermissionRequestAction = false;
                    break;

                case (int)DeclarativeSecurityAction.RequestMinimum:
                case (int)DeclarativeSecurityAction.RequestOptional:
                case (int)DeclarativeSecurityAction.RequestRefuse:
                    isPermissionRequestAction = true;
                    break;

                default:
                    {
                        // CS7049: Security attribute '{0}' has an invalid SecurityAction value '{1}'
                        object displayString;
                        Location syntaxLocation = GetSecurityAttributeActionSyntaxLocation(nodeOpt, typedValue, out displayString);
                        diagnostics.Add(ErrorCode.ERR_SecurityAttributeInvalidAction, syntaxLocation, nodeOpt != null ? nodeOpt.GetErrorDisplayName() : "", displayString);
                        hasErrors = true;
                        return DeclarativeSecurityAction.None;
                    }
            }

            // Validate security action for symbol kind
            if (isPermissionRequestAction)
            {
                if (targetSymbol.Kind == SymbolKind.NamedType || targetSymbol.Kind == SymbolKind.Method)
                {
                    // Types and methods cannot take permission requests.

                    // CS7051: SecurityAction value '{0}' is invalid for security attributes applied to a type or a method
                    object displayString;
                    Location syntaxLocation = GetSecurityAttributeActionSyntaxLocation(nodeOpt, typedValue, out displayString);
                    diagnostics.Add(ErrorCode.ERR_SecurityAttributeInvalidActionTypeOrMethod, syntaxLocation, displayString);
                    hasErrors = true;
                    return DeclarativeSecurityAction.None;
                }
            }
            else
            {
                if (targetSymbol.Kind == SymbolKind.Assembly)
                {
                    // Assemblies cannot take declarative security.

                    // CS7050: SecurityAction value '{0}' is invalid for security attributes applied to an assembly
                    object displayString;
                    Location syntaxLocation = GetSecurityAttributeActionSyntaxLocation(nodeOpt, typedValue, out displayString);
                    diagnostics.Add(ErrorCode.ERR_SecurityAttributeInvalidActionAssembly, syntaxLocation, displayString);
                    hasErrors = true;
                    return DeclarativeSecurityAction.None;
                }
            }

            hasErrors = false;
            return (DeclarativeSecurityAction)securityAction;
        }

        private static Location GetSecurityAttributeActionSyntaxLocation(AttributeSyntax? nodeOpt, TypedConstant typedValue, out object displayString)
        {
            if (nodeOpt == null)
            {
                displayString = "";
                return NoLocation.Singleton;
            }

            var argList = nodeOpt.ArgumentList;
            if (argList == null || argList.Arguments.IsEmpty())
            {
                // Optional SecurityAction parameter with default value.
                displayString = (FormattableString)$"{typedValue.ValueInternal}";
                return nodeOpt.Location;
            }

            AttributeArgumentSyntax argSyntax = argList.Arguments[0];
            displayString = argSyntax.ToString();
            return argSyntax.Location;
        }

        /// <summary>
        /// Decodes PermissionSetAttribute applied in source to determine if it needs any fixup during codegen.
        /// </summary>
        /// <remarks>
        /// PermissionSetAttribute needs fixup when it contains an assignment to the 'File' property as a single named attribute argument.
        /// Fixup performed is ported from SecurityAttributes::FixUpPermissionSetAttribute.
        /// It involves following steps:
        ///  1) Verifying that the specified file name resolves to a valid path.
        ///  2) Reading the contents of the file into a byte array.
        ///  3) Convert each byte in the file content into two bytes containing hexadecimal characters.
        ///  4) Replacing the 'File = fileName' named argument with 'Hex = hexFileContent' argument, where hexFileContent is the converted output from step 3) above.
        ///
        /// Step 1) is performed in this method, i.e. during binding.
        /// Remaining steps are performed during serialization as we want to avoid retaining the entire file contents throughout the binding/codegen pass.
        /// See <see cref="Microsoft.CodeAnalysis.CodeGen.PermissionSetAttributeWithFileReference"/> for remaining fixup steps.
        /// </remarks>
        /// <returns>String containing the resolved file path if PermissionSetAttribute needs fixup during codegen, null otherwise.</returns>
<<<<<<< HEAD
        private string DecodePermissionSetAttribute(CSharpCompilation compilation, AttributeSyntax nodeOpt, BindingDiagnosticBag diagnostics)
=======
        private string? DecodePermissionSetAttribute(CSharpCompilation compilation, AttributeSyntax? nodeOpt, DiagnosticBag diagnostics)
>>>>>>> e0a1787d
        {
            Debug.Assert(!this.HasErrors);

            string? resolvedFilePath = null;
            var namedArgs = this.CommonNamedArguments;

            if (namedArgs.Length == 1)
            {
                var namedArg = namedArgs[0];
                Debug.Assert(AttributeClass is object);
                NamedTypeSymbol attrType = this.AttributeClass;
                string filePropName = PermissionSetAttributeWithFileReference.FilePropertyName;
                string hexPropName = PermissionSetAttributeWithFileReference.HexPropertyName;

                if (namedArg.Key == filePropName &&
                    PermissionSetAttributeTypeHasRequiredProperty(attrType, filePropName))
                {
                    // resolve file prop path
                    var fileName = (string)namedArg.Value.ValueInternal;
                    var resolver = compilation.Options.XmlReferenceResolver;

                    resolvedFilePath = (resolver != null) ? resolver.ResolveReference(fileName, baseFilePath: null) : null;

                    if (resolvedFilePath == null)
                    {
                        // CS7053: Unable to resolve file path '{0}' specified for the named argument '{1}' for PermissionSet attribute
                        Location argSyntaxLocation = nodeOpt != null ? nodeOpt.GetNamedArgumentSyntax(filePropName).Location : NoLocation.Singleton;
                        diagnostics.Add(ErrorCode.ERR_PermissionSetAttributeInvalidFile, argSyntaxLocation, fileName ?? "<null>", filePropName);
                    }
                    else if (!PermissionSetAttributeTypeHasRequiredProperty(attrType, hexPropName))
                    {
                        // PermissionSetAttribute was defined in user source, but doesn't have the required Hex property.
                        // Native compiler still emits the file content as named assignment to 'Hex' property, but this leads to a runtime exception.
                        // We instead skip the fixup and emit the file property.

                        // CONSIDER: We may want to consider taking a breaking change and generating an error here.

                        return null;
                    }
                }
            }

            return resolvedFilePath;
        }

        // This method checks if the given PermissionSetAttribute type has a property member with the given propName which is writable, non-generic, public and of string type.
        private static bool PermissionSetAttributeTypeHasRequiredProperty(NamedTypeSymbol permissionSetType, string propName)
        {
            var members = permissionSetType.GetMembers(propName);
            if (members.Length == 1 && members[0].Kind == SymbolKind.Property)
            {
                var property = (PropertySymbol)members[0];
                if (property.TypeWithAnnotations.HasType && property.Type.SpecialType == SpecialType.System_String &&
                    property.DeclaredAccessibility == Accessibility.Public && property.GetMemberArity() == 0 &&
                    (object)property.SetMethod != null && property.SetMethod.DeclaredAccessibility == Accessibility.Public)
                {
                    return true;
                }
            }

            return false;
        }

<<<<<<< HEAD
        internal void DecodeClassInterfaceAttribute(AttributeSyntax nodeOpt, BindingDiagnosticBag diagnostics)
=======
        internal void DecodeClassInterfaceAttribute(AttributeSyntax? nodeOpt, DiagnosticBag diagnostics)
>>>>>>> e0a1787d
        {
            Debug.Assert(!this.HasErrors);

            TypedConstant ctorArgument = this.CommonConstructorArguments[0];
            Debug.Assert(ctorArgument.Kind == TypedConstantKind.Enum || ctorArgument.Kind == TypedConstantKind.Primitive);

            ClassInterfaceType interfaceType = ctorArgument.Kind == TypedConstantKind.Enum ?
                ctorArgument.DecodeValue<ClassInterfaceType>(SpecialType.System_Enum) :
                (ClassInterfaceType)ctorArgument.DecodeValue<short>(SpecialType.System_Int16);

            switch (interfaceType)
            {
                case ClassInterfaceType.None:
                case Cci.Constants.ClassInterfaceType_AutoDispatch:
                case Cci.Constants.ClassInterfaceType_AutoDual:
                    break;

                default:
                    // CS0591: Invalid value for argument to '{0}' attribute
                    Location attributeArgumentSyntaxLocation = this.GetAttributeArgumentSyntaxLocation(0, nodeOpt);
                    diagnostics.Add(ErrorCode.ERR_InvalidAttributeArgument, attributeArgumentSyntaxLocation, nodeOpt != null ? nodeOpt.GetErrorDisplayName() : "");
                    break;
            }
        }

        internal void DecodeInterfaceTypeAttribute(AttributeSyntax node, BindingDiagnosticBag diagnostics)
        {
            Debug.Assert(!this.HasErrors);

            TypedConstant ctorArgument = this.CommonConstructorArguments[0];
            Debug.Assert(ctorArgument.Kind == TypedConstantKind.Enum || ctorArgument.Kind == TypedConstantKind.Primitive);

            ComInterfaceType interfaceType = ctorArgument.Kind == TypedConstantKind.Enum ?
                ctorArgument.DecodeValue<ComInterfaceType>(SpecialType.System_Enum) :
                (ComInterfaceType)ctorArgument.DecodeValue<short>(SpecialType.System_Int16);

            switch (interfaceType)
            {
                case Cci.Constants.ComInterfaceType_InterfaceIsDual:
                case Cci.Constants.ComInterfaceType_InterfaceIsIDispatch:
                case ComInterfaceType.InterfaceIsIInspectable:
                case ComInterfaceType.InterfaceIsIUnknown:
                    break;

                default:
                    // CS0591: Invalid value for argument to '{0}' attribute
                    CSharpSyntaxNode attributeArgumentSyntax = this.GetAttributeArgumentSyntax(0, node);
                    diagnostics.Add(ErrorCode.ERR_InvalidAttributeArgument, attributeArgumentSyntax.Location, node.GetErrorDisplayName());
                    break;
            }
        }

<<<<<<< HEAD
        internal string DecodeGuidAttribute(AttributeSyntax nodeOpt, BindingDiagnosticBag diagnostics)
=======
        internal string DecodeGuidAttribute(AttributeSyntax? nodeOpt, DiagnosticBag diagnostics)
>>>>>>> e0a1787d
        {
            Debug.Assert(!this.HasErrors);

            var guidString = (string)this.CommonConstructorArguments[0].ValueInternal;

            // Native compiler allows only a specific GUID format: "D" format (32 digits separated by hyphens)
            Guid guid;
            if (!Guid.TryParseExact(guidString, "D", out guid))
            {
                // CS0591: Invalid value for argument to '{0}' attribute
                Location attributeArgumentSyntaxLocation = this.GetAttributeArgumentSyntaxLocation(0, nodeOpt);
                diagnostics.Add(ErrorCode.ERR_InvalidAttributeArgument, attributeArgumentSyntaxLocation, nodeOpt != null ? nodeOpt.GetErrorDisplayName() : "");
                guidString = String.Empty;
            }

            return guidString;
        }

        #endregion

        /// <summary>
        /// This method determines if an applied attribute must be emitted.
        /// Some attributes appear in symbol model to reflect the source code,
        /// but should not be emitted.
        /// </summary>
        internal bool ShouldEmitAttribute(Symbol target, bool isReturnType, bool emittingAssemblyAttributesInNetModule)
        {
            Debug.Assert(target is SourceAssemblySymbol || target.ContainingAssembly is SourceAssemblySymbol);

            if (HasErrors)
            {
                throw ExceptionUtilities.Unreachable;
            }

            // Attribute type is conditionally omitted if both the following are true:
            //  (a) It has at least one applied/inherited conditional attribute AND
            //  (b) None of conditional symbols are defined in the source file where the given attribute was defined.
            if (this.IsConditionallyOmitted)
            {
                return false;
            }

            switch (target.Kind)
            {
                case SymbolKind.Assembly:
                    if ((!emittingAssemblyAttributesInNetModule &&
                            (IsTargetAttribute(target, AttributeDescription.AssemblyCultureAttribute) ||
                             IsTargetAttribute(target, AttributeDescription.AssemblyVersionAttribute) ||
                             IsTargetAttribute(target, AttributeDescription.AssemblyFlagsAttribute) ||
                             IsTargetAttribute(target, AttributeDescription.AssemblyAlgorithmIdAttribute))) ||
                        IsTargetAttribute(target, AttributeDescription.TypeForwardedToAttribute) ||
                        IsSecurityAttribute(target.DeclaringCompilation))
                    {
                        return false;
                    }

                    break;

                case SymbolKind.Event:
                    if (IsTargetAttribute(target, AttributeDescription.SpecialNameAttribute))
                    {
                        return false;
                    }

                    break;

                case SymbolKind.Field:
                    if (IsTargetAttribute(target, AttributeDescription.SpecialNameAttribute) ||
                        IsTargetAttribute(target, AttributeDescription.NonSerializedAttribute) ||
                        IsTargetAttribute(target, AttributeDescription.FieldOffsetAttribute) ||
                        IsTargetAttribute(target, AttributeDescription.MarshalAsAttribute))
                    {
                        return false;
                    }

                    break;

                case SymbolKind.Method:
                    if (isReturnType)
                    {
                        if (IsTargetAttribute(target, AttributeDescription.MarshalAsAttribute))
                        {
                            return false;
                        }
                    }
                    else
                    {
                        if (IsTargetAttribute(target, AttributeDescription.SpecialNameAttribute) ||
                            IsTargetAttribute(target, AttributeDescription.MethodImplAttribute) ||
                            IsTargetAttribute(target, AttributeDescription.DllImportAttribute) ||
                            IsTargetAttribute(target, AttributeDescription.PreserveSigAttribute) ||
                            IsTargetAttribute(target, AttributeDescription.DynamicSecurityMethodAttribute) ||
                            IsSecurityAttribute(target.DeclaringCompilation))
                        {
                            return false;
                        }
                    }

                    break;

                case SymbolKind.NetModule:
                    // Note that DefaultCharSetAttribute is emitted to metadata, although it's also decoded and used when emitting P/Invoke
                    break;

                case SymbolKind.NamedType:
                    if (IsTargetAttribute(target, AttributeDescription.SpecialNameAttribute) ||
                        IsTargetAttribute(target, AttributeDescription.ComImportAttribute) ||
                        IsTargetAttribute(target, AttributeDescription.SerializableAttribute) ||
                        IsTargetAttribute(target, AttributeDescription.StructLayoutAttribute) ||
                        IsTargetAttribute(target, AttributeDescription.WindowsRuntimeImportAttribute) ||
                        IsSecurityAttribute(target.DeclaringCompilation))
                    {
                        return false;
                    }

                    break;

                case SymbolKind.Parameter:
                    if (IsTargetAttribute(target, AttributeDescription.OptionalAttribute) ||
                        IsTargetAttribute(target, AttributeDescription.DefaultParameterValueAttribute) ||
                        IsTargetAttribute(target, AttributeDescription.InAttribute) ||
                        IsTargetAttribute(target, AttributeDescription.OutAttribute) ||
                        IsTargetAttribute(target, AttributeDescription.MarshalAsAttribute))
                    {
                        return false;
                    }

                    break;

                case SymbolKind.Property:
                    if (IsTargetAttribute(target, AttributeDescription.IndexerNameAttribute) ||
                        IsTargetAttribute(target, AttributeDescription.SpecialNameAttribute) ||
                        IsTargetAttribute(target, AttributeDescription.DisallowNullAttribute) ||
                        IsTargetAttribute(target, AttributeDescription.AllowNullAttribute) ||
                        IsTargetAttribute(target, AttributeDescription.MaybeNullAttribute) ||
                        IsTargetAttribute(target, AttributeDescription.NotNullAttribute))
                    {
                        return false;
                    }

                    break;
            }

            return true;
        }

    }

    internal static class AttributeDataExtensions
    {
        internal static int IndexOfAttribute(this ImmutableArray<CSharpAttributeData> attributes, Symbol targetSymbol, AttributeDescription description)
        {
            for (int i = 0; i < attributes.Length; i++)
            {
                if (attributes[i].IsTargetAttribute(targetSymbol, description))
                {
                    return i;
                }
            }

            return -1;
        }

        internal static CSharpSyntaxNode GetAttributeArgumentSyntax(this AttributeData attribute, int parameterIndex, AttributeSyntax attributeSyntax)
        {
            Debug.Assert(attribute is SourceAttributeData);
            return ((SourceAttributeData)attribute).GetAttributeArgumentSyntax(parameterIndex, attributeSyntax);
        }

        internal static string? DecodeNotNullIfNotNullAttribute(this CSharpAttributeData attribute)
        {
            var arguments = attribute.CommonConstructorArguments;
            return arguments.Length == 1 && arguments[0].TryDecodeValue(SpecialType.System_String, out string? value) ? value : null;
        }

        internal static Location GetAttributeArgumentSyntaxLocation(this AttributeData attribute, int parameterIndex, AttributeSyntax? attributeSyntaxOpt)
        {
            if (attributeSyntaxOpt == null)
            {
                return NoLocation.Singleton;
            }

            Debug.Assert(attribute is SourceAttributeData);
            return ((SourceAttributeData)attribute).GetAttributeArgumentSyntax(parameterIndex, attributeSyntaxOpt).Location;
        }
    }
}<|MERGE_RESOLUTION|>--- conflicted
+++ resolved
@@ -123,14 +123,9 @@
                 // Well-known type SecurityAttribute is optional.
                 // Native compiler doesn't generate a use-site error if it is not found, we do the same.
                 var wellKnownType = compilation.GetWellKnownType(WellKnownType.System_Security_Permissions_SecurityAttribute);
-<<<<<<< HEAD
+                Debug.Assert(AttributeClass is object);
                 var discardedUseSiteInfo = CompoundUseSiteInfo<AssemblySymbol>.Discarded;
                 _lazyIsSecurityAttribute = AttributeClass.IsDerivedFrom(wellKnownType, TypeCompareKind.ConsiderEverything, useSiteInfo: ref discardedUseSiteInfo).ToThreeState();
-=======
-                Debug.Assert(AttributeClass is object);
-                HashSet<DiagnosticInfo>? useSiteDiagnostics = null;
-                _lazyIsSecurityAttribute = AttributeClass.IsDerivedFrom(wellKnownType, TypeCompareKind.ConsiderEverything, useSiteDiagnostics: ref useSiteDiagnostics).ToThreeState();
->>>>>>> e0a1787d
             }
 
             return _lazyIsSecurityAttribute.Value();
@@ -239,11 +234,7 @@
 
                 if (this.IsTargetAttribute(targetSymbol, AttributeDescription.PermissionSetAttribute))
                 {
-<<<<<<< HEAD
-                    string resolvedPathForFixup = DecodePermissionSetAttribute(compilation, arguments.AttributeSyntaxOpt, (BindingDiagnosticBag)arguments.Diagnostics);
-=======
-                    string? resolvedPathForFixup = DecodePermissionSetAttribute(compilation, arguments.AttributeSyntaxOpt, arguments.Diagnostics);
->>>>>>> e0a1787d
+                    string? resolvedPathForFixup = DecodePermissionSetAttribute(compilation, arguments.AttributeSyntaxOpt, (BindingDiagnosticBag)arguments.Diagnostics);
                     if (resolvedPathForFixup != null)
                     {
                         securityData.SetPathForPermissionSetAttributeFixup(arguments.Index, resolvedPathForFixup, arguments.AttributesCount);
@@ -258,15 +249,8 @@
             arguments.GetOrCreateData<T>().HasSkipLocalsInitAttribute = true;
             if (!compilation.Options.AllowUnsafe)
             {
-<<<<<<< HEAD
+                Debug.Assert(arguments.AttributeSyntaxOpt is object);
                 ((BindingDiagnosticBag)arguments.Diagnostics).Add(ErrorCode.ERR_IllegalUnsafe, arguments.AttributeSyntaxOpt.Location);
-            }
-        }
-
-        private DeclarativeSecurityAction DecodeSecurityAttributeAction(Symbol targetSymbol, CSharpCompilation compilation, AttributeSyntax nodeOpt, out bool hasErrors, BindingDiagnosticBag diagnostics)
-=======
-                Debug.Assert(arguments.AttributeSyntaxOpt is object);
-                arguments.Diagnostics.Add(ErrorCode.ERR_IllegalUnsafe, arguments.AttributeSyntaxOpt.Location);
             }
         }
 
@@ -333,8 +317,7 @@
             builder.Free();
         }
 
-        private DeclarativeSecurityAction DecodeSecurityAttributeAction(Symbol targetSymbol, CSharpCompilation compilation, AttributeSyntax? nodeOpt, out bool hasErrors, DiagnosticBag diagnostics)
->>>>>>> e0a1787d
+        private DeclarativeSecurityAction DecodeSecurityAttributeAction(Symbol targetSymbol, CSharpCompilation compilation, AttributeSyntax? nodeOpt, out bool hasErrors, BindingDiagnosticBag diagnostics)
         {
             Debug.Assert((object)targetSymbol != null);
             Debug.Assert(targetSymbol.Kind == SymbolKind.Assembly || targetSymbol.Kind == SymbolKind.NamedType || targetSymbol.Kind == SymbolKind.Method);
@@ -377,11 +360,7 @@
             return DeclarativeSecurityAction.None;
         }
 
-<<<<<<< HEAD
-        private DeclarativeSecurityAction DecodeSecurityAction(TypedConstant typedValue, Symbol targetSymbol, AttributeSyntax nodeOpt, BindingDiagnosticBag diagnostics, out bool hasErrors)
-=======
-        private DeclarativeSecurityAction DecodeSecurityAction(TypedConstant typedValue, Symbol targetSymbol, AttributeSyntax? nodeOpt, DiagnosticBag diagnostics, out bool hasErrors)
->>>>>>> e0a1787d
+        private DeclarativeSecurityAction DecodeSecurityAction(TypedConstant typedValue, Symbol targetSymbol, AttributeSyntax? nodeOpt, BindingDiagnosticBag diagnostics, out bool hasErrors)
         {
             Debug.Assert((object)targetSymbol != null);
             Debug.Assert(targetSymbol.Kind == SymbolKind.Assembly || targetSymbol.Kind == SymbolKind.NamedType || targetSymbol.Kind == SymbolKind.Method);
@@ -506,11 +485,7 @@
         /// See <see cref="Microsoft.CodeAnalysis.CodeGen.PermissionSetAttributeWithFileReference"/> for remaining fixup steps.
         /// </remarks>
         /// <returns>String containing the resolved file path if PermissionSetAttribute needs fixup during codegen, null otherwise.</returns>
-<<<<<<< HEAD
-        private string DecodePermissionSetAttribute(CSharpCompilation compilation, AttributeSyntax nodeOpt, BindingDiagnosticBag diagnostics)
-=======
-        private string? DecodePermissionSetAttribute(CSharpCompilation compilation, AttributeSyntax? nodeOpt, DiagnosticBag diagnostics)
->>>>>>> e0a1787d
+        private string? DecodePermissionSetAttribute(CSharpCompilation compilation, AttributeSyntax? nodeOpt, BindingDiagnosticBag diagnostics)
         {
             Debug.Assert(!this.HasErrors);
 
@@ -574,11 +549,7 @@
             return false;
         }
 
-<<<<<<< HEAD
-        internal void DecodeClassInterfaceAttribute(AttributeSyntax nodeOpt, BindingDiagnosticBag diagnostics)
-=======
-        internal void DecodeClassInterfaceAttribute(AttributeSyntax? nodeOpt, DiagnosticBag diagnostics)
->>>>>>> e0a1787d
+        internal void DecodeClassInterfaceAttribute(AttributeSyntax? nodeOpt, BindingDiagnosticBag diagnostics)
         {
             Debug.Assert(!this.HasErrors);
 
@@ -631,11 +602,7 @@
             }
         }
 
-<<<<<<< HEAD
-        internal string DecodeGuidAttribute(AttributeSyntax nodeOpt, BindingDiagnosticBag diagnostics)
-=======
-        internal string DecodeGuidAttribute(AttributeSyntax? nodeOpt, DiagnosticBag diagnostics)
->>>>>>> e0a1787d
+        internal string DecodeGuidAttribute(AttributeSyntax? nodeOpt, BindingDiagnosticBag diagnostics)
         {
             Debug.Assert(!this.HasErrors);
 
