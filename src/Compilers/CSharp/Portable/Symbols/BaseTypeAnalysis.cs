﻿// Copyright (c) Microsoft.  All Rights Reserved.  Licensed under the Apache License, Version 2.0.  See License.txt in the project root for license information.

using System.Collections.Generic;
using System.Diagnostics;
using Microsoft.CodeAnalysis.Collections;
using Roslyn.Utilities;

namespace Microsoft.CodeAnalysis.CSharp.Symbols
{
    internal static class BaseTypeAnalysis
    {
        internal static bool ClassDependsOn(NamedTypeSymbol depends, NamedTypeSymbol on)
        {
            Debug.Assert((object)depends != null);
            Debug.Assert((object)on != null);
            Debug.Assert(on.IsDefinition);

            var hs = PooledHashSet<Symbol>.GetInstance();
            ClassDependsClosure(depends, depends.DeclaringCompilation, hs);

            var result = hs.Contains(on);
            hs.Free();

            return result;
        }

        private static void ClassDependsClosure(NamedTypeSymbol type, CSharpCompilation currentCompilation, HashSet<Symbol> partialClosure)
        {
            if ((object)type == null)
            {
                return;
            }

            type = type.OriginalDefinition;
            if (partialClosure.Add(type))
            {
                ClassDependsClosure(type.GetDeclaredBaseType(null), currentCompilation, partialClosure);

                // containment is interesting only for the current compilation
                if (currentCompilation != null && type.IsFromCompilation(currentCompilation))
                {
                    ClassDependsClosure(type.ContainingType, currentCompilation, partialClosure);
                }
            }
        }

        internal static bool StructDependsOn(NamedTypeSymbol depends, NamedTypeSymbol on)
        {
            Debug.Assert((object)depends != null);
            Debug.Assert((object)on != null);
            Debug.Assert(on.IsDefinition);

            var hs = PooledHashSet<Symbol>.GetInstance();
            StructDependsClosure(depends, hs, on);

            var result = hs.Contains(on);
            hs.Free();

            return result;
        }

        private static void StructDependsClosure(NamedTypeSymbol type, HashSet<Symbol> partialClosure, NamedTypeSymbol on)
        {
            Debug.Assert((object)type != null);

            if ((object)type.OriginalDefinition == on)
            {
                // found a possibly expanding cycle, for example
                //     struct X<T> { public T t; }
                //     struct W<T> { X<W<W<T>>> x; }
                // while not explicitly forbidden by the spec, it should be.
                partialClosure.Add(on);
                return;
            }

            if (partialClosure.Add(type))
            {
                foreach (var member in type.GetMembersUnordered())
                {
                    var field = member as FieldSymbol;
                    if ((object)field == null || field.Type.TypeKind != TypeKind.Struct || field.IsStatic)
                    {
                        continue;
                    }

<<<<<<< HEAD
                    StructDependsClosure(field.Type.TypeSymbol, partialClosure, on);
=======
                    StructDependsClosure((NamedTypeSymbol)field.Type, partialClosure, on);
>>>>>>> 2355a7be
                }
            }
        }

        /// <summary>
        /// IsManagedType is simple for most named types:
        ///     enums are not managed;
        ///     non-enum, non-struct named types are managed;
        ///     generic types and their nested types are managed;
        ///     type parameters are managed;
        ///     all special types have spec'd values (basically, (non-string) primitives) are not managed;
        /// 
        /// Only structs are complicated, because the definition is recursive.  A struct type is managed
        /// if one of its instance fields is managed.  Unfortunately, this can result in infinite recursion.
        /// If the closure is finite, and we don't find anything definitely managed, then we return true.
        /// If the closure is infinite, we disregard all but a representative of any expanding cycle.
        /// 
        /// Intuitively, this will only return true if there's a specific type we can point to that is would
        /// be managed even if it had no fields.  e.g. struct S { S s; } is not managed, but struct S { S s; object o; }
        /// is because we can point to object.
        /// </summary>
        internal static bool IsManagedType(NamedTypeSymbol type)
        {
            // If this is a type with an obvious answer, return quickly.
            switch (IsManagedTypeHelper(type))
            {
                case ThreeState.True:
                    return true;
                case ThreeState.False:
                    return false;
            }

            // Otherwise, we have to build and inspect the closure of depended-upon types.
            var hs = PooledHashSet<Symbol>.GetInstance();
            bool result = DependsOnDefinitelyManagedType(type, hs);
            hs.Free();
            return result;
        }

        private static bool DependsOnDefinitelyManagedType(NamedTypeSymbol type, HashSet<Symbol> partialClosure)
        {
            Debug.Assert((object)type != null);

            // NOTE: unlike in StructDependsClosure, we don't have to check for expanding cycles,
            // because as soon as we see something with non-zero arity we kick out (generic => managed).
            if (partialClosure.Add(type))
            {
                foreach (var member in type.GetInstanceFieldsAndEvents())
                {
                    // Only instance fields (including field-like events) affect the outcome.
                    FieldSymbol field;
                    switch (member.Kind)
                    {
                        case SymbolKind.Field:
                            field = (FieldSymbol)member;
                            Debug.Assert((object)(field.AssociatedSymbol as EventSymbol) == null,
                                "Didn't expect to find a field-like event backing field in the member list.");
                            break;
                        case SymbolKind.Event:
                            field = ((EventSymbol)member).AssociatedField;
                            break;
                        default:
                            throw ExceptionUtilities.UnexpectedValue(member.Kind);
                    }

                    if ((object)field == null)
                    {
                        continue;
                    }

                    // pointers are unmanaged
                    // NOTE: If we do not check HasPointerType, we will unconditionally
                    //       bind Type and that may cause infinite recursion.
                    //       HasPointerType can use syntax directly and break recursion.
                    if (field.HasPointerType)
                    {
                        continue;
                    }

                    TypeSymbol fieldType = field.Type.TypeSymbol;
                    NamedTypeSymbol fieldNamedType = fieldType as NamedTypeSymbol;
                    if ((object)fieldNamedType == null)
                    {
                        if (fieldType.IsManagedType)
                        {
                            return true;
                        }
                    }
                    else
                    {
                        // NOTE: don't use IsManagedType on a NamedTypeSymbol - that could lead
                        // to infinite recursion.
                        switch (IsManagedTypeHelper(fieldNamedType))
                        {
                            case ThreeState.True:
                                return true;
                            case ThreeState.False:
                                continue;
                            case ThreeState.Unknown:
                                if (DependsOnDefinitelyManagedType(fieldNamedType, partialClosure))
                                {
                                    return true;
                                }
                                continue;
                        }
                    }
                }
            }

            return false;
        }

        /// <summary>
        /// Returns a boolean value if we can determine whether the type is managed
        /// without looking at its fields and Unset otherwise.
        /// </summary>
        private static ThreeState IsManagedTypeHelper(NamedTypeSymbol type)
        {
            // To match dev10, we treat enums as their underlying types.
            if (type.IsEnumType())
            {
                type = type.GetEnumUnderlyingType();
            }

            // Short-circuit common cases.
            switch (type.SpecialType)
            {
                case SpecialType.System_Void:
                case SpecialType.System_Boolean:
                case SpecialType.System_Char:
                case SpecialType.System_SByte:
                case SpecialType.System_Byte:
                case SpecialType.System_Int16:
                case SpecialType.System_UInt16:
                case SpecialType.System_Int32:
                case SpecialType.System_UInt32:
                case SpecialType.System_Int64:
                case SpecialType.System_UInt64:
                case SpecialType.System_Decimal:
                case SpecialType.System_Single:
                case SpecialType.System_Double:
                case SpecialType.System_IntPtr:
                case SpecialType.System_UIntPtr:
                case SpecialType.System_TypedReference:
                case SpecialType.System_ArgIterator:
                case SpecialType.System_RuntimeArgumentHandle:
                    return ThreeState.False;
                case SpecialType.None:
                default:
                    // CONSIDER: could provide cases for other common special types.
                    break; // Proceed with additional checks.
            }

            if (type.AllTypeArgumentCount() > 0)
            {
                return ThreeState.True;
            }

            switch (type.TypeKind)
            {
                case TypeKind.Enum:
                    return ThreeState.False;
                case TypeKind.Struct:
                    return ThreeState.Unknown;
                default:
                    return ThreeState.True;
            }
        }

        internal static bool InterfaceDependsOn(NamedTypeSymbol depends, NamedTypeSymbol on)
        {
            Debug.Assert((object)depends != null);
            Debug.Assert((object)on != null);
            Debug.Assert(on.IsDefinition);

            var hs = PooledHashSet<Symbol>.GetInstance();
            InterfaceDependsClosure(depends, hs);

            var result = hs.Contains(on);
            hs.Free();

            return result;
        }

        private static void InterfaceDependsClosure(NamedTypeSymbol type, HashSet<Symbol> partialClosure)
        {
            type = type.OriginalDefinition;
            if (partialClosure.Add(type))
            {
                foreach (var bt in type.GetDeclaredInterfaces(null))
                {
                    InterfaceDependsClosure(bt, partialClosure);
                    // containment is not interesting for interfaces as they cannot nest in C#
                }
            }
        }
    }
}<|MERGE_RESOLUTION|>--- conflicted
+++ resolved
@@ -83,11 +83,7 @@
                         continue;
                     }
 
-<<<<<<< HEAD
-                    StructDependsClosure(field.Type.TypeSymbol, partialClosure, on);
-=======
-                    StructDependsClosure((NamedTypeSymbol)field.Type, partialClosure, on);
->>>>>>> 2355a7be
+                    StructDependsClosure((NamedTypeSymbol)field.Type.TypeSymbol, partialClosure, on);
                 }
             }
         }
