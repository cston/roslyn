﻿// Copyright (c) Microsoft.  All Rights Reserved.  Licensed under the Apache License, Version 2.0.  See License.txt in the project root for license information.

using System.Collections.Immutable;
using System.Diagnostics;
using Roslyn.Utilities;

namespace Microsoft.CodeAnalysis.CSharp.Symbols
{
    /// <summary>
    /// Represents a compiler generated backing field for an automatically implemented property.
    /// </summary>
    internal sealed class SynthesizedBackingFieldSymbol : SynthesizedFieldSymbolBase
    {
        private readonly SourcePropertySymbol _property;
        private readonly bool _hasInitializer;

        public SynthesizedBackingFieldSymbol(
            SourcePropertySymbol property,
            string name,
            bool isReadOnly,
            bool isStatic,
            bool hasInitializer)
            : base(property.ContainingType, name, isPublic: false, isReadOnly: isReadOnly, isStatic: isStatic)
        {
            Debug.Assert(!string.IsNullOrEmpty(name));

            _property = property;
            _hasInitializer = hasInitializer;
        }

        public bool HasInitializer
        {
            get { return _hasInitializer; }
        }

        public override Symbol AssociatedSymbol
        {
            get
            {
                return _property;
            }
        }

        public override ImmutableArray<Location> Locations
        {
            get
            {
                return _property.Locations;
            }
        }

<<<<<<< HEAD
        internal override TypeSymbolWithAnnotations GetFieldType(ConsList<FieldSymbol> fieldsBeingBound)
=======
        internal override bool SuppressDynamicAttribute
        {
            get
            {
                return false;
            }
        }

        internal override TypeSymbol GetFieldType(ConsList<FieldSymbol> fieldsBeingBound)
>>>>>>> c7afb2d2
        {
            return _property.Type;
        }

        internal override bool HasPointerType
        {
            get
            {
                return _property.HasPointerType;
            }
        }

        internal override void AddSynthesizedAttributes(ModuleCompilationState compilationState, ref ArrayBuilder<SynthesizedAttributeData> attributes)
        {
            base.AddSynthesizedAttributes(compilationState, ref attributes);

            var compilation = this.DeclaringCompilation;

            // Dev11 doesn't synthesize this attribute, the debugger has a knowledge 
            // of special name C# compiler uses for backing fields, which is not desirable.
            AddSynthesizedAttribute(ref attributes, compilation.SynthesizeDebuggerBrowsableNeverAttribute());
        }
    }
}<|MERGE_RESOLUTION|>--- conflicted
+++ resolved
@@ -49,9 +49,6 @@
             }
         }
 
-<<<<<<< HEAD
-        internal override TypeSymbolWithAnnotations GetFieldType(ConsList<FieldSymbol> fieldsBeingBound)
-=======
         internal override bool SuppressDynamicAttribute
         {
             get
@@ -60,8 +57,7 @@
             }
         }
 
-        internal override TypeSymbol GetFieldType(ConsList<FieldSymbol> fieldsBeingBound)
->>>>>>> c7afb2d2
+        internal override TypeSymbolWithAnnotations GetFieldType(ConsList<FieldSymbol> fieldsBeingBound)
         {
             return _property.Type;
         }
