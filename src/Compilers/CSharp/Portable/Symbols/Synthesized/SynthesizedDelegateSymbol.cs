﻿// Licensed to the .NET Foundation under one or more agreements.
// The .NET Foundation licenses this file to you under the MIT license.
// See the LICENSE file in the project root for more information.

using System;
using System.Collections.Generic;
using System.Collections.Immutable;
using System.Diagnostics;
using Microsoft.CodeAnalysis.PooledObjects;
using Roslyn.Utilities;

namespace Microsoft.CodeAnalysis.CSharp.Symbols
{
    /// <summary>
    /// Dynamic call-site delegate, for call-sites that do not
    /// match System.Action or System.Func signatures.
    /// </summary>
    internal sealed class SynthesizedDelegateSymbol : SynthesizedContainer
    {
        private readonly NamespaceOrTypeSymbol _containingSymbol;
        private readonly MethodSymbol _constructor;
        private readonly MethodSymbol _invoke;

        public SynthesizedDelegateSymbol(
            NamespaceOrTypeSymbol containingSymbol,
            string name,
            TypeSymbol objectType,
            TypeSymbol intPtrType,
            TypeSymbol? voidReturnTypeOpt,
            int parameterCount,
            RefKindVector refKinds)
            : base(name, parameterCount, returnsVoid: voidReturnTypeOpt is not null)
        {
            Debug.Assert(refKinds.IsNull || parameterCount == refKinds.Capacity - (voidReturnTypeOpt is { } ? 0 : 1));

            _containingSymbol = containingSymbol;
<<<<<<< HEAD
            _constructor = new DelegateConstructor(this, objectType, intPtrType);
            _invoke = new InvokeMethod(this, refKinds, voidReturnTypeOpt);
=======
            _constructor = new SynthesizedDelegateConstructor(this, objectType, intPtrType);
            _invoke = createInvokeMethod(this, refKinds, voidReturnTypeOpt);

            static SynthesizedDelegateInvokeMethod createInvokeMethod(SynthesizedDelegateSymbol containingType, RefKindVector refKinds, TypeSymbol? voidReturnTypeOpt)
            {
                var typeParams = containingType.TypeParameters;

                int parameterCount = typeParams.Length - (voidReturnTypeOpt is null ? 1 : 0);
                var parameterTypes = ArrayBuilder<TypeWithAnnotations>.GetInstance(parameterCount);
                var parameterRefKinds = ArrayBuilder<RefKind>.GetInstance(parameterCount);
                for (int i = 0; i < parameterCount; i++)
                {
                    parameterTypes.Add(TypeWithAnnotations.Create(typeParams[i]));
                    parameterRefKinds.Add(refKinds.IsNull ? RefKind.None : refKinds[i]);
                }

                // if we are given Void type the method returns Void, otherwise its return type is the last type parameter of the delegate:
                var returnType = TypeWithAnnotations.Create(voidReturnTypeOpt ?? typeParams[parameterCount]);
                var returnRefKind = (refKinds.IsNull || voidReturnTypeOpt is { }) ? RefKind.None : refKinds[parameterCount];

                var method = new SynthesizedDelegateInvokeMethod(containingType, parameterTypes, parameterRefKinds, returnType, returnRefKind);
                parameterRefKinds.Free();
                parameterTypes.Free();
                return method;
            }
>>>>>>> 67d940c4
        }

        public override Symbol ContainingSymbol
        {
            get { return _containingSymbol; }
        }

        public override TypeKind TypeKind
        {
            get { return TypeKind.Delegate; }
        }

        internal override MethodSymbol Constructor
        {
            get { return _constructor; }
        }

        public override IEnumerable<string> MemberNames
        {
            get { return new[] { _constructor.Name, _invoke.Name }; }
        }

        public override ImmutableArray<Symbol> GetMembers()
        {
            return ImmutableArray.Create<Symbol>(_constructor, _invoke);
        }

        public override ImmutableArray<Symbol> GetMembers(string name)
        {
            return
                (name == _constructor.Name) ? ImmutableArray.Create<Symbol>(_constructor) :
                (name == _invoke.Name) ? ImmutableArray.Create<Symbol>(_invoke) :
                ImmutableArray<Symbol>.Empty;
        }

        public override Accessibility DeclaredAccessibility
        {
            get { return Accessibility.Internal; }
        }

        public override bool IsSealed
        {
            get { return true; }
        }

        internal override NamedTypeSymbol BaseTypeNoUseSiteDiagnostics
            => ContainingAssembly.GetSpecialType(SpecialType.System_MulticastDelegate);

        public sealed override bool AreLocalsZeroed
        {
            get { throw ExceptionUtilities.Unreachable; }
        }

        internal override bool IsRecord => false;
        internal override bool IsRecordStruct => false;
        internal override bool HasPossibleWellKnownCloneMethod() => false;
    }

    internal sealed class SynthesizedDelegateConstructor : SynthesizedInstanceConstructor
    {
        private readonly ImmutableArray<ParameterSymbol> _parameters;

        public SynthesizedDelegateConstructor(NamedTypeSymbol containingType, TypeSymbol objectType, TypeSymbol intPtrType)
            : base(containingType)
        {
            _parameters = ImmutableArray.Create<ParameterSymbol>(
               SynthesizedParameterSymbol.Create(this, TypeWithAnnotations.Create(objectType), 0, RefKind.None, "object"),
               SynthesizedParameterSymbol.Create(this, TypeWithAnnotations.Create(intPtrType), 1, RefKind.None, "method"));
        }

        public override ImmutableArray<ParameterSymbol> Parameters
        {
<<<<<<< HEAD
            private readonly ImmutableArray<ParameterSymbol> _parameters;
            private readonly TypeSymbol _containingType;
            private readonly TypeSymbol _returnType;
            private readonly RefKind _returnRefKind;

            internal InvokeMethod(SynthesizedDelegateSymbol containingType, RefKindVector refKinds, TypeSymbol? voidReturnTypeOpt)
            {
                var typeParams = containingType.TypeParameters;

                _containingType = containingType;

                int parameterCount = typeParams.Length - (voidReturnTypeOpt is null ? 1 : 0);
                var parameters = ArrayBuilder<ParameterSymbol>.GetInstance(parameterCount);
                for (int i = 0; i < parameterCount; i++)
                {
                    var parameterRefKind = refKinds.IsNull ? RefKind.None : refKinds[i];
                    parameters.Add(SynthesizedParameterSymbol.Create(this, TypeWithAnnotations.Create(typeParams[i]), i, parameterRefKind));
                }

                _parameters = parameters.ToImmutableAndFree();

                // if we are given Void type the method returns Void, otherwise its return type is the last type parameter of the delegate:
                _returnType = voidReturnTypeOpt ?? typeParams[parameterCount];
                _returnRefKind = (refKinds.IsNull || voidReturnTypeOpt is { }) ? RefKind.None : refKinds[parameterCount];
            }
=======
            get { return _parameters; }
        }
    }

    internal sealed class SynthesizedDelegateInvokeMethod : SynthesizedInstanceMethodSymbol
    {
        private readonly NamedTypeSymbol _containingType;

        internal SynthesizedDelegateInvokeMethod(NamedTypeSymbol containingType, ArrayBuilder<TypeWithAnnotations> parameterTypes, ArrayBuilder<RefKind> parameterRefKinds, TypeWithAnnotations returnType, RefKind refKind)
        {
            _containingType = containingType;
>>>>>>> 67d940c4

            var parameters = ArrayBuilder<ParameterSymbol>.GetInstance(parameterTypes.Count);
            for (int i = 0; i < parameterTypes.Count; i++)
            {
                parameters.Add(SynthesizedParameterSymbol.Create(this, parameterTypes[i], i, parameterRefKinds[i]));
            }
            Parameters = parameters.ToImmutableAndFree();
            ReturnTypeWithAnnotations = returnType;
            RefKind = refKind;
        }

        public override string Name
        {
            get { return WellKnownMemberNames.DelegateInvokeName; }
        }

        internal override bool IsMetadataNewSlot(bool ignoreInterfaceImplementationChanges = false)
        {
            return true;
        }

        internal override bool IsMetadataVirtual(bool ignoreInterfaceImplementationChanges = false)
        {
            return true;
        }

        internal override bool IsMetadataFinal
        {
            get
            {
                return false;
            }
        }

        public override MethodKind MethodKind
        {
            get { return MethodKind.DelegateInvoke; }
        }

        public override int Arity
        {
            get { return 0; }
        }

        public override bool IsExtensionMethod
        {
            get { return false; }
        }

        internal override bool HasSpecialName
        {
            get { return false; }
        }

        internal override System.Reflection.MethodImplAttributes ImplementationAttributes
        {
            get { return System.Reflection.MethodImplAttributes.Runtime; }
        }

<<<<<<< HEAD
            public override DllImportData? GetDllImportData()
            {
                return null;
            }
=======
        internal override bool HasDeclarativeSecurity
        {
            get { return false; }
        }
>>>>>>> 67d940c4

        public override DllImportData? GetDllImportData()
        {
            return null;
        }

<<<<<<< HEAD
            internal override MarshalPseudoCustomAttributeData? ReturnValueMarshallingInformation
            {
                get { return null; }
            }
=======
        internal override IEnumerable<Microsoft.Cci.SecurityAttribute> GetSecurityInformation()
        {
            throw ExceptionUtilities.Unreachable;
        }
>>>>>>> 67d940c4

        internal override MarshalPseudoCustomAttributeData? ReturnValueMarshallingInformation
        {
            get { return null; }
        }

        internal override bool RequiresSecurityObject
        {
            get { return false; }
        }

        public override bool HidesBaseMethodsByName
        {
            get { return false; }
        }

        public override bool IsVararg
        {
            get { return false; }
        }

        public override bool ReturnsVoid
        {
            get { return ReturnType.IsVoidType(); }
        }

<<<<<<< HEAD
            public override RefKind RefKind
            {
                get { return _returnRefKind; }
            }
=======
        public override bool IsAsync
        {
            get { return false; }
        }
>>>>>>> 67d940c4

        public override RefKind RefKind { get; }

        public override TypeWithAnnotations ReturnTypeWithAnnotations { get; }

        public override FlowAnalysisAnnotations ReturnTypeFlowAnalysisAnnotations => FlowAnalysisAnnotations.None;

        public override ImmutableHashSet<string> ReturnNotNullIfParameterNotNull => ImmutableHashSet<string>.Empty;

        public override ImmutableArray<TypeWithAnnotations> TypeArgumentsWithAnnotations
        {
            get { return ImmutableArray<TypeWithAnnotations>.Empty; }
        }

        public override ImmutableArray<TypeParameterSymbol> TypeParameters
        {
            get { return ImmutableArray<TypeParameterSymbol>.Empty; }
        }

        public override ImmutableArray<ParameterSymbol> Parameters { get; }

        public override ImmutableArray<MethodSymbol> ExplicitInterfaceImplementations
        {
            get { return ImmutableArray<MethodSymbol>.Empty; }
        }

<<<<<<< HEAD
            public override Symbol? AssociatedSymbol
            {
                get { return null; }
            }
=======
        public override ImmutableArray<CustomModifier> RefCustomModifiers
        {
            get { return ImmutableArray<CustomModifier>.Empty; }
        }
>>>>>>> 67d940c4

        public override Symbol? AssociatedSymbol
        {
            get { return null; }
        }

        internal override ImmutableArray<string> GetAppliedConditionalSymbols()
        {
            return ImmutableArray<string>.Empty;
        }

        internal override Microsoft.Cci.CallingConvention CallingConvention
        {
            get { return Microsoft.Cci.CallingConvention.HasThis; }
        }

        internal override bool GenerateDebugInfo
        {
            get { return false; }
        }

        public override Symbol ContainingSymbol
        {
            get { return _containingType; }
        }

        public override ImmutableArray<Location> Locations
        {
            get { return ImmutableArray<Location>.Empty; }
        }

        public override Accessibility DeclaredAccessibility
        {
            get
            {
                // Invoke method of a delegate used in a dynamic call-site must be public 
                // since the DLR looks only for public Invoke methods:
                return Accessibility.Public;
            }
        }

        public override bool IsStatic
        {
            get { return false; }
        }

        public override bool IsVirtual
        {
            get { return true; }
        }

        public override bool IsOverride
        {
            get { return false; }
        }

        public override bool IsAbstract
        {
            get { return false; }
        }

        public override bool IsSealed
        {
            get { return false; }
        }

        public override bool IsExtern
        {
            get { return false; }
        }
    }
}<|MERGE_RESOLUTION|>--- conflicted
+++ resolved
@@ -34,10 +34,6 @@
             Debug.Assert(refKinds.IsNull || parameterCount == refKinds.Capacity - (voidReturnTypeOpt is { } ? 0 : 1));
 
             _containingSymbol = containingSymbol;
-<<<<<<< HEAD
-            _constructor = new DelegateConstructor(this, objectType, intPtrType);
-            _invoke = new InvokeMethod(this, refKinds, voidReturnTypeOpt);
-=======
             _constructor = new SynthesizedDelegateConstructor(this, objectType, intPtrType);
             _invoke = createInvokeMethod(this, refKinds, voidReturnTypeOpt);
 
@@ -63,7 +59,6 @@
                 parameterTypes.Free();
                 return method;
             }
->>>>>>> 67d940c4
         }
 
         public override Symbol ContainingSymbol
@@ -136,33 +131,6 @@
 
         public override ImmutableArray<ParameterSymbol> Parameters
         {
-<<<<<<< HEAD
-            private readonly ImmutableArray<ParameterSymbol> _parameters;
-            private readonly TypeSymbol _containingType;
-            private readonly TypeSymbol _returnType;
-            private readonly RefKind _returnRefKind;
-
-            internal InvokeMethod(SynthesizedDelegateSymbol containingType, RefKindVector refKinds, TypeSymbol? voidReturnTypeOpt)
-            {
-                var typeParams = containingType.TypeParameters;
-
-                _containingType = containingType;
-
-                int parameterCount = typeParams.Length - (voidReturnTypeOpt is null ? 1 : 0);
-                var parameters = ArrayBuilder<ParameterSymbol>.GetInstance(parameterCount);
-                for (int i = 0; i < parameterCount; i++)
-                {
-                    var parameterRefKind = refKinds.IsNull ? RefKind.None : refKinds[i];
-                    parameters.Add(SynthesizedParameterSymbol.Create(this, TypeWithAnnotations.Create(typeParams[i]), i, parameterRefKind));
-                }
-
-                _parameters = parameters.ToImmutableAndFree();
-
-                // if we are given Void type the method returns Void, otherwise its return type is the last type parameter of the delegate:
-                _returnType = voidReturnTypeOpt ?? typeParams[parameterCount];
-                _returnRefKind = (refKinds.IsNull || voidReturnTypeOpt is { }) ? RefKind.None : refKinds[parameterCount];
-            }
-=======
             get { return _parameters; }
         }
     }
@@ -174,7 +142,6 @@
         internal SynthesizedDelegateInvokeMethod(NamedTypeSymbol containingType, ArrayBuilder<TypeWithAnnotations> parameterTypes, ArrayBuilder<RefKind> parameterRefKinds, TypeWithAnnotations returnType, RefKind refKind)
         {
             _containingType = containingType;
->>>>>>> 67d940c4
 
             var parameters = ArrayBuilder<ParameterSymbol>.GetInstance(parameterTypes.Count);
             for (int i = 0; i < parameterTypes.Count; i++)
@@ -234,34 +201,20 @@
             get { return System.Reflection.MethodImplAttributes.Runtime; }
         }
 
-<<<<<<< HEAD
-            public override DllImportData? GetDllImportData()
-            {
-                return null;
-            }
-=======
         internal override bool HasDeclarativeSecurity
         {
             get { return false; }
         }
->>>>>>> 67d940c4
 
         public override DllImportData? GetDllImportData()
         {
             return null;
         }
 
-<<<<<<< HEAD
-            internal override MarshalPseudoCustomAttributeData? ReturnValueMarshallingInformation
-            {
-                get { return null; }
-            }
-=======
         internal override IEnumerable<Microsoft.Cci.SecurityAttribute> GetSecurityInformation()
         {
             throw ExceptionUtilities.Unreachable;
         }
->>>>>>> 67d940c4
 
         internal override MarshalPseudoCustomAttributeData? ReturnValueMarshallingInformation
         {
@@ -288,17 +241,10 @@
             get { return ReturnType.IsVoidType(); }
         }
 
-<<<<<<< HEAD
-            public override RefKind RefKind
-            {
-                get { return _returnRefKind; }
-            }
-=======
         public override bool IsAsync
         {
             get { return false; }
         }
->>>>>>> 67d940c4
 
         public override RefKind RefKind { get; }
 
@@ -325,17 +271,10 @@
             get { return ImmutableArray<MethodSymbol>.Empty; }
         }
 
-<<<<<<< HEAD
-            public override Symbol? AssociatedSymbol
-            {
-                get { return null; }
-            }
-=======
         public override ImmutableArray<CustomModifier> RefCustomModifiers
         {
             get { return ImmutableArray<CustomModifier>.Empty; }
         }
->>>>>>> 67d940c4
 
         public override Symbol? AssociatedSymbol
         {
