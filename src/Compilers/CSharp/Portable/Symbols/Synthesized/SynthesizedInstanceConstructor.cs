﻿// Copyright (c) Microsoft.  All Rights Reserved.  Licensed under the Apache License, Version 2.0.  See License.txt in the project root for license information.

using System.Collections.Generic;
using System.Collections.Immutable;
using System.Diagnostics;
using Roslyn.Utilities;

namespace Microsoft.CodeAnalysis.CSharp.Symbols
{
    internal class SynthesizedInstanceConstructor : SynthesizedInstanceMethodSymbol
    {
        private readonly NamedTypeSymbol _containingType;

        internal SynthesizedInstanceConstructor(NamedTypeSymbol containingType)
        {
            Debug.Assert((object)containingType != null);
            _containingType = containingType;
        }

        //
        // Consider overriding when implementing a synthesized subclass.
        //

        internal override bool GenerateDebugInfo
        {
            get { return true; }
        }

        public override ImmutableArray<ParameterSymbol> Parameters
        {
            get { return ImmutableArray<ParameterSymbol>.Empty; }
        }

        public override Accessibility DeclaredAccessibility
        {
            get { return ContainingType.IsAbstract ? Accessibility.Protected : Accessibility.Public; }
        }

        internal override bool IsMetadataFinal
        {
            get
            {
                return false;
            }
        }

        #region Sealed

        public sealed override Symbol ContainingSymbol
        {
            get { return _containingType; }
        }

        public sealed override NamedTypeSymbol ContainingType
        {
            get
            {
                return _containingType;
            }
        }

        public sealed override string Name
        {
            get { return WellKnownMemberNames.InstanceConstructorName; }
        }

        internal sealed override bool HasSpecialName
        {
            get { return true; }
        }

        internal sealed override System.Reflection.MethodImplAttributes ImplementationAttributes
        {
            get
            {
                if (_containingType.IsComImport)
                {
                    Debug.Assert(_containingType.TypeKind == TypeKind.Class);
                    return System.Reflection.MethodImplAttributes.Runtime | System.Reflection.MethodImplAttributes.InternalCall;
                }

                if (_containingType.TypeKind == TypeKind.Delegate)
                {
                    return System.Reflection.MethodImplAttributes.Runtime;
                }

                return default(System.Reflection.MethodImplAttributes);
            }
        }

        internal sealed override bool RequiresSecurityObject
        {
            get { return false; }
        }

        public sealed override DllImportData GetDllImportData()
        {
            return null;
        }

        internal sealed override MarshalPseudoCustomAttributeData ReturnValueMarshallingInformation
        {
            get { return null; }
        }

        internal sealed override bool HasDeclarativeSecurity
        {
            get { return false; }
        }

        internal sealed override IEnumerable<Cci.SecurityAttribute> GetSecurityInformation()
        {
            throw ExceptionUtilities.Unreachable;
        }

        internal sealed override ImmutableArray<string> GetAppliedConditionalSymbols()
        {
            return ImmutableArray<string>.Empty;
        }

        public sealed override bool IsVararg
        {
            get { return false; }
        }

        public sealed override ImmutableArray<TypeParameterSymbol> TypeParameters
        {
            get { return ImmutableArray<TypeParameterSymbol>.Empty; }
        }

        internal sealed override LexicalSortKey GetLexicalSortKey()
        {
            //For the sake of matching the metadata output of the native compiler, make synthesized constructors appear last in the metadata.
            //This is not critical, but it makes it easier on tools that are comparing metadata.
            return LexicalSortKey.SynthesizedCtor;
        }

        public sealed override ImmutableArray<Location> Locations
        {
            get { return ContainingType.Locations; }
        }

<<<<<<< HEAD
        public sealed override TypeSymbolWithAnnotations ReturnType
=======
        internal override RefKind RefKind
        {
            get { return RefKind.None; }
        }

        public sealed override TypeSymbol ReturnType
>>>>>>> c7afb2d2
        {
            get { return TypeSymbolWithAnnotations.Create(ContainingAssembly.GetSpecialType(SpecialType.System_Void)); }
        }

        public sealed override ImmutableArray<TypeSymbolWithAnnotations> TypeArguments
        {
            get { return ImmutableArray<TypeSymbolWithAnnotations>.Empty; }
        }

        public sealed override Symbol AssociatedSymbol
        {
            get { return null; }
        }

        public sealed override int Arity
        {
            get { return 0; }
        }

        public sealed override bool ReturnsVoid
        {
            get { return true; }
        }

        public sealed override MethodKind MethodKind
        {
            get { return MethodKind.Constructor; }
        }

        public sealed override bool IsExtern
        {
            get
            {
                // Synthesized constructors of ComImport type are extern
                NamedTypeSymbol containingType = this.ContainingType;
                return (object)containingType != null && containingType.IsComImport;
            }
        }

        public sealed override bool IsSealed
        {
            get { return false; }
        }

        public sealed override bool IsAbstract
        {
            get { return false; }
        }

        public sealed override bool IsOverride
        {
            get { return false; }
        }

        public sealed override bool IsVirtual
        {
            get { return false; }
        }

        public sealed override bool IsStatic
        {
            get { return false; }
        }

        public sealed override bool IsAsync
        {
            get { return false; }
        }

        public sealed override bool HidesBaseMethodsByName
        {
            get { return false; }
        }

        internal sealed override bool IsMetadataNewSlot(bool ignoreInterfaceImplementationChanges = false)
        {
            return false;
        }

        internal sealed override bool IsMetadataVirtual(bool ignoreInterfaceImplementationChanges = false)
        {
            return false;
        }

        public sealed override bool IsExtensionMethod
        {
            get { return false; }
        }

        internal sealed override Cci.CallingConvention CallingConvention
        {
            get { return Cci.CallingConvention.HasThis; }
        }

        internal sealed override bool IsExplicitInterfaceImplementation
        {
            get { return false; }
        }

        public sealed override ImmutableArray<MethodSymbol> ExplicitInterfaceImplementations
        {
            get { return ImmutableArray<MethodSymbol>.Empty; }
        }

        internal sealed override int CalculateLocalSyntaxOffset(int localPosition, SyntaxTree localTree)
        {
            var containingType = (SourceMemberContainerTypeSymbol)this.ContainingType;
            return containingType.CalculateSyntaxOffsetInSynthesizedConstructor(localPosition, localTree, isStatic: false);
        }

        #endregion
    }
}<|MERGE_RESOLUTION|>--- conflicted
+++ resolved
@@ -140,16 +140,12 @@
             get { return ContainingType.Locations; }
         }
 
-<<<<<<< HEAD
+        internal override RefKind RefKind
+        {
+            get { return RefKind.None; }
+        }
+
         public sealed override TypeSymbolWithAnnotations ReturnType
-=======
-        internal override RefKind RefKind
-        {
-            get { return RefKind.None; }
-        }
-
-        public sealed override TypeSymbol ReturnType
->>>>>>> c7afb2d2
         {
             get { return TypeSymbolWithAnnotations.Create(ContainingAssembly.GetSpecialType(SpecialType.System_Void)); }
         }
