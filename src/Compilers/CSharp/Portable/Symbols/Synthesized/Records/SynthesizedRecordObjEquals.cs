﻿// Licensed to the .NET Foundation under one or more agreements.
// The .NET Foundation licenses this file to you under the MIT license.
// See the LICENSE file in the project root for more information.

using System.Collections.Immutable;

namespace Microsoft.CodeAnalysis.CSharp.Symbols
{
    /// <summary>
    /// The record type includes a synthesized override of object.Equals(object? obj).
    /// It is an error if the override is declared explicitly. The synthesized override
    /// returns Equals(other as R) where R is the record type.
    /// </summary>
    internal sealed class SynthesizedRecordObjEquals : SynthesizedRecordObjectMethod
    {
        private readonly MethodSymbol _typedRecordEquals;

        public SynthesizedRecordObjEquals(SourceMemberContainerTypeSymbol containingType, MethodSymbol typedRecordEquals, int memberOffset, BindingDiagnosticBag diagnostics)
            : base(containingType, WellKnownMemberNames.ObjectEquals, memberOffset, diagnostics)
        {
            _typedRecordEquals = typedRecordEquals;
        }

<<<<<<< HEAD
        protected override (TypeWithAnnotations ReturnType, ImmutableArray<ParameterSymbol> Parameters, bool IsVararg, ImmutableArray<TypeParameterConstraintClause> DeclaredConstraintsForOverrideOrImplementation)
            MakeParametersAndBindReturnType(BindingDiagnosticBag diagnostics)
=======
        protected override SpecialMember OverriddenSpecialMember => SpecialMember.System_Object__Equals;

        protected override (TypeWithAnnotations ReturnType, ImmutableArray<ParameterSymbol> Parameters, bool IsVararg, ImmutableArray<TypeParameterConstraintClause> DeclaredConstraintsForOverrideOrImplementation) MakeParametersAndBindReturnType(BindingDiagnosticBag diagnostics)
>>>>>>> b9034c49
        {
            var compilation = DeclaringCompilation;
            var location = ReturnTypeLocation;
            var annotation = ContainingType.IsRecordStruct ? NullableAnnotation.Oblivious : NullableAnnotation.Annotated;
            return (ReturnType: TypeWithAnnotations.Create(Binder.GetSpecialType(compilation, SpecialType.System_Boolean, location, diagnostics)),
                    Parameters: ImmutableArray.Create<ParameterSymbol>(
                                    new SourceSimpleParameterSymbol(owner: this,
                                                                    TypeWithAnnotations.Create(Binder.GetSpecialType(compilation, SpecialType.System_Object, location, diagnostics), annotation),
                                                                    ordinal: 0, RefKind.None, "obj", isDiscard: false, Locations)),
                    IsVararg: false,
                    DeclaredConstraintsForOverrideOrImplementation: ImmutableArray<TypeParameterConstraintClause>.Empty);
        }

        protected override int GetParameterCountFromSyntax() => 1;

        internal override void GenerateMethodBody(TypeCompilationState compilationState, BindingDiagnosticBag diagnostics)
        {
            var F = new SyntheticBoundNodeFactory(this, this.SyntaxNode, compilationState, diagnostics);

            try
            {
                if (_typedRecordEquals.ReturnType.SpecialType != SpecialType.System_Boolean)
                {
                    // There is a signature mismatch, an error was reported elsewhere
                    F.CloseMethod(F.ThrowNull());
                    return;
                }

                var paramAccess = F.Parameter(Parameters[0]);

                BoundExpression expression;
                if (ContainingType.IsRecordStruct)
                {
                    // For record structs:
                    //      return other is R && Equals((R)other)
                    expression = F.LogicalAnd(
                        F.Is(paramAccess, ContainingType),
                        F.Call(F.This(), _typedRecordEquals, F.Convert(ContainingType, paramAccess)));
                }
                else
                {
                    // For record classes:
                    //      return this.Equals(param as ContainingType);
                    expression = F.Call(F.This(), _typedRecordEquals, F.As(paramAccess, ContainingType));
                }

                F.CloseMethod(F.Block(ImmutableArray.Create<BoundStatement>(F.Return(expression))));
            }
            catch (SyntheticBoundNodeFactory.MissingPredefinedMember ex)
            {
                diagnostics.Add(ex.Diagnostic);
                F.CloseMethod(F.ThrowNull());
            }
        }
    }
}<|MERGE_RESOLUTION|>--- conflicted
+++ resolved
@@ -21,14 +21,10 @@
             _typedRecordEquals = typedRecordEquals;
         }
 
-<<<<<<< HEAD
+        protected override SpecialMember OverriddenSpecialMember => SpecialMember.System_Object__Equals;
+
         protected override (TypeWithAnnotations ReturnType, ImmutableArray<ParameterSymbol> Parameters, bool IsVararg, ImmutableArray<TypeParameterConstraintClause> DeclaredConstraintsForOverrideOrImplementation)
             MakeParametersAndBindReturnType(BindingDiagnosticBag diagnostics)
-=======
-        protected override SpecialMember OverriddenSpecialMember => SpecialMember.System_Object__Equals;
-
-        protected override (TypeWithAnnotations ReturnType, ImmutableArray<ParameterSymbol> Parameters, bool IsVararg, ImmutableArray<TypeParameterConstraintClause> DeclaredConstraintsForOverrideOrImplementation) MakeParametersAndBindReturnType(BindingDiagnosticBag diagnostics)
->>>>>>> b9034c49
         {
             var compilation = DeclaringCompilation;
             var location = ReturnTypeLocation;
