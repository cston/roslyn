--- conflicted
+++ resolved
@@ -28,27 +28,17 @@
 
             // First int:
             //
-            // | |d|yy|xxxxxxxxxxxxxxxxxxxxxx|wwwwww|
+            // | |d|yy|xxxxxxxxxxxxxxxxxxxxxxx|wwwwww|
             //
             // w = special type.  6 bits.
-            // x = modifiers.  22 bits.
+            // x = modifiers.  23 bits.
             // y = IsManagedType.  2 bits.
             // d = FieldDefinitionsNoted. 1 bit
             private const int SpecialTypeOffset = 0;
-<<<<<<< HEAD
-            private const int DeclarationModifiersOffset = 6;
-            private const int IsManagedTypeOffset = 27;
-
-            private const int SpecialTypeMask = 0x3F;
-            private const int DeclarationModifiersMask = 0x3FFFFF;
-            private const int IsManagedTypeMask = 0x3;
-
-            private const int FieldDefinitionsNotedBit = 1 << 29;
-=======
             private const int SpecialTypeSize = 6;
 
             private const int DeclarationModifiersOffset = SpecialTypeSize;
-            private const int DeclarationModifiersSize = 22;
+            private const int DeclarationModifiersSize = 23;
 
             private const int IsManagedTypeOffset = DeclarationModifiersOffset + DeclarationModifiersSize;
             private const int IsManagedTypeSize = 2;
@@ -61,7 +51,6 @@
             private const int IsManagedTypeMask = (1 << IsManagedTypeSize) - 1;
 
             private const int FieldDefinitionsNotedBit = 1 << FieldDefinitionsNotedOffset;
->>>>>>> bdb6d269
 
             private int _flags;
 
@@ -1610,11 +1599,6 @@
                 return;
             }
 
-<<<<<<< HEAD
-            Debug.Assert(method1.ParameterCount == method2.ParameterCount);
-
-            for (int i = 0; i < method1.ParameterCount; i++)
-=======
             // If method1 is a constructor only because its return type is missing, then
             // we've already produced a diagnostic for the missing return type and we suppress the
             // diagnostic about duplicate signature.
@@ -1624,16 +1608,9 @@
                 return;
             }
 
-            if (DifferByOutOrRef(method1, method2))
-            {
-                // '{0}' cannot define overloaded methods that differ only on ref and out
-                ErrorCode errorCode = method1.MethodKind == MethodKind.Constructor ?
-                    ErrorCode.ERR_OverloadRefOutCtor :
-                    ErrorCode.ERR_OverloadRefOut;
-                diagnostics.Add(errorCode, method1.Locations[0], this);
-            }
-            else
->>>>>>> bdb6d269
+            Debug.Assert(method1.ParameterCount == method2.ParameterCount);
+
+            for (int i = 0; i < method1.ParameterCount; i++)
             {
                 var refKind1 = method1.Parameters[i].RefKind;
                 var refKind2 = method2.Parameters[i].RefKind;
