--- conflicted
+++ resolved
@@ -2350,11 +2350,7 @@
             }
         }
 
-<<<<<<< HEAD
-        private MembersAndInitializers? BuildMembersAndInitializers(DiagnosticBag diagnostics)
-=======
-        protected virtual MembersAndInitializers BuildMembersAndInitializers(DiagnosticBag diagnostics)
->>>>>>> 884fdff6
+        protected virtual MembersAndInitializers? BuildMembersAndInitializers(DiagnosticBag diagnostics)
         {
             var builder = new MembersAndInitializersBuilder();
             AddDeclaredNontypeMembers(builder, diagnostics);
