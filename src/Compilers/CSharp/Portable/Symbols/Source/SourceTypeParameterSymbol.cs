﻿// Licensed to the .NET Foundation under one or more agreements.
// The .NET Foundation licenses this file to you under the MIT license.
// See the LICENSE file in the project root for more information.

using System.Collections.Generic;
using System.Collections.Immutable;
using System.Diagnostics;
using System.Linq;
using System.Threading;
using Microsoft.CodeAnalysis.CSharp.Emit;
using Microsoft.CodeAnalysis.CSharp.Syntax;
using Microsoft.CodeAnalysis.PooledObjects;
using Roslyn.Utilities;

namespace Microsoft.CodeAnalysis.CSharp.Symbols
{
    /// <summary>
    /// Base class for type and method type parameters.
    /// </summary>
    internal abstract class SourceTypeParameterSymbolBase : TypeParameterSymbol, IAttributeTargetSymbol
    {
        private readonly ImmutableArray<SyntaxReference> _syntaxRefs;
        private readonly ImmutableArray<Location> _locations;
        private readonly string _name;
        private readonly short _ordinal;

        private SymbolCompletionState _state;
        private CustomAttributesBag<CSharpAttributeData> _lazyCustomAttributesBag;
        private TypeParameterBounds _lazyBounds = TypeParameterBounds.Unset;

        protected SourceTypeParameterSymbolBase(string name, int ordinal, ImmutableArray<Location> locations, ImmutableArray<SyntaxReference> syntaxRefs)
        {
            Debug.Assert(!syntaxRefs.IsEmpty);

            _name = name;
            _ordinal = (short)ordinal;
            _locations = locations;
            _syntaxRefs = syntaxRefs;
        }

        public override ImmutableArray<Location> Locations
        {
            get
            {
                return _locations;
            }
        }

        public override ImmutableArray<SyntaxReference> DeclaringSyntaxReferences
        {
            get
            {
                return _syntaxRefs;
            }
        }

        internal ImmutableArray<SyntaxReference> SyntaxReferences
        {
            get
            {
                return _syntaxRefs;
            }
        }

        public override int Ordinal
        {
            get
            {
                return _ordinal;
            }
        }

        public override VarianceKind Variance
        {
            get
            {
                return VarianceKind.None;
            }
        }

        public override string Name
        {
            get
            {
                return _name;
            }
        }

        internal override ImmutableArray<TypeWithAnnotations> GetConstraintTypes(ConsList<TypeParameterSymbol> inProgress)
        {
            var bounds = this.GetBounds(inProgress);
            return (bounds != null) ? bounds.ConstraintTypes : ImmutableArray<TypeWithAnnotations>.Empty;
        }

        internal override ImmutableArray<NamedTypeSymbol> GetInterfaces(ConsList<TypeParameterSymbol> inProgress)
        {
            var bounds = this.GetBounds(inProgress);
            return (bounds != null) ? bounds.Interfaces : ImmutableArray<NamedTypeSymbol>.Empty;
        }

        internal override NamedTypeSymbol GetEffectiveBaseClass(ConsList<TypeParameterSymbol> inProgress)
        {
            var bounds = this.GetBounds(inProgress);
            return (bounds != null) ? bounds.EffectiveBaseClass : this.GetDefaultBaseType();
        }

        internal override TypeSymbol GetDeducedBaseType(ConsList<TypeParameterSymbol> inProgress)
        {
            var bounds = this.GetBounds(inProgress);
            return (bounds != null) ? bounds.DeducedBaseType : this.GetDefaultBaseType();
        }

        internal ImmutableArray<SyntaxList<AttributeListSyntax>> MergedAttributeDeclarationSyntaxLists
        {
            get
            {
                var mergedAttributesBuilder = ArrayBuilder<SyntaxList<AttributeListSyntax>>.GetInstance();

                foreach (var syntaxRef in _syntaxRefs)
                {
                    var syntax = (TypeParameterSyntax)syntaxRef.GetSyntax();
                    mergedAttributesBuilder.Add(syntax.AttributeLists);
                }

                var sourceMethod = this.ContainingSymbol as SourceOrdinaryMethodSymbol;
                if ((object)sourceMethod != null && sourceMethod.IsPartial)
                {
                    var implementingPart = sourceMethod.SourcePartialImplementation;
                    if ((object)implementingPart != null)
                    {
                        var typeParameter = (SourceTypeParameterSymbolBase)implementingPart.TypeParameters[_ordinal];
                        mergedAttributesBuilder.AddRange(typeParameter.MergedAttributeDeclarationSyntaxLists);
                    }
                }

                return mergedAttributesBuilder.ToImmutableAndFree();
            }
        }

        IAttributeTargetSymbol IAttributeTargetSymbol.AttributesOwner
        {
            get { return this; }
        }

        AttributeLocation IAttributeTargetSymbol.DefaultAttributeLocation
        {
            get { return AttributeLocation.TypeParameter; }
        }

        AttributeLocation IAttributeTargetSymbol.AllowedAttributeLocations
        {
            get { return AttributeLocation.TypeParameter; }
        }

        /// <summary>
        /// Gets the attributes applied on this symbol.
        /// Returns an empty array if there are no attributes.
        /// </summary>
        /// <remarks>
        /// NOTE: This method should always be kept as a sealed override.
        /// If you want to override attribute binding logic for a sub-class, then override <see cref="GetAttributesBag"/> method.
        /// </remarks>
        public sealed override ImmutableArray<CSharpAttributeData> GetAttributes()
        {
            return this.GetAttributesBag().Attributes;
        }

        /// <summary>
        /// Returns a bag of applied custom attributes and data decoded from well-known attributes. Returns null if there are no attributes applied on the symbol.
        /// </summary>
        /// <remarks>
        /// Forces binding and decoding of attributes.
        /// </remarks>
        internal virtual CustomAttributesBag<CSharpAttributeData> GetAttributesBag()
        {
            if (_lazyCustomAttributesBag == null || !_lazyCustomAttributesBag.IsSealed)
            {
                bool lazyAttributesStored = false;

                var sourceMethod = this.ContainingSymbol as SourceOrdinaryMethodSymbol;
                if ((object)sourceMethod == null || (object)sourceMethod.SourcePartialDefinition == null)
                {
                    lazyAttributesStored = LoadAndValidateAttributes(
                        OneOrMany.Create(this.MergedAttributeDeclarationSyntaxLists),
                        ref _lazyCustomAttributesBag,
                        binderOpt: (ContainingSymbol as LocalFunctionSymbol)?.SignatureBinder);
                }
                else
                {
                    var typeParameter = (SourceTypeParameterSymbolBase)sourceMethod.SourcePartialDefinition.TypeParameters[_ordinal];
                    CustomAttributesBag<CSharpAttributeData> attributesBag = typeParameter.GetAttributesBag();

                    lazyAttributesStored = Interlocked.CompareExchange(ref _lazyCustomAttributesBag, attributesBag, null) == null;
                }

                if (lazyAttributesStored)
                {
                    _state.NotePartComplete(CompletionPart.Attributes);
                }
            }

            return _lazyCustomAttributesBag;
        }

        internal override void EnsureAllConstraintsAreResolved()
        {
            if (!_lazyBounds.IsSet())
            {
                EnsureAllConstraintsAreResolved(this.ContainerTypeParameters);
            }
        }

        protected abstract ImmutableArray<TypeParameterSymbol> ContainerTypeParameters
        {
            get;
        }

        private TypeParameterBounds GetBounds(ConsList<TypeParameterSymbol> inProgress)
        {
            Debug.Assert(!inProgress.ContainsReference(this));
            Debug.Assert(!inProgress.Any() || ReferenceEquals(inProgress.Head.ContainingSymbol, this.ContainingSymbol));

            if (!_lazyBounds.IsSet())
            {
                var diagnostics = BindingDiagnosticBag.GetInstance();
                var bounds = this.ResolveBounds(inProgress, diagnostics);

                if (ReferenceEquals(Interlocked.CompareExchange(ref _lazyBounds, bounds, TypeParameterBounds.Unset), TypeParameterBounds.Unset))
                {
                    this.CheckConstraintTypeConstraints(diagnostics);
                    this.CheckUnmanagedConstraint(diagnostics);
                    this.EnsureAttributesFromConstraints(diagnostics);
                    this.AddDeclarationDiagnostics(diagnostics);
                    _state.NotePartComplete(CompletionPart.TypeParameterConstraints);
                }

                diagnostics.Free();
            }

            return _lazyBounds;
        }

        protected abstract TypeParameterBounds ResolveBounds(ConsList<TypeParameterSymbol> inProgress, BindingDiagnosticBag diagnostics);

        /// <summary>
        /// Check constraints of generic types referenced in constraint types. For instance,
        /// with "interface I&lt;T&gt; where T : I&lt;T&gt; {}", check T satisfies constraints
        /// on I&lt;T&gt;. Those constraints are not checked when binding ConstraintTypes
        /// since ConstraintTypes has not been set on I&lt;T&gt; at that point.
        /// </summary>
        private void CheckConstraintTypeConstraints(BindingDiagnosticBag diagnostics)
        {
            var constraintTypes = this.ConstraintTypesNoUseSiteDiagnostics;
            if (constraintTypes.Length == 0)
            {
                return;
            }

            var args = new ConstraintsHelper.CheckConstraintsArgs(DeclaringCompilation, new TypeConversions(ContainingAssembly.CorLibrary), _locations[0], diagnostics);
            foreach (var constraintType in constraintTypes)
            {
<<<<<<< HEAD
                if (!diagnostics.ReportUseSite(constraintType.Type, location))
=======
                HashSet<DiagnosticInfo> useSiteDiagnostics = null;
                constraintType.Type.AddUseSiteDiagnostics(ref useSiteDiagnostics);

                if (!diagnostics.Add(args.Location, useSiteDiagnostics))
>>>>>>> 37429b83
                {
                    constraintType.Type.CheckAllConstraints(args);
                }
            }
        }

        private void CheckUnmanagedConstraint(BindingDiagnosticBag diagnostics)
        {
            if (this.HasUnmanagedTypeConstraint)
            {
                DeclaringCompilation.EnsureIsUnmanagedAttributeExists(diagnostics, this.GetNonNullSyntaxNode().Location, ModifyCompilationForAttributeEmbedding());
            }
        }

        private bool ModifyCompilationForAttributeEmbedding()
        {
            bool modifyCompilation;

            switch (this.ContainingSymbol)
            {
                case SourceOrdinaryMethodSymbol _:
                case SourceMemberContainerTypeSymbol _:
                    modifyCompilation = true;
                    break;
                case LocalFunctionSymbol _:
                    modifyCompilation = false;
                    break;
                default:
                    throw ExceptionUtilities.UnexpectedValue(this.ContainingSymbol);
            }

            return modifyCompilation;
        }

<<<<<<< HEAD
        private void CheckNullableAnnotationsInConstraints(BindingDiagnosticBag diagnostics)
=======
        private void EnsureAttributesFromConstraints(DiagnosticBag diagnostics)
>>>>>>> 37429b83
        {
            if (ConstraintTypesNoUseSiteDiagnostics.Any(t => t.ContainsNativeInteger()))
            {
                DeclaringCompilation.EnsureNativeIntegerAttributeExists(diagnostics, getLocation(), ModifyCompilationForAttributeEmbedding());
            }
            if (ConstraintsNeedNullableAttribute())
            {
                DeclaringCompilation.EnsureNullableAttributeExists(diagnostics, getLocation(), ModifyCompilationForAttributeEmbedding());
            }
            Location getLocation() => this.GetNonNullSyntaxNode().Location;
        }

        // See https://github.com/dotnet/roslyn/blob/master/docs/features/nullable-metadata.md
        internal bool ConstraintsNeedNullableAttribute()
        {
            if (!DeclaringCompilation.ShouldEmitNullableAttributes(this))
            {
                return false;
            }
            if (this.HasReferenceTypeConstraint && this.ReferenceTypeConstraintIsNullable != null)
            {
                return true;
            }
            if (this.ConstraintTypesNoUseSiteDiagnostics.Any(c => c.NeedsNullableAttribute()))
            {
                return true;
            }
            if (this.HasNotNullConstraint)
            {
                return true;
            }
            return !this.HasReferenceTypeConstraint &&
                !this.HasValueTypeConstraint &&
                this.ConstraintTypesNoUseSiteDiagnostics.IsEmpty &&
                this.IsNotNullable == false;
        }

        private NamedTypeSymbol GetDefaultBaseType()
        {
            return this.ContainingAssembly.GetSpecialType(SpecialType.System_Object);
        }

        internal override void ForceComplete(SourceLocation locationOpt, CancellationToken cancellationToken)
        {
            while (true)
            {
                cancellationToken.ThrowIfCancellationRequested();
                var incompletePart = _state.NextIncompletePart;
                switch (incompletePart)
                {
                    case CompletionPart.Attributes:
                        GetAttributes();
                        break;

                    case CompletionPart.TypeParameterConstraints:
                        var constraintTypes = this.ConstraintTypesNoUseSiteDiagnostics;

                        // Nested type parameter references might not be valid in error scenarios.
                        //Debug.Assert(this.ContainingSymbol.IsContainingSymbolOfAllTypeParameters(this.ConstraintTypes));
                        //Debug.Assert(this.ContainingSymbol.IsContainingSymbolOfAllTypeParameters(ImmutableArray<TypeSymbol>.CreateFrom(this.Interfaces)));
                        Debug.Assert(this.ContainingSymbol.IsContainingSymbolOfAllTypeParameters(this.EffectiveBaseClassNoUseSiteDiagnostics));
                        Debug.Assert(this.ContainingSymbol.IsContainingSymbolOfAllTypeParameters(this.DeducedBaseTypeNoUseSiteDiagnostics));
                        break;

                    case CompletionPart.None:
                        return;

                    default:
                        // any other values are completion parts intended for other kinds of symbols
                        _state.NotePartComplete(CompletionPart.All & ~CompletionPart.TypeParameterSymbolAll);
                        break;
                }

                _state.SpinWaitComplete(incompletePart, cancellationToken);
            }
        }

        internal override void AddSynthesizedAttributes(PEModuleBuilder moduleBuilder, ref ArrayBuilder<SynthesizedAttributeData> attributes)
        {
            base.AddSynthesizedAttributes(moduleBuilder, ref attributes);

            if (this.HasUnmanagedTypeConstraint)
            {
                AddSynthesizedAttribute(ref attributes, moduleBuilder.SynthesizeIsUnmanagedAttribute(this));
            }

            var compilation = DeclaringCompilation;
            if (compilation.ShouldEmitNullableAttributes(this))
            {
                AddSynthesizedAttribute(
                    ref attributes,
                    moduleBuilder.SynthesizeNullableAttributeIfNecessary(GetNullableContextValue(), GetSynthesizedNullableAttributeValue()));
            }
        }

        internal byte GetSynthesizedNullableAttributeValue()
        {
            if (this.HasReferenceTypeConstraint)
            {
                switch (this.ReferenceTypeConstraintIsNullable)
                {
                    case true:
                        return NullableAnnotationExtensions.AnnotatedAttributeValue;
                    case false:
                        return NullableAnnotationExtensions.NotAnnotatedAttributeValue;
                }
            }
            else if (this.HasNotNullConstraint)
            {
                return NullableAnnotationExtensions.NotAnnotatedAttributeValue;
            }
            else if (!this.HasValueTypeConstraint && this.ConstraintTypesNoUseSiteDiagnostics.IsEmpty && this.IsNotNullable == false)
            {
                return NullableAnnotationExtensions.AnnotatedAttributeValue;
            }
            return NullableAnnotationExtensions.ObliviousAttributeValue;
        }

        internal override sealed void DecodeWellKnownAttribute(ref DecodeWellKnownAttributeArguments<AttributeSyntax, CSharpAttributeData, AttributeLocation> arguments)
        {
            Debug.Assert((object)arguments.AttributeSyntaxOpt != null);
            Debug.Assert(arguments.Diagnostics is BindingDiagnosticBag);

            var attribute = arguments.Attribute;
            Debug.Assert(!attribute.HasErrors);
            Debug.Assert(arguments.SymbolPart == AttributeLocation.None);

            if (attribute.IsTargetAttribute(this, AttributeDescription.NullableAttribute))
            {
                // NullableAttribute should not be set explicitly.
                ((BindingDiagnosticBag)arguments.Diagnostics).Add(ErrorCode.ERR_ExplicitNullableAttribute, arguments.AttributeSyntaxOpt.Location);
            }

            base.DecodeWellKnownAttribute(ref arguments);
        }

        protected bool? CalculateReferenceTypeConstraintIsNullable(TypeParameterConstraintKind constraints)
        {
            if ((constraints & TypeParameterConstraintKind.ReferenceType) == 0)
            {
                return false;
            }

            switch (constraints & TypeParameterConstraintKind.AllReferenceTypeKinds)
            {
                case TypeParameterConstraintKind.NullableReferenceType:
                    return true;
                case TypeParameterConstraintKind.NotNullableReferenceType:
                    return false;
            }

            return null;
        }
    }

    internal sealed class SourceTypeParameterSymbol : SourceTypeParameterSymbolBase
    {
        private readonly SourceNamedTypeSymbol _owner;
        private readonly VarianceKind _varianceKind;

        public SourceTypeParameterSymbol(SourceNamedTypeSymbol owner, string name, int ordinal, VarianceKind varianceKind, ImmutableArray<Location> locations, ImmutableArray<SyntaxReference> syntaxRefs)
            : base(name, ordinal, locations, syntaxRefs)
        {
            _owner = owner;
            _varianceKind = varianceKind;
        }

        public override TypeParameterKind TypeParameterKind
        {
            get
            {
                return TypeParameterKind.Type;
            }
        }

        public override Symbol ContainingSymbol
        {
            get { return _owner; }
        }

        public override VarianceKind Variance
        {
            get { return _varianceKind; }
        }

        public override bool HasConstructorConstraint
        {
            get
            {
                var constraints = this.GetDeclaredConstraints();
                return (constraints & TypeParameterConstraintKind.Constructor) != 0;
            }
        }

        public override bool HasValueTypeConstraint
        {
            get
            {
                var constraints = this.GetDeclaredConstraints();
                return (constraints & TypeParameterConstraintKind.AllValueTypeKinds) != 0;
            }
        }

        public override bool HasReferenceTypeConstraint
        {
            get
            {
                var constraints = this.GetDeclaredConstraints();
                return (constraints & TypeParameterConstraintKind.ReferenceType) != 0;
            }
        }

        internal override bool? ReferenceTypeConstraintIsNullable
        {
            get
            {
                return CalculateReferenceTypeConstraintIsNullable(this.GetDeclaredConstraints());
            }
        }

        public override bool HasNotNullConstraint
        {
            get
            {
                var constraints = this.GetDeclaredConstraints();
                return (constraints & TypeParameterConstraintKind.NotNull) != 0;
            }
        }

        internal override bool? IsNotNullable
        {
            get
            {
                if ((this.GetDeclaredConstraints() & TypeParameterConstraintKind.ObliviousNullabilityIfReferenceType) != 0)
                {
                    return null;
                }

                return CalculateIsNotNullable();
            }
        }

        public override bool HasUnmanagedTypeConstraint
        {
            get
            {
                var constraints = this.GetDeclaredConstraints();
                return (constraints & TypeParameterConstraintKind.Unmanaged) != 0;
            }
        }

        protected override ImmutableArray<TypeParameterSymbol> ContainerTypeParameters
        {
            get { return _owner.TypeParameters; }
        }

        private TypeParameterConstraintClause GetTypeParameterConstraintClause()
        {
            return _owner.GetTypeParameterConstraintClause(this.Ordinal);
        }

        protected override TypeParameterBounds ResolveBounds(ConsList<TypeParameterSymbol> inProgress, BindingDiagnosticBag diagnostics)
        {
            var constraintClause = GetTypeParameterConstraintClause();
            if (constraintClause.IsEmpty)
            {
                return null;
            }

            var constraintTypes = constraintClause.ConstraintTypes;
            return this.ResolveBounds(this.ContainingAssembly.CorLibrary, inProgress.Prepend(this), constraintTypes, inherited: false, this.DeclaringCompilation, diagnostics);
        }

        private TypeParameterConstraintKind GetDeclaredConstraints()
        {
            var constraintClause = GetTypeParameterConstraintClause();
            return constraintClause.Constraints;
        }
    }

    internal sealed class SourceMethodTypeParameterSymbol : SourceTypeParameterSymbolBase
    {
        private readonly SourceMethodSymbol _owner;

        public SourceMethodTypeParameterSymbol(SourceMethodSymbol owner, string name, int ordinal, ImmutableArray<Location> locations, ImmutableArray<SyntaxReference> syntaxRefs)
            : base(name, ordinal, locations, syntaxRefs)
        {
            _owner = owner;
        }

        internal override void AddDeclarationDiagnostics(BindingDiagnosticBag diagnostics)
            => _owner.AddDeclarationDiagnostics(diagnostics);

        public override TypeParameterKind TypeParameterKind
        {
            get
            {
                return TypeParameterKind.Method;
            }
        }

        public override Symbol ContainingSymbol
        {
            get { return _owner; }
        }

        public override bool HasConstructorConstraint
        {
            get
            {
                var constraints = this.GetDeclaredConstraints();
                return (constraints & TypeParameterConstraintKind.Constructor) != 0;
            }
        }

        public override bool HasValueTypeConstraint
        {
            get
            {
                var constraints = this.GetDeclaredConstraints();
                return (constraints & TypeParameterConstraintKind.AllValueTypeKinds) != 0;
            }
        }

        public override bool HasReferenceTypeConstraint
        {
            get
            {
                var constraints = this.GetDeclaredConstraints();
                return (constraints & TypeParameterConstraintKind.ReferenceType) != 0;
            }
        }

        public override bool HasNotNullConstraint
        {
            get
            {
                var constraints = this.GetDeclaredConstraints();
                return (constraints & TypeParameterConstraintKind.NotNull) != 0;
            }
        }

        internal override bool? ReferenceTypeConstraintIsNullable
        {
            get
            {
                return CalculateReferenceTypeConstraintIsNullable(this.GetDeclaredConstraints());
            }
        }

        internal override bool? IsNotNullable
        {
            get
            {
                if ((this.GetDeclaredConstraints() & TypeParameterConstraintKind.ObliviousNullabilityIfReferenceType) != 0)
                {
                    return null;
                }

                return CalculateIsNotNullable();
            }
        }

        public override bool HasUnmanagedTypeConstraint
        {
            get
            {
                var constraints = this.GetDeclaredConstraints();
                return (constraints & TypeParameterConstraintKind.Unmanaged) != 0;
            }
        }

        protected override ImmutableArray<TypeParameterSymbol> ContainerTypeParameters
        {
            get { return _owner.TypeParameters; }
        }

        private TypeParameterConstraintClause GetTypeParameterConstraintClause()
        {
            var constraintClauses = _owner.GetTypeParameterConstraintClauses();
            return constraintClauses.IsEmpty ? TypeParameterConstraintClause.Empty : constraintClauses[Ordinal];
        }

        protected override TypeParameterBounds ResolveBounds(ConsList<TypeParameterSymbol> inProgress, BindingDiagnosticBag diagnostics)
        {
            var constraintClause = GetTypeParameterConstraintClause();
            if (constraintClause.IsEmpty)
            {
                return null;
            }

            var constraintTypes = constraintClause.ConstraintTypes;
            return this.ResolveBounds(this.ContainingAssembly.CorLibrary, inProgress.Prepend(this), constraintTypes, inherited: false, this.DeclaringCompilation, diagnostics);
        }

        internal TypeParameterConstraintKind GetDeclaredConstraints()
        {
            var constraintClause = GetTypeParameterConstraintClause();
            return constraintClause.Constraints;
        }
    }

    /// <summary>
    /// A map shared by all type parameters for an overriding method or a method
    /// that explicitly implements an interface. The map caches the overridden method
    /// and a type map from overridden type parameters to overriding type parameters.
    /// </summary>
    internal abstract class OverriddenMethodTypeParameterMapBase
    {
        // Method representing overriding or explicit implementation.
        private readonly SourceOrdinaryMethodSymbol _overridingMethod;

        // Type map shared by all type parameters for this explicit implementation.
        private TypeMap _lazyTypeMap;

        // Overridden or explicitly implemented method. May be null in error cases.
        private MethodSymbol _lazyOverriddenMethod = ErrorMethodSymbol.UnknownMethod;

        protected OverriddenMethodTypeParameterMapBase(SourceOrdinaryMethodSymbol overridingMethod)
        {
            _overridingMethod = overridingMethod;
        }

        public SourceOrdinaryMethodSymbol OverridingMethod
        {
            get { return _overridingMethod; }
        }

        public TypeParameterSymbol GetOverriddenTypeParameter(int ordinal)
        {
            var overriddenMethod = this.OverriddenMethod;
            return ((object)overriddenMethod != null) ? overriddenMethod.TypeParameters[ordinal] : null;
        }

        public TypeMap TypeMap
        {
            get
            {
                if (_lazyTypeMap == null)
                {
                    var overriddenMethod = this.OverriddenMethod;
                    if ((object)overriddenMethod != null)
                    {
                        var overriddenTypeParameters = overriddenMethod.TypeParameters;
                        var overridingTypeParameters = _overridingMethod.TypeParameters;

                        Debug.Assert(overriddenTypeParameters.Length == overridingTypeParameters.Length);

                        var typeMap = new TypeMap(overriddenTypeParameters, overridingTypeParameters, allowAlpha: true);
                        Interlocked.CompareExchange(ref _lazyTypeMap, typeMap, null);
                    }
                }

                return _lazyTypeMap;
            }
        }

        private MethodSymbol OverriddenMethod
        {
            get
            {
                if (ReferenceEquals(_lazyOverriddenMethod, ErrorMethodSymbol.UnknownMethod))
                {
                    Interlocked.CompareExchange(ref _lazyOverriddenMethod, this.GetOverriddenMethod(_overridingMethod), ErrorMethodSymbol.UnknownMethod);
                }
                return _lazyOverriddenMethod;
            }
        }

        protected abstract MethodSymbol GetOverriddenMethod(SourceOrdinaryMethodSymbol overridingMethod);
    }

    internal sealed class OverriddenMethodTypeParameterMap : OverriddenMethodTypeParameterMapBase
    {
        public OverriddenMethodTypeParameterMap(SourceOrdinaryMethodSymbol overridingMethod)
            : base(overridingMethod)
        {
            Debug.Assert(overridingMethod.IsOverride);
        }

        protected override MethodSymbol GetOverriddenMethod(SourceOrdinaryMethodSymbol overridingMethod)
        {
            MethodSymbol method = overridingMethod;
            Debug.Assert(method.IsOverride);
            do
            {
                method = method.OverriddenMethod;
            } while (((object)method != null) && method.IsOverride);
            // OverriddenMethod may be null in error situations.
            return method;
        }
    }

    internal sealed class ExplicitInterfaceMethodTypeParameterMap : OverriddenMethodTypeParameterMapBase
    {
        public ExplicitInterfaceMethodTypeParameterMap(SourceOrdinaryMethodSymbol implementationMethod)
            : base(implementationMethod)
        {
            Debug.Assert(implementationMethod.IsExplicitInterfaceImplementation);
        }

        protected override MethodSymbol GetOverriddenMethod(SourceOrdinaryMethodSymbol overridingMethod)
        {
            var explicitImplementations = overridingMethod.ExplicitInterfaceImplementations;
            Debug.Assert(explicitImplementations.Length <= 1);

            // ExplicitInterfaceImplementations may be empty in error situations.
            return (explicitImplementations.Length > 0) ? explicitImplementations[0] : null;
        }
    }

    /// <summary>
    /// A type parameter for a method that either overrides a base
    /// type method or explicitly implements an interface method.
    /// </summary>
    /// <remarks>
    /// Exists to copy constraints from the corresponding type parameter of an overridden method.
    /// </remarks>
    internal sealed class SourceOverridingMethodTypeParameterSymbol : SourceTypeParameterSymbolBase
    {
        private readonly OverriddenMethodTypeParameterMapBase _map;

        public SourceOverridingMethodTypeParameterSymbol(OverriddenMethodTypeParameterMapBase map, string name, int ordinal, ImmutableArray<Location> locations, ImmutableArray<SyntaxReference> syntaxRefs)
            : base(name, ordinal, locations, syntaxRefs)
        {
            _map = map;
        }

        public SourceOrdinaryMethodSymbol Owner
        {
            get { return _map.OverridingMethod; }
        }

        public override TypeParameterKind TypeParameterKind
        {
            get
            {
                return TypeParameterKind.Method;
            }
        }

        public override Symbol ContainingSymbol
        {
            get { return this.Owner; }
        }

        public override bool HasConstructorConstraint
        {
            get
            {
                var typeParameter = this.OverriddenTypeParameter;
                return ((object)typeParameter != null) && typeParameter.HasConstructorConstraint;
            }
        }

        public override bool HasValueTypeConstraint
        {
            get
            {
                var typeParameter = this.OverriddenTypeParameter;
                return ((object)typeParameter != null) && typeParameter.HasValueTypeConstraint;
            }
        }

        public override bool HasReferenceTypeConstraint
        {
            get
            {
                var typeParameter = this.OverriddenTypeParameter;
                return ((object)typeParameter != null) && typeParameter.HasReferenceTypeConstraint;
            }
        }

        internal override bool? ReferenceTypeConstraintIsNullable
        {
            get
            {
                TypeParameterSymbol typeParameter = this.OverriddenTypeParameter;
                return ((object)typeParameter != null) ? typeParameter.ReferenceTypeConstraintIsNullable : false;
            }
        }

        public override bool HasNotNullConstraint
        {
            get
            {
                return this.OverriddenTypeParameter?.HasNotNullConstraint == true;
            }
        }

        internal override bool? IsNotNullable
        {
            get
            {
                return this.OverriddenTypeParameter?.IsNotNullable;
            }
        }

        public override bool HasUnmanagedTypeConstraint
        {
            get
            {
                var typeParameter = this.OverriddenTypeParameter;
                return ((object)typeParameter != null) && typeParameter.HasUnmanagedTypeConstraint;
            }
        }

        protected override ImmutableArray<TypeParameterSymbol> ContainerTypeParameters
        {
            get { return this.Owner.TypeParameters; }
        }

        protected override TypeParameterBounds ResolveBounds(ConsList<TypeParameterSymbol> inProgress, BindingDiagnosticBag diagnostics)
        {
            var typeParameter = this.OverriddenTypeParameter;
            if ((object)typeParameter == null)
            {
                return null;
            }
            var map = _map.TypeMap;
            Debug.Assert(map != null);

            var constraintTypes = map.SubstituteTypes(typeParameter.ConstraintTypesNoUseSiteDiagnostics);
            return this.ResolveBounds(this.ContainingAssembly.CorLibrary, inProgress.Prepend(this), constraintTypes, inherited: true, this.DeclaringCompilation, diagnostics);
        }

        /// <summary>
        /// The type parameter to use for determining constraints. If there is a base
        /// method that the owner method is overriding, the corresponding type
        /// parameter on that method is used. Otherwise, the result is null.
        /// </summary>
        private TypeParameterSymbol OverriddenTypeParameter
        {
            get
            {
                return _map.GetOverriddenTypeParameter(this.Ordinal);
            }
        }
    }
}<|MERGE_RESOLUTION|>--- conflicted
+++ resolved
@@ -259,14 +259,7 @@
             var args = new ConstraintsHelper.CheckConstraintsArgs(DeclaringCompilation, new TypeConversions(ContainingAssembly.CorLibrary), _locations[0], diagnostics);
             foreach (var constraintType in constraintTypes)
             {
-<<<<<<< HEAD
-                if (!diagnostics.ReportUseSite(constraintType.Type, location))
-=======
-                HashSet<DiagnosticInfo> useSiteDiagnostics = null;
-                constraintType.Type.AddUseSiteDiagnostics(ref useSiteDiagnostics);
-
-                if (!diagnostics.Add(args.Location, useSiteDiagnostics))
->>>>>>> 37429b83
+                if (!diagnostics.ReportUseSite(constraintType.Type, args.Location))
                 {
                     constraintType.Type.CheckAllConstraints(args);
                 }
@@ -301,11 +294,7 @@
             return modifyCompilation;
         }
 
-<<<<<<< HEAD
-        private void CheckNullableAnnotationsInConstraints(BindingDiagnosticBag diagnostics)
-=======
-        private void EnsureAttributesFromConstraints(DiagnosticBag diagnostics)
->>>>>>> 37429b83
+        private void EnsureAttributesFromConstraints(BindingDiagnosticBag diagnostics)
         {
             if (ConstraintTypesNoUseSiteDiagnostics.Any(t => t.ContainsNativeInteger()))
             {
