--- conflicted
+++ resolved
@@ -726,11 +726,8 @@
                     }
                     else
                     {
-<<<<<<< HEAD
                         VisitTypeSymbolWithAnnotations(typeArgumentsWithAnnotations.GetValueOrDefault()[i]);
-=======
                         typeArg.Accept(this.NotFirstVisitorNamespaceOrType);
->>>>>>> 1bc93344
                     }
 
                     if (!modifiers.IsDefault)
