﻿// Copyright (c) Microsoft.  All Rights Reserved.  Licensed under the Apache License, Version 2.0.  See License.txt in the project root for license information.

using System;
using System.Collections.Generic;
using System.Collections.Immutable;
using System.Diagnostics;
using System.IO;
using System.Linq;
using System.Reflection;
using System.Threading;
using Microsoft.CodeAnalysis.CSharp.Syntax;
using Roslyn.Utilities;

namespace Microsoft.CodeAnalysis.CSharp
{
    /// <summary>
    /// Represents a non-terminal node in the syntax tree.
    /// </summary>
    //The fact that this type implements IMessageSerializable
    //enables it to be used as an argument to a diagnostic. This allows diagnostics
    //to defer the realization of strings. Often diagnostics generated while binding
    //in service of a SemanticModel API are never realized. So this
    //deferral can result in meaningful savings of strings.
    public abstract partial class CSharpSyntaxNode : SyntaxNode, IMessageSerializable
    {
        internal CSharpSyntaxNode(GreenNode green, SyntaxNode parent, int position)
            : base(green, parent, position)
        {
        }

        /// <summary>
        /// Used by structured trivia which has "parent == null", and therefore must know its
        /// SyntaxTree explicitly when created.
        /// </summary>
        internal CSharpSyntaxNode(GreenNode green, int position, SyntaxTree syntaxTree)
            : base(green, position, syntaxTree)
        {
        }

        //TODO: move to common
        /// <summary>
        /// Creates a clone of a red node that can be used as a root of given syntaxTree.
        /// New node has no parents, position == 0, and syntaxTree as specified.
        /// </summary>
        internal static T CloneNodeAsRoot<T>(T node, SyntaxTree syntaxTree) where T : SyntaxNode
        {
            var clone = (T)node.Green.CreateRed(null, 0);
            clone._syntaxTree = syntaxTree;

            return clone;
        }

        /// <summary>
        /// Returns a non-null <see cref="SyntaxTree"/> that owns this node.
        /// If this node was created with an explicit non-null <see cref="SyntaxTree"/>, returns that tree.
        /// Otherwise, if this node has a non-null parent, then returns the parent's <see cref="SyntaxTree"/>.
        /// Otherwise, returns a newly created <see cref="SyntaxTree"/> rooted at this node, preserving this node's reference identity.
        /// </summary>
        internal new SyntaxTree SyntaxTree
        {
            get
            {
                var result =  this._syntaxTree ?? ComputeSyntaxTree(this);
                Debug.Assert(result != null);
                return result;
            }
        }

        private static SyntaxTree ComputeSyntaxTree(CSharpSyntaxNode node)
        {
            ArrayBuilder<CSharpSyntaxNode> nodes = null;
            SyntaxTree tree = null;

            // Find the nearest parent with a non-null syntax tree
            while (true)
            {
                tree = node._syntaxTree;
                if (tree != null)
                {
                    break;
                }

                var parent = node.Parent;
                if (parent == null)
                {
                    // set the tree on the root node atomically
                    Interlocked.CompareExchange(ref node._syntaxTree, CSharpSyntaxTree.CreateWithoutClone(node), null);
                    tree = node._syntaxTree;
                    break;
                }

                tree = parent._syntaxTree;
                if (tree != null)
                {
                    node._syntaxTree = tree;
                    break;
                }

                (nodes ?? (nodes = ArrayBuilder<CSharpSyntaxNode>.GetInstance())).Add(node);
                node = parent;
            }

            // Propagate the syntax tree downwards if necessary
            if (nodes != null)
            {
                Debug.Assert(tree != null);

                foreach (var n in nodes)
                {
                    var existingTree =  n._syntaxTree;
                    if (existingTree != null)
                    {
                        Debug.Assert(existingTree == tree, "how could this node belong to a different tree?");

                        // yield the race
                        break;
                    }
                    n._syntaxTree = tree;
                }

                nodes.Free();
            }

            return tree;
        }

        public abstract TResult Accept<TResult>(CSharpSyntaxVisitor<TResult> visitor);

        public abstract void Accept(CSharpSyntaxVisitor visitor);

        /// <summary>
        /// The node that contains this node in its Children collection.
        /// </summary>
        internal new CSharpSyntaxNode Parent
        {
            get
            {
                return (CSharpSyntaxNode)base.Parent;
            }
        }

        internal new CSharpSyntaxNode ParentOrStructuredTriviaParent
        {
            get
            {
                return (CSharpSyntaxNode)base.ParentOrStructuredTriviaParent;
            }
        }

        // TODO: may be eventually not needed
        internal Syntax.InternalSyntax.CSharpSyntaxNode CsGreen
        {
            get { return (Syntax.InternalSyntax.CSharpSyntaxNode)this.Green; }
        }

        /// <summary>
        /// Returns the <see cref="SyntaxKind"/> of the node.
        /// </summary>
        public SyntaxKind Kind()
        {
            return (SyntaxKind)this.Green.RawKind;
        }

        /// <summary>
        /// The language name that this node is syntax of.
        /// </summary>
        public override string Language
        {
            get { return LanguageNames.CSharp; }
        }

        /// <summary>
        /// The list of trivia that appears before this node in the source code.
        /// </summary>
        public new SyntaxTriviaList GetLeadingTrivia()
        {
            var firstToken = this.GetFirstToken(includeZeroWidth: true);
            return firstToken.LeadingTrivia;
        }

        /// <summary>
        /// The list of trivia that appears after this node in the source code.
        /// </summary>
        public new SyntaxTriviaList GetTrailingTrivia()
        {
            var lastToken = this.GetLastToken(includeZeroWidth: true);
            return lastToken.TrailingTrivia;
        }

#region serialization

        /// <summary>
        /// Deserialize a syntax node from the byte stream.
        /// </summary>
        public static SyntaxNode DeserializeFrom(Stream stream, CancellationToken cancellationToken = default(CancellationToken))
        {
            if (stream == null)
            {
                throw new ArgumentNullException(nameof(stream));
            }

            if (!stream.CanRead)
            {
                throw new InvalidOperationException(CodeAnalysisResources.TheStreamCannotBeReadFrom);
            }

<<<<<<< HEAD
            using (var reader = new StreamObjectReader(stream, knownObjects: GetDeserializationObjectData(), binder: s_defaultBinder, cancellationToken: cancellationToken))
=======
            try
>>>>>>> 628d5c2a
            {
                using (var reader = new ObjectReader(stream, defaultData: GetDefaultObjectReaderData(), binder: s_defaultBinder))
                {
                    var root = (Syntax.InternalSyntax.CSharpSyntaxNode)reader.ReadValue();
                    return root.CreateRed();
                }
            }
            catch (Exception e) when (FatalError.ReportUnlessCanceled(e))
            {
                throw ExceptionUtilities.Unreachable;
            }
        }

        internal override ObjectData GetSerializationObjectData()
        {
            return GetDeserializationObjectData();
        }

        private static ObjectData s_serializationObjectData;

        private static ObjectData GetDeserializationObjectData()
        {
            if (s_serializationObjectData == null)
            {
                var data = new ObjectData(
                    // known assemblies names and types (not in generated list)
                    new object[] {
                        typeof(object).GetTypeInfo().Assembly.FullName, // mscorlib
                        typeof(Microsoft.CodeAnalysis.DiagnosticInfo).GetTypeInfo().Assembly.FullName, // Roslyn.Compilers
                        typeof(Microsoft.CodeAnalysis.CSharp.CSharpSyntaxNode).GetTypeInfo().Assembly.FullName, // Roslyn.Compilers.CSharp 
                        typeof(Microsoft.CodeAnalysis.CSharp.Syntax.InternalSyntax.CSharpSyntaxNode),
                        typeof(Microsoft.CodeAnalysis.CSharp.Syntax.InternalSyntax.SyntaxToken),
                        typeof(Microsoft.CodeAnalysis.CSharp.Syntax.InternalSyntax.SyntaxToken.SyntaxTokenWithTrivia),
                        typeof(Microsoft.CodeAnalysis.CSharp.Syntax.InternalSyntax.SyntaxToken.MissingTokenWithTrivia),
                        typeof(Microsoft.CodeAnalysis.CSharp.Syntax.InternalSyntax.SyntaxToken.SyntaxIdentifier),
                        typeof(Microsoft.CodeAnalysis.CSharp.Syntax.InternalSyntax.SyntaxToken.SyntaxIdentifierExtended),
                        typeof(Microsoft.CodeAnalysis.CSharp.Syntax.InternalSyntax.SyntaxToken.SyntaxIdentifierWithTrailingTrivia),
                        typeof(Microsoft.CodeAnalysis.CSharp.Syntax.InternalSyntax.SyntaxToken.SyntaxIdentifierWithTrivia),
                        typeof(Microsoft.CodeAnalysis.CSharp.Syntax.InternalSyntax.SyntaxToken.SyntaxTokenWithValue<string>),
                        typeof(Microsoft.CodeAnalysis.CSharp.Syntax.InternalSyntax.SyntaxToken.SyntaxTokenWithValueAndTrivia<string>),
                        typeof(Microsoft.CodeAnalysis.CSharp.Syntax.InternalSyntax.SyntaxToken.SyntaxTokenWithValue<int>),
                        typeof(Microsoft.CodeAnalysis.CSharp.Syntax.InternalSyntax.SyntaxToken.SyntaxTokenWithValueAndTrivia<int>),
                        typeof(Microsoft.CodeAnalysis.CSharp.Syntax.InternalSyntax.SyntaxToken.SyntaxTokenWithValue<long>),
                        typeof(Microsoft.CodeAnalysis.CSharp.Syntax.InternalSyntax.SyntaxToken.SyntaxTokenWithValueAndTrivia<long>),
                        typeof(Microsoft.CodeAnalysis.CSharp.Syntax.InternalSyntax.SyntaxToken.SyntaxTokenWithValue<double>),
                        typeof(Microsoft.CodeAnalysis.CSharp.Syntax.InternalSyntax.SyntaxToken.SyntaxTokenWithValueAndTrivia<double>),
                        typeof(Microsoft.CodeAnalysis.CSharp.Syntax.InternalSyntax.SyntaxTrivia),
                        typeof(Microsoft.CodeAnalysis.Syntax.InternalSyntax.SyntaxList.WithManyChildren),
                        typeof(Microsoft.CodeAnalysis.Syntax.InternalSyntax.SyntaxList.WithThreeChildren),
                        typeof(Microsoft.CodeAnalysis.Syntax.InternalSyntax.SyntaxList.WithTwoChildren)
                    }
                    .Concat(
                        Syntax.InternalSyntax.SyntaxFactory.GetNodeTypes()) // known types (generated)
                    .Concat(
                        Microsoft.CodeAnalysis.CSharp.Syntax.InternalSyntax.SyntaxFactory.GetWellKnownTokens()) // known tokens
                    .Concat(
                        Microsoft.CodeAnalysis.CSharp.Syntax.InternalSyntax.SyntaxFactory.GetWellKnownTrivia()) // known trivia
                    .Concat(
                        new object[] {   // other
                            " ",
                            typeof(Microsoft.CodeAnalysis.SyntaxAnnotation),
                            typeof(Microsoft.CodeAnalysis.DiagnosticInfo),
                            typeof(Microsoft.CodeAnalysis.CSharp.SyntaxDiagnosticInfo), // serialization names & types
                            typeof(Microsoft.CodeAnalysis.CSharp.MessageProvider),
                            "messageProvider",
                            "errorCode",
                            "argumentCount",
                            "offset",
                            "width",
                        })
                    .ToImmutableArray());

                System.Threading.Interlocked.CompareExchange(ref s_serializationObjectData, data, null);
            }

            return s_serializationObjectData;
        }
#endregion

        /// <summary>
        /// Gets a <see cref="Location"/> for this node.
        /// </summary>
        public new Location GetLocation()
        {
            return new SourceLocation(this);
        }

        /// <summary>
        /// Gets a SyntaxReference for this syntax node. SyntaxReferences can be used to
        /// regain access to a syntax node without keeping the entire tree and source text in
        /// memory.
        /// </summary>
        internal new SyntaxReference GetReference()
        {
            return this.SyntaxTree.GetReference(this);
        }

        /// <summary>
        /// Gets a list of all the diagnostics in the sub tree that has this node as its root.
        /// This method does not filter diagnostics based on #pragmas and compiler options
        /// like nowarn, warnaserror etc.
        /// </summary>
        public new IEnumerable<Diagnostic> GetDiagnostics()
        {
            return this.SyntaxTree.GetDiagnostics(this);
        }

#region Directives

        internal IList<DirectiveTriviaSyntax> GetDirectives(Func<DirectiveTriviaSyntax, bool> filter = null)
        {
            return ((SyntaxNodeOrToken)this).GetDirectives<DirectiveTriviaSyntax>(filter);
        }

        /// <summary>
        /// Gets the first directive of the tree rooted by this node.
        /// </summary>
        public DirectiveTriviaSyntax GetFirstDirective(Func<DirectiveTriviaSyntax, bool> predicate = null)
        {
            foreach (var child in this.ChildNodesAndTokens())
            {
                if (child.ContainsDirectives)
                {
                    if (child.IsNode)
                    {
                        var d = child.AsNode().GetFirstDirective(predicate);
                        if (d != null)
                        {
                            return d;
                        }
                    }
                    else
                    {
                        var token = child.AsToken();

                        // directives can only occur in leading trivia
                        foreach (var tr in token.LeadingTrivia)
                        {
                            if (tr.IsDirective)
                            {
                                var d = (DirectiveTriviaSyntax)tr.GetStructure();
                                if (predicate == null || predicate(d))
                                {
                                    return d;
                                }
                            }
                        }
                    }
                }
            }

            return null;
        }

        /// <summary>
        /// Gets the last directive of the tree rooted by this node.
        /// </summary>
        public DirectiveTriviaSyntax GetLastDirective(Func<DirectiveTriviaSyntax, bool> predicate = null)
        {
            foreach (var child in this.ChildNodesAndTokens().Reverse())
            {
                if (child.ContainsDirectives)
                {
                    if (child.IsNode)
                    {
                        var d = child.AsNode().GetLastDirective(predicate);
                        if (d != null)
                        {
                            return d;
                        }
                    }
                    else
                    {
                        var token = child.AsToken();

                        // directives can only occur in leading trivia
                        foreach (var tr in token.LeadingTrivia.Reverse())
                        {
                            if (tr.IsDirective)
                            {
                                var d = (DirectiveTriviaSyntax)tr.GetStructure();
                                if (predicate == null || predicate(d))
                                {
                                    return d;
                                }
                            }
                        }
                    }
                }
            }

            return null;
        }

#endregion

#region Token Lookup

        /// <summary>
        /// Gets the first token of the tree rooted by this node.
        /// </summary>
        /// <param name="includeZeroWidth">True if zero width tokens should be included, false by
        /// default.</param>
        /// <param name="includeSkipped">True if skipped tokens should be included, false by default.</param>
        /// <param name="includeDirectives">True if directives should be included, false by default.</param>
        /// <param name="includeDocumentationComments">True if documentation comments should be
        /// included, false by default.</param>
        /// <returns></returns>
        public new SyntaxToken GetFirstToken(bool includeZeroWidth = false, bool includeSkipped = false, bool includeDirectives = false, bool includeDocumentationComments = false)
        {
            return base.GetFirstToken(includeZeroWidth, includeSkipped, includeDirectives, includeDocumentationComments);
        }

        /// <summary>
        /// Gets the first token of the tree rooted by this node.
        /// </summary>
        /// <param name="predicate">Only tokens for which this predicate returns true are included.  Pass null to include
        /// all tokens.</param>
        /// <param name="stepInto">Steps into trivia if this is not null.  Only trivia for which this delegate returns
        /// true are included.</param> 
        /// <returns></returns>
        internal SyntaxToken GetFirstToken(Func<SyntaxToken, bool> predicate, Func<SyntaxTrivia, bool> stepInto = null)
        {
            return SyntaxNavigator.Instance.GetFirstToken(this, predicate, stepInto);
        }

        /// <summary>
        /// Gets the last non-zero-width token of the tree rooted by this node.
        /// </summary>
        /// <param name="includeZeroWidth">True if zero width tokens should be included, false by
        /// default.</param>
        /// <param name="includeSkipped">True if skipped tokens should be included, false by default.</param>
        /// <param name="includeDirectives">True if directives should be included, false by default.</param>
        /// <param name="includeDocumentationComments">True if documentation comments should be
        /// included, false by default.</param>
        /// <returns></returns>
        public new SyntaxToken GetLastToken(bool includeZeroWidth = false, bool includeSkipped = false, bool includeDirectives = false, bool includeDocumentationComments = false)
        {
            return base.GetLastToken(includeZeroWidth, includeSkipped, includeDirectives, includeDocumentationComments);
        }

        /// <summary>
        /// Finds a token according to the following rules:
        /// 1) If position matches the End of the node/s FullSpan and the node is CompilationUnit,
        ///    then EoF is returned. 
        /// 
        ///  2) If node.FullSpan.Contains(position) then the token that contains given position is
        ///     returned.
        /// 
        ///  3) Otherwise an ArgumentOutOfRangeException is thrown
        /// </summary>
        public new SyntaxToken FindToken(int position, bool findInsideTrivia = false)
        {
            return base.FindToken(position, findInsideTrivia);
        }

        /// <summary>
        /// Finds a token according to the following rules:
        /// 1) If position matches the End of the node/s FullSpan and the node is CompilationUnit,
        ///    then EoF is returned. 
        /// 
        ///  2) If node.FullSpan.Contains(position) then the token that contains given position is
        ///     returned.
        /// 
        ///  3) Otherwise an ArgumentOutOfRangeException is thrown
        /// </summary>
        internal SyntaxToken FindTokenIncludingCrefAndNameAttributes(int position)
        {
            SyntaxToken nonTriviaToken = this.FindToken(position, findInsideTrivia: false);

            SyntaxTrivia trivia = GetTriviaFromSyntaxToken(position, nonTriviaToken);

            if (!SyntaxFacts.IsDocumentationCommentTrivia(trivia.Kind()))
            {
                return nonTriviaToken;
            }

            Debug.Assert(trivia.HasStructure);
            SyntaxToken triviaToken = ((CSharpSyntaxNode)trivia.GetStructure()).FindTokenInternal(position);

            // CONSIDER: We might want to use the trivia token anywhere within a doc comment.
            // Otherwise, we'll fall back on the enclosing scope outside of name and cref
            // attribute values.
            CSharpSyntaxNode curr = (CSharpSyntaxNode)triviaToken.Parent;
            while (curr != null)
            {
                // Don't return a trivia token unless we're in the scope of a cref or name attribute.
                if (curr.Kind() == SyntaxKind.XmlCrefAttribute || curr.Kind() == SyntaxKind.XmlNameAttribute)
                {
                    return LookupPosition.IsInXmlAttributeValue(position, (XmlAttributeSyntax)curr)
                        ? triviaToken
                        : nonTriviaToken;
                }

                curr = curr.Parent;
            }

            return nonTriviaToken;
        }

#endregion

#region Trivia Lookup

        /// <summary>
        /// Finds a descendant trivia of this node at the specified position, where the position is
        /// within the span of the node.
        /// </summary>
        /// <param name="position">The character position of the trivia relative to the beginning of
        /// the file.</param>
        /// <param name="stepInto">Specifies a function that determines per trivia node, whether to
        /// descend into structured trivia of that node.</param>
        /// <returns></returns>
        public new SyntaxTrivia FindTrivia(int position, Func<SyntaxTrivia, bool> stepInto)
        {
            return base.FindTrivia(position, stepInto);
        }

        /// <summary>
        /// Finds a descendant trivia of this node whose span includes the supplied position.
        /// </summary>
        /// <param name="position">The character position of the trivia relative to the beginning of
        /// the file.</param>
        /// <param name="findInsideTrivia">Whether to search inside structured trivia.</param>
        public new SyntaxTrivia FindTrivia(int position, bool findInsideTrivia = false)
        {
            return base.FindTrivia(position, findInsideTrivia);
        }

#endregion

#region SyntaxNode members

        /// <summary>
        /// Determine if this node is structurally equivalent to another.
        /// </summary>
        /// <param name="other"></param>
        /// <returns></returns>
        protected override bool EquivalentToCore(SyntaxNode other)
        {
            throw ExceptionUtilities.Unreachable;
        }

        protected override SyntaxTree SyntaxTreeCore
        {
            get
            {
                return this.SyntaxTree;
            }
        }

        protected internal override SyntaxNode ReplaceCore<TNode>(
            IEnumerable<TNode> nodes = null,
            Func<TNode, TNode, SyntaxNode> computeReplacementNode = null,
            IEnumerable<SyntaxToken> tokens = null,
            Func<SyntaxToken, SyntaxToken, SyntaxToken> computeReplacementToken = null,
            IEnumerable<SyntaxTrivia> trivia = null,
            Func<SyntaxTrivia, SyntaxTrivia, SyntaxTrivia> computeReplacementTrivia = null)
        {
            return SyntaxReplacer.Replace(this, nodes, computeReplacementNode, tokens, computeReplacementToken, trivia, computeReplacementTrivia);
        }

        protected internal override SyntaxNode ReplaceNodeInListCore(SyntaxNode originalNode, IEnumerable<SyntaxNode> replacementNodes)
        {
            return SyntaxReplacer.ReplaceNodeInList(this, originalNode, replacementNodes);
        }

        protected internal override SyntaxNode InsertNodesInListCore(SyntaxNode nodeInList, IEnumerable<SyntaxNode> nodesToInsert, bool insertBefore)
        {
            return SyntaxReplacer.InsertNodeInList(this, nodeInList, nodesToInsert, insertBefore);
        }

        protected internal override SyntaxNode ReplaceTokenInListCore(SyntaxToken originalToken, IEnumerable<SyntaxToken> newTokens)
        {
            return SyntaxReplacer.ReplaceTokenInList(this, originalToken, newTokens);
        }

        protected internal override SyntaxNode InsertTokensInListCore(SyntaxToken originalToken, IEnumerable<SyntaxToken> newTokens, bool insertBefore)
        {
            return SyntaxReplacer.InsertTokenInList(this, originalToken, newTokens, insertBefore);
        }

        protected internal override SyntaxNode ReplaceTriviaInListCore(SyntaxTrivia originalTrivia, IEnumerable<SyntaxTrivia> newTrivia)
        {
            return SyntaxReplacer.ReplaceTriviaInList(this, originalTrivia, newTrivia);
        }

        protected internal override SyntaxNode InsertTriviaInListCore(SyntaxTrivia originalTrivia, IEnumerable<SyntaxTrivia> newTrivia, bool insertBefore)
        {
            return SyntaxReplacer.InsertTriviaInList(this, originalTrivia, newTrivia, insertBefore);
        }

        protected internal override SyntaxNode RemoveNodesCore(IEnumerable<SyntaxNode> nodes, SyntaxRemoveOptions options)
        {
            return SyntaxNodeRemover.RemoveNodes(this, nodes.Cast<CSharpSyntaxNode>(), options);
        }

        protected internal override SyntaxNode NormalizeWhitespaceCore(string indentation, string eol, bool elasticTrivia)
        {
            return SyntaxNormalizer.Normalize(this, indentation, eol, elasticTrivia);
        }

        protected override bool IsEquivalentToCore(SyntaxNode node, bool topLevel = false)
        {
            return SyntaxFactory.AreEquivalent(this, (CSharpSyntaxNode)node, topLevel);
        }

        internal override bool ShouldCreateWeakList()
        {
            if (this.Kind() == SyntaxKind.Block)
            {
                var parent = this.Parent;
                if (parent is MemberDeclarationSyntax || parent is AccessorDeclarationSyntax)
                {
                    return true;
                }
            }

            return false;
        }

        #endregion
    }
}<|MERGE_RESOLUTION|>--- conflicted
+++ resolved
@@ -204,21 +204,10 @@
                 throw new InvalidOperationException(CodeAnalysisResources.TheStreamCannotBeReadFrom);
             }
 
-<<<<<<< HEAD
             using (var reader = new StreamObjectReader(stream, knownObjects: GetDeserializationObjectData(), binder: s_defaultBinder, cancellationToken: cancellationToken))
-=======
-            try
->>>>>>> 628d5c2a
-            {
-                using (var reader = new ObjectReader(stream, defaultData: GetDefaultObjectReaderData(), binder: s_defaultBinder))
-                {
-                    var root = (Syntax.InternalSyntax.CSharpSyntaxNode)reader.ReadValue();
-                    return root.CreateRed();
-                }
-            }
-            catch (Exception e) when (FatalError.ReportUnlessCanceled(e))
-            {
-                throw ExceptionUtilities.Unreachable;
+            {
+                var root = (Syntax.InternalSyntax.CSharpSyntaxNode)reader.ReadValue();
+                return root.CreateRed();
             }
         }
 
