﻿<?xml version="1.0" encoding="utf-8"?>
<xliff xmlns="urn:oasis:names:tc:xliff:document:1.2" xmlns:xsi="http://www.w3.org/2001/XMLSchema-instance" version="1.2" xsi:schemaLocation="urn:oasis:names:tc:xliff:document:1.2 xliff-core-1.2-transitional.xsd">
  <file datatype="xml" source-language="en" target-language="zh-Hans" original="../CSharpResources.resx">
    <body>
      <trans-unit id="CannotCreateConstructedFromConstructed">
        <source>Cannot create constructed generic type from another constructed generic type.</source>
        <target state="translated">无法从另一个构造泛型类型创建构造泛型类型。</target>
        <note />
      </trans-unit>
      <trans-unit id="CannotCreateConstructedFromNongeneric">
        <source>Cannot create constructed generic type from non-generic type.</source>
        <target state="translated">无法从非泛型类型创建构造泛型类型。</target>
        <note />
      </trans-unit>
      <trans-unit id="ERR_AltInterpolatedVerbatimStringsNotAvailable">
        <source>To use '@$' instead of '$@' for an interpolated verbatim string, please use language version '{0}' or greater.</source>
        <target state="needs-review-translation">若要对内插逐字字符串使用 “@$” 而不是 “$@”，请使用语言版本 {0} 或更高版本。</target>
        <note />
      </trans-unit>
      <trans-unit id="ERR_AnnotationDisallowedInObjectCreation">
        <source>Cannot use a nullable reference type in object creation.</source>
        <target state="translated">无法在对象创建中使用可为 null 的引用类型。</target>
        <note />
      </trans-unit>
      <trans-unit id="ERR_ArgumentNameInITuplePattern">
        <source>Element names are not permitted when pattern-matching via 'System.Runtime.CompilerServices.ITuple'.</source>
        <target state="translated">通过 "System.Runtime.CompilerServices.ITuple" 进行模式匹配时，不允许使用元素名称。</target>
        <note />
      </trans-unit>
      <trans-unit id="ERR_AsNullableType">
        <source>It is not legal to use nullable reference type '{0}?' in an as expression; use the underlying type '{0}' instead.</source>
        <target state="new">It is not legal to use nullable reference type '{0}?' in an as expression; use the underlying type '{0}' instead.</target>
        <note />
      </trans-unit>
      <trans-unit id="ERR_AwaitForEachMissingMember">
        <source>Asynchronous foreach statement cannot operate on variables of type '{0}' because '{0}' does not contain a suitable public instance definition for '{1}'</source>
        <target state="translated">“{0}”不包含“{1}”的适当公共实例定义，因此异步 foreach 语句不能作用于“{0}”类型的变量</target>
        <note />
      </trans-unit>
      <trans-unit id="ERR_AwaitForEachMissingMemberWrongAsync">
        <source>Asynchronous foreach statement cannot operate on variables of type '{0}' because '{0}' does not contain a public instance definition for '{1}'. Did you mean 'foreach' rather than 'await foreach'?</source>
        <target state="translated">“{0}”不包含“{1}”的公共实例定义，因此异步 foreach 语句不能作用于“{0}”类型的变量。是否希望使用 "foreach" 而非 "await foreach"?</target>
        <note />
      </trans-unit>
      <trans-unit id="ERR_BadDynamicAwaitForEach">
        <source>Cannot use a collection of dynamic type in an asynchronous foreach</source>
        <target state="translated">无法在异步 foreach 中使用动态类型集合</target>
        <note />
      </trans-unit>
      <trans-unit id="ERR_BadNullableContextOption">
        <source>Invalid option '{0}' for /nullable; must be 'disable', 'enable', 'safeonly', 'warnings' or 'safeonlywarnings'</source>
        <target state="translated">/nullable 的选项“{0}”无效；必须为 "disable"、"enable"、"safeonly"、"warnings" 或 "safeonlywarnings"</target>
        <note />
      </trans-unit>
      <trans-unit id="ERR_BadPatternExpression">
        <source>Invalid operand for pattern match; value required, but found '{0}'.</source>
        <target state="translated">用于模式匹配的操作数无效；需要值，但找到的是“{0}”。</target>
        <note />
      </trans-unit>
      <trans-unit id="ERR_CantUseInOrOutInArglist">
        <source>__arglist cannot have an argument passed by 'in' or 'out'</source>
        <target state="translated">__arglist 不能有 "in" 或 "out" 传递的参数</target>
        <note />
      </trans-unit>
      <trans-unit id="ERR_ConWithUnmanagedCon">
        <source>Type parameter '{1}' has the 'unmanaged' constraint so '{1}' cannot be used as a constraint for '{0}'</source>
        <target state="translated">类型参数“{1}”具有 "unmanaged" 约束，因此“{1}”不能用作“{0}”的约束</target>
        <note />
      </trans-unit>
      <trans-unit id="ERR_DeconstructParameterNameMismatch">
        <source>The name '{0}' does not match the corresponding 'Deconstruct' parameter '{1}'.</source>
        <target state="translated">名称“{0}”与相应 "Deconstruct" 参数“{1}”不匹配。</target>
        <note />
      </trans-unit>
      <trans-unit id="ERR_DefaultPattern">
        <source>A default literal 'default' is not valid as a pattern. Use another literal (e.g. '0' or 'null') as appropriate. To match everything, use a discard pattern '_'.</source>
        <target state="translated">默认文本 "default" 作为模式无效。请相应使用其他文本(例如 "0" 或 "null")。若要匹配一切项，请使用放弃模式 "_"。</target>
        <note />
      </trans-unit>
      <trans-unit id="ERR_DiscardPatternInSwitchStatement">
        <source>The discard pattern is not permitted as a case label in a switch statement. Use 'case var _:' for a discard pattern, or 'case @_:' for a constant named '_'.</source>
        <target state="translated">在 switch 语句中，不允许将放弃模式作为大小写标签。对于放弃模式，使用 "case var _:"；对于名为 "_" 的常量，使用 "case @_:"。</target>
        <note />
      </trans-unit>
      <trans-unit id="ERR_DuplicateExplicitImpl">
        <source>'{0}' is explicitly implemented more than once.</source>
        <target state="translated">多次显式实现“{0}”。</target>
        <note />
      </trans-unit>
      <trans-unit id="ERR_ElseCannotStartStatement">
        <source>'else' cannot start a statement.</source>
        <target state="translated">"else" 不能用在语句的开头。</target>
        <note />
      </trans-unit>
      <trans-unit id="ERR_ExplicitNullableAttribute">
        <source>Explicit application of 'System.Runtime.CompilerServices.NullableAttribute' is not allowed.</source>
        <target state="translated">不允许显示应用 “System.Runtime.CompilerServices.NullableAttribute”。</target>
        <note />
      </trans-unit>
      <trans-unit id="ERR_ExprCannotBeFixed">
        <source>The given expression cannot be used in a fixed statement</source>
        <target state="translated">给定表达式不能用于 fixed 语句中</target>
        <note />
      </trans-unit>
      <trans-unit id="ERR_ExpressionTreeCantContainNullCoalescingAssignment">
        <source>An expression tree may not contain a null coalescing assignment</source>
        <target state="translated">表达式树可能不包含空的合并赋值</target>
        <note />
      </trans-unit>
      <trans-unit id="ERR_ExpressionTreeCantContainRefStruct">
        <source>Expression tree cannot contain value of ref struct or restricted type '{0}'.</source>
        <target state="translated">表达式树不能包含 ref 结构或受限类型“{0}”的值。</target>
        <note />
      </trans-unit>
      <trans-unit id="ERR_ExpressionTreeContainsSwitchExpression">
        <source>An expression tree may not contain a switch expression.</source>
        <target state="translated">表达式树不能包含 switch 表达式。</target>
        <note />
      </trans-unit>
      <trans-unit id="ERR_ExpressionTreeContainsTupleBinOp">
        <source>An expression tree may not contain a tuple == or != operator</source>
        <target state="translated">表达式树不能包含元组 == 或 != 运算符</target>
        <note />
      </trans-unit>
      <trans-unit id="ERR_FeatureInPreview">
        <source>The feature '{0}' is currently in Preview and *unsupported*. To use Preview features, use the 'preview' language version.</source>
        <target state="new">The feature '{0}' is currently in Preview and *unsupported*. To use Preview features, use the 'preview' language version.</target>
        <note />
      </trans-unit>
      <trans-unit id="ERR_FeatureIsExperimental">
        <source>Feature '{0}' is experimental and unsupported; use '/features:{1}' to enable.</source>
        <target state="translated">功能“{0}”是实验性的且不受支持；请使用“/features:{1}”来启用。</target>
        <note />
      </trans-unit>
      <trans-unit id="ERR_FeatureNotAvailableInVersion8">
        <source>Feature '{0}' is not available in C# 8.0. Please use language version {1} or greater.</source>
        <target state="translated">Feature '{0}' is not available in C# 8.0. Please use language version {1} or greater.</target>
        <note />
      </trans-unit>
      <trans-unit id="ERR_FeatureNotAvailableInVersion8_0">
        <source>Feature '{0}' is not available in C# 8.0. Please use language version {1} or greater.</source>
        <target state="translated">Feature '{0}' is not available in C# 8.0. Please use language version {1} or greater.</target>
        <note />
      </trans-unit>
      <trans-unit id="ERR_ForEachMissingMemberWrongAsync">
        <source>foreach statement cannot operate on variables of type '{0}' because '{0}' does not contain a public instance definition for '{1}'. Did you mean 'await foreach' rather than 'foreach'?</source>
        <target state="translated">“{0}”不包含“{1}”的公共实例定义，因此 foreach 语句不能作用于“{0}”类型的变量。是否希望使用 "await foreach" 而非 "foreach"?</target>
        <note />
      </trans-unit>
      <trans-unit id="ERR_GoToBackwardJumpOverUsingVar">
        <source>A goto cannot jump to a location before a using declaration within the same block.</source>
        <target state="translated">在同一块中使用声明之前，goto 无法跳转到某个位置。</target>
        <note />
      </trans-unit>
      <trans-unit id="ERR_GoToForwardJumpOverUsingVar">
        <source>A goto cannot jump to a location after a using declaration.</source>
        <target state="translated">使用声明后，goto 无法跳转到某个位置。</target>
        <note />
      </trans-unit>
      <trans-unit id="ERR_IllegalSuppression">
        <source>The suppression operator is not allowed in this context</source>
        <target state="new">The suppression operator is not allowed in this context</target>
        <note />
      </trans-unit>
      <trans-unit id="ERR_InDynamicMethodArg">
        <source>Arguments with 'in' modifier cannot be used in dynamically dispatched expressions.</source>
        <target state="translated">带有 "in" 修饰符的参数不能用于动态调度的表达式。</target>
        <note />
      </trans-unit>
      <trans-unit id="ERR_InterfaceImplementedImplicitlyByVariadic">
        <source>'{0}' cannot implement interface member '{1}' in type '{2}' because it has an __arglist parameter</source>
        <target state="translated">“{0}”无法在类型“{2}”中实现接口成员“{1}”，因为它具有 __arglist 参数</target>
        <note />
      </trans-unit>
      <trans-unit id="ERR_InvalidHashAlgorithmName">
        <source>Invalid hash algorithm name: '{0}'</source>
        <target state="translated">无效的哈希算法名称:“{0}”</target>
        <note />
      </trans-unit>
      <trans-unit id="ERR_InvalidObjectCreation">
        <source>Invalid object creation</source>
        <target state="translated">对象创建无效</target>
        <note />
      </trans-unit>
      <trans-unit id="ERR_InvalidStackAllocArray">
        <source>"Invalid rank specifier: expected ']'</source>
        <target state="translated">“无效的秩说明符: 应为“]”</target>
        <note />
      </trans-unit>
      <trans-unit id="ERR_IsNullableType">
        <source>It is not legal to use nullable reference type '{0}?' in an is-type expression; use the underlying type '{0}' instead.</source>
        <target state="new">It is not legal to use nullable reference type '{0}?' in an is-type expression; use the underlying type '{0}' instead.</target>
        <note />
      </trans-unit>
      <trans-unit id="ERR_IsPatternImpossible">
        <source>An expression of type '{0}' can never match the provided pattern.</source>
        <target state="translated">类型“{0}”的表达式永远不会与提供的模式匹配。</target>
        <note />
      </trans-unit>
      <trans-unit id="ERR_IteratorMustBeAsync">
        <source>Method '{0}' with an iterator block must be 'async' to return '{1}'</source>
        <target state="new">Method '{0}' with an iterator block must be 'async' to return '{1}'</target>
        <note />
      </trans-unit>
      <trans-unit id="ERR_MissingPattern">
        <source>Pattern missing</source>
        <target state="translated">模式缺失</target>
        <note />
      </trans-unit>
      <trans-unit id="ERR_NewBoundWithUnmanaged">
        <source>The 'new()' constraint cannot be used with the 'unmanaged' constraint</source>
        <target state="translated">"new()" 约束不能与 "unmanaged" 约束一起使用</target>
        <note />
      </trans-unit>
      <trans-unit id="ERR_NoConvToIAsyncDispWrongAsync">
        <source>'{0}': type used in an async using statement must be implicitly convertible to 'System.IAsyncDisposable' or implement a suitable 'DisposeAsync' method. Did you mean 'using' rather than 'await using'?</source>
        <target state="needs-review-translation">“{0}”: 异步 using 语句中使用的类型必须可隐式转换为 "System.IAsyncDisposable"。是否希望使用 "using" 而非 "await using"?</target>
        <note />
      </trans-unit>
      <trans-unit id="ERR_NoConvToIDispWrongAsync">
        <source>'{0}': type used in a using statement must be implicitly convertible to 'System.IDisposable' or implement a suitable 'Dispose' method. Did you mean 'await using' rather than 'using'?</source>
        <target state="needs-review-translation">“{0}”: using 语句中使用的类型必须可隐式转换为 "System.IDisposable"。是否希望使用 "await using" 而非 "using"?</target>
        <note />
      </trans-unit>
      <trans-unit id="ERR_NotBaseOrImplementedInterface">
        <source>'{0}' is not base type or interface of {1}.</source>
        <target state="new">'{0}' is not base type or interface of {1}.</target>
        <note />
      </trans-unit>
      <trans-unit id="ERR_NullableDirectiveQualifierExpected">
        <source>Expected 'enable', 'safeonly', 'disable', or 'restore'</source>
        <target state="translated">预期 "enable"、"safeonly"、"disable"或 "restore"</target>
        <note />
      </trans-unit>
      <trans-unit id="ERR_NullableOptionNotAvailable">
        <source>Invalid '{0}' value: '{1}' for C# {2}. Please use language version '{3}' or greater.</source>
        <target state="needs-review-translation">无效的“{0}”值: C# {2} 的“{1}”。请使用语言版本 {3} 或更高版本。</target>
        <note />
      </trans-unit>
      <trans-unit id="ERR_NullableUnconstrainedTypeParameter">
        <source>A nullable type parameter must be known to be a value type or non-nullable reference type. Consider adding a 'class', 'struct', or type constraint.</source>
        <target state="translated">可为 null 的类型参数必须已知为值类型或非 null 引用类型。请考虑添加一个 “class”、“struct” 或类型约束。</target>
        <note />
      </trans-unit>
      <trans-unit id="ERR_OutVariableCannotBeByRef">
        <source>An out variable cannot be declared as a ref local</source>
        <target state="translated">out 变量无法声明为 ref 局部变量</target>
        <note />
      </trans-unit>
      <trans-unit id="ERR_PointerTypeInPatternMatching">
        <source>Pattern-matching is not permitted for pointer types.</source>
        <target state="translated">指针类型不允许进行模式匹配。</target>
        <note />
      </trans-unit>
      <trans-unit id="ERR_PossibleAsyncIteratorWithoutYield">
        <source>The body of an async-iterator method must contain a 'yield' statement.</source>
        <target state="translated">async-iterator 方法的主体必须包含 "yield" 语句。</target>
        <note />
      </trans-unit>
      <trans-unit id="ERR_PossibleAsyncIteratorWithoutYieldOrAwait">
        <source>The body of an async-iterator method must contain a 'yield' statement. Consider removing 'async' from the method declaration or adding a 'yield' statement.</source>
        <target state="translated">async-iterator 方法的主体必须包含 "yield" 语句。请考虑从方法声明中删除 "async" 或添加 "yield" 语句。</target>
        <note />
      </trans-unit>
      <trans-unit id="ERR_PropertyPatternNameMissing">
        <source>A property subpattern requires a reference to the property or field to be matched, e.g. '{{ Name: {0} }}'</source>
        <target state="translated">属性子模式需要引用要匹配的属性或字段，例如，"{{ Name: {0} }}"</target>
        <note />
      </trans-unit>
      <trans-unit id="ERR_RefAssignNarrower">
        <source>Cannot ref-assign '{1}' to '{0}' because '{1}' has a narrower escape scope than '{0}'.</source>
        <target state="translated">无法将“{1}”重新赋值为“{0}”，因为“{1}”具有比“{0}”更窄的转义范围。</target>
        <note />
      </trans-unit>
      <trans-unit id="ERR_RefLocalOrParamExpected">
        <source>The left-hand side of a ref assignment must be a ref local or parameter.</source>
        <target state="translated">ref 赋值左侧必须为 ref 本地函数或参数。</target>
        <note />
      </trans-unit>
      <trans-unit id="ERR_SingleElementPositionalPatternRequiresDisambiguation">
        <source>A single-element deconstruct pattern requires some other syntax for disambiguation. It is recommended to add a discard designator '_' after the close paren ')'.</source>
        <target state="translated">单元素解构模式需要一些其他语法来消除歧义。建议在关闭 paren ")" 之后添加放弃指示符 "_"。</target>
        <note />
      </trans-unit>
      <trans-unit id="ERR_StaticLocalFunctionCannotCaptureThis">
        <source>A static local function cannot contain a reference to 'this' or 'base'.</source>
        <target state="translated">静态本地函数不能包含对 "this" 或 "base" 的引用。</target>
        <note />
      </trans-unit>
      <trans-unit id="ERR_StaticLocalFunctionCannotCaptureVariable">
        <source>A static local function cannot contain a reference to '{0}'.</source>
        <target state="translated">静态本地函数不能包含对“{0}”的引用。</target>
        <note />
      </trans-unit>
      <trans-unit id="ERR_SwitchArmSubsumed">
        <source>The pattern has already been handled by a previous arm of the switch expression.</source>
        <target state="translated">该模式已由 switch 表达式的前一个 arm 处理。</target>
        <note />
      </trans-unit>
      <trans-unit id="ERR_SwitchCaseSubsumed">
        <source>The switch case has already been handled by a previous case.</source>
        <target state="translated">switch case 已被上一事例处理。</target>
        <note />
      </trans-unit>
      <trans-unit id="ERR_SwitchExpressionNoBestType">
        <source>No best type was found for the switch expression.</source>
        <target state="translated">没有为 switch 表达式找到最佳类型。</target>
        <note />
      </trans-unit>
      <trans-unit id="ERR_SwitchGoverningExpressionRequiresParens">
        <source>Parentheses are required around the switch governing expression.</source>
        <target state="translated">switch governing 表达式的周围需要括号。</target>
        <note />
      </trans-unit>
      <trans-unit id="ERR_TripleDotNotAllowed">
        <source>Unexpected character sequence '...'</source>
        <target state="translated">意外的字符序列 “...”</target>
        <note />
      </trans-unit>
      <trans-unit id="ERR_TupleElementNameMismatch">
        <source>The name '{0}' does not identify tuple element '{1}'.</source>
        <target state="translated">名称“{0}”不会标识元组元素“{1}”。</target>
        <note />
      </trans-unit>
      <trans-unit id="ERR_TupleSizesMismatchForBinOps">
        <source>Tuple types used as operands of an == or != operator must have matching cardinalities. But this operator has tuple types of cardinality {0} on the left and {1} on the right.</source>
        <target state="translated">用作 == 或 != 运算符的操作数的元组类型必须具有匹配的基数。但此运算符的基数的元组类型左侧为 {0}，右侧为 {1}。</target>
        <note />
      </trans-unit>
      <trans-unit id="ERR_UnmanagedBoundWithClass">
        <source>'{0}': cannot specify both a constraint class and the 'unmanaged' constraint</source>
        <target state="translated">“{0}”: 不能既指定约束类又指定 “unmanaged” 约束</target>
        <note />
      </trans-unit>
      <trans-unit id="ERR_UnmanagedConstraintMustBeFirst">
        <source>The 'unmanaged' constraint must come before any other constraints</source>
        <target state="translated">"unmanaged" 约束必须在其他任何约束之前</target>
        <note />
      </trans-unit>
      <trans-unit id="ERR_UnmanagedConstraintNotSatisfied">
        <source>The type '{2}' must be a non-nullable value type, along with all fields at any level of nesting, in order to use it as parameter '{1}' in the generic type or method '{0}'</source>
        <target state="translated">类型“{2}”必须是不可以为 null 值的类型，且包括任何嵌套级别的所有字段，才能用作泛型类型或方法“{0}”中的参数“{1}”</target>
        <note />
      </trans-unit>
      <trans-unit id="ERR_UsingVarInSwitchCase">
        <source>A using variable cannot be used directly within a switch section (consider using braces). </source>
        <target state="translated">Using 变量不能直接在 switch 部分中使用（请考虑使用大括号）。</target>
        <note />
      </trans-unit>
      <trans-unit id="ERR_VarMayNotBindToType">
        <source>The syntax 'var' for a pattern is not permitted to refer to a type, but '{0}' is in scope here.</source>
        <target state="translated">模式的语法 "var" 不允许引用类型，但“{0}”在此范围内。</target>
        <note />
      </trans-unit>
      <trans-unit id="ERR_WrongNumberOfSubpatterns">
        <source>Matching the tuple type '{0}' requires '{1}' subpatterns, but '{2}' subpatterns are present.</source>
        <target state="translated">匹配元组类型“{0}”需要“{1}”子模式，但存在“{2}”子模式。</target>
        <note />
      </trans-unit>
      <trans-unit id="FTL_InvalidInputFileName">
        <source>File name '{0}' is empty, contains invalid characters, has a drive specification without an absolute path, or is too long</source>
        <target state="translated">文件名“{0}”为空、包含无效字符、未使用绝对路径指定驱动器或太长</target>
        <note />
      </trans-unit>
<<<<<<< HEAD
      <trans-unit id="HDN_ExpressionIsProbablyNeverNull">
        <source>Expression is probably never null.</source>
        <target state="translated">表达式可能不为 null。</target>
        <note />
      </trans-unit>
      <trans-unit id="HDN_ExpressionIsProbablyNeverNull_Title">
        <source>Expression is probably never null.</source>
        <target state="translated">表达式可能不为 null。</target>
        <note />
      </trans-unit>
      <trans-unit id="HDN_NullCheckIsProbablyAlwaysFalse">
        <source>Result of the comparison is possibly always false.</source>
        <target state="translated">比较结果可能始终为错误。</target>
        <note />
      </trans-unit>
      <trans-unit id="HDN_NullCheckIsProbablyAlwaysFalse_Title">
        <source>Result of the comparison is possibly always false.</source>
        <target state="translated">比较结果可能始终为错误。</target>
        <note />
      </trans-unit>
      <trans-unit id="HDN_NullCheckIsProbablyAlwaysTrue">
        <source>Result of the comparison is possibly always true.</source>
        <target state="translated">比较结果可能始终为正确。</target>
        <note />
      </trans-unit>
      <trans-unit id="HDN_NullCheckIsProbablyAlwaysTrue_Title">
        <source>Result of the comparison is possibly always true.</source>
        <target state="translated">比较结果可能始终为正确。</target>
        <note />
      </trans-unit>
      <trans-unit id="IDS_BaseTypeInBaseExpression">
        <source>specifying base type in base expression</source>
        <target state="new">specifying base type in base expression</target>
        <note />
      </trans-unit>
=======
>>>>>>> 6f5be2ef
      <trans-unit id="IDS_Disposable">
        <source>disposable</source>
        <target state="translated">可处置的</target>
        <note />
      </trans-unit>
      <trans-unit id="IDS_FeatureAltInterpolatedVerbatimStrings">
        <source>alternative interpolated verbatim strings</source>
        <target state="translated">可选择的内插逐字字符串</target>
        <note />
      </trans-unit>
      <trans-unit id="IDS_FeatureCoalesceAssignmentExpression">
        <source>coalescing assignment</source>
        <target state="translated">合并赋值</target>
        <note />
      </trans-unit>
      <trans-unit id="IDS_FeatureDelegateGenericTypeConstraint">
        <source>delegate generic type constraints</source>
        <target state="translated">委托泛型类型约束</target>
        <note />
      </trans-unit>
      <trans-unit id="IDS_FeatureEnumGenericTypeConstraint">
        <source>enum generic type constraints</source>
        <target state="translated">枚举泛型类型约束</target>
        <note />
      </trans-unit>
      <trans-unit id="IDS_FeatureExpressionVariablesInQueriesAndInitializers">
        <source>declaration of expression variables in member initializers and queries</source>
        <target state="translated">成员初始值设定项和查询中的表达式变量声明</target>
        <note />
      </trans-unit>
      <trans-unit id="IDS_FeatureExtensibleFixedStatement">
        <source>extensible fixed statement</source>
        <target state="translated">可扩展 fixed 语句</target>
        <note />
      </trans-unit>
      <trans-unit id="IDS_FeatureIndexOperator">
        <source>index operator</source>
        <target state="translated">索引运算符</target>
        <note />
      </trans-unit>
      <trans-unit id="IDS_FeatureIndexingMovableFixedBuffers">
        <source>indexing movable fixed buffers</source>
        <target state="translated">正在编制可移动固定缓冲区的索引</target>
        <note />
      </trans-unit>
      <trans-unit id="IDS_FeatureNameShadowingInNestedFunctions">
        <source>name shadowing in nested functions</source>
        <target state="new">name shadowing in nested functions</target>
        <note />
      </trans-unit>
      <trans-unit id="IDS_FeatureNullableReferenceTypes">
        <source>nullable reference types</source>
        <target state="translated">可为 null 的引用类型</target>
        <note />
      </trans-unit>
      <trans-unit id="IDS_FeatureObjectGenericTypeConstraint">
        <source>object generic type constraint</source>
        <target state="translated">对象泛型类型约束</target>
        <note />
      </trans-unit>
      <trans-unit id="IDS_FeaturePragmaWarningEnableOrSafeOnly">
        <source>warning action enable or safeonly</source>
        <target state="new">warning action enable or safeonly</target>
        <note />
      </trans-unit>
      <trans-unit id="IDS_FeatureRangeOperator">
        <source>range operator</source>
        <target state="translated">范围运算符</target>
        <note />
      </trans-unit>
      <trans-unit id="IDS_FeatureRecursivePatterns">
        <source>recursive patterns</source>
        <target state="translated">递归模式</target>
        <note />
      </trans-unit>
      <trans-unit id="IDS_FeatureRefConditional">
        <source>ref conditional expression</source>
        <target state="translated">ref 条件表达式</target>
        <note />
      </trans-unit>
      <trans-unit id="IDS_FeatureRefFor">
        <source>ref for-loop variables</source>
        <target state="translated">ref for 循环变量</target>
        <note />
      </trans-unit>
      <trans-unit id="IDS_FeatureRefForEach">
        <source>ref foreach iteration variables</source>
        <target state="translated">ref foreach 迭代变量</target>
        <note />
      </trans-unit>
      <trans-unit id="IDS_FeatureRefReassignment">
        <source>ref reassignment</source>
        <target state="translated">ref 赋值</target>
        <note />
      </trans-unit>
      <trans-unit id="IDS_FeatureStackAllocInitializer">
        <source>stackalloc initializer</source>
        <target state="translated">stackalloc 初始值设定项</target>
        <note />
      </trans-unit>
      <trans-unit id="IDS_FeatureStaticLocalFunctions">
        <source>static local functions</source>
        <target state="translated">静态本地函数</target>
        <note />
      </trans-unit>
      <trans-unit id="IDS_FeatureTupleEquality">
        <source>tuple equality</source>
        <target state="translated">元组相等</target>
        <note />
      </trans-unit>
      <trans-unit id="IDS_FeatureUnconstrainedTypeParameterInNullCoalescingOperator">
        <source>unconstrained type parameters in null coalescing operator</source>
        <target state="translated">合并运算符中的无约束类型参数</target>
        <note />
      </trans-unit>
      <trans-unit id="IDS_FeatureUnmanagedConstructedTypes">
        <source>unmanaged constructed types</source>
        <target state="new">unmanaged constructed types</target>
        <note />
      </trans-unit>
      <trans-unit id="IDS_FeatureUnmanagedGenericTypeConstraint">
        <source>unmanaged generic type constraints</source>
        <target state="translated">非托管泛型类型约束</target>
        <note />
      </trans-unit>
      <trans-unit id="IDS_FeatureUsingDeclarations">
        <source>using declarations</source>
        <target state="translated">Using 声明</target>
        <note />
      </trans-unit>
      <trans-unit id="IDS_NULL">
        <source>&lt;null&gt;</source>
        <target state="translated">&lt;null&gt;</target>
        <note />
      </trans-unit>
      <trans-unit id="IDS_ThrowExpression">
        <source>&lt;throw expression&gt;</source>
        <target state="translated">&lt;throw 表达式&gt;</target>
        <note />
      </trans-unit>
      <trans-unit id="IDS_RELATEDERROR">
        <source>(Location of symbol related to previous error)</source>
        <target state="translated">(与前一个错误相关的符号位置)</target>
        <note />
      </trans-unit>
      <trans-unit id="IDS_RELATEDWARNING">
        <source>(Location of symbol related to previous warning)</source>
        <target state="translated">(与前一个警告相关的符号位置)</target>
        <note />
      </trans-unit>
      <trans-unit id="IDS_XMLIGNORED">
        <source>&lt;!-- Badly formed XML comment ignored for member "{0}" --&gt;</source>
        <target state="translated">&lt;!-- 对于成员“{0}”忽略有格式错误的 XML 注释 --&gt;</target>
        <note />
      </trans-unit>
      <trans-unit id="IDS_XMLIGNORED2">
        <source> Badly formed XML file "{0}" cannot be included </source>
        <target state="translated"> 无法包括格式错误的 XML 文件“{0}” </target>
        <note />
      </trans-unit>
      <trans-unit id="IDS_XMLFAILEDINCLUDE">
        <source> Failed to insert some or all of included XML </source>
        <target state="translated">未能插入某些或全部所包含的 XML </target>
        <note />
      </trans-unit>
      <trans-unit id="IDS_XMLBADINCLUDE">
        <source> Include tag is invalid </source>
        <target state="translated"> 包含标记无效 </target>
        <note />
      </trans-unit>
      <trans-unit id="IDS_XMLNOINCLUDE">
        <source> No matching elements were found for the following include tag </source>
        <target state="translated">未找到下列包含标记的匹配元素 </target>
        <note />
      </trans-unit>
      <trans-unit id="IDS_XMLMISSINGINCLUDEFILE">
        <source>Missing file attribute</source>
        <target state="translated">缺少文件特性</target>
        <note />
      </trans-unit>
      <trans-unit id="IDS_XMLMISSINGINCLUDEPATH">
        <source>Missing path attribute</source>
        <target state="translated">缺少路径特性</target>
        <note />
      </trans-unit>
      <trans-unit id="IDS_GlobalNamespace">
        <source>&lt;global namespace&gt;</source>
        <target state="translated">&lt;全局命名空间&gt;</target>
        <note />
      </trans-unit>
      <trans-unit id="IDS_FeatureGenerics">
        <source>generics</source>
        <target state="translated">泛型</target>
        <note />
      </trans-unit>
      <trans-unit id="IDS_FeatureAnonDelegates">
        <source>anonymous methods</source>
        <target state="translated">匿名方法</target>
        <note />
      </trans-unit>
      <trans-unit id="IDS_FeatureModuleAttrLoc">
        <source>module as an attribute target specifier</source>
        <target state="translated">作为特性目标说明符的模块</target>
        <note />
      </trans-unit>
      <trans-unit id="IDS_FeatureGlobalNamespace">
        <source>namespace alias qualifier</source>
        <target state="translated">命名空间别名限定符</target>
        <note />
      </trans-unit>
      <trans-unit id="IDS_FeatureFixedBuffer">
        <source>fixed size buffers</source>
        <target state="translated">固定大小缓冲区</target>
        <note />
      </trans-unit>
      <trans-unit id="IDS_FeaturePragma">
        <source>#pragma</source>
        <target state="translated">#pragma</target>
        <note />
      </trans-unit>
      <trans-unit id="IDS_FeatureStaticClasses">
        <source>static classes</source>
        <target state="translated">静态类</target>
        <note />
      </trans-unit>
      <trans-unit id="IDS_FeatureReadOnlyStructs">
        <source>readonly structs</source>
        <target state="translated">只读结构</target>
        <note />
      </trans-unit>
      <trans-unit id="IDS_FeaturePartialTypes">
        <source>partial types</source>
        <target state="translated">分部类型</target>
        <note />
      </trans-unit>
      <trans-unit id="IDS_FeatureAsync">
        <source>async function</source>
        <target state="translated">异步函数</target>
        <note />
      </trans-unit>
      <trans-unit id="IDS_FeatureSwitchOnBool">
        <source>switch on boolean type</source>
        <target state="translated">启用布尔值类型</target>
        <note />
      </trans-unit>
      <trans-unit id="IDS_MethodGroup">
        <source>method group</source>
        <target state="translated">方法组</target>
        <note />
      </trans-unit>
      <trans-unit id="IDS_AnonMethod">
        <source>anonymous method</source>
        <target state="translated">匿名方法</target>
        <note />
      </trans-unit>
      <trans-unit id="IDS_Lambda">
        <source>lambda expression</source>
        <target state="translated">lambda 表达式</target>
        <note />
      </trans-unit>
      <trans-unit id="IDS_Collection">
        <source>collection</source>
        <target state="translated">集合</target>
        <note />
      </trans-unit>
      <trans-unit id="IDS_FeaturePropertyAccessorMods">
        <source>access modifiers on properties</source>
        <target state="translated">属性的访问修饰符</target>
        <note />
      </trans-unit>
      <trans-unit id="IDS_FeatureExternAlias">
        <source>extern alias</source>
        <target state="translated">外部别名</target>
        <note />
      </trans-unit>
      <trans-unit id="IDS_FeatureIterators">
        <source>iterators</source>
        <target state="translated">迭代器</target>
        <note />
      </trans-unit>
      <trans-unit id="IDS_FeatureDefault">
        <source>default operator</source>
        <target state="translated">默认运算符</target>
        <note />
      </trans-unit>
      <trans-unit id="IDS_FeatureDefaultLiteral">
        <source>default literal</source>
        <target state="translated">默认文本</target>
        <note />
      </trans-unit>
      <trans-unit id="IDS_FeaturePrivateProtected">
        <source>private protected</source>
        <target state="translated">private protected</target>
        <note />
      </trans-unit>
      <trans-unit id="IDS_FeatureNullable">
        <source>nullable types</source>
        <target state="translated">可以为 null 的类型</target>
        <note />
      </trans-unit>
      <trans-unit id="IDS_FeaturePatternMatching">
        <source>pattern matching</source>
        <target state="translated">模式匹配</target>
        <note />
      </trans-unit>
      <trans-unit id="IDS_FeatureExpressionBodiedAccessor">
        <source>expression body property accessor</source>
        <target state="translated">表达式主体属性访问器</target>
        <note />
      </trans-unit>
      <trans-unit id="IDS_FeatureExpressionBodiedDeOrConstructor">
        <source>expression body constructor and destructor</source>
        <target state="translated">表达式主体构造函数和析构函数</target>
        <note />
      </trans-unit>
      <trans-unit id="IDS_FeatureThrowExpression">
        <source>throw expression</source>
        <target state="translated">throw 表达式</target>
        <note />
      </trans-unit>
      <trans-unit id="IDS_FeatureImplicitArray">
        <source>implicitly typed array</source>
        <target state="translated">隐式类型的数组</target>
        <note />
      </trans-unit>
      <trans-unit id="IDS_FeatureImplicitLocal">
        <source>implicitly typed local variable</source>
        <target state="translated">隐式类型的局部变量</target>
        <note />
      </trans-unit>
      <trans-unit id="IDS_FeatureAnonymousTypes">
        <source>anonymous types</source>
        <target state="translated">匿名类型</target>
        <note />
      </trans-unit>
      <trans-unit id="IDS_FeatureAutoImplementedProperties">
        <source>automatically implemented properties</source>
        <target state="translated">自动实现的属性</target>
        <note />
      </trans-unit>
      <trans-unit id="IDS_FeatureReadonlyAutoImplementedProperties">
        <source>readonly automatically implemented properties</source>
        <target state="translated">自动实现 readonly 的属性</target>
        <note />
      </trans-unit>
      <trans-unit id="IDS_FeatureObjectInitializer">
        <source>object initializer</source>
        <target state="translated">对象初始值设定项</target>
        <note />
      </trans-unit>
      <trans-unit id="IDS_FeatureCollectionInitializer">
        <source>collection initializer</source>
        <target state="translated">集合初始值设定项</target>
        <note />
      </trans-unit>
      <trans-unit id="IDS_FeatureQueryExpression">
        <source>query expression</source>
        <target state="translated">查询表达式</target>
        <note />
      </trans-unit>
      <trans-unit id="IDS_FeatureExtensionMethod">
        <source>extension method</source>
        <target state="translated">扩展方法</target>
        <note />
      </trans-unit>
      <trans-unit id="IDS_FeaturePartialMethod">
        <source>partial method</source>
        <target state="translated">分部方法</target>
        <note />
      </trans-unit>
      <trans-unit id="IDS_SK_METHOD">
        <source>method</source>
        <target state="translated">方法</target>
        <note />
      </trans-unit>
      <trans-unit id="IDS_SK_TYPE">
        <source>type</source>
        <target state="translated">类型</target>
        <note />
      </trans-unit>
      <trans-unit id="IDS_SK_NAMESPACE">
        <source>namespace</source>
        <target state="translated">命名空间</target>
        <note />
      </trans-unit>
      <trans-unit id="IDS_SK_FIELD">
        <source>field</source>
        <target state="translated">字段</target>
        <note />
      </trans-unit>
      <trans-unit id="IDS_SK_PROPERTY">
        <source>property</source>
        <target state="translated">属性</target>
        <note />
      </trans-unit>
      <trans-unit id="IDS_SK_UNKNOWN">
        <source>element</source>
        <target state="translated">元素</target>
        <note />
      </trans-unit>
      <trans-unit id="IDS_SK_VARIABLE">
        <source>variable</source>
        <target state="translated">变量</target>
        <note />
      </trans-unit>
      <trans-unit id="IDS_SK_LABEL">
        <source>label</source>
        <target state="translated">标签</target>
        <note />
      </trans-unit>
      <trans-unit id="IDS_SK_EVENT">
        <source>event</source>
        <target state="translated">事件</target>
        <note />
      </trans-unit>
      <trans-unit id="IDS_SK_TYVAR">
        <source>type parameter</source>
        <target state="translated">类型形参</target>
        <note />
      </trans-unit>
      <trans-unit id="IDS_SK_ALIAS">
        <source>using alias</source>
        <target state="translated">using 别名</target>
        <note />
      </trans-unit>
      <trans-unit id="IDS_SK_EXTERNALIAS">
        <source>extern alias</source>
        <target state="translated">外部别名</target>
        <note />
      </trans-unit>
      <trans-unit id="IDS_SK_CONSTRUCTOR">
        <source>constructor</source>
        <target state="translated">构造函数</target>
        <note />
      </trans-unit>
      <trans-unit id="IDS_FOREACHLOCAL">
        <source>foreach iteration variable</source>
        <target state="translated">foreach 迭代变量</target>
        <note />
      </trans-unit>
      <trans-unit id="IDS_FIXEDLOCAL">
        <source>fixed variable</source>
        <target state="translated">固定变量</target>
        <note />
      </trans-unit>
      <trans-unit id="IDS_USINGLOCAL">
        <source>using variable</source>
        <target state="translated">using 变量</target>
        <note />
      </trans-unit>
      <trans-unit id="IDS_Contravariant">
        <source>contravariant</source>
        <target state="translated">逆变</target>
        <note />
      </trans-unit>
      <trans-unit id="IDS_Contravariantly">
        <source>contravariantly</source>
        <target state="translated">逆变式</target>
        <note />
      </trans-unit>
      <trans-unit id="IDS_Covariant">
        <source>covariant</source>
        <target state="translated">协变</target>
        <note />
      </trans-unit>
      <trans-unit id="IDS_Covariantly">
        <source>covariantly</source>
        <target state="translated">协变式</target>
        <note />
      </trans-unit>
      <trans-unit id="IDS_Invariantly">
        <source>invariantly</source>
        <target state="translated">固定式</target>
        <note />
      </trans-unit>
      <trans-unit id="IDS_FeatureDynamic">
        <source>dynamic</source>
        <target state="translated">动态</target>
        <note />
      </trans-unit>
      <trans-unit id="IDS_FeatureNamedArgument">
        <source>named argument</source>
        <target state="translated">命名参数</target>
        <note />
      </trans-unit>
      <trans-unit id="IDS_FeatureOptionalParameter">
        <source>optional parameter</source>
        <target state="translated">可选参数</target>
        <note />
      </trans-unit>
      <trans-unit id="IDS_FeatureExceptionFilter">
        <source>exception filter</source>
        <target state="translated">异常筛选器</target>
        <note />
      </trans-unit>
      <trans-unit id="IDS_FeatureTypeVariance">
        <source>type variance</source>
        <target state="translated">类型方差</target>
        <note />
      </trans-unit>
      <trans-unit id="SyntaxTreeNotFound">
        <source>SyntaxTree is not part of the compilation</source>
        <target state="translated">编译中不包含 SyntaxTree</target>
        <note />
      </trans-unit>
      <trans-unit id="SyntaxTreeNotFoundToRemove">
        <source>SyntaxTree is not part of the compilation, so it cannot be removed</source>
        <target state="translated">编译中不包含 SyntaxTree，因此无法将其删除</target>
        <note />
      </trans-unit>
      <trans-unit id="WRN_AsOperatorMayReturnNull">
        <source>The 'as' operator may produce a null value when '{0}' is a non-nullable reference type.</source>
        <target state="new">The 'as' operator may produce a null value when '{0}' is a non-nullable reference type.</target>
        <note />
      </trans-unit>
      <trans-unit id="WRN_AsOperatorMayReturnNull_Title">
        <source>The 'as' operator may produce a null value for a type parameter.</source>
        <target state="new">The 'as' operator may produce a null value for a type parameter.</target>
        <note />
      </trans-unit>
      <trans-unit id="WRN_CaseConstantNamedUnderscore">
        <source>The name '_' refers to the constant, not the discard pattern. Use 'var _' to discard the value, or '@_' to refer to a constant by that name.</source>
        <target state="translated">名称 "_" 引用常量，而不引用放弃模式。请使用 "var _" 放弃该值，或使用 "@_" 来引用该名称的常量。</target>
        <note />
      </trans-unit>
      <trans-unit id="WRN_CaseConstantNamedUnderscore_Title">
        <source>Do not use '_' for a case constant.</source>
        <target state="translated">不要对大小写常量使用 "_"。</target>
        <note />
      </trans-unit>
      <trans-unit id="WRN_ConditionalAccessMayReturnNull">
        <source>Conditional access may produce a null value when '{0}' is a non-nullable reference type.</source>
        <target state="new">Conditional access may produce a null value when '{0}' is a non-nullable reference type.</target>
        <note />
      </trans-unit>
      <trans-unit id="WRN_ConditionalAccessMayReturnNull_Title">
        <source>Conditional access may produce a null value for a type parameter.</source>
        <target state="new">Conditional access may produce a null value for a type parameter.</target>
        <note />
      </trans-unit>
      <trans-unit id="WRN_ConvertingNullableToNonNullable">
        <source>Converting null literal or possible null value to non-nullable type.</source>
        <target state="translated">将 null 文本或可能的 null 值转换为非 null 类型。</target>
        <note />
      </trans-unit>
      <trans-unit id="WRN_ConvertingNullableToNonNullable_Title">
        <source>Converting null literal or possible null value to non-nullable type.</source>
        <target state="translated">将 null 文本或可能的 null 值转换为非 null 类型。</target>
        <note />
      </trans-unit>
      <trans-unit id="WRN_DefaultExpressionMayIntroduceNullT">
        <source>A default expression introduces a null value when '{0}' is a non-nullable reference type.</source>
        <target state="new">A default expression introduces a null value when '{0}' is a non-nullable reference type.</target>
        <note />
      </trans-unit>
      <trans-unit id="WRN_DefaultExpressionMayIntroduceNullT_Title">
        <source>A default expression introduces a null value for a type parameter.</source>
        <target state="new">A default expression introduces a null value for a type parameter.</target>
        <note />
      </trans-unit>
      <trans-unit id="WRN_DefaultLiteralConvertedToNullIsNotIntended">
        <source>'default' is converted to 'null', not 'default({0})'</source>
        <target state="translated">“default” 被转换为 “null” 而非“default({0})”</target>
        <note />
      </trans-unit>
      <trans-unit id="WRN_DefaultLiteralConvertedToNullIsNotIntended_Title">
        <source>'default' is converted to 'null'</source>
        <target state="translated">“default” 被转换为 “null”</target>
        <note />
      </trans-unit>
      <trans-unit id="WRN_DuplicateInterfaceWithNullabilityMismatchInBaseList">
        <source>'{0}' is already listed in the interface list on type '{1}' with different nullability of reference types.</source>
        <target state="translated">“{0}”已列入类型“{1}”的接口列表中，其中包含不同引用类型的 Null 性。</target>
        <note />
      </trans-unit>
      <trans-unit id="WRN_DuplicateInterfaceWithNullabilityMismatchInBaseList_Title">
        <source>Interface is already listed in the interface list with different nullability of reference types.</source>
        <target state="translated">接口已在接口列表中列出，引用类型具有不同的 Null 性。</target>
        <note />
      </trans-unit>
      <trans-unit id="WRN_GivenExpressionAlwaysMatchesConstant">
        <source>The given expression always matches the provided constant.</source>
        <target state="translated">给定的表达式始终与提供的常量匹配。</target>
        <note />
      </trans-unit>
      <trans-unit id="WRN_GivenExpressionAlwaysMatchesConstant_Title">
        <source>The given expression always matches the provided constant.</source>
        <target state="translated">给定的表达式始终与提供的常量匹配。</target>
        <note />
      </trans-unit>
      <trans-unit id="WRN_GivenExpressionNeverMatchesPattern">
        <source>The given expression never matches the provided pattern.</source>
        <target state="translated">给定的表达式永远不会与提供的模式匹配。</target>
        <note />
      </trans-unit>
      <trans-unit id="WRN_GivenExpressionNeverMatchesPattern_Title">
        <source>The given expression never matches the provided pattern.</source>
        <target state="translated">给定的表达式永远不会与提供的模式匹配。</target>
        <note />
      </trans-unit>
      <trans-unit id="WRN_IllegalPPWarningSafeOnly">
        <source>Expected nullable</source>
        <target state="new">Expected nullable</target>
        <note />
      </trans-unit>
      <trans-unit id="WRN_IllegalPPWarningSafeOnly_Title">
        <source>Expected nullable after #pragma warning safeonly</source>
        <target state="new">Expected nullable after #pragma warning safeonly</target>
        <note />
      </trans-unit>
      <trans-unit id="WRN_IsTypeNamedUnderscore">
        <source>The name '_' refers to the type '{0}', not the discard pattern. Use '@_' for the type, or 'var _' to discard.</source>
        <target state="translated">名称 "_" 引用类型“{0}”，而不引用放弃模式。对于类型，请使用 "@_"；对于弃用，请使用 "var _"。</target>
        <note />
      </trans-unit>
      <trans-unit id="WRN_IsTypeNamedUnderscore_Title">
        <source>Do not use '_' to refer to the type in an is-type expression.</source>
        <target state="translated">请勿使用 "_" 引用 is-type 表达式中的类型。</target>
        <note />
      </trans-unit>
      <trans-unit id="WRN_MissingNonNullTypesContextForAnnotation">
        <source>The annotation for nullable reference types should only be used in code within a '#nullable' context.</source>
        <target state="translated">应仅在 “#nullable” 上下文中的代码中使用可为 null 的引用类型的注释。</target>
        <note />
      </trans-unit>
      <trans-unit id="WRN_MissingNonNullTypesContextForAnnotation_Title">
        <source>The annotation for nullable reference types should only be used in code within a '#nullable' context.</source>
        <target state="translated">应仅在 “#nullable” 上下文中的代码中使用可为 null 的引用类型的注释。</target>
        <note />
      </trans-unit>
      <trans-unit id="WRN_NullAsNonNullable">
        <source>Cannot convert null literal to non-nullable reference or unconstrained type parameter.</source>
        <target state="translated">无法将 null 文本转换为非 null 引用或无约束类型参数。</target>
        <note />
      </trans-unit>
      <trans-unit id="WRN_NullAsNonNullable_Title">
        <source>Cannot convert null literal to non-nullable reference or unconstrained type parameter.</source>
        <target state="translated">无法将 null 文本转换为非 null 引用或无约束类型参数。</target>
        <note />
      </trans-unit>
      <trans-unit id="WRN_NullLiteralMayIntroduceNullT">
        <source>A null literal introduces a null value when '{0}' is a non-nullable reference type.</source>
        <target state="new">A null literal introduces a null value when '{0}' is a non-nullable reference type.</target>
        <note />
      </trans-unit>
      <trans-unit id="WRN_NullLiteralMayIntroduceNullT_Title">
        <source>A null literal introduces a null value for a type parameter.</source>
        <target state="new">A null literal introduces a null value for a type parameter.</target>
        <note />
      </trans-unit>
      <trans-unit id="WRN_NullReferenceArgument">
        <source>Possible null reference argument for parameter '{0}' in '{1}'.</source>
        <target state="translated">“{1}”中“{0}”形参的可能的 null 引用实参。</target>
        <note />
      </trans-unit>
      <trans-unit id="WRN_NullReferenceArgument_Title">
        <source>Possible null reference argument.</source>
        <target state="translated">可能的 null 引用参数。</target>
        <note />
      </trans-unit>
      <trans-unit id="WRN_NullReferenceAssignment">
        <source>Possible null reference assignment.</source>
        <target state="translated">可能的 null 引用赋值。</target>
        <note />
      </trans-unit>
      <trans-unit id="WRN_NullReferenceAssignment_Title">
        <source>Possible null reference assignment.</source>
        <target state="translated">可能的 null 引用赋值。</target>
        <note />
      </trans-unit>
      <trans-unit id="WRN_NullReferenceReceiver">
        <source>Possible dereference of a null reference.</source>
        <target state="translated">null 引用可能的取消引用。</target>
        <note />
      </trans-unit>
      <trans-unit id="WRN_NullReferenceReceiver_Title">
        <source>Possible dereference of a null reference.</source>
        <target state="translated">null 引用可能的取消引用。</target>
        <note />
      </trans-unit>
      <trans-unit id="WRN_NullReferenceReturn">
        <source>Possible null reference return.</source>
        <target state="translated">可能的 null 引用返回。</target>
        <note />
      </trans-unit>
      <trans-unit id="WRN_NullReferenceReturn_Title">
        <source>Possible null reference return.</source>
        <target state="translated">可能的 null 引用返回。</target>
        <note />
      </trans-unit>
      <trans-unit id="WRN_NullabilityMismatchInArgument">
        <source>Argument of type '{0}' cannot be used as an input of type '{1}' for parameter '{2}' in '{3}' due to differences in the nullability of reference types.</source>
        <target state="needs-review-translation">类型“{0}”的实参中引用类型的为 Null 性与“{3}”中形参“{2}”的目标类型“{1}”不匹配。</target>
        <note />
      </trans-unit>
      <trans-unit id="WRN_NullabilityMismatchInArgumentForOutput">
        <source>Argument of type '{0}' cannot be used as an output of type '{1}' for parameter '{2}' in '{3}' due to differences in the nullability of reference types.</source>
        <target state="new">Argument of type '{0}' cannot be used as an output of type '{1}' for parameter '{2}' in '{3}' due to differences in the nullability of reference types.</target>
        <note />
      </trans-unit>
      <trans-unit id="WRN_NullabilityMismatchInArgumentForOutput_Title">
        <source>Argument cannot be used as an output for parameter due to differences in the nullability of reference types.</source>
        <target state="new">Argument cannot be used as an output for parameter due to differences in the nullability of reference types.</target>
        <note />
      </trans-unit>
      <trans-unit id="WRN_NullabilityMismatchInArgument_Title">
        <source>Argument cannot be used as an input for parameter due to differences in the nullability of reference types.</source>
        <target state="needs-review-translation">参数中的引用类型的为 Null 性与目标类型不匹配。</target>
        <note />
      </trans-unit>
      <trans-unit id="WRN_NullabilityMismatchInAssignment">
        <source>Nullability of reference types in value of type '{0}' doesn't match target type '{1}'.</source>
        <target state="translated">类型“{0}”的值中引用类型的为 Null 性与目标类型“{1}”不匹配。</target>
        <note />
      </trans-unit>
      <trans-unit id="WRN_NullabilityMismatchInAssignment_Title">
        <source>Nullability of reference types in value doesn't match target type.</source>
        <target state="translated">值中的引用类型的为 Null 性与目标类型不匹配。</target>
        <note />
      </trans-unit>
      <trans-unit id="WRN_NullabilityMismatchInConstraintsOnImplicitImplementation">
        <source>Nullability in constraints for type parameter '{0}' of method '{1}' doesn't match the constraints for type parameter '{2}' of interface method '{3}'. Consider using an explicit interface implementation instead.</source>
        <target state="translated">方法“{1}”的类型参数“{0}”的约束中的为 Null 性与接口方法“{3}”的类型参数“{2}”的约束不匹配。请考虑改用显式接口实现。</target>
        <note />
      </trans-unit>
      <trans-unit id="WRN_NullabilityMismatchInConstraintsOnImplicitImplementation_Title">
        <source>Nullability in constraints for type parameter doesn't match the constraints for type parameter in implicitly implemented interface method'.</source>
        <target state="translated">类型参数的约束中的为 Null 性与隐式实现接口方法中的类型参数的约束不匹配。</target>
        <note />
      </trans-unit>
      <trans-unit id="WRN_NullabilityMismatchInExplicitlyImplementedInterface">
        <source>Nullability of reference types in explicit interface specifier doesn't match interface implemented by the type.</source>
        <target state="translated">显式接口说明符中引用类型的 Null 性与该类型实现的接口不匹配。</target>
        <note />
      </trans-unit>
      <trans-unit id="WRN_NullabilityMismatchInExplicitlyImplementedInterface_Title">
        <source>Nullability of reference types in explicit interface specifier doesn't match interface implemented by the type.</source>
        <target state="translated">显式接口说明符中引用类型的 Null 性与该类型实现的接口不匹配。</target>
        <note />
      </trans-unit>
      <trans-unit id="WRN_NullabilityMismatchInInterfaceImplementedByBase">
        <source>'{0}' does not implement interface member '{1}'. Nullability of reference types in interface implemented by the base type doesn't match.</source>
        <target state="translated">“{0}”不实现接口成员“{1}”。接口中基类型实现的引用类型的 Null 性不匹配。</target>
        <note />
      </trans-unit>
      <trans-unit id="WRN_NullabilityMismatchInInterfaceImplementedByBase_Title">
        <source>Type does not implement interface member. Nullability of reference types in interface implemented by the base type doesn't match.</source>
        <target state="translated">类型不实现接口成员。接口中基类型实现的引用类型的 Null 性不匹配。</target>
        <note />
      </trans-unit>
      <trans-unit id="WRN_NullabilityMismatchInParameterTypeOfTargetDelegate">
        <source>Nullability of reference types in type of parameter '{0}' of '{1}' doesn't match the target delegate '{2}'.</source>
        <target state="translated">“{1}”的参数“{0}”类型中引用类型的为 Null 性与目标委托“{2}”不匹配。</target>
        <note />
      </trans-unit>
      <trans-unit id="WRN_NullabilityMismatchInParameterTypeOfTargetDelegate_Title">
        <source>Nullability of reference types in type of parameter doesn't match the target delegate.</source>
        <target state="translated">参数类型中引用类型的为 Null 性与目标委托不匹配。</target>
        <note />
      </trans-unit>
      <trans-unit id="WRN_NullabilityMismatchInParameterTypeOnExplicitImplementation">
        <source>Nullability of reference types in type of parameter '{0}' doesn't match implemented member '{1}'.</source>
        <target state="translated">参数“{0}”类型中引用类型的为 Null 性与实现的成员“{1}”不匹配。</target>
        <note />
      </trans-unit>
      <trans-unit id="WRN_NullabilityMismatchInParameterTypeOnExplicitImplementation_Title">
        <source>Nullability of reference types in type of parameter doesn't match implemented member.</source>
        <target state="translated">参数类型中引用类型的为 Null 性与实现的成员不匹配。</target>
        <note />
      </trans-unit>
      <trans-unit id="WRN_NullabilityMismatchInParameterTypeOnImplicitImplementation">
        <source>Nullability of reference types in type of parameter '{0}' doesn't match implicitly implemented member '{1}'.</source>
        <target state="translated">参数“{0}”类型中引用类型的为 Null 性与隐式实现的成员“{1}”不匹配。</target>
        <note />
      </trans-unit>
      <trans-unit id="WRN_NullabilityMismatchInParameterTypeOnImplicitImplementation_Title">
        <source>Nullability of reference types in type of parameter doesn't match implicitly implemented member.</source>
        <target state="translated">参数类型中引用类型的为 Null 性与隐式实现的成员不匹配。</target>
        <note />
      </trans-unit>
      <trans-unit id="WRN_NullabilityMismatchInParameterTypeOnOverride">
        <source>Nullability of reference types in type of parameter '{0}' doesn't match overridden member.</source>
        <target state="translated">参数“{0}”类型中引用类型的为 Null 性与重写成员不匹配。</target>
        <note />
      </trans-unit>
      <trans-unit id="WRN_NullabilityMismatchInParameterTypeOnOverride_Title">
        <source>Nullability of reference types in type of parameter doesn't match overridden member.</source>
        <target state="translated">参数类型中引用类型的为 Null 性与重写成员不匹配。</target>
        <note />
      </trans-unit>
      <trans-unit id="WRN_NullabilityMismatchInParameterTypeOnPartial">
        <source>Nullability of reference types in type of parameter '{0}' doesn't match partial method declaration.</source>
        <target state="translated">参数“{0}”类型中引用类型的为 Null 性与分部方法声明不匹配。</target>
        <note />
      </trans-unit>
      <trans-unit id="WRN_NullabilityMismatchInParameterTypeOnPartial_Title">
        <source>Nullability of reference types in type of parameter doesn't match partial method declaration.</source>
        <target state="translated">参数类型中引用类型的为 Null 性与分部方法声明不匹配。</target>
        <note />
      </trans-unit>
      <trans-unit id="WRN_NullabilityMismatchInReturnTypeOfTargetDelegate">
        <source>Nullability of reference types in return type of '{0}' doesn't match the target delegate '{1}'.</source>
        <target state="translated">“{0}”返回类型中引用类型的为 Null 性与目标委托“{1}”不匹配。</target>
        <note />
      </trans-unit>
      <trans-unit id="WRN_NullabilityMismatchInReturnTypeOfTargetDelegate_Title">
        <source>Nullability of reference types in return type doesn't match the target delegate.</source>
        <target state="translated">返回类型中引用类型的为 Null 性与目标委托不匹配。</target>
        <note />
      </trans-unit>
      <trans-unit id="WRN_NullabilityMismatchInReturnTypeOnExplicitImplementation">
        <source>Nullability of reference types in return type doesn't match implemented member '{0}'.</source>
        <target state="translated">返回类型中引用类型的为 Null 性与实现的成员“{0}”不匹配。</target>
        <note />
      </trans-unit>
      <trans-unit id="WRN_NullabilityMismatchInReturnTypeOnExplicitImplementation_Title">
        <source>Nullability of reference types in return type doesn't match implemented member.</source>
        <target state="translated">返回类型中引用类型的为 Null 性与实现的成员不匹配。</target>
        <note />
      </trans-unit>
      <trans-unit id="WRN_NullabilityMismatchInReturnTypeOnImplicitImplementation">
        <source>Nullability of reference types in return type doesn't match implicitly implemented member '{0}'.</source>
        <target state="translated">返回类型中引用类型的为 Null 性与隐式实现的成员“{0}”不匹配。</target>
        <note />
      </trans-unit>
      <trans-unit id="WRN_NullabilityMismatchInReturnTypeOnImplicitImplementation_Title">
        <source>Nullability of reference types in return type doesn't match implicitly implemented member.</source>
        <target state="translated">返回类型中引用类型的为 Null 性与隐式实现的成员不匹配。</target>
        <note />
      </trans-unit>
      <trans-unit id="WRN_NullabilityMismatchInReturnTypeOnOverride">
        <source>Nullability of reference types in return type doesn't match overridden member.</source>
        <target state="translated">返回类型中引用类型的为 Null 性与重写成员不匹配。</target>
        <note />
      </trans-unit>
      <trans-unit id="WRN_NullabilityMismatchInReturnTypeOnOverride_Title">
        <source>Nullability of reference types in return type doesn't match overridden member.</source>
        <target state="translated">返回类型中引用类型的为 Null 性与重写成员不匹配。</target>
        <note />
      </trans-unit>
      <trans-unit id="WRN_NullabilityMismatchInTypeOnExplicitImplementation">
        <source>Nullability of reference types in type doesn't match implemented member '{0}'.</source>
        <target state="translated">类型中引用类型的为 Null 性与实现的成员“{0}”不匹配。</target>
        <note />
      </trans-unit>
      <trans-unit id="WRN_NullabilityMismatchInTypeOnExplicitImplementation_Title">
        <source>Nullability of reference types in type doesn't match implemented member.</source>
        <target state="translated">类型中引用类型的为 Null 性与实现的成员不匹配。</target>
        <note />
      </trans-unit>
      <trans-unit id="WRN_NullabilityMismatchInTypeOnImplicitImplementation">
        <source>Nullability of reference types in type doesn't match implicitly implemented member '{0}'.</source>
        <target state="translated">类型中引用类型的为 Null 性与隐式实现的成员“{0}”不匹配。</target>
        <note />
      </trans-unit>
      <trans-unit id="WRN_NullabilityMismatchInTypeOnImplicitImplementation_Title">
        <source>Nullability of reference types in type doesn't match implicitly implemented member.</source>
        <target state="translated">类型中引用类型的为 Null 性与隐式实现的成员不匹配。</target>
        <note />
      </trans-unit>
      <trans-unit id="WRN_NullabilityMismatchInTypeOnOverride">
        <source>Nullability of reference types in type doesn't match overridden member.</source>
        <target state="translated">类型中引用类型的为 Null 性与重写成员不匹配。</target>
        <note />
      </trans-unit>
      <trans-unit id="WRN_NullabilityMismatchInTypeOnOverride_Title">
        <source>Nullability of reference types in type doesn't match overridden member.</source>
        <target state="translated">类型中引用类型的为 Null 性与重写成员不匹配。</target>
        <note />
      </trans-unit>
      <trans-unit id="WRN_NullabilityMismatchInTypeParameterConstraint">
        <source>The type '{3}' cannot be used as type parameter '{2}' in the generic type or method '{0}'. Nullability of type argument '{3}' doesn't match constraint type '{1}'.</source>
        <target state="translated">类型“{3}”不能用作泛型类型或方法“{0}”中的类型参数“{2}”。类型参数“{3}”的为 Null 性与约束类型“{1}”不匹配。</target>
        <note />
      </trans-unit>
      <trans-unit id="WRN_NullabilityMismatchInTypeParameterConstraint_Title">
        <source>The type cannot be used as type parameter in the generic type or method. Nullability of type argument doesn't match constraint type.</source>
        <target state="translated">类型不能用作泛型类型或方法中的类型参数。类型参数的为 Null 性与约束类型不匹配。</target>
        <note />
      </trans-unit>
      <trans-unit id="WRN_NullabilityMismatchInTypeParameterReferenceTypeConstraint">
        <source>The type '{2}' cannot be used as type parameter '{1}' in the generic type or method '{0}'. Nullability of type argument '{2}' doesn't match 'class' constraint.</source>
        <target state="translated">类型“{2}”不能用作泛型类型或方法“{0}”中的类型参数“{1}”。类型参数“{2}”的为 Null 性与 “class” 约束不匹配。</target>
        <note />
      </trans-unit>
      <trans-unit id="WRN_NullabilityMismatchInTypeParameterReferenceTypeConstraint_Title">
        <source>The type cannot be used as type parameter in the generic type or method. Nullability of type argument doesn't match 'class' constraint.</source>
        <target state="translated">类型不能用作泛型类型或方法中的类型参数。类型参数的为 Null 性与 “class” 约束不匹配。</target>
        <note />
      </trans-unit>
      <trans-unit id="WRN_NullableValueTypeMayBeNull">
        <source>Nullable value type may be null.</source>
        <target state="translated">可为 null 的值类型可为 null。</target>
        <note />
      </trans-unit>
      <trans-unit id="WRN_NullableValueTypeMayBeNull_Title">
        <source>Nullable value type may be null.</source>
        <target state="translated">可为 null 的值类型可为 null。</target>
        <note />
      </trans-unit>
      <trans-unit id="WRN_PossibleNull">
        <source>Possible null value.</source>
        <target state="new">Possible null value.</target>
        <note />
      </trans-unit>
      <trans-unit id="WRN_PossibleNull_Title">
        <source>Possible null value.</source>
        <target state="new">Possible null value.</target>
        <note />
      </trans-unit>
      <trans-unit id="WRN_SwitchExpressionNotExhaustive">
        <source>The switch expression does not handle all possible inputs (it is not exhaustive).</source>
        <target state="translated">Switch 表达式不会处理所有可能的输入（它并非详尽无遗）。</target>
        <note />
      </trans-unit>
      <trans-unit id="WRN_SwitchExpressionNotExhaustive_Title">
        <source>The switch expression does not handle all possible inputs (it is not exhaustive).</source>
        <target state="translated">Switch 表达式不会处理所有可能的输入（它并非详尽无遗）。</target>
        <note />
      </trans-unit>
      <trans-unit id="WRN_TupleBinopLiteralNameMismatch">
        <source>The tuple element name '{0}' is ignored because a different name or no name is specified on the other side of the tuple == or != operator.</source>
        <target state="translated">由于元组 == 或 != 运算符的另一侧指定了其他名称或未指定名称，因此元组元素名称“{0}”被忽略。</target>
        <note />
      </trans-unit>
      <trans-unit id="WRN_TupleBinopLiteralNameMismatch_Title">
        <source>The tuple element name is ignored because a different name or no name is specified on the other side of the tuple == or != operator.</source>
        <target state="translated">由于元组 == 或 != 运算符的另一侧指定了其他名称或未指定名称，因此元组元素名称被忽略。</target>
        <note />
      </trans-unit>
      <trans-unit id="WRN_TypeParameterSameAsOuterMethodTypeParameter">
        <source>Type parameter '{0}' has the same name as the type parameter from outer method '{1}'</source>
        <target state="translated">类型参数“{0}”与外部方法“{1}”中的类型参数同名</target>
        <note />
      </trans-unit>
      <trans-unit id="WRN_TypeParameterSameAsOuterMethodTypeParameter_Title">
        <source>Type parameter has the same type as the type parameter from outer method.</source>
        <target state="translated">类型参数与外部方法中的类型参数有相同的类型。</target>
        <note />
      </trans-unit>
      <trans-unit id="WRN_UninitializedNonNullableField">
        <source>Non-nullable {0} '{1}' is uninitialized.</source>
        <target state="translated">未初始化不可以为 null 的 {0}“{1}”。</target>
        <note />
      </trans-unit>
      <trans-unit id="WRN_UninitializedNonNullableField_Title">
        <source>Non-nullable field is uninitialized.</source>
        <target state="translated">未初始化不可以为 null 的字段。</target>
        <note />
      </trans-unit>
      <trans-unit id="XML_InvalidToken">
        <source>The character(s) '{0}' cannot be used at this location.</source>
        <target state="translated">此位置无法使用字符“{0}”。</target>
        <note />
      </trans-unit>
      <trans-unit id="XML_IncorrectComment">
        <source>Incorrect syntax was used in a comment.</source>
        <target state="translated">注释中使用的语法不正确。</target>
        <note />
      </trans-unit>
      <trans-unit id="XML_InvalidCharEntity">
        <source>An invalid character was found inside an entity reference.</source>
        <target state="translated">实体引用中发现无效字符。</target>
        <note />
      </trans-unit>
      <trans-unit id="XML_ExpectedEndOfTag">
        <source>Expected '&gt;' or '/&gt;' to close tag '{0}'.</source>
        <target state="translated">需要“&gt;”或“/&gt;”来结束标记“{0}”。</target>
        <note />
      </trans-unit>
      <trans-unit id="XML_ExpectedIdentifier">
        <source>An identifier was expected.</source>
        <target state="translated">应为标识符。</target>
        <note />
      </trans-unit>
      <trans-unit id="XML_InvalidUnicodeChar">
        <source>Invalid unicode character.</source>
        <target state="translated">Unicode 字符无效。</target>
        <note />
      </trans-unit>
      <trans-unit id="XML_InvalidWhitespace">
        <source>Whitespace is not allowed at this location.</source>
        <target state="translated">此位置不允许使用空格。</target>
        <note />
      </trans-unit>
      <trans-unit id="XML_LessThanInAttributeValue">
        <source>The character '&lt;' cannot be used in an attribute value.</source>
        <target state="translated">不能在特性值中使用字符“&lt;”。</target>
        <note />
      </trans-unit>
      <trans-unit id="XML_MissingEqualsAttribute">
        <source>Missing equals sign between attribute and attribute value.</source>
        <target state="translated">特性与特性值之间缺少等号。</target>
        <note />
      </trans-unit>
      <trans-unit id="XML_RefUndefinedEntity_1">
        <source>Reference to undefined entity '{0}'.</source>
        <target state="translated">引用未定义的实体“{0}”。</target>
        <note />
      </trans-unit>
      <trans-unit id="XML_StringLiteralNoStartQuote">
        <source>A string literal was expected, but no opening quotation mark was found.</source>
        <target state="translated">应是字符串，但是找不到左引号。</target>
        <note />
      </trans-unit>
      <trans-unit id="XML_StringLiteralNoEndQuote">
        <source>Missing closing quotation mark for string literal.</source>
        <target state="translated">字符串缺少右引号。</target>
        <note />
      </trans-unit>
      <trans-unit id="XML_StringLiteralNonAsciiQuote">
        <source>Non-ASCII quotations marks may not be used around string literals.</source>
        <target state="translated">不能在字符串周围使用非 ASCII 问号。</target>
        <note />
      </trans-unit>
      <trans-unit id="XML_EndTagNotExpected">
        <source>End tag was not expected at this location.</source>
        <target state="translated">在此位置不应为结束标记。</target>
        <note />
      </trans-unit>
      <trans-unit id="XML_ElementTypeMatch">
        <source>End tag '{0}' does not match the start tag '{1}'.</source>
        <target state="translated">结束标记“{0}”与开始标记“{1}”不匹配。</target>
        <note />
      </trans-unit>
      <trans-unit id="XML_EndTagExpected">
        <source>Expected an end tag for element '{0}'.</source>
        <target state="translated">元素“{0}”需要结束标记。</target>
        <note />
      </trans-unit>
      <trans-unit id="XML_WhitespaceMissing">
        <source>Required white space was missing.</source>
        <target state="translated">缺少所需空格。</target>
        <note />
      </trans-unit>
      <trans-unit id="XML_ExpectedEndOfXml">
        <source>Unexpected character at this location.</source>
        <target state="translated">此位置出现意外字符。</target>
        <note />
      </trans-unit>
      <trans-unit id="XML_CDataEndTagNotAllowed">
        <source>The literal string ']]&gt;' is not allowed in element content.</source>
        <target state="translated">元素内容中不允许使用字符串“]]&gt;”。</target>
        <note />
      </trans-unit>
      <trans-unit id="XML_DuplicateAttribute">
        <source>Duplicate '{0}' attribute</source>
        <target state="translated">“{0}”特性重复</target>
        <note />
      </trans-unit>
      <trans-unit id="ERR_NoMetadataFile">
        <source>Metadata file '{0}' could not be found</source>
        <target state="translated">未能找到元数据文件“{0}”</target>
        <note />
      </trans-unit>
      <trans-unit id="ERR_MetadataReferencesNotSupported">
        <source>Metadata references are not supported.</source>
        <target state="translated">不支持元数据引用。</target>
        <note />
      </trans-unit>
      <trans-unit id="FTL_MetadataCantOpenFile">
        <source>Metadata file '{0}' could not be opened -- {1}</source>
        <target state="translated">无法打开元数据文件“{0}”-- {1}</target>
        <note />
      </trans-unit>
      <trans-unit id="ERR_NoTypeDef">
        <source>The type '{0}' is defined in an assembly that is not referenced. You must add a reference to assembly '{1}'.</source>
        <target state="translated">类型“{0}”在未引用的程序集中定义。必须添加对程序集“{1}”的引用。</target>
        <note />
      </trans-unit>
      <trans-unit id="ERR_NoTypeDefFromModule">
        <source>The type '{0}' is defined in a module that has not been added. You must add the module '{1}'.</source>
        <target state="translated">类型“{0}”在未添加的模块中定义。必须添加模块“{1}”。</target>
        <note />
      </trans-unit>
      <trans-unit id="ERR_OutputWriteFailed">
        <source>Could not write to output file '{0}' -- '{1}'</source>
        <target state="translated">未能写入输出文件“{0}”--“{1}”</target>
        <note />
      </trans-unit>
      <trans-unit id="ERR_MultipleEntryPoints">
        <source>Program has more than one entry point defined. Compile with /main to specify the type that contains the entry point.</source>
        <target state="translated">程序定义了多个入口点。使用 /main (指定包含入口点的类型)进行编译。</target>
        <note />
      </trans-unit>
      <trans-unit id="ERR_BadBinaryOps">
        <source>Operator '{0}' cannot be applied to operands of type '{1}' and '{2}'</source>
        <target state="translated">运算符“{0}”无法应用于“{1}”和“{2}”类型的操作数</target>
        <note />
      </trans-unit>
      <trans-unit id="ERR_IntDivByZero">
        <source>Division by constant zero</source>
        <target state="translated">被常数零除</target>
        <note />
      </trans-unit>
      <trans-unit id="ERR_BadIndexLHS">
        <source>Cannot apply indexing with [] to an expression of type '{0}'</source>
        <target state="translated">无法将带 [] 的索引应用于“{0}”类型的表达式</target>
        <note />
      </trans-unit>
      <trans-unit id="ERR_BadIndexCount">
        <source>Wrong number of indices inside []; expected {0}</source>
        <target state="translated">[] 内的索引数错误，应为 {0}</target>
        <note />
      </trans-unit>
      <trans-unit id="ERR_BadUnaryOp">
        <source>Operator '{0}' cannot be applied to operand of type '{1}'</source>
        <target state="translated">运算符“{0}”无法应用于“{1}”类型的操作数</target>
        <note />
      </trans-unit>
      <trans-unit id="ERR_BadOpOnNullOrDefault">
        <source>Operator '{0}' cannot be applied to operand '{1}'</source>
        <target state="translated">运算符“{0}”无法应用于操作数“{1}”</target>
        <note />
      </trans-unit>
      <trans-unit id="ERR_ThisInStaticMeth">
        <source>Keyword 'this' is not valid in a static property, static method, or static field initializer</source>
        <target state="translated">关键字 "this" 在静态属性、静态方法或静态字段初始值设定项中无效</target>
        <note />
      </trans-unit>
      <trans-unit id="ERR_ThisInBadContext">
        <source>Keyword 'this' is not available in the current context</source>
        <target state="translated">关键字 "this" 在当前上下文中不可用</target>
        <note />
      </trans-unit>
      <trans-unit id="WRN_InvalidMainSig">
        <source>'{0}' has the wrong signature to be an entry point</source>
        <target state="translated">'“{0}”的签名错误，不能作为入口点</target>
        <note />
      </trans-unit>
      <trans-unit id="WRN_InvalidMainSig_Title">
        <source>Method has the wrong signature to be an entry point</source>
        <target state="translated">方法的签名错误，不能作为入口点</target>
        <note />
      </trans-unit>
      <trans-unit id="ERR_NoImplicitConv">
        <source>Cannot implicitly convert type '{0}' to '{1}'</source>
        <target state="translated">无法将类型“{0}”隐式转换为“{1}”</target>
        <note />
      </trans-unit>
      <trans-unit id="ERR_NoExplicitConv">
        <source>Cannot convert type '{0}' to '{1}'</source>
        <target state="translated">无法将类型“{0}”转换为“{1}”</target>
        <note />
      </trans-unit>
      <trans-unit id="ERR_ConstOutOfRange">
        <source>Constant value '{0}' cannot be converted to a '{1}'</source>
        <target state="translated">常量值“{0}”无法转换为“{1}”</target>
        <note />
      </trans-unit>
      <trans-unit id="ERR_AmbigBinaryOps">
        <source>Operator '{0}' is ambiguous on operands of type '{1}' and '{2}'</source>
        <target state="translated">运算符“{0}”对于“{1}”和“{2}”类型的操作数具有二义性</target>
        <note />
      </trans-unit>
      <trans-unit id="ERR_AmbigBinaryOpsOnDefault">
        <source>Operator '{0}' is ambiguous on operands 'default' and 'default'</source>
        <target state="translated">运算符“{0}”在操作数 "default" 和 "default" 上不明确</target>
        <note />
      </trans-unit>
      <trans-unit id="ERR_AmbigUnaryOp">
        <source>Operator '{0}' is ambiguous on an operand of type '{1}'</source>
        <target state="translated">运算符“{0}”对于“{1}”类型的操作数具有二义性</target>
        <note />
      </trans-unit>
      <trans-unit id="ERR_InAttrOnOutParam">
        <source>An out parameter cannot have the In attribute</source>
        <target state="translated">out 参数不能具有 In 特性</target>
        <note />
      </trans-unit>
      <trans-unit id="ERR_ValueCantBeNull">
        <source>Cannot convert null to '{0}' because it is a non-nullable value type</source>
        <target state="translated">无法将 null 转换为“{0}”，因为后者是不可以为 null 的值类型</target>
        <note />
      </trans-unit>
      <trans-unit id="ERR_NoExplicitBuiltinConv">
        <source>Cannot convert type '{0}' to '{1}' via a reference conversion, boxing conversion, unboxing conversion, wrapping conversion, or null type conversion</source>
        <target state="translated">无法通过引用转换、装箱转换、取消装箱转换、包装转换或 null 类型转换将类型“{0}”转换为“{1}”</target>
        <note />
      </trans-unit>
      <trans-unit id="FTL_DebugEmitFailure">
        <source>Unexpected error writing debug information -- '{0}'</source>
        <target state="translated">写入调试信息时出错 --“{0}”</target>
        <note />
      </trans-unit>
      <trans-unit id="ERR_BadVisReturnType">
        <source>Inconsistent accessibility: return type '{1}' is less accessible than method '{0}'</source>
        <target state="translated">可访问性不一致: 返回类型“{1}”的可访问性低于方法“{0}”</target>
        <note />
      </trans-unit>
      <trans-unit id="ERR_BadVisParamType">
        <source>Inconsistent accessibility: parameter type '{1}' is less accessible than method '{0}'</source>
        <target state="translated">可访问性不一致: 参数类型“{1}”的可访问性低于方法“{0}”</target>
        <note />
      </trans-unit>
      <trans-unit id="ERR_BadVisFieldType">
        <source>Inconsistent accessibility: field type '{1}' is less accessible than field '{0}'</source>
        <target state="translated">可访问性不一致: 字段类型“{1}”的可访问性低于字段“{0}”</target>
        <note />
      </trans-unit>
      <trans-unit id="ERR_BadVisPropertyType">
        <source>Inconsistent accessibility: property type '{1}' is less accessible than property '{0}'</source>
        <target state="translated">可访问性不一致: 属性类型“{1}”的可访问性低于属性“{0}”</target>
        <note />
      </trans-unit>
      <trans-unit id="ERR_BadVisIndexerReturn">
        <source>Inconsistent accessibility: indexer return type '{1}' is less accessible than indexer '{0}'</source>
        <target state="translated">可访问性不一致: 索引器返回类型“{1}”的可访问性低于索引器“{0}”</target>
        <note />
      </trans-unit>
      <trans-unit id="ERR_BadVisIndexerParam">
        <source>Inconsistent accessibility: parameter type '{1}' is less accessible than indexer '{0}'</source>
        <target state="translated">可访问性不一致: 参数类型“{1}”的可访问性低于索引器“{0}”</target>
        <note />
      </trans-unit>
      <trans-unit id="ERR_BadVisOpReturn">
        <source>Inconsistent accessibility: return type '{1}' is less accessible than operator '{0}'</source>
        <target state="translated">可访问性不一致: 返回类型“{1}”的可访问性低于运算符“{0}”</target>
        <note />
      </trans-unit>
      <trans-unit id="ERR_BadVisOpParam">
        <source>Inconsistent accessibility: parameter type '{1}' is less accessible than operator '{0}'</source>
        <target state="translated">可访问性不一致: 参数类型“{1}”的可访问性低于运算符“{0}”</target>
        <note />
      </trans-unit>
      <trans-unit id="ERR_BadVisDelegateReturn">
        <source>Inconsistent accessibility: return type '{1}' is less accessible than delegate '{0}'</source>
        <target state="translated">可访问性不一致: 返回类型“{1}”的可访问性低于委托“{0}”</target>
        <note />
      </trans-unit>
      <trans-unit id="ERR_BadVisDelegateParam">
        <source>Inconsistent accessibility: parameter type '{1}' is less accessible than delegate '{0}'</source>
        <target state="translated">可访问性不一致: 参数类型“{1}”的可访问性低于委托“{0}”</target>
        <note />
      </trans-unit>
      <trans-unit id="ERR_BadVisBaseClass">
        <source>Inconsistent accessibility: base class '{1}' is less accessible than class '{0}'</source>
        <target state="translated">可访问性不一致: 基类“{1}”的可访问性低于类“{0}”</target>
        <note />
      </trans-unit>
      <trans-unit id="ERR_BadVisBaseInterface">
        <source>Inconsistent accessibility: base interface '{1}' is less accessible than interface '{0}'</source>
        <target state="translated">可访问性不一致: 基接口“{1}”的可访问性低于接口“{0}”</target>
        <note />
      </trans-unit>
      <trans-unit id="ERR_EventNeedsBothAccessors">
        <source>'{0}': event property must have both add and remove accessors</source>
        <target state="translated">'“{0}”: 事件属性必须同时具有 add 和 remove 访问器</target>
        <note />
      </trans-unit>
      <trans-unit id="ERR_EventNotDelegate">
        <source>'{0}': event must be of a delegate type</source>
        <target state="translated">'“{0}”: 事件必须是委托类型的</target>
        <note />
      </trans-unit>
      <trans-unit id="WRN_UnreferencedEvent">
        <source>The event '{0}' is never used</source>
        <target state="translated">从不使用事件“{0}”</target>
        <note />
      </trans-unit>
      <trans-unit id="WRN_UnreferencedEvent_Title">
        <source>Event is never used</source>
        <target state="translated">事件从未使用过</target>
        <note />
      </trans-unit>
      <trans-unit id="ERR_InterfaceEventInitializer">
        <source>'{0}': instance event in interface cannot have initializer</source>
        <target state="needs-review-translation">'“{0}”: 接口中的事件不能有初始值设定项</target>
        <note />
      </trans-unit>
      <trans-unit id="ERR_BadEventUsage">
        <source>The event '{0}' can only appear on the left hand side of += or -= (except when used from within the type '{1}')</source>
        <target state="translated">事件“{0}”只能出现在 += 或 -= 的左边(从类型“{1}”中使用时除外)</target>
        <note />
      </trans-unit>
      <trans-unit id="ERR_ExplicitEventFieldImpl">
        <source>An explicit interface implementation of an event must use event accessor syntax</source>
        <target state="translated">事件的显式接口实现必须使用事件访问器语法</target>
        <note />
      </trans-unit>
      <trans-unit id="ERR_CantOverrideNonEvent">
        <source>'{0}': cannot override; '{1}' is not an event</source>
        <target state="translated">'“{0}”: 无法重写；“{1}”不是事件</target>
        <note />
      </trans-unit>
      <trans-unit id="ERR_AddRemoveMustHaveBody">
        <source>An add or remove accessor must have a body</source>
        <target state="translated">add 访问器或 remove 访问器必须有一个主体</target>
        <note />
      </trans-unit>
      <trans-unit id="ERR_AbstractEventInitializer">
        <source>'{0}': abstract event cannot have initializer</source>
        <target state="translated">'“{0}”: 抽象事件不能有初始值设定项</target>
        <note />
      </trans-unit>
      <trans-unit id="ERR_ReservedAssemblyName">
        <source>The assembly name '{0}' is reserved and cannot be used as a reference in an interactive session</source>
        <target state="translated">程序集名“{0}”保留名称，不能在交互会话中用作引用</target>
        <note />
      </trans-unit>
      <trans-unit id="ERR_ReservedEnumerator">
        <source>The enumerator name '{0}' is reserved and cannot be used</source>
        <target state="translated">枚举器名“{0}”是保留名称，不能使用</target>
        <note />
      </trans-unit>
      <trans-unit id="ERR_AsMustHaveReferenceType">
        <source>The as operator must be used with a reference type or nullable type ('{0}' is a non-nullable value type)</source>
        <target state="translated">as 运算符必须与引用类型或可以为 null 的类型一起使用(“{0}”是不可以为 null 值的类型)</target>
        <note />
      </trans-unit>
      <trans-unit id="WRN_LowercaseEllSuffix">
        <source>The 'l' suffix is easily confused with the digit '1' -- use 'L' for clarity</source>
        <target state="translated">“l”后缀容易与数字“1”混淆；为清楚起见，请使用“L”</target>
        <note />
      </trans-unit>
      <trans-unit id="WRN_LowercaseEllSuffix_Title">
        <source>The 'l' suffix is easily confused with the digit '1'</source>
        <target state="translated">"l" 后缀容易与数字 "1" 混淆</target>
        <note />
      </trans-unit>
      <trans-unit id="ERR_BadEventUsageNoField">
        <source>The event '{0}' can only appear on the left hand side of += or -=</source>
        <target state="translated">事件“{0}”只能出现在 += 或 -= 的左边</target>
        <note />
      </trans-unit>
      <trans-unit id="ERR_ConstraintOnlyAllowedOnGenericDecl">
        <source>Constraints are not allowed on non-generic declarations</source>
        <target state="translated">在非泛型声明上不允许使用约束</target>
        <note />
      </trans-unit>
      <trans-unit id="ERR_TypeParamMustBeIdentifier">
        <source>Type parameter declaration must be an identifier not a type</source>
        <target state="translated">类型形参声明必须是标识符，不能是类型</target>
        <note />
      </trans-unit>
      <trans-unit id="ERR_MemberReserved">
        <source>Type '{1}' already reserves a member called '{0}' with the same parameter types</source>
        <target state="translated">类型“{1}”已保留了一个名为“{0}”的具有相同参数类型的成员</target>
        <note />
      </trans-unit>
      <trans-unit id="ERR_DuplicateParamName">
        <source>The parameter name '{0}' is a duplicate</source>
        <target state="translated">参数名“{0}”重复</target>
        <note />
      </trans-unit>
      <trans-unit id="ERR_DuplicateNameInNS">
        <source>The namespace '{1}' already contains a definition for '{0}'</source>
        <target state="translated">命名空间“{1}”已经包含“{0}”的定义</target>
        <note />
      </trans-unit>
      <trans-unit id="ERR_DuplicateNameInClass">
        <source>The type '{0}' already contains a definition for '{1}'</source>
        <target state="translated">类型“{0}”已经包含“{1}”的定义</target>
        <note />
      </trans-unit>
      <trans-unit id="ERR_NameNotInContext">
        <source>The name '{0}' does not exist in the current context</source>
        <target state="translated">当前上下文中不存在名称“{0}”</target>
        <note />
      </trans-unit>
      <trans-unit id="ERR_NameNotInContextPossibleMissingReference">
        <source>The name '{0}' does not exist in the current context (are you missing a reference to assembly '{1}'?)</source>
        <target state="translated">当前上下文中不存在名称“{0}”(是否缺少对程序集“{1}”的引用?)</target>
        <note />
      </trans-unit>
      <trans-unit id="ERR_AmbigContext">
        <source>'{0}' is an ambiguous reference between '{1}' and '{2}'</source>
        <target state="translated">'“{0}”是“{1}”和“{2}”之间的不明确的引用</target>
        <note />
      </trans-unit>
      <trans-unit id="WRN_DuplicateUsing">
        <source>The using directive for '{0}' appeared previously in this namespace</source>
        <target state="translated">“{0}”的 using 指令以前在此命名空间中出现过</target>
        <note />
      </trans-unit>
      <trans-unit id="WRN_DuplicateUsing_Title">
        <source>Using directive appeared previously in this namespace</source>
        <target state="translated">using 指令以前在此命名空间中出现过</target>
        <note />
      </trans-unit>
      <trans-unit id="ERR_BadMemberFlag">
        <source>The modifier '{0}' is not valid for this item</source>
        <target state="translated">修饰符“{0}”对该项无效</target>
        <note />
      </trans-unit>
      <trans-unit id="ERR_BadMemberProtection">
        <source>More than one protection modifier</source>
        <target state="translated">多个保护修饰符</target>
        <note />
      </trans-unit>
      <trans-unit id="WRN_NewRequired">
        <source>'{0}' hides inherited member '{1}'. Use the new keyword if hiding was intended.</source>
        <target state="translated">'“{0}”隐藏继承的成员“{1}”。如果是有意隐藏，请使用关键字 new。</target>
        <note />
      </trans-unit>
      <trans-unit id="WRN_NewRequired_Title">
        <source>Member hides inherited member; missing new keyword</source>
        <target state="translated">成员隐藏继承的成员；缺少关键字 new</target>
        <note />
      </trans-unit>
      <trans-unit id="WRN_NewRequired_Description">
        <source>A variable was declared with the same name as a variable in a base class. However, the new keyword was not used. This warning informs you that you should use new; the variable is declared as if new had been used in the declaration.</source>
        <target state="translated">使用与基类中的变量相同的名称声明了变量。但是，未使用关键字 new。此警告通知应使用 new；变量如同在声明中使用了 new 一样进行声明。</target>
        <note />
      </trans-unit>
      <trans-unit id="WRN_NewNotRequired">
        <source>The member '{0}' does not hide an accessible member. The new keyword is not required.</source>
        <target state="translated">成员“{0}”不会隐藏可访问成员。不需要关键字 new。</target>
        <note />
      </trans-unit>
      <trans-unit id="WRN_NewNotRequired_Title">
        <source>Member does not hide an inherited member; new keyword is not required</source>
        <target state="translated">成员不会隐藏继承的成员；不需要关键字 new</target>
        <note />
      </trans-unit>
      <trans-unit id="ERR_CircConstValue">
        <source>The evaluation of the constant value for '{0}' involves a circular definition</source>
        <target state="translated">“{0}”的常量值计算涉及循环定义</target>
        <note />
      </trans-unit>
      <trans-unit id="ERR_MemberAlreadyExists">
        <source>Type '{1}' already defines a member called '{0}' with the same parameter types</source>
        <target state="translated">类型“{1}”已定义了一个名为“{0}”的具有相同参数类型的成员</target>
        <note />
      </trans-unit>
      <trans-unit id="ERR_StaticNotVirtual">
        <source>A static member '{0}' cannot be marked as override, virtual, or abstract</source>
        <target state="translated">静态成员“{0}”不能标记为 override、virtual 或 abstract</target>
        <note />
      </trans-unit>
      <trans-unit id="ERR_OverrideNotNew">
        <source>A member '{0}' marked as override cannot be marked as new or virtual</source>
        <target state="translated">标记为 override 的成员“{0}”不能标记为 new 或 virtual</target>
        <note />
      </trans-unit>
      <trans-unit id="WRN_NewOrOverrideExpected">
        <source>'{0}' hides inherited member '{1}'. To make the current member override that implementation, add the override keyword. Otherwise add the new keyword.</source>
        <target state="translated">'“{0}”隐藏继承的成员“{1}”。若要使当前成员重写该实现，请添加关键字 override。否则，添加关键字 new。</target>
        <note />
      </trans-unit>
      <trans-unit id="WRN_NewOrOverrideExpected_Title">
        <source>Member hides inherited member; missing override keyword</source>
        <target state="translated">成员隐藏继承的成员；缺少关键字 override</target>
        <note />
      </trans-unit>
      <trans-unit id="ERR_OverrideNotExpected">
        <source>'{0}': no suitable method found to override</source>
        <target state="translated">'“{0}”: 没有找到适合的方法来重写</target>
        <note />
      </trans-unit>
      <trans-unit id="ERR_NamespaceUnexpected">
        <source>A namespace cannot directly contain members such as fields or methods</source>
        <target state="translated">命名空间不能直接包含字段或方法之类的成员</target>
        <note />
      </trans-unit>
      <trans-unit id="ERR_NoSuchMember">
        <source>'{0}' does not contain a definition for '{1}'</source>
        <target state="translated">'“{0}”未包含“{1}”的定义</target>
        <note />
      </trans-unit>
      <trans-unit id="ERR_BadSKknown">
        <source>'{0}' is a {1} but is used like a {2}</source>
        <target state="translated">'“{0}”是 {1}，但此处被当做 {2} 来使用</target>
        <note />
      </trans-unit>
      <trans-unit id="ERR_BadSKunknown">
        <source>'{0}' is a {1}, which is not valid in the given context</source>
        <target state="translated">'“{0}”是一个 {1}，这在给定的上下文中无效</target>
        <note />
      </trans-unit>
      <trans-unit id="ERR_ObjectRequired">
        <source>An object reference is required for the non-static field, method, or property '{0}'</source>
        <target state="translated">对象引用对于非静态的字段、方法或属性“{0}”是必需的</target>
        <note />
      </trans-unit>
      <trans-unit id="ERR_AmbigCall">
        <source>The call is ambiguous between the following methods or properties: '{0}' and '{1}'</source>
        <target state="translated">以下方法或属性之间的调用具有二义性:“{0}”和“{1}”</target>
        <note />
      </trans-unit>
      <trans-unit id="ERR_BadAccess">
        <source>'{0}' is inaccessible due to its protection level</source>
        <target state="translated">'“{0}”不可访问，因为它具有一定的保护级别</target>
        <note />
      </trans-unit>
      <trans-unit id="ERR_MethDelegateMismatch">
        <source>No overload for '{0}' matches delegate '{1}'</source>
        <target state="translated">“{0}”没有与委托“{1}”匹配的重载</target>
        <note />
      </trans-unit>
      <trans-unit id="ERR_RetObjectRequired">
        <source>An object of a type convertible to '{0}' is required</source>
        <target state="translated">需要一个类型可转换为“{0}”的对象</target>
        <note />
      </trans-unit>
      <trans-unit id="ERR_RetNoObjectRequired">
        <source>Since '{0}' returns void, a return keyword must not be followed by an object expression</source>
        <target state="translated">由于“{0}”返回 void，返回关键字后面不得有对象表达式</target>
        <note />
      </trans-unit>
      <trans-unit id="ERR_LocalDuplicate">
        <source>A local variable or function named '{0}' is already defined in this scope</source>
        <target state="translated">已在此范围定义了名为“{0}”的局部变量或函数</target>
        <note />
      </trans-unit>
      <trans-unit id="ERR_AssgLvalueExpected">
        <source>The left-hand side of an assignment must be a variable, property or indexer</source>
        <target state="translated">赋值号左边必须是变量、属性或索引器</target>
        <note />
      </trans-unit>
      <trans-unit id="ERR_StaticConstParam">
        <source>'{0}': a static constructor must be parameterless</source>
        <target state="translated">'“{0}”: 静态构造函数必须无参数</target>
        <note />
      </trans-unit>
      <trans-unit id="ERR_NotConstantExpression">
        <source>The expression being assigned to '{0}' must be constant</source>
        <target state="translated">指派给“{0}”的表达式必须是常量</target>
        <note />
      </trans-unit>
      <trans-unit id="ERR_NotNullConstRefField">
        <source>'{0}' is of type '{1}'. A const field of a reference type other than string can only be initialized with null.</source>
        <target state="translated">'“{0}”的类型为“{1}”。只能用 Null 对引用类型(字符串除外)的常量字段进行初始化。</target>
        <note />
      </trans-unit>
      <trans-unit id="ERR_LocalIllegallyOverrides">
        <source>A local or parameter named '{0}' cannot be declared in this scope because that name is used in an enclosing local scope to define a local or parameter</source>
        <target state="translated">无法在此范围中声明名为“{0}”的局部变量或参数，因为该名称在封闭局部范围中用于定义局部变量或参数</target>
        <note />
      </trans-unit>
      <trans-unit id="ERR_BadUsingNamespace">
        <source>A 'using namespace' directive can only be applied to namespaces; '{0}' is a type not a namespace. Consider a 'using static' directive instead</source>
        <target state="translated">“using namespace”指令只能应用于命名空间；“{0}”是一个类型而不是命名空间。请考虑改用“using static”指令</target>
        <note />
      </trans-unit>
      <trans-unit id="ERR_BadUsingType">
        <source>A 'using static' directive can only be applied to types; '{0}' is a namespace not a type. Consider a 'using namespace' directive instead</source>
        <target state="translated">“using static” 指令只能应用于类型；“{0}”是一个命名空间而不是类型。请考虑改用“using namespace”指令</target>
        <note />
      </trans-unit>
      <trans-unit id="ERR_NoAliasHere">
        <source>A 'using static' directive cannot be used to declare an alias</source>
        <target state="translated">“using static”指令不能用于声明别名</target>
        <note />
      </trans-unit>
      <trans-unit id="ERR_NoBreakOrCont">
        <source>No enclosing loop out of which to break or continue</source>
        <target state="translated">没有要中断或继续的封闭循环</target>
        <note />
      </trans-unit>
      <trans-unit id="ERR_DuplicateLabel">
        <source>The label '{0}' is a duplicate</source>
        <target state="translated">标签“{0}”重复</target>
        <note />
      </trans-unit>
      <trans-unit id="ERR_NoConstructors">
        <source>The type '{0}' has no constructors defined</source>
        <target state="translated">类型“{0}”未定义构造函数</target>
        <note />
      </trans-unit>
      <trans-unit id="ERR_NoNewAbstract">
        <source>Cannot create an instance of the abstract class or interface '{0}'</source>
        <target state="translated">无法创建抽象类或接口“{0}”的实例</target>
        <note />
      </trans-unit>
      <trans-unit id="ERR_ConstValueRequired">
        <source>A const field requires a value to be provided</source>
        <target state="translated">常量字段要求提供一个值</target>
        <note />
      </trans-unit>
      <trans-unit id="ERR_CircularBase">
        <source>Circular base class dependency involving '{0}' and '{1}'</source>
        <target state="translated">涉及“{0}”和“{1}”的循环基类依赖项</target>
        <note />
      </trans-unit>
      <trans-unit id="ERR_BadDelegateConstructor">
        <source>The delegate '{0}' does not have a valid constructor</source>
        <target state="translated">委托“{0}”没有有效的构造函数</target>
        <note />
      </trans-unit>
      <trans-unit id="ERR_MethodNameExpected">
        <source>Method name expected</source>
        <target state="translated">应输入方法名称</target>
        <note />
      </trans-unit>
      <trans-unit id="ERR_ConstantExpected">
        <source>A constant value is expected</source>
        <target state="translated">应输入常量值</target>
        <note />
      </trans-unit>
      <trans-unit id="ERR_V6SwitchGoverningTypeValueExpected">
        <source>A switch expression or case label must be a bool, char, string, integral, enum, or corresponding nullable type in C# 6 and earlier.</source>
        <target state="translated">switch 表达式或事例标签必须是 bool、char、string、integral、enum 或 C#6 及更早版本中相应的可以为 null 的类型。</target>
        <note />
      </trans-unit>
      <trans-unit id="ERR_IntegralTypeValueExpected">
        <source>A value of an integral type expected</source>
        <target state="translated">应输入整型值</target>
        <note />
      </trans-unit>
      <trans-unit id="ERR_DuplicateCaseLabel">
        <source>The switch statement contains multiple cases with the label value '{0}'</source>
        <target state="translated">switch 语句包含多个具有标签值“{0}”的情况</target>
        <note />
      </trans-unit>
      <trans-unit id="ERR_InvalidGotoCase">
        <source>A goto case is only valid inside a switch statement</source>
        <target state="translated">goto case 只在 switch 语句中有效</target>
        <note />
      </trans-unit>
      <trans-unit id="ERR_PropertyLacksGet">
        <source>The property or indexer '{0}' cannot be used in this context because it lacks the get accessor</source>
        <target state="translated">属性或索引器“{0}”不能用在此上下文中，因为它缺少 get 访问器</target>
        <note />
      </trans-unit>
      <trans-unit id="ERR_BadExceptionType">
        <source>The type caught or thrown must be derived from System.Exception</source>
        <target state="translated">捕获或抛弃的类型必须从 System.Exception 派生</target>
        <note />
      </trans-unit>
      <trans-unit id="ERR_BadEmptyThrow">
        <source>A throw statement with no arguments is not allowed outside of a catch clause</source>
        <target state="translated">无参数的 throw 语句不允许在 catch 子句之外使用</target>
        <note />
      </trans-unit>
      <trans-unit id="ERR_BadFinallyLeave">
        <source>Control cannot leave the body of a finally clause</source>
        <target state="translated">控制不能离开 finally 子句主体</target>
        <note />
      </trans-unit>
      <trans-unit id="ERR_LabelShadow">
        <source>The label '{0}' shadows another label by the same name in a contained scope</source>
        <target state="translated">在包含的范围中标签“{0}”遮盖了具有同样名称的另一个标签</target>
        <note />
      </trans-unit>
      <trans-unit id="ERR_LabelNotFound">
        <source>No such label '{0}' within the scope of the goto statement</source>
        <target state="translated">goto 语句范围内没有“{0}”这样的标签</target>
        <note />
      </trans-unit>
      <trans-unit id="ERR_UnreachableCatch">
        <source>A previous catch clause already catches all exceptions of this or of a super type ('{0}')</source>
        <target state="translated">上一个 catch 子句已经捕获了此类型或超类型(“{0}”)的所有异常</target>
        <note />
      </trans-unit>
      <trans-unit id="WRN_FilterIsConstantTrue">
        <source>Filter expression is a constant 'true', consider removing the filter</source>
        <target state="translated">筛选器表达式是常量 “true”，请考虑删除筛选器</target>
        <note />
      </trans-unit>
      <trans-unit id="WRN_FilterIsConstantTrue_Title">
        <source>Filter expression is a constant 'true'</source>
        <target state="translated">筛选器表达式是常量 “true”</target>
        <note />
      </trans-unit>
      <trans-unit id="ERR_ReturnExpected">
        <source>'{0}': not all code paths return a value</source>
        <target state="translated">'“{0}”: 并非所有的代码路径都返回值</target>
        <note />
      </trans-unit>
      <trans-unit id="WRN_UnreachableCode">
        <source>Unreachable code detected</source>
        <target state="translated">检测到无法访问的代码</target>
        <note />
      </trans-unit>
      <trans-unit id="WRN_UnreachableCode_Title">
        <source>Unreachable code detected</source>
        <target state="translated">检测到无法访问的代码</target>
        <note />
      </trans-unit>
      <trans-unit id="ERR_SwitchFallThrough">
        <source>Control cannot fall through from one case label ('{0}') to another</source>
        <target state="translated">控制不能从一个 case 标签(“{0}”)贯穿到另一个 case 标签</target>
        <note />
      </trans-unit>
      <trans-unit id="WRN_UnreferencedLabel">
        <source>This label has not been referenced</source>
        <target state="translated">这个标签尚未被引用</target>
        <note />
      </trans-unit>
      <trans-unit id="WRN_UnreferencedLabel_Title">
        <source>This label has not been referenced</source>
        <target state="translated">这个标签尚未被引用</target>
        <note />
      </trans-unit>
      <trans-unit id="ERR_UseDefViolation">
        <source>Use of unassigned local variable '{0}'</source>
        <target state="translated">使用了未赋值的局部变量“{0}”</target>
        <note />
      </trans-unit>
      <trans-unit id="WRN_UnreferencedVar">
        <source>The variable '{0}' is declared but never used</source>
        <target state="translated">声明了变量“{0}”，但从未使用过</target>
        <note />
      </trans-unit>
      <trans-unit id="WRN_UnreferencedVar_Title">
        <source>Variable is declared but never used</source>
        <target state="translated">声明了变量，但从未使用过</target>
        <note />
      </trans-unit>
      <trans-unit id="WRN_UnreferencedField">
        <source>The field '{0}' is never used</source>
        <target state="translated">从不使用字段“{0}”</target>
        <note />
      </trans-unit>
      <trans-unit id="WRN_UnreferencedField_Title">
        <source>Field is never used</source>
        <target state="translated">字段从未使用过</target>
        <note />
      </trans-unit>
      <trans-unit id="ERR_UseDefViolationField">
        <source>Use of possibly unassigned field '{0}'</source>
        <target state="translated">使用了可能未赋值的字段“{0}”</target>
        <note />
      </trans-unit>
      <trans-unit id="ERR_UseDefViolationProperty">
        <source>Use of possibly unassigned auto-implemented property '{0}'</source>
        <target state="translated">使用可能未赋值的自动实现的属性“{0}”</target>
        <note />
      </trans-unit>
      <trans-unit id="ERR_UnassignedThis">
        <source>Field '{0}' must be fully assigned before control is returned to the caller</source>
        <target state="translated">在控制返回调用方之前，字段“{0}”必须完全赋值</target>
        <note />
      </trans-unit>
      <trans-unit id="ERR_AmbigQM">
        <source>Type of conditional expression cannot be determined because '{0}' and '{1}' implicitly convert to one another</source>
        <target state="translated">无法确定条件表达式的类型，因为“{0}”和“{1}”可相互隐式转换</target>
        <note />
      </trans-unit>
      <trans-unit id="ERR_InvalidQM">
        <source>Type of conditional expression cannot be determined because there is no implicit conversion between '{0}' and '{1}'</source>
        <target state="translated">无法确定条件表达式的类型，因为“{0}”和“{1}”之间没有隐式转换</target>
        <note />
      </trans-unit>
      <trans-unit id="ERR_NoBaseClass">
        <source>A base class is required for a 'base' reference</source>
        <target state="translated">"base" 引用需要基类</target>
        <note />
      </trans-unit>
      <trans-unit id="ERR_BaseIllegal">
        <source>Use of keyword 'base' is not valid in this context</source>
        <target state="translated">在此上下文中使用关键字 "base" 无效</target>
        <note />
      </trans-unit>
      <trans-unit id="ERR_ObjectProhibited">
        <source>Member '{0}' cannot be accessed with an instance reference; qualify it with a type name instead</source>
        <target state="translated">无法使用实例引用来访问成员“{0}”；请改用类型名来限定它</target>
        <note />
      </trans-unit>
      <trans-unit id="ERR_ParamUnassigned">
        <source>The out parameter '{0}' must be assigned to before control leaves the current method</source>
        <target state="translated">控制离开当前方法之前必须对 out 参数“{0}”赋值</target>
        <note />
      </trans-unit>
      <trans-unit id="ERR_InvalidArray">
        <source>Invalid rank specifier: expected ',' or ']'</source>
        <target state="translated">无效的秩说明符: 应为“,”或“]”</target>
        <note />
      </trans-unit>
      <trans-unit id="ERR_ExternHasBody">
        <source>'{0}' cannot be extern and declare a body</source>
        <target state="translated">'“{0}”不能是外部的，也无法声明主体</target>
        <note />
      </trans-unit>
      <trans-unit id="ERR_ExternHasConstructorInitializer">
        <source>'{0}' cannot be extern and have a constructor initializer</source>
        <target state="translated">'“{0}”不能是外部的，也不能具有构造函数初始值设定项</target>
        <note />
      </trans-unit>
      <trans-unit id="ERR_AbstractAndExtern">
        <source>'{0}' cannot be both extern and abstract</source>
        <target state="translated">'“{0}”不能既是外部的又是抽象的</target>
        <note />
      </trans-unit>
      <trans-unit id="ERR_BadAttributeParamType">
        <source>Attribute constructor parameter '{0}' has type '{1}', which is not a valid attribute parameter type</source>
        <target state="translated">特性构造函数参数“{0}”具有类型“{1}”，这不是有效特性参数类型</target>
        <note />
      </trans-unit>
      <trans-unit id="ERR_BadAttributeArgument">
        <source>An attribute argument must be a constant expression, typeof expression or array creation expression of an attribute parameter type</source>
        <target state="translated">特性实参必须是特性形参类型的常量表达式、typeof 表达式或数组创建表达式</target>
        <note />
      </trans-unit>
      <trans-unit id="ERR_BadAttributeParamDefaultArgument">
        <source>Attribute constructor parameter '{0}' is optional, but no default parameter value was specified.</source>
        <target state="translated">特性构造函数参数“{0}”是可选的，但是未指定默认参数值。</target>
        <note />
      </trans-unit>
      <trans-unit id="WRN_IsAlwaysTrue">
        <source>The given expression is always of the provided ('{0}') type</source>
        <target state="translated">给定表达式始终为所提供的(“{0}”)类型</target>
        <note />
      </trans-unit>
      <trans-unit id="WRN_IsAlwaysTrue_Title">
        <source>'is' expression's given expression is always of the provided type</source>
        <target state="translated">'"is" 表达式的给定表达式始终是所提供的类型</target>
        <note />
      </trans-unit>
      <trans-unit id="WRN_IsAlwaysFalse">
        <source>The given expression is never of the provided ('{0}') type</source>
        <target state="translated">给定表达式始终不是所提供的(“{0}”)类型</target>
        <note />
      </trans-unit>
      <trans-unit id="WRN_IsAlwaysFalse_Title">
        <source>'is' expression's given expression is never of the provided type</source>
        <target state="translated">'"is" 表达式的给定表达式始终不是所提供的类型</target>
        <note />
      </trans-unit>
      <trans-unit id="ERR_LockNeedsReference">
        <source>'{0}' is not a reference type as required by the lock statement</source>
        <target state="translated">'“{0}”不是 lock 语句要求的引用类型</target>
        <note />
      </trans-unit>
      <trans-unit id="ERR_NullNotValid">
        <source>Use of null is not valid in this context</source>
        <target state="translated">在此上下文中使用 null 无效</target>
        <note />
      </trans-unit>
      <trans-unit id="ERR_DefaultLiteralNotValid">
        <source>Use of default literal is not valid in this context</source>
        <target state="translated">在此背景下使用默认文本无效</target>
        <note />
      </trans-unit>
      <trans-unit id="ERR_UseDefViolationThis">
        <source>The 'this' object cannot be used before all of its fields are assigned to</source>
        <target state="translated">在给 "this" 对象的所有字段赋值之前，无法使用该对象</target>
        <note />
      </trans-unit>
      <trans-unit id="ERR_ArgsInvalid">
        <source>The __arglist construct is valid only within a variable argument method</source>
        <target state="translated">__arglist 构造只在变量参数方法中有效</target>
        <note />
      </trans-unit>
      <trans-unit id="ERR_PtrExpected">
        <source>The * or -&gt; operator must be applied to a pointer</source>
        <target state="translated">* 或 -&gt; 运算符只能应用于指针</target>
        <note />
      </trans-unit>
      <trans-unit id="ERR_PtrIndexSingle">
        <source>A pointer must be indexed by only one value</source>
        <target state="translated">指针必须只根据一个值进行索引</target>
        <note />
      </trans-unit>
      <trans-unit id="WRN_ByRefNonAgileField">
        <source>Using '{0}' as a ref or out value or taking its address may cause a runtime exception because it is a field of a marshal-by-reference class</source>
        <target state="translated">由于“{0}”是引用封送类的字段，将它用作 ref 或 out 值或获取它的地址可能导致运行时异常</target>
        <note />
      </trans-unit>
      <trans-unit id="WRN_ByRefNonAgileField_Title">
        <source>Using a field of a marshal-by-reference class as a ref or out value or taking its address may cause a runtime exception</source>
        <target state="translated">将引用封送类的字段用作 ref 或 out 值或获取其地址可能导致运行时异常</target>
        <note />
      </trans-unit>
      <trans-unit id="ERR_AssgReadonlyStatic">
        <source>A static readonly field cannot be assigned to (except in a static constructor or a variable initializer)</source>
        <target state="translated">无法对静态只读字段赋值(静态构造函数或变量初始值中除外)</target>
        <note />
      </trans-unit>
      <trans-unit id="ERR_RefReadonlyStatic">
        <source>A static readonly field cannot be used as a ref or out value (except in a static constructor)</source>
        <target state="translated">无法将静态只读字段用作 ref 或 out 值(静态构造函数中除外)</target>
        <note />
      </trans-unit>
      <trans-unit id="ERR_AssgReadonlyProp">
        <source>Property or indexer '{0}' cannot be assigned to -- it is read only</source>
        <target state="translated">无法为属性或索引器“{0}”赋值 - 它是只读的</target>
        <note />
      </trans-unit>
      <trans-unit id="ERR_IllegalStatement">
        <source>Only assignment, call, increment, decrement, await, and new object expressions can be used as a statement</source>
        <target state="translated">只有 assignment、call、increment、decrement 和 new 对象表达式可用作语句</target>
        <note />
      </trans-unit>
      <trans-unit id="ERR_BadGetEnumerator">
        <source>foreach requires that the return type '{0}' of '{1}' must have a suitable public 'MoveNext' method and public 'Current' property</source>
        <target state="translated">foreach 要求“{1}”的返回类型“{0}”必须具有适当的公共 MoveNext 方法和公共 Current 属性</target>
        <note />
      </trans-unit>
      <trans-unit id="ERR_TooManyLocals">
        <source>Only 65534 locals, including those generated by the compiler, are allowed</source>
        <target state="translated">仅允许 65534 个局部变量，包括编译器生成的局部变量</target>
        <note />
      </trans-unit>
      <trans-unit id="ERR_AbstractBaseCall">
        <source>Cannot call an abstract base member: '{0}'</source>
        <target state="translated">无法调用抽象基成员:“{0}”</target>
        <note />
      </trans-unit>
      <trans-unit id="ERR_RefProperty">
        <source>A property or indexer may not be passed as an out or ref parameter</source>
        <target state="translated">属性或索引器不能作为 out 或 ref 参数传递</target>
        <note />
      </trans-unit>
      <trans-unit id="ERR_ManagedAddr">
        <source>Cannot take the address of, get the size of, or declare a pointer to a managed type ('{0}')</source>
        <target state="translated">无法获取托管类型(“{0}”)的地址和大小，或者声明指向它的指针</target>
        <note />
      </trans-unit>
      <trans-unit id="ERR_BadFixedInitType">
        <source>The type of a local declared in a fixed statement must be a pointer type</source>
        <target state="translated">fixed 语句中声明的局部变量类型必须是指针类型</target>
        <note />
      </trans-unit>
      <trans-unit id="ERR_FixedMustInit">
        <source>You must provide an initializer in a fixed or using statement declaration</source>
        <target state="translated">必须在 fixed 或者 using 语句声明中提供初始值设定项</target>
        <note />
      </trans-unit>
      <trans-unit id="ERR_InvalidAddrOp">
        <source>Cannot take the address of the given expression</source>
        <target state="translated">无法获取给定表达式的地址</target>
        <note />
      </trans-unit>
      <trans-unit id="ERR_FixedNeeded">
        <source>You can only take the address of an unfixed expression inside of a fixed statement initializer</source>
        <target state="translated">只能获取 fixed 语句初始值设定项内的未固定表达式的地址</target>
        <note />
      </trans-unit>
      <trans-unit id="ERR_FixedNotNeeded">
        <source>You cannot use the fixed statement to take the address of an already fixed expression</source>
        <target state="translated">不能使用 fixed 语句来获取已固定的表达式的地址</target>
        <note />
      </trans-unit>
      <trans-unit id="ERR_UnsafeNeeded">
        <source>Pointers and fixed size buffers may only be used in an unsafe context</source>
        <target state="translated">指针和固定大小缓冲区只能在不安全的上下文中使用</target>
        <note />
      </trans-unit>
      <trans-unit id="ERR_OpTFRetType">
        <source>The return type of operator True or False must be bool</source>
        <target state="translated">运算符 True 或 False 的返回类型必须是 bool</target>
        <note />
      </trans-unit>
      <trans-unit id="ERR_OperatorNeedsMatch">
        <source>The operator '{0}' requires a matching operator '{1}' to also be defined</source>
        <target state="translated">运算符“{0}”要求也要定义匹配的运算符“{1}”</target>
        <note />
      </trans-unit>
      <trans-unit id="ERR_BadBoolOp">
        <source>In order to be applicable as a short circuit operator a user-defined logical operator ('{0}') must have the same return type and parameter types</source>
        <target state="translated">为了可以像短路运算符一样应用，用户定义的逻辑运算符(“{0}”)的返回类型和参数类型必须相同</target>
        <note />
      </trans-unit>
      <trans-unit id="ERR_MustHaveOpTF">
        <source>In order for '{0}' to be applicable as a short circuit operator, its declaring type '{1}' must define operator true and operator false</source>
        <target state="translated">为了使“{0}”可以像短路运算符一样应用，其声明类型“{1}”必须定义运算符 true 和运算符 false</target>
        <note />
      </trans-unit>
      <trans-unit id="WRN_UnreferencedVarAssg">
        <source>The variable '{0}' is assigned but its value is never used</source>
        <target state="translated">变量“{0}”已被赋值，但从未使用过它的值</target>
        <note />
      </trans-unit>
      <trans-unit id="WRN_UnreferencedVarAssg_Title">
        <source>Variable is assigned but its value is never used</source>
        <target state="translated">变量已被赋值，但从未使用过它的值</target>
        <note />
      </trans-unit>
      <trans-unit id="ERR_CheckedOverflow">
        <source>The operation overflows at compile time in checked mode</source>
        <target state="translated">在 checked 模式下，运算在编译时溢出</target>
        <note />
      </trans-unit>
      <trans-unit id="ERR_ConstOutOfRangeChecked">
        <source>Constant value '{0}' cannot be converted to a '{1}' (use 'unchecked' syntax to override)</source>
        <target state="translated">常量值“{0}”无法转换为“{1}”(使用 "unchecked" 语法重写)</target>
        <note />
      </trans-unit>
      <trans-unit id="ERR_BadVarargs">
        <source>A method with vararg cannot be generic, be in a generic type, or have a params parameter</source>
        <target state="translated">带有 vararg 的方法不能是泛型，不能属于泛型类型，也不能具有 params 参数</target>
        <note />
      </trans-unit>
      <trans-unit id="ERR_ParamsMustBeArray">
        <source>The params parameter must be a single dimensional array</source>
        <target state="translated">params 参数必须是一维数组</target>
        <note />
      </trans-unit>
      <trans-unit id="ERR_IllegalArglist">
        <source>An __arglist expression may only appear inside of a call or new expression</source>
        <target state="translated">__arglist 表达式只能出现在调用或 new 表达式内部</target>
        <note />
      </trans-unit>
      <trans-unit id="ERR_IllegalUnsafe">
        <source>Unsafe code may only appear if compiling with /unsafe</source>
        <target state="translated">不安全代码只会在使用 /unsafe 编译的情况下出现</target>
        <note />
      </trans-unit>
      <trans-unit id="ERR_AmbigMember">
        <source>Ambiguity between '{0}' and '{1}'</source>
        <target state="translated">在“{0}”和“{1}”之间具有二义性</target>
        <note />
      </trans-unit>
      <trans-unit id="ERR_BadForeachDecl">
        <source>Type and identifier are both required in a foreach statement</source>
        <target state="translated">在 foreach 语句中，类型和标识符都是必需的</target>
        <note />
      </trans-unit>
      <trans-unit id="ERR_ParamsLast">
        <source>A params parameter must be the last parameter in a formal parameter list</source>
        <target state="translated">params 参数必须是形参表中的最后一个参数</target>
        <note />
      </trans-unit>
      <trans-unit id="ERR_SizeofUnsafe">
        <source>'{0}' does not have a predefined size, therefore sizeof can only be used in an unsafe context</source>
        <target state="needs-review-translation">'“{0}”没有预定义的大小，因此 sizeof 只能在不安全的上下文中使用(请考虑使用 System.Runtime.InteropServices.Marshal.SizeOf)</target>
        <note />
      </trans-unit>
      <trans-unit id="ERR_DottedTypeNameNotFoundInNS">
        <source>The type or namespace name '{0}' does not exist in the namespace '{1}' (are you missing an assembly reference?)</source>
        <target state="translated">命名空间“{1}”中不存在类型或命名空间名“{0}”(是否缺少程序集引用?)</target>
        <note />
      </trans-unit>
      <trans-unit id="ERR_FieldInitRefNonstatic">
        <source>A field initializer cannot reference the non-static field, method, or property '{0}'</source>
        <target state="translated">字段初始值设定项无法引用非静态字段、方法或属性“{0}”</target>
        <note />
      </trans-unit>
      <trans-unit id="ERR_SealedNonOverride">
        <source>'{0}' cannot be sealed because it is not an override</source>
        <target state="translated">'因为“{0}”不是重写，所以无法将其密封</target>
        <note />
      </trans-unit>
      <trans-unit id="ERR_CantOverrideSealed">
        <source>'{0}': cannot override inherited member '{1}' because it is sealed</source>
        <target state="translated">'“{0}”: 继承成员“{1}”是密封的，无法进行重写</target>
        <note />
      </trans-unit>
      <trans-unit id="ERR_VoidError">
        <source>The operation in question is undefined on void pointers</source>
        <target state="translated">相关操作在 void 指针上未定义</target>
        <note />
      </trans-unit>
      <trans-unit id="ERR_ConditionalOnOverride">
        <source>The Conditional attribute is not valid on '{0}' because it is an override method</source>
        <target state="translated">Conditional 特性在“{0}”上无效，因为该特性是重写方法</target>
        <note />
      </trans-unit>
      <trans-unit id="ERR_PointerInAsOrIs">
        <source>Neither 'is' nor 'as' is valid on pointer types</source>
        <target state="translated">"is" 和 "as" 在指针类型上都无效</target>
        <note />
      </trans-unit>
      <trans-unit id="ERR_CallingFinalizeDeprecated">
        <source>Destructors and object.Finalize cannot be called directly. Consider calling IDisposable.Dispose if available.</source>
        <target state="translated">无法直接调用析构函数和 object.Finalize。如果可用，请考虑调用 IDisposable.Dispose。</target>
        <note />
      </trans-unit>
      <trans-unit id="ERR_SingleTypeNameNotFound">
        <source>The type or namespace name '{0}' could not be found (are you missing a using directive or an assembly reference?)</source>
        <target state="translated">未能找到类型或命名空间名“{0}”(是否缺少 using 指令或程序集引用?)</target>
        <note />
      </trans-unit>
      <trans-unit id="ERR_NegativeStackAllocSize">
        <source>Cannot use a negative size with stackalloc</source>
        <target state="translated">无法对 stackalloc 采用负值大小</target>
        <note />
      </trans-unit>
      <trans-unit id="ERR_NegativeArraySize">
        <source>Cannot create an array with a negative size</source>
        <target state="translated">无法创建大小为负值的数组</target>
        <note />
      </trans-unit>
      <trans-unit id="ERR_OverrideFinalizeDeprecated">
        <source>Do not override object.Finalize. Instead, provide a destructor.</source>
        <target state="translated">请不要重写 object.Finalize，而是提供一个析构函数。</target>
        <note />
      </trans-unit>
      <trans-unit id="ERR_CallingBaseFinalizeDeprecated">
        <source>Do not directly call your base class Finalize method. It is called automatically from your destructor.</source>
        <target state="translated">不要直接调用基类 Finalize 方法。它将从析构函数中自动调用。</target>
        <note />
      </trans-unit>
      <trans-unit id="WRN_NegativeArrayIndex">
        <source>Indexing an array with a negative index (array indices always start at zero)</source>
        <target state="translated">用负索引对数组进行索引(数组索引总是从零开始)</target>
        <note />
      </trans-unit>
      <trans-unit id="WRN_NegativeArrayIndex_Title">
        <source>Indexing an array with a negative index</source>
        <target state="translated">正在使用负值对数组编制索引</target>
        <note />
      </trans-unit>
      <trans-unit id="WRN_BadRefCompareLeft">
        <source>Possible unintended reference comparison; to get a value comparison, cast the left hand side to type '{0}'</source>
        <target state="translated">可能非有意的引用比较；若要获取值比较，请将左边转换为类型“{0}”</target>
        <note />
      </trans-unit>
      <trans-unit id="WRN_BadRefCompareLeft_Title">
        <source>Possible unintended reference comparison; left hand side needs cast</source>
        <target state="translated">可能非有意的引用比较；左侧需要强制转换</target>
        <note />
      </trans-unit>
      <trans-unit id="WRN_BadRefCompareRight">
        <source>Possible unintended reference comparison; to get a value comparison, cast the right hand side to type '{0}'</source>
        <target state="translated">可能非有意的引用比较；若要获取值比较，请将右边转换为类型“{0}”</target>
        <note />
      </trans-unit>
      <trans-unit id="WRN_BadRefCompareRight_Title">
        <source>Possible unintended reference comparison; right hand side needs cast</source>
        <target state="translated">可能非有意的引用比较；右侧需要强制转换</target>
        <note />
      </trans-unit>
      <trans-unit id="ERR_BadCastInFixed">
        <source>The right hand side of a fixed statement assignment may not be a cast expression</source>
        <target state="translated">fixed 语句赋值的右边不能是强制转换表达式</target>
        <note />
      </trans-unit>
      <trans-unit id="ERR_StackallocInCatchFinally">
        <source>stackalloc may not be used in a catch or finally block</source>
        <target state="translated">stackalloc 不能用在 catch 或 finally 块中</target>
        <note />
      </trans-unit>
      <trans-unit id="ERR_VarargsLast">
        <source>An __arglist parameter must be the last parameter in a formal parameter list</source>
        <target state="translated">__arglist 参数必须是形参表中的最后一个参数</target>
        <note />
      </trans-unit>
      <trans-unit id="ERR_MissingPartial">
        <source>Missing partial modifier on declaration of type '{0}'; another partial declaration of this type exists</source>
        <target state="translated">类型“{0}”的声明上缺少 partial 修饰符；存在此类型的其他分部声明</target>
        <note />
      </trans-unit>
      <trans-unit id="ERR_PartialTypeKindConflict">
        <source>Partial declarations of '{0}' must be all classes, all structs, or all interfaces</source>
        <target state="translated">“{0}”的分部声明必须是所有的类、所有的结构或所有的接口</target>
        <note />
      </trans-unit>
      <trans-unit id="ERR_PartialModifierConflict">
        <source>Partial declarations of '{0}' have conflicting accessibility modifiers</source>
        <target state="translated">“{0}”的分部声明包含冲突的可访问性修饰符</target>
        <note />
      </trans-unit>
      <trans-unit id="ERR_PartialMultipleBases">
        <source>Partial declarations of '{0}' must not specify different base classes</source>
        <target state="translated">“{0}”的分部声明一定不能指定不同的基类</target>
        <note />
      </trans-unit>
      <trans-unit id="ERR_PartialWrongTypeParams">
        <source>Partial declarations of '{0}' must have the same type parameter names in the same order</source>
        <target state="translated">“{0}”的分部声明必须具有顺序相同的相同类型参数名</target>
        <note />
      </trans-unit>
      <trans-unit id="ERR_PartialWrongConstraints">
        <source>Partial declarations of '{0}' have inconsistent constraints for type parameter '{1}'</source>
        <target state="translated">“{0}”的分部声明对类型参数“{1}”具有不一致的约束</target>
        <note />
      </trans-unit>
      <trans-unit id="ERR_NoImplicitConvCast">
        <source>Cannot implicitly convert type '{0}' to '{1}'. An explicit conversion exists (are you missing a cast?)</source>
        <target state="translated">无法将类型“{0}”隐式转换为“{1}”。存在一个显式转换(是否缺少强制转换?)</target>
        <note />
      </trans-unit>
      <trans-unit id="ERR_PartialMisplaced">
        <source>The 'partial' modifier can only appear immediately before 'class', 'struct', 'interface', or 'void'</source>
        <target state="translated">"partial" 修饰符的后面只能紧跟 "class"、"struct"、"interface" 或 "void"</target>
        <note />
      </trans-unit>
      <trans-unit id="ERR_ImportedCircularBase">
        <source>Imported type '{0}' is invalid. It contains a circular base class dependency.</source>
        <target state="translated">导入的类型“{0}”无效。它包含循环的基类依赖项。</target>
        <note />
      </trans-unit>
      <trans-unit id="ERR_UseDefViolationOut">
        <source>Use of unassigned out parameter '{0}'</source>
        <target state="translated">使用了未赋值的 out 参数“{0}”</target>
        <note />
      </trans-unit>
      <trans-unit id="ERR_ArraySizeInDeclaration">
        <source>Array size cannot be specified in a variable declaration (try initializing with a 'new' expression)</source>
        <target state="translated">不能在变量声明中指定数组大小(请尝试使用 "new" 表达式初始化)</target>
        <note />
      </trans-unit>
      <trans-unit id="ERR_InaccessibleGetter">
        <source>The property or indexer '{0}' cannot be used in this context because the get accessor is inaccessible</source>
        <target state="translated">属性或索引器“{0}”不能用在此上下文中，因为 get 访问器不可访问</target>
        <note />
      </trans-unit>
      <trans-unit id="ERR_InaccessibleSetter">
        <source>The property or indexer '{0}' cannot be used in this context because the set accessor is inaccessible</source>
        <target state="translated">属性或索引器“{0}”不能用在此上下文中，因为 set 访问器不可访问</target>
        <note />
      </trans-unit>
      <trans-unit id="ERR_InvalidPropertyAccessMod">
        <source>The accessibility modifier of the '{0}' accessor must be more restrictive than the property or indexer '{1}'</source>
        <target state="translated">“{0}”访问器的可访问性修饰符必须比属性或索引器“{1}”具有更强的限制</target>
        <note />
      </trans-unit>
      <trans-unit id="ERR_DuplicatePropertyAccessMods">
        <source>Cannot specify accessibility modifiers for both accessors of the property or indexer '{0}'</source>
        <target state="translated">不能为属性或索引器“{0}”的两个访问器同时指定可访问性修饰符</target>
        <note />
      </trans-unit>
      <trans-unit id="ERR_AccessModMissingAccessor">
        <source>'{0}': accessibility modifiers on accessors may only be used if the property or indexer has both a get and a set accessor</source>
        <target state="translated">'“{0}”: 仅当属性或索引器同时具有 get 访问器和 set 访问器时，才能对访问器使用可访问性修饰符</target>
        <note />
      </trans-unit>
      <trans-unit id="ERR_UnimplementedInterfaceAccessor">
        <source>'{0}' does not implement interface member '{1}'. '{2}' is not public.</source>
        <target state="translated">'“{0}”不实现接口成员“{1}”。“{2}”不是公共的。</target>
        <note />
      </trans-unit>
      <trans-unit id="WRN_PatternIsAmbiguous">
        <source>'{0}' does not implement the '{1}' pattern. '{2}' is ambiguous with '{3}'.</source>
        <target state="translated">'“{0}”不实现“{1}”模式。“{2}”与“{3}”一起使用时目的不明确。</target>
        <note />
      </trans-unit>
      <trans-unit id="WRN_PatternIsAmbiguous_Title">
        <source>Type does not implement the collection pattern; members are ambiguous</source>
        <target state="translated">类型不实现集合模式；成员不明确</target>
        <note />
      </trans-unit>
      <trans-unit id="WRN_PatternStaticOrInaccessible">
        <source>'{0}' does not implement the '{1}' pattern. '{2}' is either static or not public.</source>
        <target state="translated">'“{0}”不实现“{1}”模式。“{2}”是静态的或非公共的。</target>
        <note />
      </trans-unit>
      <trans-unit id="WRN_PatternStaticOrInaccessible_Title">
        <source>Type does not implement the collection pattern; member is either static or not public</source>
        <target state="translated">类型不实现集合模式；成员静态的或非公共的</target>
        <note />
      </trans-unit>
      <trans-unit id="WRN_PatternBadSignature">
        <source>'{0}' does not implement the '{1}' pattern. '{2}' has the wrong signature.</source>
        <target state="translated">'“{0}”不实现“{1}”模式。“{2}”有错误的签名。</target>
        <note />
      </trans-unit>
      <trans-unit id="WRN_PatternBadSignature_Title">
        <source>Type does not implement the collection pattern; member has the wrong signature</source>
        <target state="translated">类型不实现集合模式；成员有错误的签名</target>
        <note />
      </trans-unit>
      <trans-unit id="ERR_FriendRefNotEqualToThis">
        <source>Friend access was granted by '{0}', but the public key of the output assembly ('{1}') does not match that specified by the InternalsVisibleTo attribute in the granting assembly.</source>
        <target state="translated">友元访问权限由“{0}”授予，但是输出程序集('{1}')的公钥与授予程序集中 InternalsVisibleTo 特性指定的公钥不匹配。</target>
        <note />
      </trans-unit>
      <trans-unit id="ERR_FriendRefSigningMismatch">
        <source>Friend access was granted by '{0}', but the strong name signing state of the output assembly does not match that of the granting assembly.</source>
        <target state="translated">友元访问权限由“{0}”授予，但是输出程序集的强名称签名状态与授予程序集的强名称签名状态不匹配。</target>
        <note />
      </trans-unit>
      <trans-unit id="WRN_SequentialOnPartialClass">
        <source>There is no defined ordering between fields in multiple declarations of partial struct '{0}'. To specify an ordering, all instance fields must be in the same declaration.</source>
        <target state="translated">在分部结构“{0}”的多个声明中的字段之间没有已定义的排序方式。要指定排序方式，所有实例字段必须位于同一声明中。</target>
        <note />
      </trans-unit>
      <trans-unit id="WRN_SequentialOnPartialClass_Title">
        <source>There is no defined ordering between fields in multiple declarations of partial struct</source>
        <target state="translated">在分部结构的多个声明中的字段之间没有已定义的排序方式</target>
        <note />
      </trans-unit>
      <trans-unit id="ERR_BadConstType">
        <source>The type '{0}' cannot be declared const</source>
        <target state="translated">不能将类型“{0}”声明为 const</target>
        <note />
      </trans-unit>
      <trans-unit id="ERR_NoNewTyvar">
        <source>Cannot create an instance of the variable type '{0}' because it does not have the new() constraint</source>
        <target state="translated">变量类型“{0}”没有 new() 约束，因此无法创建该类型的实例</target>
        <note />
      </trans-unit>
      <trans-unit id="ERR_BadArity">
        <source>Using the generic {1} '{0}' requires {2} type arguments</source>
        <target state="translated">使用泛型 {1}“{0}”需要 {2} 个类型参数</target>
        <note />
      </trans-unit>
      <trans-unit id="ERR_BadTypeArgument">
        <source>The type '{0}' may not be used as a type argument</source>
        <target state="translated">类型“{0}”不能用作类型参数</target>
        <note />
      </trans-unit>
      <trans-unit id="ERR_TypeArgsNotAllowed">
        <source>The {1} '{0}' cannot be used with type arguments</source>
        <target state="translated">{1}“{0}”不能与类型参数一起使用</target>
        <note />
      </trans-unit>
      <trans-unit id="ERR_HasNoTypeVars">
        <source>The non-generic {1} '{0}' cannot be used with type arguments</source>
        <target state="translated">非泛型 {1}“{0}”不能与类型参数一起使用</target>
        <note />
      </trans-unit>
      <trans-unit id="ERR_NewConstraintNotSatisfied">
        <source>'{2}' must be a non-abstract type with a public parameterless constructor in order to use it as parameter '{1}' in the generic type or method '{0}'</source>
        <target state="translated">'“{2}”必须是具有公共的无参数构造函数的非抽象类型，才能用作泛型类型或方法“{0}”中的参数“{1}”</target>
        <note />
      </trans-unit>
      <trans-unit id="ERR_GenericConstraintNotSatisfiedRefType">
        <source>The type '{3}' cannot be used as type parameter '{2}' in the generic type or method '{0}'. There is no implicit reference conversion from '{3}' to '{1}'.</source>
        <target state="translated">类型“{3}”不能用作泛型类型或方法“{0}”中的类型参数“{2}”。没有从“{3}”到“{1}”的隐式引用转换。</target>
        <note />
      </trans-unit>
      <trans-unit id="ERR_GenericConstraintNotSatisfiedNullableEnum">
        <source>The type '{3}' cannot be used as type parameter '{2}' in the generic type or method '{0}'. The nullable type '{3}' does not satisfy the constraint of '{1}'.</source>
        <target state="translated">类型“{3}”不能用作泛型类型或方法“{0}”中的类型参数“{2}”。可以为 null 的类型“{3}”不满足“{1}”的约束。</target>
        <note />
      </trans-unit>
      <trans-unit id="ERR_GenericConstraintNotSatisfiedNullableInterface">
        <source>The type '{3}' cannot be used as type parameter '{2}' in the generic type or method '{0}'. The nullable type '{3}' does not satisfy the constraint of '{1}'. Nullable types can not satisfy any interface constraints.</source>
        <target state="translated">类型“{3}”不能用作泛型类型或方法“{0}”中的类型参数“{2}”。可以为 null 的类型“{3}”不满足“{1}”的约束。可以为 null 的类型不能满足任何接口约束。</target>
        <note />
      </trans-unit>
      <trans-unit id="ERR_GenericConstraintNotSatisfiedTyVar">
        <source>The type '{3}' cannot be used as type parameter '{2}' in the generic type or method '{0}'. There is no boxing conversion or type parameter conversion from '{3}' to '{1}'.</source>
        <target state="translated">类型“{3}”不能用作泛型类型或方法“{0}”中的类型参数“{2}”。没有从“{3}”到“{1}”的装箱转换或类型参数转换。</target>
        <note />
      </trans-unit>
      <trans-unit id="ERR_GenericConstraintNotSatisfiedValType">
        <source>The type '{3}' cannot be used as type parameter '{2}' in the generic type or method '{0}'. There is no boxing conversion from '{3}' to '{1}'.</source>
        <target state="translated">类型“{3}”不能用作泛型类型或方法“{0}”中的类型参数“{2}”。没有从“{3}”到“{1}”的装箱转换。</target>
        <note />
      </trans-unit>
      <trans-unit id="ERR_DuplicateGeneratedName">
        <source>The parameter name '{0}' conflicts with an automatically-generated parameter name</source>
        <target state="translated">参数名“{0}”与某个自动生成的参数名冲突</target>
        <note />
      </trans-unit>
      <trans-unit id="ERR_GlobalSingleTypeNameNotFound">
        <source>The type or namespace name '{0}' could not be found in the global namespace (are you missing an assembly reference?)</source>
        <target state="translated">未能在全局命名空间中找到类型或命名空间名“{0}”(是否缺少程序集引用?)</target>
        <note />
      </trans-unit>
      <trans-unit id="ERR_NewBoundMustBeLast">
        <source>The new() constraint must be the last constraint specified</source>
        <target state="translated">new() 约束必须是指定的最后一个约束</target>
        <note />
      </trans-unit>
      <trans-unit id="WRN_MainCantBeGeneric">
        <source>'{0}': an entry point cannot be generic or in a generic type</source>
        <target state="translated">'“{0}”: 入口点不能是泛型的或属于泛型类型</target>
        <note />
      </trans-unit>
      <trans-unit id="WRN_MainCantBeGeneric_Title">
        <source>An entry point cannot be generic or in a generic type</source>
        <target state="translated">入口点不能是泛型的或属于泛型类型</target>
        <note />
      </trans-unit>
      <trans-unit id="ERR_TypeVarCantBeNull">
        <source>Cannot convert null to type parameter '{0}' because it could be a non-nullable value type. Consider using 'default({0})' instead.</source>
        <target state="translated">无法将 null 转换为类型参数“{0}”，因为它可能是不可以为 null 的值类型。请考虑改用“default({0})”。</target>
        <note />
      </trans-unit>
      <trans-unit id="ERR_AttributeCantBeGeneric">
        <source>Cannot apply attribute class '{0}' because it is generic</source>
        <target state="translated">无法应用特性类“{0}”，因为它是泛型的</target>
        <note />
      </trans-unit>
      <trans-unit id="ERR_DuplicateBound">
        <source>Duplicate constraint '{0}' for type parameter '{1}'</source>
        <target state="translated">类型参数“{1}”的约束“{0}”重复</target>
        <note />
      </trans-unit>
      <trans-unit id="ERR_ClassBoundNotFirst">
        <source>The class type constraint '{0}' must come before any other constraints</source>
        <target state="translated">类类型约束“{0}”必须在其他任何约束之前</target>
        <note />
      </trans-unit>
      <trans-unit id="ERR_BadRetType">
        <source>'{1} {0}' has the wrong return type</source>
        <target state="translated">'“{1} {0}”的返回类型错误</target>
        <note />
      </trans-unit>
      <trans-unit id="ERR_DelegateRefMismatch">
        <source>Ref mismatch between '{0}' and delegate '{1}'</source>
        <target state="translated">“{0}”和委托“{1}”之间引用不匹配</target>
        <note />
      </trans-unit>
      <trans-unit id="ERR_DuplicateConstraintClause">
        <source>A constraint clause has already been specified for type parameter '{0}'. All of the constraints for a type parameter must be specified in a single where clause.</source>
        <target state="translated">已经为类型参数“{0}”指定了 constraint 子句。必须在单个 where 子句中指定类型参数的所有约束。</target>
        <note />
      </trans-unit>
      <trans-unit id="ERR_CantInferMethTypeArgs">
        <source>The type arguments for method '{0}' cannot be inferred from the usage. Try specifying the type arguments explicitly.</source>
        <target state="translated">无法从用法中推断出方法“{0}”的类型参数。请尝试显式指定类型参数。</target>
        <note />
      </trans-unit>
      <trans-unit id="ERR_LocalSameNameAsTypeParam">
        <source>'{0}': a parameter, local variable, or local function cannot have the same name as a method type parameter</source>
        <target state="translated">'“{0}”: 参数、局部变量或本地函数不能与方法类型参数同名</target>
        <note />
      </trans-unit>
      <trans-unit id="ERR_AsWithTypeVar">
        <source>The type parameter '{0}' cannot be used with the 'as' operator because it does not have a class type constraint nor a 'class' constraint</source>
        <target state="translated">由于类型参数“{0}”既没有类类型约束也没有“class”约束，因此不能与“as”运算符一起使用</target>
        <note />
      </trans-unit>
      <trans-unit id="WRN_UnreferencedFieldAssg">
        <source>The field '{0}' is assigned but its value is never used</source>
        <target state="translated">字段“{0}”已被赋值，但从未使用过它的值</target>
        <note />
      </trans-unit>
      <trans-unit id="WRN_UnreferencedFieldAssg_Title">
        <source>Field is assigned but its value is never used</source>
        <target state="translated">字段已被赋值，但从未使用过它的值</target>
        <note />
      </trans-unit>
      <trans-unit id="ERR_BadIndexerNameAttr">
        <source>The '{0}' attribute is valid only on an indexer that is not an explicit interface member declaration</source>
        <target state="translated">“{0}”特性仅在不是显式接口成员声明的索引器上有效</target>
        <note />
      </trans-unit>
      <trans-unit id="ERR_AttrArgWithTypeVars">
        <source>'{0}': an attribute argument cannot use type parameters</source>
        <target state="translated">'“{0}”: 特性参数不能使用类型参数</target>
        <note />
      </trans-unit>
      <trans-unit id="ERR_NewTyvarWithArgs">
        <source>'{0}': cannot provide arguments when creating an instance of a variable type</source>
        <target state="translated">'“{0}”: 创建变量类型的实例时无法提供参数</target>
        <note />
      </trans-unit>
      <trans-unit id="ERR_AbstractSealedStatic">
        <source>'{0}': an abstract class cannot be sealed or static</source>
        <target state="translated">'“{0}”: 抽象类不能是密封的或静态的</target>
        <note />
      </trans-unit>
      <trans-unit id="WRN_AmbiguousXMLReference">
        <source>Ambiguous reference in cref attribute: '{0}'. Assuming '{1}', but could have also matched other overloads including '{2}'.</source>
        <target state="translated">cref 特性中有不明确的引用:“{0}”。假定为“{1}”，但可能还与其他重载匹配，包括“{2}”。</target>
        <note />
      </trans-unit>
      <trans-unit id="WRN_AmbiguousXMLReference_Title">
        <source>Ambiguous reference in cref attribute</source>
        <target state="translated">cref 特性中有不明确的引用</target>
        <note />
      </trans-unit>
      <trans-unit id="WRN_VolatileByRef">
        <source>'{0}': a reference to a volatile field will not be treated as volatile</source>
        <target state="translated">'“{0}”: 对 volatile 字段的引用不被视为 volatile</target>
        <note />
      </trans-unit>
      <trans-unit id="WRN_VolatileByRef_Title">
        <source>A reference to a volatile field will not be treated as volatile</source>
        <target state="translated">对可变字段的引用不被视为可变字段</target>
        <note />
      </trans-unit>
      <trans-unit id="WRN_VolatileByRef_Description">
        <source>A volatile field should not normally be used as a ref or out value, since it will not be treated as volatile. There are exceptions to this, such as when calling an interlocked API.</source>
        <target state="translated">可变字段通常不应用作 ref 或 out 值，因为它不会被视为可变字段。这种情况存在例外情况，如调用联锁 API 时。</target>
        <note />
      </trans-unit>
      <trans-unit id="ERR_ComImportWithImpl">
        <source>Since '{1}' has the ComImport attribute, '{0}' must be extern or abstract</source>
        <target state="translated">由于“{1}”具有 ComImport 特性，因此“{0}”必须是外部的或抽象的</target>
        <note />
      </trans-unit>
      <trans-unit id="ERR_ComImportWithBase">
        <source>'{0}': a class with the ComImport attribute cannot specify a base class</source>
        <target state="translated">'“{0}”: 具有 ComImport 特性的类不能指定基类</target>
        <note />
      </trans-unit>
      <trans-unit id="ERR_ImplBadConstraints">
        <source>The constraints for type parameter '{0}' of method '{1}' must match the constraints for type parameter '{2}' of interface method '{3}'. Consider using an explicit interface implementation instead.</source>
        <target state="translated">方法“{1}”的类型参数“{0}”的约束必须与接口方法“{3}”的类型参数“{2}”的约束相匹配。请考虑改用显式接口实现。</target>
        <note />
      </trans-unit>
      <trans-unit id="ERR_ImplBadTupleNames">
        <source>The tuple element names in the signature of method '{0}' must match the tuple element names of interface method '{1}' (including on the return type).</source>
        <target state="translated">方法“{0}”的签名中的元组元素名称必须与接口方法“{1}”的元组元素名称匹配(包括返回类型)。</target>
        <note />
      </trans-unit>
      <trans-unit id="ERR_DottedTypeNameNotFoundInAgg">
        <source>The type name '{0}' does not exist in the type '{1}'</source>
        <target state="translated">类型“{1}”中不存在类型名“{0}”</target>
        <note />
      </trans-unit>
      <trans-unit id="ERR_MethGrpToNonDel">
        <source>Cannot convert method group '{0}' to non-delegate type '{1}'. Did you intend to invoke the method?</source>
        <target state="translated">无法将方法组“{0}”转换为非委托类型“{1}”。是否希望调用此方法?</target>
        <note />
      </trans-unit>
      <trans-unit id="ERR_BadExternAlias">
        <source>The extern alias '{0}' was not specified in a /reference option</source>
        <target state="translated">在 /reference 选项中未指定外部别名“{0}”</target>
        <note />
      </trans-unit>
      <trans-unit id="ERR_ColColWithTypeAlias">
        <source>Cannot use alias '{0}' with '::' since the alias references a type. Use '.' instead.</source>
        <target state="translated">无法将别名“{0}”与“::”一起使用，因为该别名引用了类型。请改用“.”。</target>
        <note />
      </trans-unit>
      <trans-unit id="ERR_AliasNotFound">
        <source>Alias '{0}' not found</source>
        <target state="translated">找不到别名“{0}”</target>
        <note />
      </trans-unit>
      <trans-unit id="ERR_SameFullNameAggAgg">
        <source>The type '{1}' exists in both '{0}' and '{2}'</source>
        <target state="translated">类型“{1}”同时存在于“{0}”和“{2}”中</target>
        <note />
      </trans-unit>
      <trans-unit id="ERR_SameFullNameNsAgg">
        <source>The namespace '{1}' in '{0}' conflicts with the type '{3}' in '{2}'</source>
        <target state="translated">“{0}”中的命名空间“{1}”与“{2}”中的类型“{3}”冲突</target>
        <note />
      </trans-unit>
      <trans-unit id="WRN_SameFullNameThisNsAgg">
        <source>The namespace '{1}' in '{0}' conflicts with the imported type '{3}' in '{2}'. Using the namespace defined in '{0}'.</source>
        <target state="translated">“{0}”中的命名空间“{1}”与“{2}”中的导入类型“{3}”冲突。请使用“{0}”中定义的命名空间。</target>
        <note />
      </trans-unit>
      <trans-unit id="WRN_SameFullNameThisNsAgg_Title">
        <source>Namespace conflicts with imported type</source>
        <target state="translated">命名空间与导入类型冲突</target>
        <note />
      </trans-unit>
      <trans-unit id="WRN_SameFullNameThisAggAgg">
        <source>The type '{1}' in '{0}' conflicts with the imported type '{3}' in '{2}'. Using the type defined in '{0}'.</source>
        <target state="translated">“{0}”中的类型“{1}”与“{2}”中的导入类型“{3}”冲突。请使用“{0}”中定义的类型。</target>
        <note />
      </trans-unit>
      <trans-unit id="WRN_SameFullNameThisAggAgg_Title">
        <source>Type conflicts with imported type</source>
        <target state="translated">类型与导入类型冲突</target>
        <note />
      </trans-unit>
      <trans-unit id="WRN_SameFullNameThisAggNs">
        <source>The type '{1}' in '{0}' conflicts with the imported namespace '{3}' in '{2}'. Using the type defined in '{0}'.</source>
        <target state="translated">“{0}”中的类型“{1}”与“{2}”中的导入命令空间“{3}”冲突。请使用“{0}”中定义的类型。</target>
        <note />
      </trans-unit>
      <trans-unit id="WRN_SameFullNameThisAggNs_Title">
        <source>Type conflicts with imported namespace</source>
        <target state="translated">类型与导入命名空间冲突</target>
        <note />
      </trans-unit>
      <trans-unit id="ERR_SameFullNameThisAggThisNs">
        <source>The type '{1}' in '{0}' conflicts with the namespace '{3}' in '{2}'</source>
        <target state="translated">“{0}”中的类型“{1}”与“{2}”中的命名空间“{3}”冲突</target>
        <note />
      </trans-unit>
      <trans-unit id="ERR_ExternAfterElements">
        <source>An extern alias declaration must precede all other elements defined in the namespace</source>
        <target state="translated">外部别名声明必须位于命名空间中定义的所有其他元素之前</target>
        <note />
      </trans-unit>
      <trans-unit id="WRN_GlobalAliasDefn">
        <source>Defining an alias named 'global' is ill-advised since 'global::' always references the global namespace and not an alias</source>
        <target state="translated">由于 "global::" 总是引用全局命名空间而非别名，因此定义一个名为 "global" 的别名是欠妥的</target>
        <note />
      </trans-unit>
      <trans-unit id="WRN_GlobalAliasDefn_Title">
        <source>Defining an alias named 'global' is ill-advised</source>
        <target state="translated">定义名为 "global" 的别名是欠妥的</target>
        <note />
      </trans-unit>
      <trans-unit id="ERR_SealedStaticClass">
        <source>'{0}': a class cannot be both static and sealed</source>
        <target state="translated">'“{0}”: 类不能既是静态的又是密封的</target>
        <note />
      </trans-unit>
      <trans-unit id="ERR_PrivateAbstractAccessor">
        <source>'{0}': abstract properties cannot have private accessors</source>
        <target state="translated">'“{0}”: 抽象属性不能具有专用访问器</target>
        <note />
      </trans-unit>
      <trans-unit id="ERR_ValueExpected">
        <source>Syntax error; value expected</source>
        <target state="translated">语法错误，应为值</target>
        <note />
      </trans-unit>
      <trans-unit id="ERR_UnboxNotLValue">
        <source>Cannot modify the result of an unboxing conversion</source>
        <target state="translated">无法修改取消装箱转换的结果</target>
        <note />
      </trans-unit>
      <trans-unit id="ERR_AnonMethGrpInForEach">
        <source>Foreach cannot operate on a '{0}'. Did you intend to invoke the '{0}'?</source>
        <target state="translated">Foreach 不能操作“{0}”。是否要调用“{0}”?</target>
        <note />
      </trans-unit>
      <trans-unit id="ERR_BadIncDecRetType">
        <source>The return type for ++ or -- operator must match the parameter type or be derived from the parameter type</source>
        <target state="translated">++ 或 -- 运算符的返回类型必须与参数类型匹配或从参数类型派生</target>
        <note />
      </trans-unit>
      <trans-unit id="ERR_RefValBoundMustBeFirst">
        <source>The 'class' or 'struct' constraint must come before any other constraints</source>
        <target state="translated">"class" 或 "struct" 约束必须在其他任何约束之前</target>
        <note />
      </trans-unit>
      <trans-unit id="ERR_RefValBoundWithClass">
        <source>'{0}': cannot specify both a constraint class and the 'class' or 'struct' constraint</source>
        <target state="translated">'“{0}”: 不能既指定约束类又指定“class”或“struct”约束</target>
        <note />
      </trans-unit>
      <trans-unit id="ERR_NewBoundWithVal">
        <source>The 'new()' constraint cannot be used with the 'struct' constraint</source>
        <target state="translated">"new()" 约束不能与 "struct" 约束一起使用</target>
        <note />
      </trans-unit>
      <trans-unit id="ERR_RefConstraintNotSatisfied">
        <source>The type '{2}' must be a reference type in order to use it as parameter '{1}' in the generic type or method '{0}'</source>
        <target state="translated">类型“{2}”必须是引用类型才能用作泛型类型或方法“{0}”中的参数“{1}”</target>
        <note />
      </trans-unit>
      <trans-unit id="ERR_ValConstraintNotSatisfied">
        <source>The type '{2}' must be a non-nullable value type in order to use it as parameter '{1}' in the generic type or method '{0}'</source>
        <target state="translated">类型“{2}”必须是不可以为 null 值的类型，才能用作泛型类型或方法“{0}”中的参数“{1}”</target>
        <note />
      </trans-unit>
      <trans-unit id="ERR_CircularConstraint">
        <source>Circular constraint dependency involving '{0}' and '{1}'</source>
        <target state="translated">涉及“{0}”和“{1}”的循环约束依赖项</target>
        <note />
      </trans-unit>
      <trans-unit id="ERR_BaseConstraintConflict">
        <source>Type parameter '{0}' inherits conflicting constraints '{1}' and '{2}'</source>
        <target state="translated">类型参数“{0}”继承了彼此冲突的“{1}”和“{2}”约束</target>
        <note />
      </trans-unit>
      <trans-unit id="ERR_ConWithValCon">
        <source>Type parameter '{1}' has the 'struct' constraint so '{1}' cannot be used as a constraint for '{0}'</source>
        <target state="translated">类型参数“{1}”具有 "struct" 约束，因此“{1}”不能用作“{0}”的约束</target>
        <note />
      </trans-unit>
      <trans-unit id="ERR_AmbigUDConv">
        <source>Ambiguous user defined conversions '{0}' and '{1}' when converting from '{2}' to '{3}'</source>
        <target state="translated">从“{2}”转换为“{3}”时，用户定义的转换“{0}”和“{1}”具有二义性</target>
        <note />
      </trans-unit>
      <trans-unit id="WRN_AlwaysNull">
        <source>The result of the expression is always 'null' of type '{0}'</source>
        <target state="translated">表达式的结果总是“{0}”类型的“null”</target>
        <note />
      </trans-unit>
      <trans-unit id="WRN_AlwaysNull_Title">
        <source>The result of the expression is always 'null'</source>
        <target state="translated">表达式的结果总是 "null"</target>
        <note />
      </trans-unit>
      <trans-unit id="ERR_RefReturnThis">
        <source>Cannot return 'this' by reference.</source>
        <target state="translated">不能通过引用返回 "this"。</target>
        <note />
      </trans-unit>
      <trans-unit id="ERR_AttributeCtorInParameter">
        <source>Cannot use attribute constructor '{0}' because it is has 'in' parameters.</source>
        <target state="translated">不可使用特性构造函数“{0}”，因为它具有 “in” 参数。</target>
        <note />
      </trans-unit>
      <trans-unit id="ERR_OverrideWithConstraints">
        <source>Constraints for override and explicit interface implementation methods are inherited from the base method, so they cannot be specified directly</source>
        <target state="translated">重写和显式接口实现方法的约束是从基方法继承的，因此不能直接指定这些约束</target>
        <note />
      </trans-unit>
      <trans-unit id="ERR_AmbigOverride">
        <source>The inherited members '{0}' and '{1}' have the same signature in type '{2}', so they cannot be overridden</source>
        <target state="translated">继承的成员“{0}”和“{1}”在类型“{2}”中具有相同的签名，因此不能重写这些成员</target>
        <note />
      </trans-unit>
      <trans-unit id="ERR_DecConstError">
        <source>Evaluation of the decimal constant expression failed</source>
        <target state="translated">计算十进制常量表达式失败</target>
        <note />
      </trans-unit>
      <trans-unit id="WRN_CmpAlwaysFalse">
        <source>Comparing with null of type '{0}' always produces 'false'</source>
        <target state="translated">与类型为“{0}”的 null 进行比较始终产生“false”</target>
        <note />
      </trans-unit>
      <trans-unit id="WRN_CmpAlwaysFalse_Title">
        <source>Comparing with null of struct type always produces 'false'</source>
        <target state="translated">与结构类型的 null 进行比较始终产生 "false"</target>
        <note />
      </trans-unit>
      <trans-unit id="WRN_FinalizeMethod">
        <source>Introducing a 'Finalize' method can interfere with destructor invocation. Did you intend to declare a destructor?</source>
        <target state="translated">引入 "Finalize" 方法会妨碍析构函数调用。是否希望声明析构函数?</target>
        <note />
      </trans-unit>
      <trans-unit id="WRN_FinalizeMethod_Title">
        <source>Introducing a 'Finalize' method can interfere with destructor invocation</source>
        <target state="translated">引入 "Finalize" 方法可能会妨碍析构函数调用</target>
        <note />
      </trans-unit>
      <trans-unit id="WRN_FinalizeMethod_Description">
        <source>This warning occurs when you create a class with a method whose signature is public virtual void Finalize.

If such a class is used as a base class and if the deriving class defines a destructor, the destructor will override the base class Finalize method, not Finalize.</source>
        <target state="translated">创建的类具有签名为 public virtual void Finalize 的方法时，会出现此警告。

如果将这样一个类用作基类，并且如果派生类定义一个析构函数，则该析构函数会重写基类 Finalize 方法，而不是 Finalize。</target>
        <note />
      </trans-unit>
      <trans-unit id="ERR_ExplicitImplParams">
        <source>'{0}' should not have a params parameter since '{1}' does not</source>
        <target state="translated">'由于“{1}”没有 params 数组，因此“{0}”也不应当有 params 参数</target>
        <note />
      </trans-unit>
      <trans-unit id="WRN_GotoCaseShouldConvert">
        <source>The 'goto case' value is not implicitly convertible to type '{0}'</source>
        <target state="translated">“goto case”值不可隐式转换为类型“{0}”</target>
        <note />
      </trans-unit>
      <trans-unit id="WRN_GotoCaseShouldConvert_Title">
        <source>The 'goto case' value is not implicitly convertible to the switch type</source>
        <target state="translated">"goto case" 值不可隐式转换为开关类型</target>
        <note />
      </trans-unit>
      <trans-unit id="ERR_MethodImplementingAccessor">
        <source>Method '{0}' cannot implement interface accessor '{1}' for type '{2}'. Use an explicit interface implementation.</source>
        <target state="translated">方法“{0}”无法实现类型“{2}”的接口访问器“{1}” 请使用显式接口实现。</target>
        <note />
      </trans-unit>
      <trans-unit id="WRN_NubExprIsConstBool">
        <source>The result of the expression is always '{0}' since a value of type '{1}' is never equal to 'null' of type '{2}'</source>
        <target state="translated">由于“{1}”类型的值永不等于“{2}”类型的 "null"，该表达式的结果始终为“{0}”</target>
        <note />
      </trans-unit>
      <trans-unit id="WRN_NubExprIsConstBool_Title">
        <source>The result of the expression is always the same since a value of this type is never equal to 'null'</source>
        <target state="translated">由于此类型的值永不等于 "null"，该表达式的结果始终相同</target>
        <note />
      </trans-unit>
      <trans-unit id="WRN_NubExprIsConstBool2">
        <source>The result of the expression is always '{0}' since a value of type '{1}' is never equal to 'null' of type '{2}'</source>
        <target state="translated">由于“{1}”类型的值永不等于“{2}”类型的 "null"，该表达式的结果始终为“{0}”</target>
        <note />
      </trans-unit>
      <trans-unit id="WRN_NubExprIsConstBool2_Title">
        <source>The result of the expression is always the same since a value of this type is never equal to 'null'</source>
        <target state="translated">由于此类型的值永不等于 "null"，该表达式的结果始终相同</target>
        <note />
      </trans-unit>
      <trans-unit id="WRN_ExplicitImplCollision">
        <source>Explicit interface implementation '{0}' matches more than one interface member. Which interface member is actually chosen is implementation-dependent. Consider using a non-explicit implementation instead.</source>
        <target state="translated">显式接口实现“{0}”与多个接口成员匹配。实际选择哪个接口成员取决于具体的实现。请考虑改用非显式实现。</target>
        <note />
      </trans-unit>
      <trans-unit id="WRN_ExplicitImplCollision_Title">
        <source>Explicit interface implementation matches more than one interface member</source>
        <target state="translated">显式接口实现与多个接口成员匹配</target>
        <note />
      </trans-unit>
      <trans-unit id="ERR_AbstractHasBody">
        <source>'{0}' cannot declare a body because it is marked abstract</source>
        <target state="translated">'“{0}”无法声明主体，因为它标记为 abstract</target>
        <note />
      </trans-unit>
      <trans-unit id="ERR_ConcreteMissingBody">
        <source>'{0}' must declare a body because it is not marked abstract, extern, or partial</source>
        <target state="translated">'“{0}”必须声明主体，因为它未标记为 abstract、extern 或 partial</target>
        <note />
      </trans-unit>
      <trans-unit id="ERR_AbstractAndSealed">
        <source>'{0}' cannot be both abstract and sealed</source>
        <target state="translated">'“{0}”不能既是抽象的又是密封的</target>
        <note />
      </trans-unit>
      <trans-unit id="ERR_AbstractNotVirtual">
        <source>The abstract {0} '{1}' cannot be marked virtual</source>
        <target state="translated">抽象 {0}“{1}”不能标记为虚拟</target>
        <note />
      </trans-unit>
      <trans-unit id="ERR_StaticConstant">
        <source>The constant '{0}' cannot be marked static</source>
        <target state="translated">常量“{0}”不能标记为 static</target>
        <note />
      </trans-unit>
      <trans-unit id="ERR_CantOverrideNonFunction">
        <source>'{0}': cannot override because '{1}' is not a function</source>
        <target state="translated">'“{0}”: 无法重写，因为“{1}”不是函数</target>
        <note />
      </trans-unit>
      <trans-unit id="ERR_CantOverrideNonVirtual">
        <source>'{0}': cannot override inherited member '{1}' because it is not marked virtual, abstract, or override</source>
        <target state="translated">'“{0}”: 继承成员“{1}”未标记为 virtual、abstract 或 override，无法进行重写</target>
        <note />
      </trans-unit>
      <trans-unit id="ERR_CantChangeAccessOnOverride">
        <source>'{0}': cannot change access modifiers when overriding '{1}' inherited member '{2}'</source>
        <target state="translated">'“{0}”: 当重写“{1}”继承成员“{2}”时，无法更改访问修饰符</target>
        <note />
      </trans-unit>
      <trans-unit id="ERR_CantChangeTupleNamesOnOverride">
        <source>'{0}': cannot change tuple element names when overriding inherited member '{1}'</source>
        <target state="translated">'{0}: 替代继承成员“{1}”时无法更改元组元素名称</target>
        <note />
      </trans-unit>
      <trans-unit id="ERR_CantChangeReturnTypeOnOverride">
        <source>'{0}': return type must be '{2}' to match overridden member '{1}'</source>
        <target state="translated">'“{0}”: 返回类型必须是“{2}”才能与重写成员“{1}”匹配</target>
        <note />
      </trans-unit>
      <trans-unit id="ERR_CantDeriveFromSealedType">
        <source>'{0}': cannot derive from sealed type '{1}'</source>
        <target state="translated">'“{0}”: 无法从密封类型“{1}”派生</target>
        <note />
      </trans-unit>
      <trans-unit id="ERR_AbstractInConcreteClass">
        <source>'{0}' is abstract but it is contained in non-abstract class '{1}'</source>
        <target state="translated">'“{0}”是抽象的，但它包含在非抽象类“{1}”中</target>
        <note />
      </trans-unit>
      <trans-unit id="ERR_StaticConstructorWithExplicitConstructorCall">
        <source>'{0}': static constructor cannot have an explicit 'this' or 'base' constructor call</source>
        <target state="translated">'“{0}”: 静态构造函数不能具有显式的“this”或“base”构造函数调用</target>
        <note />
      </trans-unit>
      <trans-unit id="ERR_StaticConstructorWithAccessModifiers">
        <source>'{0}': access modifiers are not allowed on static constructors</source>
        <target state="translated">'“{0}”: 静态构造函数中不允许出现访问修饰符</target>
        <note />
      </trans-unit>
      <trans-unit id="ERR_RecursiveConstructorCall">
        <source>Constructor '{0}' cannot call itself</source>
        <target state="translated">构造函数“{0}”不能调用自身</target>
        <note />
      </trans-unit>
      <trans-unit id="ERR_IndirectRecursiveConstructorCall">
        <source>Constructor '{0}' cannot call itself through another constructor</source>
        <target state="translated">构造函数“{0}”无法通过另一构造函数调用自身</target>
        <note />
      </trans-unit>
      <trans-unit id="ERR_ObjectCallingBaseConstructor">
        <source>'{0}' has no base class and cannot call a base constructor</source>
        <target state="translated">'“{0}”没有基类，无法调用基构造函数</target>
        <note />
      </trans-unit>
      <trans-unit id="ERR_PredefinedTypeNotFound">
        <source>Predefined type '{0}' is not defined or imported</source>
        <target state="translated">预定义类型“{0}”未定义或导入</target>
        <note />
      </trans-unit>
      <trans-unit id="ERR_PredefinedValueTupleTypeNotFound">
        <source>Predefined type '{0}' is not defined or imported</source>
        <target state="translated">预定义类型“{0}”未定义或导入</target>
        <note />
      </trans-unit>
      <trans-unit id="ERR_PredefinedValueTupleTypeAmbiguous3">
        <source>Predefined type '{0}' is declared in multiple referenced assemblies: '{1}' and '{2}'</source>
        <target state="translated">已在多个引用的程序集(“{1}”和“{2}”)中声明了预定义类型“{0}”。</target>
        <note />
      </trans-unit>
      <trans-unit id="ERR_StructWithBaseConstructorCall">
        <source>'{0}': structs cannot call base class constructors</source>
        <target state="translated">'“{0}”: 结构无法调用基类构造函数</target>
        <note />
      </trans-unit>
      <trans-unit id="ERR_StructLayoutCycle">
        <source>Struct member '{0}' of type '{1}' causes a cycle in the struct layout</source>
        <target state="translated">“{1}”类型的结构成员“{0}”在结构布局中导致循环</target>
        <note />
      </trans-unit>
      <trans-unit id="ERR_InterfacesCantContainFields">
        <source>Interfaces cannot contain instance fields</source>
        <target state="needs-review-translation">接口不能包含字段</target>
        <note />
      </trans-unit>
      <trans-unit id="ERR_InterfacesCantContainConstructors">
        <source>Interfaces cannot contain instance constructors</source>
        <target state="needs-review-translation">接口不能包含构造函数</target>
        <note />
      </trans-unit>
      <trans-unit id="ERR_NonInterfaceInInterfaceList">
        <source>Type '{0}' in interface list is not an interface</source>
        <target state="translated">接口列表中的类型“{0}”不是接口</target>
        <note />
      </trans-unit>
      <trans-unit id="ERR_DuplicateInterfaceInBaseList">
        <source>'{0}' is already listed in interface list</source>
        <target state="translated">'“{0}”已经在接口列表中列出</target>
        <note />
      </trans-unit>
      <trans-unit id="ERR_DuplicateInterfaceWithTupleNamesInBaseList">
        <source>'{0}' is already listed in the interface list on type '{2}' with different tuple element names, as '{1}'.</source>
        <target state="translated">'“{0}”已列入类型“{2}”的接口列表中，其中包含不同的元组元素名称，例如“{1}”。</target>
        <note />
      </trans-unit>
      <trans-unit id="ERR_CycleInInterfaceInheritance">
        <source>Inherited interface '{1}' causes a cycle in the interface hierarchy of '{0}'</source>
        <target state="translated">继承接口“{1}”在“{0}”的接口层次结构中导致一个循环</target>
        <note />
      </trans-unit>
      <trans-unit id="ERR_HidingAbstractMethod">
        <source>'{0}' hides inherited abstract member '{1}'</source>
        <target state="translated">'“{0}”隐藏继承的抽象成员“{1}”</target>
        <note />
      </trans-unit>
      <trans-unit id="ERR_UnimplementedAbstractMethod">
        <source>'{0}' does not implement inherited abstract member '{1}'</source>
        <target state="translated">'“{0}”不实现继承的抽象成员“{1}”</target>
        <note />
      </trans-unit>
      <trans-unit id="ERR_UnimplementedInterfaceMember">
        <source>'{0}' does not implement interface member '{1}'</source>
        <target state="translated">'“{0}”不实现接口成员“{1}”</target>
        <note />
      </trans-unit>
      <trans-unit id="ERR_ObjectCantHaveBases">
        <source>The class System.Object cannot have a base class or implement an interface</source>
        <target state="translated">类 System.Object 不能有基类也不能实现接口</target>
        <note />
      </trans-unit>
      <trans-unit id="ERR_ExplicitInterfaceImplementationNotInterface">
        <source>'{0}' in explicit interface declaration is not an interface</source>
        <target state="translated">'显式接口声明中的“{0}”不是接口</target>
        <note />
      </trans-unit>
      <trans-unit id="ERR_InterfaceMemberNotFound">
        <source>'{0}' in explicit interface declaration is not found among members of the interface that can be implemented</source>
        <target state="needs-review-translation">'显式接口声明中的“{0}”不是接口成员</target>
        <note />
      </trans-unit>
      <trans-unit id="ERR_ClassDoesntImplementInterface">
        <source>'{0}': containing type does not implement interface '{1}'</source>
        <target state="translated">'“{0}”: 包含类型不实现接口“{1}”</target>
        <note />
      </trans-unit>
      <trans-unit id="ERR_ExplicitInterfaceImplementationInNonClassOrStruct">
        <source>'{0}': explicit interface declaration can only be declared in a class, struct or interface</source>
        <target state="needs-review-translation">'“{0}”: 显式接口声明只能在类或结构中声明</target>
        <note />
      </trans-unit>
      <trans-unit id="ERR_MemberNameSameAsType">
        <source>'{0}': member names cannot be the same as their enclosing type</source>
        <target state="translated">'“{0}”: 成员名不能与它们的封闭类型相同</target>
        <note />
      </trans-unit>
      <trans-unit id="ERR_EnumeratorOverflow">
        <source>'{0}': the enumerator value is too large to fit in its type</source>
        <target state="translated">'“{0}”: 枚举器值太大，不能适应它的类型</target>
        <note />
      </trans-unit>
      <trans-unit id="ERR_CantOverrideNonProperty">
        <source>'{0}': cannot override because '{1}' is not a property</source>
        <target state="translated">'“{0}”: 无法重写，因为“{1}”不是属性</target>
        <note />
      </trans-unit>
      <trans-unit id="ERR_NoGetToOverride">
        <source>'{0}': cannot override because '{1}' does not have an overridable get accessor</source>
        <target state="translated">'“{0}”: 无法重写，因为“{1}”没有可重写的 get 访问器</target>
        <note />
      </trans-unit>
      <trans-unit id="ERR_NoSetToOverride">
        <source>'{0}': cannot override because '{1}' does not have an overridable set accessor</source>
        <target state="translated">'“{0}”: 无法重写，因为“{1}”没有可重写的 set 访问器</target>
        <note />
      </trans-unit>
      <trans-unit id="ERR_PropertyCantHaveVoidType">
        <source>'{0}': property or indexer cannot have void type</source>
        <target state="translated">'“{0}”: 属性或索引器不能具有 void 类型</target>
        <note />
      </trans-unit>
      <trans-unit id="ERR_PropertyWithNoAccessors">
        <source>'{0}': property or indexer must have at least one accessor</source>
        <target state="translated">'“{0}”: 属性或索引器必须至少有一个访问器</target>
        <note />
      </trans-unit>
      <trans-unit id="ERR_NewVirtualInSealed">
        <source>'{0}' is a new virtual member in sealed class '{1}'</source>
        <target state="translated">'“{0}”是密封类“{1}”中新的虚拟成员</target>
        <note />
      </trans-unit>
      <trans-unit id="ERR_ExplicitPropertyAddingAccessor">
        <source>'{0}' adds an accessor not found in interface member '{1}'</source>
        <target state="translated">'“{0}”添加了接口成员“{1}”中没有的访问器</target>
        <note />
      </trans-unit>
      <trans-unit id="ERR_ExplicitPropertyMissingAccessor">
        <source>Explicit interface implementation '{0}' is missing accessor '{1}'</source>
        <target state="translated">显式接口实现“{0}”缺少访问器“{1}”</target>
        <note />
      </trans-unit>
      <trans-unit id="ERR_ConversionWithInterface">
        <source>'{0}': user-defined conversions to or from an interface are not allowed</source>
        <target state="translated">'“{0}”: 不允许进行以接口为转换源或目标用户定义转换</target>
        <note />
      </trans-unit>
      <trans-unit id="ERR_ConversionWithBase">
        <source>'{0}': user-defined conversions to or from a base class are not allowed</source>
        <target state="translated">'“{0}”: 不允许进行以基类为转换源或目标的用户定义转换</target>
        <note />
      </trans-unit>
      <trans-unit id="ERR_ConversionWithDerived">
        <source>'{0}': user-defined conversions to or from a derived class are not allowed</source>
        <target state="translated">'“{0}”: 不允许进行以派生类为转换源或目标的用户定义转换</target>
        <note />
      </trans-unit>
      <trans-unit id="ERR_IdentityConversion">
        <source>User-defined operator cannot take an object of the enclosing type and convert to an object of the enclosing type</source>
        <target state="translated">用户定义的运算符不能采用封闭类型的对象，也不能转换成封闭类型的对象</target>
        <note />
      </trans-unit>
      <trans-unit id="ERR_ConversionNotInvolvingContainedType">
        <source>User-defined conversion must convert to or from the enclosing type</source>
        <target state="translated">用户定义的转换必须是转换成封闭类型，或者从封闭类型转换</target>
        <note />
      </trans-unit>
      <trans-unit id="ERR_DuplicateConversionInClass">
        <source>Duplicate user-defined conversion in type '{0}'</source>
        <target state="translated">类型“{0}”中有重复的用户定义转换</target>
        <note />
      </trans-unit>
      <trans-unit id="ERR_OperatorsMustBeStatic">
        <source>User-defined operator '{0}' must be declared static and public</source>
        <target state="translated">用户定义的运算符“{0}”必须声明为 static 和 public</target>
        <note />
      </trans-unit>
      <trans-unit id="ERR_BadIncDecSignature">
        <source>The parameter type for ++ or -- operator must be the containing type</source>
        <target state="translated">++ 或 -- 运算符的参数类型必须是包含类型</target>
        <note />
      </trans-unit>
      <trans-unit id="ERR_BadUnaryOperatorSignature">
        <source>The parameter of a unary operator must be the containing type</source>
        <target state="translated">一元运算符的参数必须是包含类型</target>
        <note />
      </trans-unit>
      <trans-unit id="ERR_BadBinaryOperatorSignature">
        <source>One of the parameters of a binary operator must be the containing type</source>
        <target state="translated">二元运算符的参数之一必须是包含类型</target>
        <note />
      </trans-unit>
      <trans-unit id="ERR_BadShiftOperatorSignature">
        <source>The first operand of an overloaded shift operator must have the same type as the containing type, and the type of the second operand must be int</source>
        <target state="translated">重载移位运算符的第一个操作数的类型必须与包含类型相同，第二个操作数的类型必须是 int 类型</target>
        <note />
      </trans-unit>
      <trans-unit id="ERR_StructsCantContainDefaultConstructor">
        <source>Structs cannot contain explicit parameterless constructors</source>
        <target state="translated">结构不能包含显式的无参数构造函数</target>
        <note />
      </trans-unit>
      <trans-unit id="ERR_EnumsCantContainDefaultConstructor">
        <source>Enums cannot contain explicit parameterless constructors</source>
        <target state="translated">枚举不能包含显式无参数构造函数</target>
        <note />
      </trans-unit>
      <trans-unit id="ERR_CantOverrideBogusMethod">
        <source>'{0}': cannot override '{1}' because it is not supported by the language</source>
        <target state="translated">'“{0}”: 无法重写“{1}”，因为该语言不支持它</target>
        <note />
      </trans-unit>
      <trans-unit id="ERR_BindToBogus">
        <source>'{0}' is not supported by the language</source>
        <target state="translated">'现用语言不支持“{0}”</target>
        <note />
      </trans-unit>
      <trans-unit id="ERR_CantCallSpecialMethod">
        <source>'{0}': cannot explicitly call operator or accessor</source>
        <target state="translated">'“{0}”: 无法显式调用运算符或访问器</target>
        <note />
      </trans-unit>
      <trans-unit id="ERR_BadTypeReference">
        <source>'{0}': cannot reference a type through an expression; try '{1}' instead</source>
        <target state="translated">'“{0}”: 无法通过表达式引用类型；请尝试“{1}”</target>
        <note />
      </trans-unit>
      <trans-unit id="ERR_FieldInitializerInStruct">
        <source>'{0}': cannot have instance property or field initializers in structs</source>
        <target state="translated">'“{0}”: 结构中不能实例属性或字段初始值设定项</target>
        <note />
      </trans-unit>
      <trans-unit id="ERR_BadDestructorName">
        <source>Name of destructor must match name of class</source>
        <target state="translated">析构函数的名称必须与类的名称匹配</target>
        <note />
      </trans-unit>
      <trans-unit id="ERR_OnlyClassesCanContainDestructors">
        <source>Only class types can contain destructors</source>
        <target state="translated">只有类类型才能包含析构函数</target>
        <note />
      </trans-unit>
      <trans-unit id="ERR_ConflictAliasAndMember">
        <source>Namespace '{1}' contains a definition conflicting with alias '{0}'</source>
        <target state="translated">命名空间“{1}”包含与别名“{0}”冲突的定义</target>
        <note />
      </trans-unit>
      <trans-unit id="ERR_ConflictingAliasAndDefinition">
        <source>Alias '{0}' conflicts with {1} definition</source>
        <target state="translated">别名“{0}”与 {1} 定义冲突</target>
        <note />
      </trans-unit>
      <trans-unit id="ERR_ConditionalOnSpecialMethod">
        <source>The Conditional attribute is not valid on '{0}' because it is a constructor, destructor, operator, or explicit interface implementation</source>
        <target state="translated">Conditional 特性在“{0}”上无效，因为它是构造函数、析构函数、运算符或显式接口实现</target>
        <note />
      </trans-unit>
      <trans-unit id="ERR_ConditionalMustReturnVoid">
        <source>The Conditional attribute is not valid on '{0}' because its return type is not void</source>
        <target state="translated">Conditional 特性在“{0}”上无效，因为其返回类型不是 void</target>
        <note />
      </trans-unit>
      <trans-unit id="ERR_DuplicateAttribute">
        <source>Duplicate '{0}' attribute</source>
        <target state="translated">“{0}”特性重复</target>
        <note />
      </trans-unit>
      <trans-unit id="ERR_DuplicateAttributeInNetModule">
        <source>Duplicate '{0}' attribute in '{1}'</source>
        <target state="translated">“{0}”特性在“{1}”中重复</target>
        <note />
      </trans-unit>
      <trans-unit id="ERR_ConditionalOnInterfaceMethod">
        <source>The Conditional attribute is not valid on interface members</source>
        <target state="translated">Conditional 特性在接口成员上无效</target>
        <note />
      </trans-unit>
      <trans-unit id="ERR_OperatorCantReturnVoid">
        <source>User-defined operators cannot return void</source>
        <target state="translated">用户定义的运算符不能返回 void</target>
        <note />
      </trans-unit>
      <trans-unit id="ERR_BadDynamicConversion">
        <source>'{0}': user-defined conversions to or from the dynamic type are not allowed</source>
        <target state="translated">'“{0}”: 不允许对动态类型执行用户定义的转换</target>
        <note />
      </trans-unit>
      <trans-unit id="ERR_InvalidAttributeArgument">
        <source>Invalid value for argument to '{0}' attribute</source>
        <target state="translated">“{0}”特性的参数值无效</target>
        <note />
      </trans-unit>
      <trans-unit id="ERR_ParameterNotValidForType">
        <source>Parameter not valid for the specified unmanaged type.</source>
        <target state="translated">参数对于指定非托管类型无效。</target>
        <note />
      </trans-unit>
      <trans-unit id="ERR_AttributeParameterRequired1">
        <source>Attribute parameter '{0}' must be specified.</source>
        <target state="translated">必须指定特性参数“{0}”。</target>
        <note />
      </trans-unit>
      <trans-unit id="ERR_AttributeParameterRequired2">
        <source>Attribute parameter '{0}' or '{1}' must be specified.</source>
        <target state="translated">必须指定特性参数“{0}”或“{1}”。</target>
        <note />
      </trans-unit>
      <trans-unit id="ERR_MarshalUnmanagedTypeNotValidForFields">
        <source>Unmanaged type '{0}' not valid for fields.</source>
        <target state="translated">非托管类型“{0}”对于字段无效。</target>
        <note />
      </trans-unit>
      <trans-unit id="ERR_MarshalUnmanagedTypeOnlyValidForFields">
        <source>Unmanaged type '{0}' is only valid for fields.</source>
        <target state="translated">非托管类型“{0}”仅对字段有效。</target>
        <note />
      </trans-unit>
      <trans-unit id="ERR_AttributeOnBadSymbolType">
        <source>Attribute '{0}' is not valid on this declaration type. It is only valid on '{1}' declarations.</source>
        <target state="translated">特性“{0}”对此声明类型无效。它仅对“{1}”声明有效。</target>
        <note />
      </trans-unit>
      <trans-unit id="ERR_FloatOverflow">
        <source>Floating-point constant is outside the range of type '{0}'</source>
        <target state="translated">浮点常量超出“{0}”类型的范围</target>
        <note />
      </trans-unit>
      <trans-unit id="ERR_ComImportWithoutUuidAttribute">
        <source>The Guid attribute must be specified with the ComImport attribute</source>
        <target state="translated">Guid 特性必须用 ComImport 特性指定</target>
        <note />
      </trans-unit>
      <trans-unit id="ERR_InvalidNamedArgument">
        <source>Invalid value for named attribute argument '{0}'</source>
        <target state="translated">命名特性参数“{0}”的值无效</target>
        <note />
      </trans-unit>
      <trans-unit id="ERR_DllImportOnInvalidMethod">
        <source>The DllImport attribute must be specified on a method marked 'static' and 'extern'</source>
        <target state="translated">必须在标记为 "static" 和 "extern" 的方法上指定 DllImport 特性</target>
        <note />
      </trans-unit>
      <trans-unit id="ERR_EncUpdateFailedMissingAttribute">
        <source>Cannot update '{0}'; attribute '{1}' is missing.</source>
        <target state="translated">无法更新“{0}”；特性“{1}”缺失。</target>
        <note />
      </trans-unit>
      <trans-unit id="ERR_DllImportOnGenericMethod">
        <source>The DllImport attribute cannot be applied to a method that is generic or contained in a generic type.</source>
        <target state="translated">DllImport 特性不能应用于属于泛型类型或者包含在泛型类型中的方法。</target>
        <note />
      </trans-unit>
      <trans-unit id="ERR_FieldCantBeRefAny">
        <source>Field or property cannot be of type '{0}'</source>
        <target state="translated">字段或属性不能是“{0}”类型</target>
        <note />
      </trans-unit>
      <trans-unit id="ERR_FieldAutoPropCantBeByRefLike">
        <source>Field or auto-implemented property cannot be of type '{0}' unless it is an instance member of a ref struct.</source>
        <target state="translated">字段或自动实现的属性不能是类型“{0}”，除非它是 ref 结构的实例成员。</target>
        <note />
      </trans-unit>
      <trans-unit id="ERR_ArrayElementCantBeRefAny">
        <source>Array elements cannot be of type '{0}'</source>
        <target state="translated">数组元素不能是“{0}”类型</target>
        <note />
      </trans-unit>
      <trans-unit id="WRN_DeprecatedSymbol">
        <source>'{0}' is obsolete</source>
        <target state="translated">'“{0}”已过时</target>
        <note />
      </trans-unit>
      <trans-unit id="WRN_DeprecatedSymbol_Title">
        <source>Type or member is obsolete</source>
        <target state="translated">类型或成员已过时</target>
        <note />
      </trans-unit>
      <trans-unit id="ERR_NotAnAttributeClass">
        <source>'{0}' is not an attribute class</source>
        <target state="translated">'“{0}”不是特性类</target>
        <note />
      </trans-unit>
      <trans-unit id="ERR_BadNamedAttributeArgument">
        <source>'{0}' is not a valid named attribute argument. Named attribute arguments must be fields which are not readonly, static, or const, or read-write properties which are public and not static.</source>
        <target state="translated">'“{0}”不是有效的命名特性参数。命名特性参数必须是非只读、非静态或非常数的字段，或者是公共的和非静态的读写属性。</target>
        <note />
      </trans-unit>
      <trans-unit id="WRN_DeprecatedSymbolStr">
        <source>'{0}' is obsolete: '{1}'</source>
        <target state="translated">'“{0}”已过时:“{1}”</target>
        <note />
      </trans-unit>
      <trans-unit id="WRN_DeprecatedSymbolStr_Title">
        <source>Type or member is obsolete</source>
        <target state="translated">类型或成员已过时</target>
        <note />
      </trans-unit>
      <trans-unit id="ERR_DeprecatedSymbolStr">
        <source>'{0}' is obsolete: '{1}'</source>
        <target state="translated">'“{0}”已过时:“{1}”</target>
        <note />
      </trans-unit>
      <trans-unit id="ERR_IndexerCantHaveVoidType">
        <source>Indexers cannot have void type</source>
        <target state="translated">索引器不能有 void 类型</target>
        <note />
      </trans-unit>
      <trans-unit id="ERR_VirtualPrivate">
        <source>'{0}': virtual or abstract members cannot be private</source>
        <target state="translated">'“{0}”: 虚拟成员或抽象成员不能是私有的</target>
        <note />
      </trans-unit>
      <trans-unit id="ERR_ArrayInitToNonArrayType">
        <source>Can only use array initializer expressions to assign to array types. Try using a new expression instead.</source>
        <target state="translated">只能使用数组初始值设定项表达式为数组类型赋值。请尝试改用 new 表达式。</target>
        <note />
      </trans-unit>
      <trans-unit id="ERR_ArrayInitInBadPlace">
        <source>Array initializers can only be used in a variable or field initializer. Try using a new expression instead.</source>
        <target state="translated">数组初始值设定项只能在变量或字段初始值设定项中使用。请尝试改用 new 表达式。</target>
        <note />
      </trans-unit>
      <trans-unit id="ERR_MissingStructOffset">
        <source>'{0}': instance field in types marked with StructLayout(LayoutKind.Explicit) must have a FieldOffset attribute</source>
        <target state="translated">“{0}”: 标记为 StructLayout(LayoutKind.Explicit) 的实例字段类型必须具有 FieldOffset 特性</target>
        <note />
      </trans-unit>
      <trans-unit id="WRN_ExternMethodNoImplementation">
        <source>Method, operator, or accessor '{0}' is marked external and has no attributes on it. Consider adding a DllImport attribute to specify the external implementation.</source>
        <target state="translated">方法、运算符或访问器“{0}”标记为外部对象并且它上面没有任何特性。请考虑添加一个 DllImport 特性以指定外部实现。</target>
        <note />
      </trans-unit>
      <trans-unit id="WRN_ExternMethodNoImplementation_Title">
        <source>Method, operator, or accessor is marked external and has no attributes on it</source>
        <target state="translated">方法、运算符或访问器标记为外部对象并且上面没有任何特性</target>
        <note />
      </trans-unit>
      <trans-unit id="WRN_ProtectedInSealed">
        <source>'{0}': new protected member declared in sealed class</source>
        <target state="translated">'“{0}”: 在密封类中声明了新的保护成员</target>
        <note />
      </trans-unit>
      <trans-unit id="WRN_ProtectedInSealed_Title">
        <source>New protected member declared in sealed class</source>
        <target state="translated">在密封类中声明了新的保护成员</target>
        <note />
      </trans-unit>
      <trans-unit id="ERR_InterfaceImplementedByConditional">
        <source>Conditional member '{0}' cannot implement interface member '{1}' in type '{2}'</source>
        <target state="translated">条件成员“{0}”无法实现类型“{2}”中的接口成员“{1}”</target>
        <note />
      </trans-unit>
      <trans-unit id="ERR_IllegalRefParam">
        <source>ref and out are not valid in this context</source>
        <target state="translated">ref 和 out 参数在此上下文中无效</target>
        <note />
      </trans-unit>
      <trans-unit id="ERR_BadArgumentToAttribute">
        <source>The argument to the '{0}' attribute must be a valid identifier</source>
        <target state="translated">“{0}”特性的参数必须是有效的标识符</target>
        <note />
      </trans-unit>
      <trans-unit id="ERR_StructOffsetOnBadStruct">
        <source>The FieldOffset attribute can only be placed on members of types marked with the StructLayout(LayoutKind.Explicit)</source>
        <target state="translated">FieldOffset 特性只能放置在标记为 StructLayout(LayoutKind.Explicit) 的类型的成员上</target>
        <note />
      </trans-unit>
      <trans-unit id="ERR_StructOffsetOnBadField">
        <source>The FieldOffset attribute is not allowed on static or const fields</source>
        <target state="translated">静态字段或常量字段上不允许存在 FieldOffset 特性</target>
        <note />
      </trans-unit>
      <trans-unit id="ERR_AttributeUsageOnNonAttributeClass">
        <source>Attribute '{0}' is only valid on classes derived from System.Attribute</source>
        <target state="translated">特性“{0}”仅在从 System.Attribute 派生的类上有效</target>
        <note />
      </trans-unit>
      <trans-unit id="WRN_PossibleMistakenNullStatement">
        <source>Possible mistaken empty statement</source>
        <target state="translated">空语句可能有错误</target>
        <note />
      </trans-unit>
      <trans-unit id="WRN_PossibleMistakenNullStatement_Title">
        <source>Possible mistaken empty statement</source>
        <target state="translated">空语句可能有错误</target>
        <note />
      </trans-unit>
      <trans-unit id="ERR_DuplicateNamedAttributeArgument">
        <source>'{0}' duplicate named attribute argument</source>
        <target state="translated">'“{0}”重复命名特性参数</target>
        <note />
      </trans-unit>
      <trans-unit id="ERR_DeriveFromEnumOrValueType">
        <source>'{0}' cannot derive from special class '{1}'</source>
        <target state="translated">'“{0}”无法从特殊类“{1}”派生</target>
        <note />
      </trans-unit>
      <trans-unit id="ERR_DefaultMemberOnIndexedType">
        <source>Cannot specify the DefaultMember attribute on a type containing an indexer</source>
        <target state="translated">不能对包含索引器的类型指定 DefaultMember 特性</target>
        <note />
      </trans-unit>
      <trans-unit id="ERR_BogusType">
        <source>'{0}' is a type not supported by the language</source>
        <target state="translated">'“{0}”不是现用语言支持的类型</target>
        <note />
      </trans-unit>
      <trans-unit id="WRN_UnassignedInternalField">
        <source>Field '{0}' is never assigned to, and will always have its default value {1}</source>
        <target state="translated">从未对字段“{0}”赋值，字段将一直保持其默认值 {1}</target>
        <note />
      </trans-unit>
      <trans-unit id="WRN_UnassignedInternalField_Title">
        <source>Field is never assigned to, and will always have its default value</source>
        <target state="translated">从未对字段赋值，字段将一直保持其默认值</target>
        <note />
      </trans-unit>
      <trans-unit id="ERR_CStyleArray">
        <source>Bad array declarator: To declare a managed array the rank specifier precedes the variable's identifier. To declare a fixed size buffer field, use the fixed keyword before the field type.</source>
        <target state="translated">错误的数组声明符: 要声明托管数组，秩说明符应位于变量标识符之前。要声明固定大小缓冲区字段，应在字段类型之前使用 fixed 关键字。</target>
        <note />
      </trans-unit>
      <trans-unit id="WRN_VacuousIntegralComp">
        <source>Comparison to integral constant is useless; the constant is outside the range of type '{0}'</source>
        <target state="translated">与整数常量比较无意义；该常量不在“{0}”类型的范围之内</target>
        <note />
      </trans-unit>
      <trans-unit id="WRN_VacuousIntegralComp_Title">
        <source>Comparison to integral constant is useless; the constant is outside the range of the type</source>
        <target state="translated">与整数常量比较无意义；该常量不在类型的范围之内</target>
        <note />
      </trans-unit>
      <trans-unit id="ERR_AbstractAttributeClass">
        <source>Cannot apply attribute class '{0}' because it is abstract</source>
        <target state="translated">无法应用特性类“{0}”，因为它是抽象的</target>
        <note />
      </trans-unit>
      <trans-unit id="ERR_BadNamedAttributeArgumentType">
        <source>'{0}' is not a valid named attribute argument because it is not a valid attribute parameter type</source>
        <target state="translated">'“{0}”不是有效的特性参数类型，因此不是有效的命名特性参数</target>
        <note />
      </trans-unit>
      <trans-unit id="ERR_MissingPredefinedMember">
        <source>Missing compiler required member '{0}.{1}'</source>
        <target state="translated">缺少编译器要求的成员“{0}.{1}”</target>
        <note />
      </trans-unit>
      <trans-unit id="WRN_AttributeLocationOnBadDeclaration">
        <source>'{0}' is not a valid attribute location for this declaration. Valid attribute locations for this declaration are '{1}'. All attributes in this block will be ignored.</source>
        <target state="translated">'“{0}”不是此声明的有效特性位置。此声明的有效特性位置是“{1}”。此块中的所有特性都将被忽略。</target>
        <note />
      </trans-unit>
      <trans-unit id="WRN_AttributeLocationOnBadDeclaration_Title">
        <source>Not a valid attribute location for this declaration</source>
        <target state="translated">不是此声明的有效特性位置</target>
        <note />
      </trans-unit>
      <trans-unit id="WRN_InvalidAttributeLocation">
        <source>'{0}' is not a recognized attribute location. Valid attribute locations for this declaration are '{1}'. All attributes in this block will be ignored.</source>
        <target state="translated">'“{0}”不是可识别的特性位置。此声明的有效特性位置为“{1}”。此块中的所有特性都将被忽略。</target>
        <note />
      </trans-unit>
      <trans-unit id="WRN_InvalidAttributeLocation_Title">
        <source>Not a recognized attribute location</source>
        <target state="translated">不是可识别的特性位置</target>
        <note />
      </trans-unit>
      <trans-unit id="WRN_EqualsWithoutGetHashCode">
        <source>'{0}' overrides Object.Equals(object o) but does not override Object.GetHashCode()</source>
        <target state="translated">'“{0}”重写 Object.Equals(object o) 但不重写 Object.GetHashCode()</target>
        <note />
      </trans-unit>
      <trans-unit id="WRN_EqualsWithoutGetHashCode_Title">
        <source>Type overrides Object.Equals(object o) but does not override Object.GetHashCode()</source>
        <target state="translated">类型重写 Object.Equals(object o)，但不重写 Object.GetHashCode()</target>
        <note />
      </trans-unit>
      <trans-unit id="WRN_EqualityOpWithoutEquals">
        <source>'{0}' defines operator == or operator != but does not override Object.Equals(object o)</source>
        <target state="translated">'“{0}”定义运算符 == 或运算符 !=，但不重写 Object.Equals(object o)</target>
        <note />
      </trans-unit>
      <trans-unit id="WRN_EqualityOpWithoutEquals_Title">
        <source>Type defines operator == or operator != but does not override Object.Equals(object o)</source>
        <target state="translated">类型定义运算符 == 或运算符 !=，但不重写 Object.Equals(object o)</target>
        <note />
      </trans-unit>
      <trans-unit id="WRN_EqualityOpWithoutGetHashCode">
        <source>'{0}' defines operator == or operator != but does not override Object.GetHashCode()</source>
        <target state="translated">'“{0}”定义运算符 == 或运算符 !=，但不重写 Object.GetHashCode()</target>
        <note />
      </trans-unit>
      <trans-unit id="WRN_EqualityOpWithoutGetHashCode_Title">
        <source>Type defines operator == or operator != but does not override Object.GetHashCode()</source>
        <target state="translated">类型定义运算符 == 或运算符 !=，但不重写 Object.GetHashCode()</target>
        <note />
      </trans-unit>
      <trans-unit id="ERR_OutAttrOnRefParam">
        <source>Cannot specify the Out attribute on a ref parameter without also specifying the In attribute.</source>
        <target state="translated">不可在 ref 参数上指定 Out 特性，除非同时指定 In 特性。</target>
        <note />
      </trans-unit>
      <trans-unit id="ERR_OverloadRefKind">
        <source>'{0}' cannot define an overloaded {1} that differs only on parameter modifiers '{2}' and '{3}'</source>
        <target state="translated">'“{0}”不能定义仅在参数修饰符“{2}”和“{3}”上存在区别的重载 {1}</target>
        <note />
      </trans-unit>
      <trans-unit id="ERR_LiteralDoubleCast">
        <source>Literal of type double cannot be implicitly converted to type '{1}'; use an '{0}' suffix to create a literal of this type</source>
        <target state="translated">无法将 Double 类型隐式转换为“{1}”类型；请使用“{0}”后缀创建此类型</target>
        <note />
      </trans-unit>
      <trans-unit id="WRN_IncorrectBooleanAssg">
        <source>Assignment in conditional expression is always constant; did you mean to use == instead of = ?</source>
        <target state="translated">条件表达式中的赋值总是常量；是否希望使用 "==" 而非 "="?</target>
        <note />
      </trans-unit>
      <trans-unit id="WRN_IncorrectBooleanAssg_Title">
        <source>Assignment in conditional expression is always constant</source>
        <target state="translated">条件表达式中的赋值总是常量</target>
        <note />
      </trans-unit>
      <trans-unit id="ERR_ProtectedInStruct">
        <source>'{0}': new protected member declared in struct</source>
        <target state="translated">'“{0}”: 结构中已声明新的保护成员</target>
        <note />
      </trans-unit>
      <trans-unit id="ERR_InconsistentIndexerNames">
        <source>Two indexers have different names; the IndexerName attribute must be used with the same name on every indexer within a type</source>
        <target state="translated">两个索引器的名称不同；在类型中的每个索引器上的 IndexerName 特性都必须使用相同的名称</target>
        <note />
      </trans-unit>
      <trans-unit id="ERR_ComImportWithUserCtor">
        <source>A class with the ComImport attribute cannot have a user-defined constructor</source>
        <target state="translated">具有 ComImport 特性的类不能有用户定义的构造函数</target>
        <note />
      </trans-unit>
      <trans-unit id="ERR_FieldCantHaveVoidType">
        <source>Field cannot have void type</source>
        <target state="translated">字段不能有 void 类型</target>
        <note />
      </trans-unit>
      <trans-unit id="WRN_NonObsoleteOverridingObsolete">
        <source>Member '{0}' overrides obsolete member '{1}'. Add the Obsolete attribute to '{0}'.</source>
        <target state="translated">成员“{0}”将重写过时的成员“{1}”。请向“{0}”中添加 Obsolete 特性。</target>
        <note />
      </trans-unit>
      <trans-unit id="WRN_NonObsoleteOverridingObsolete_Title">
        <source>Member overrides obsolete member</source>
        <target state="translated">成员将重写过时的成员</target>
        <note />
      </trans-unit>
      <trans-unit id="ERR_SystemVoid">
        <source>System.Void cannot be used from C# -- use typeof(void) to get the void type object</source>
        <target state="translated">在 C# 中无法使用 System.Void -- 使用 typeof(void)获取 void 类型对象</target>
        <note />
      </trans-unit>
      <trans-unit id="ERR_ExplicitParamArray">
        <source>Do not use 'System.ParamArrayAttribute'. Use the 'params' keyword instead.</source>
        <target state="translated">不要使用 "System.ParamArrayAttribute"，而是使用 "params" 关键字。</target>
        <note />
      </trans-unit>
      <trans-unit id="WRN_BitwiseOrSignExtend">
        <source>Bitwise-or operator used on a sign-extended operand; consider casting to a smaller unsigned type first</source>
        <target state="translated">在经符号扩展的操作数上使用了按位“或”运算符；请考虑首先强制转换为较小的无符号类型</target>
        <note />
      </trans-unit>
      <trans-unit id="WRN_BitwiseOrSignExtend_Title">
        <source>Bitwise-or operator used on a sign-extended operand</source>
        <target state="translated">对进行了带符号扩展的操作数使用了按位或运算符</target>
        <note />
      </trans-unit>
      <trans-unit id="WRN_BitwiseOrSignExtend_Description">
        <source>The compiler implicitly widened and sign-extended a variable, and then used the resulting value in a bitwise OR operation. This can result in unexpected behavior.</source>
        <target state="translated">编译器对某个变量进行了隐式拓展和带符号扩展，然后在按位或操作中使用生成的值。这可能会导致意外行为。</target>
        <note />
      </trans-unit>
      <trans-unit id="ERR_VolatileStruct">
        <source>'{0}': a volatile field cannot be of the type '{1}'</source>
        <target state="translated">'“{0}”: 可变字段的类型不能是“{1}”</target>
        <note />
      </trans-unit>
      <trans-unit id="ERR_VolatileAndReadonly">
        <source>'{0}': a field cannot be both volatile and readonly</source>
        <target state="translated">'“{0}”: 字段不能既是可变的又是只读的</target>
        <note />
      </trans-unit>
      <trans-unit id="ERR_AbstractField">
        <source>The modifier 'abstract' is not valid on fields. Try using a property instead.</source>
        <target state="translated">修饰符 "abstract" 对于字段无效。请尝试改用属性。</target>
        <note />
      </trans-unit>
      <trans-unit id="ERR_BogusExplicitImpl">
        <source>'{0}' cannot implement '{1}' because it is not supported by the language</source>
        <target state="translated">'“{0}”无法实现“{1}”，因为该语言不支持它</target>
        <note />
      </trans-unit>
      <trans-unit id="ERR_ExplicitMethodImplAccessor">
        <source>'{0}' explicit method implementation cannot implement '{1}' because it is an accessor</source>
        <target state="translated">'“{0}”显式方法实现无法实现“{1}”，因为它是一个访问器</target>
        <note />
      </trans-unit>
      <trans-unit id="WRN_CoClassWithoutComImport">
        <source>'{0}' interface marked with 'CoClassAttribute' not marked with 'ComImportAttribute'</source>
        <target state="translated">'“{0}”接口标记为“CoClassAttribute”而不是“ComImportAttribute”</target>
        <note />
      </trans-unit>
      <trans-unit id="WRN_CoClassWithoutComImport_Title">
        <source>Interface marked with 'CoClassAttribute' not marked with 'ComImportAttribute'</source>
        <target state="translated">接口标记为 "CoClassAttribute" 而不是 "ComImportAttribute"</target>
        <note />
      </trans-unit>
      <trans-unit id="ERR_ConditionalWithOutParam">
        <source>Conditional member '{0}' cannot have an out parameter</source>
        <target state="translated">条件成员“{0}”不能有 out 参数</target>
        <note />
      </trans-unit>
      <trans-unit id="ERR_AccessorImplementingMethod">
        <source>Accessor '{0}' cannot implement interface member '{1}' for type '{2}'. Use an explicit interface implementation.</source>
        <target state="translated">访问器“{0}”无法实现类型“{2}”的接口成员“{1}” 请使用显式接口实现。</target>
        <note />
      </trans-unit>
      <trans-unit id="ERR_AliasQualAsExpression">
        <source>The namespace alias qualifier '::' always resolves to a type or namespace so is illegal here. Consider using '.' instead.</source>
        <target state="translated">命名空间别名限定符 "::" 始终解析为类型或命名空间，因此在这里是非法的。请考虑改用 "."。</target>
        <note />
      </trans-unit>
      <trans-unit id="ERR_DerivingFromATyVar">
        <source>Cannot derive from '{0}' because it is a type parameter</source>
        <target state="translated">“{0}”是一个类型参数，无法从它进行派生</target>
        <note />
      </trans-unit>
      <trans-unit id="ERR_DuplicateTypeParameter">
        <source>Duplicate type parameter '{0}'</source>
        <target state="translated">重复的类型参数“{0}”</target>
        <note />
      </trans-unit>
      <trans-unit id="WRN_TypeParameterSameAsOuterTypeParameter">
        <source>Type parameter '{0}' has the same name as the type parameter from outer type '{1}'</source>
        <target state="translated">类型参数“{0}”与外部类型“{1}”中的类型参数同名</target>
        <note />
      </trans-unit>
      <trans-unit id="WRN_TypeParameterSameAsOuterTypeParameter_Title">
        <source>Type parameter has the same name as the type parameter from outer type</source>
        <target state="translated">类型参数与外部类型中的类型参数同名</target>
        <note />
      </trans-unit>
      <trans-unit id="ERR_TypeVariableSameAsParent">
        <source>Type parameter '{0}' has the same name as the containing type, or method</source>
        <target state="translated">类型参数“{0}”与包含类型或方法同名</target>
        <note />
      </trans-unit>
      <trans-unit id="ERR_UnifyingInterfaceInstantiations">
        <source>'{0}' cannot implement both '{1}' and '{2}' because they may unify for some type parameter substitutions</source>
        <target state="translated">'“{0}”不能同时实现“{1}”和“{2}”，原因是它们可以统一以进行某些类型参数替换</target>
        <note />
      </trans-unit>
      <trans-unit id="ERR_GenericDerivingFromAttribute">
        <source>A generic type cannot derive from '{0}' because it is an attribute class</source>
        <target state="translated">“{0}”是一个特性类，无法从它派生泛型类型</target>
        <note />
      </trans-unit>
      <trans-unit id="ERR_TyVarNotFoundInConstraint">
        <source>'{1}' does not define type parameter '{0}'</source>
        <target state="translated">'“{1}”未定义类型参数“{0}”</target>
        <note />
      </trans-unit>
      <trans-unit id="ERR_BadBoundType">
        <source>'{0}' is not a valid constraint. A type used as a constraint must be an interface, a non-sealed class or a type parameter.</source>
        <target state="translated">'“{0}”不是有效的约束。作为约束使用的类型必须是接口、非密封类或类型参数。</target>
        <note />
      </trans-unit>
      <trans-unit id="ERR_SpecialTypeAsBound">
        <source>Constraint cannot be special class '{0}'</source>
        <target state="translated">约束不能是特殊类“{0}”</target>
        <note />
      </trans-unit>
      <trans-unit id="ERR_BadVisBound">
        <source>Inconsistent accessibility: constraint type '{1}' is less accessible than '{0}'</source>
        <target state="translated">可访问性不一致: 约束类型“{1}”的可访问性低于“{0}”</target>
        <note />
      </trans-unit>
      <trans-unit id="ERR_LookupInTypeVariable">
        <source>Cannot do member lookup in '{0}' because it is a type parameter</source>
        <target state="translated">“{0}”是一个类型参数，无法在其中执行成员查找</target>
        <note />
      </trans-unit>
      <trans-unit id="ERR_BadConstraintType">
        <source>Invalid constraint type. A type used as a constraint must be an interface, a non-sealed class or a type parameter.</source>
        <target state="translated">约束类型无效。作为约束使用的类型必须是接口、非密封类或类型形参。</target>
        <note />
      </trans-unit>
      <trans-unit id="ERR_InstanceMemberInStaticClass">
        <source>'{0}': cannot declare instance members in a static class</source>
        <target state="translated">'“{0}”: 不能在静态类中声明实例成员</target>
        <note />
      </trans-unit>
      <trans-unit id="ERR_StaticBaseClass">
        <source>'{1}': cannot derive from static class '{0}'</source>
        <target state="translated">'“{0}”: 无法从静态类“{1}”派生</target>
        <note />
      </trans-unit>
      <trans-unit id="ERR_ConstructorInStaticClass">
        <source>Static classes cannot have instance constructors</source>
        <target state="translated">静态类不能有实例构造函数</target>
        <note />
      </trans-unit>
      <trans-unit id="ERR_DestructorInStaticClass">
        <source>Static classes cannot contain destructors</source>
        <target state="translated">静态类不能包含析构函数</target>
        <note />
      </trans-unit>
      <trans-unit id="ERR_InstantiatingStaticClass">
        <source>Cannot create an instance of the static class '{0}'</source>
        <target state="translated">无法创建静态类“{0}”的实例</target>
        <note />
      </trans-unit>
      <trans-unit id="ERR_StaticDerivedFromNonObject">
        <source>Static class '{0}' cannot derive from type '{1}'. Static classes must derive from object.</source>
        <target state="translated">静态类“{0}”不能从类型“{1}”派生。静态类必须从对象派生。</target>
        <note />
      </trans-unit>
      <trans-unit id="ERR_StaticClassInterfaceImpl">
        <source>'{0}': static classes cannot implement interfaces</source>
        <target state="translated">'“{0}”: 静态类不能实现接口</target>
        <note />
      </trans-unit>
      <trans-unit id="ERR_RefStructInterfaceImpl">
        <source>'{0}': ref structs cannot implement interfaces</source>
        <target state="translated">'{0}: ref 结构不能实现接口</target>
        <note />
      </trans-unit>
      <trans-unit id="ERR_OperatorInStaticClass">
        <source>'{0}': static classes cannot contain user-defined operators</source>
        <target state="translated">'“{0}”: 静态类不能包含用户定义的运算符</target>
        <note />
      </trans-unit>
      <trans-unit id="ERR_ConvertToStaticClass">
        <source>Cannot convert to static type '{0}'</source>
        <target state="translated">无法转换为静态类型“{0}”</target>
        <note />
      </trans-unit>
      <trans-unit id="ERR_ConstraintIsStaticClass">
        <source>'{0}': static classes cannot be used as constraints</source>
        <target state="translated">'“{0}”: 静态类不能用作约束</target>
        <note />
      </trans-unit>
      <trans-unit id="ERR_GenericArgIsStaticClass">
        <source>'{0}': static types cannot be used as type arguments</source>
        <target state="translated">'“{0}”: 静态类型不能用作类型参数</target>
        <note />
      </trans-unit>
      <trans-unit id="ERR_ArrayOfStaticClass">
        <source>'{0}': array elements cannot be of static type</source>
        <target state="translated">'“{0}”: 数组元素不能是静态类型的</target>
        <note />
      </trans-unit>
      <trans-unit id="ERR_IndexerInStaticClass">
        <source>'{0}': cannot declare indexers in a static class</source>
        <target state="translated">'“{0}”: 不能在静态类中声明索引器</target>
        <note />
      </trans-unit>
      <trans-unit id="ERR_ParameterIsStaticClass">
        <source>'{0}': static types cannot be used as parameters</source>
        <target state="translated">'“{0}”: 静态类型不能用作参数</target>
        <note />
      </trans-unit>
      <trans-unit id="ERR_ReturnTypeIsStaticClass">
        <source>'{0}': static types cannot be used as return types</source>
        <target state="translated">'“{0}”: 静态类型不能用作返回类型</target>
        <note />
      </trans-unit>
      <trans-unit id="ERR_VarDeclIsStaticClass">
        <source>Cannot declare a variable of static type '{0}'</source>
        <target state="translated">无法声明静态类型“{0}”的变量</target>
        <note />
      </trans-unit>
      <trans-unit id="ERR_BadEmptyThrowInFinally">
        <source>A throw statement with no arguments is not allowed in a finally clause that is nested inside the nearest enclosing catch clause</source>
        <target state="translated">在嵌套在最近的封闭 catch 子句内部的 finally 子句内不允许使用不带参数的 throw 语句</target>
        <note />
      </trans-unit>
      <trans-unit id="ERR_InvalidSpecifier">
        <source>'{0}' is not a valid format specifier</source>
        <target state="translated">'“{0}”不是有效的格式说明符</target>
        <note />
      </trans-unit>
      <trans-unit id="WRN_AssignmentToLockOrDispose">
        <source>Possibly incorrect assignment to local '{0}' which is the argument to a using or lock statement. The Dispose call or unlocking will happen on the original value of the local.</source>
        <target state="translated">对局部变量“{0}”的赋值可能不正确，该变量是 using 或 lock 语句的参数。Dispose 调用或解锁将发生在该局部变量的原始值上。</target>
        <note />
      </trans-unit>
      <trans-unit id="WRN_AssignmentToLockOrDispose_Title">
        <source>Possibly incorrect assignment to local which is the argument to a using or lock statement</source>
        <target state="translated">对局部变量的赋值可能不正确，该变量是 using 或 lock 语句的参数</target>
        <note />
      </trans-unit>
      <trans-unit id="ERR_ForwardedTypeInThisAssembly">
        <source>Type '{0}' is defined in this assembly, but a type forwarder is specified for it</source>
        <target state="translated">类型“{0}”是在此程序集中定义的，但又为它指定了一个类型转发器</target>
        <note />
      </trans-unit>
      <trans-unit id="ERR_ForwardedTypeIsNested">
        <source>Cannot forward type '{0}' because it is a nested type of '{1}'</source>
        <target state="translated">类型“{0}”是“{1}”的嵌套类型，无法转发</target>
        <note />
      </trans-unit>
      <trans-unit id="ERR_CycleInTypeForwarder">
        <source>The type forwarder for type '{0}' in assembly '{1}' causes a cycle</source>
        <target state="translated">程序集“{1}”中类型“{0}”的类型转发器导致循环</target>
        <note />
      </trans-unit>
      <trans-unit id="ERR_AssemblyNameOnNonModule">
        <source>The /moduleassemblyname option may only be specified when building a target type of 'module'</source>
        <target state="translated">只有在生成 "module" 目标类型时才能指定 /moduleassemblyname 选项</target>
        <note />
      </trans-unit>
      <trans-unit id="ERR_InvalidAssemblyName">
        <source>Assembly reference '{0}' is invalid and cannot be resolved</source>
        <target state="translated">程序集引用“{0}”无效，无法解析</target>
        <note />
      </trans-unit>
      <trans-unit id="ERR_InvalidFwdType">
        <source>Invalid type specified as an argument for TypeForwardedTo attribute</source>
        <target state="translated">指定为 TypeForwardedTo 特性的参数的类型无效</target>
        <note />
      </trans-unit>
      <trans-unit id="ERR_CloseUnimplementedInterfaceMemberStatic">
        <source>'{0}' does not implement interface member '{1}'. '{2}' cannot implement an interface member because it is static.</source>
        <target state="translated">'“{0}”不实现接口成员“{1}”。“{2}”无法实现接口成员，因为它是静态的。</target>
        <note />
      </trans-unit>
      <trans-unit id="ERR_CloseUnimplementedInterfaceMemberNotPublic">
        <source>'{0}' does not implement interface member '{1}'. '{2}' cannot implement an interface member because it is not public.</source>
        <target state="translated">'“{0}”不实现接口成员“{1}”。“{2}”无法实现接口成员，因为它不是公共的。</target>
        <note />
      </trans-unit>
      <trans-unit id="ERR_CloseUnimplementedInterfaceMemberWrongReturnType">
        <source>'{0}' does not implement interface member '{1}'. '{2}' cannot implement '{1}' because it does not have the matching return type of '{3}'.</source>
        <target state="translated">'“{0}”不实现接口成员“{1}”。“{2}”无法实现“{1}”，因为它没有“{3}”的匹配返回类型。</target>
        <note />
      </trans-unit>
      <trans-unit id="ERR_DuplicateTypeForwarder">
        <source>'{0}' duplicate TypeForwardedToAttribute</source>
        <target state="translated">'“{0}”与 TypeForwardedToAttribute 重复</target>
        <note />
      </trans-unit>
      <trans-unit id="ERR_ExpectedSelectOrGroup">
        <source>A query body must end with a select clause or a group clause</source>
        <target state="translated">查询正文必须以 select 或 group 子句结尾</target>
        <note />
      </trans-unit>
      <trans-unit id="ERR_ExpectedContextualKeywordOn">
        <source>Expected contextual keyword 'on'</source>
        <target state="translated">应为上下文关键字 "on"</target>
        <note />
      </trans-unit>
      <trans-unit id="ERR_ExpectedContextualKeywordEquals">
        <source>Expected contextual keyword 'equals'</source>
        <target state="translated">应为上下文关键字 "equals"</target>
        <note />
      </trans-unit>
      <trans-unit id="ERR_ExpectedContextualKeywordBy">
        <source>Expected contextual keyword 'by'</source>
        <target state="translated">应为上下文关键字 "by"</target>
        <note />
      </trans-unit>
      <trans-unit id="ERR_InvalidAnonymousTypeMemberDeclarator">
        <source>Invalid anonymous type member declarator. Anonymous type members must be declared with a member assignment, simple name or member access.</source>
        <target state="translated">无效的匿名类型成员声明符。匿名类型成员必须使用成员赋值、简单名称或成员访问来声明。</target>
        <note />
      </trans-unit>
      <trans-unit id="ERR_InvalidInitializerElementInitializer">
        <source>Invalid initializer member declarator</source>
        <target state="translated">初始值设定项成员声明符无效</target>
        <note />
      </trans-unit>
      <trans-unit id="ERR_InconsistentLambdaParameterUsage">
        <source>Inconsistent lambda parameter usage; parameter types must be all explicit or all implicit</source>
        <target state="translated">lambda 参数的用法不一致；参数类型必须全部为显式或全部为隐式</target>
        <note />
      </trans-unit>
      <trans-unit id="ERR_PartialMethodInvalidModifier">
        <source>A partial method cannot have access modifiers or the virtual, abstract, override, new, sealed, or extern modifiers</source>
        <target state="translated">分部方法不能具有访问修饰符或 virtual、abstract、override、new、sealed 或 extern 修饰符</target>
        <note />
      </trans-unit>
      <trans-unit id="ERR_PartialMethodOnlyInPartialClass">
        <source>A partial method must be declared within a partial class, partial struct, or partial interface</source>
        <target state="needs-review-translation">分部方法必须在分部类或分部结构内声明</target>
        <note />
      </trans-unit>
      <trans-unit id="ERR_PartialMethodCannotHaveOutParameters">
        <source>A partial method cannot have out parameters</source>
        <target state="translated">分部方法不能有 out 参数</target>
        <note />
      </trans-unit>
      <trans-unit id="ERR_PartialMethodNotExplicit">
        <source>A partial method may not explicitly implement an interface method</source>
        <target state="translated">分部方法不能显式实现接口方法</target>
        <note />
      </trans-unit>
      <trans-unit id="ERR_PartialMethodExtensionDifference">
        <source>Both partial method declarations must be extension methods or neither may be an extension method</source>
        <target state="translated">两个分部方法声明都必须是扩展方法，或者都不能是扩展方法</target>
        <note />
      </trans-unit>
      <trans-unit id="ERR_PartialMethodOnlyOneLatent">
        <source>A partial method may not have multiple defining declarations</source>
        <target state="translated">分部方法不能有多个定义声明</target>
        <note />
      </trans-unit>
      <trans-unit id="ERR_PartialMethodOnlyOneActual">
        <source>A partial method may not have multiple implementing declarations</source>
        <target state="translated">分部方法不能有多个实现声明</target>
        <note />
      </trans-unit>
      <trans-unit id="ERR_PartialMethodParamsDifference">
        <source>Both partial method declarations must use a params parameter or neither may use a params parameter</source>
        <target state="translated">两种分部方法声明必须要么都使用 params 参数，要么都不使用 params 参数</target>
        <note />
      </trans-unit>
      <trans-unit id="ERR_PartialMethodMustHaveLatent">
        <source>No defining declaration found for implementing declaration of partial method '{0}'</source>
        <target state="translated">没有为分部方法“{0}”的实现声明找到定义声明</target>
        <note />
      </trans-unit>
      <trans-unit id="ERR_PartialMethodInconsistentTupleNames">
        <source>Both partial method declarations, '{0}' and '{1}', must use the same tuple element names.</source>
        <target state="translated">两种分部方法声明(“{0}”和“{1}”)都必须使用相同的元组元素名称。</target>
        <note />
      </trans-unit>
      <trans-unit id="ERR_PartialMethodInconsistentConstraints">
        <source>Partial method declarations of '{0}' have inconsistent type parameter constraints</source>
        <target state="translated">“{0}”的分部方法声明具有不一致的类型参数约束</target>
        <note />
      </trans-unit>
      <trans-unit id="ERR_PartialMethodToDelegate">
        <source>Cannot create delegate from method '{0}' because it is a partial method without an implementing declaration</source>
        <target state="translated">无法通过方法“{0}”创建委托，因为该方法是没有实现声明的分部方法</target>
        <note />
      </trans-unit>
      <trans-unit id="ERR_PartialMethodStaticDifference">
        <source>Both partial method declarations must be static or neither may be static</source>
        <target state="translated">两个分部方法声明必须都是静态声明，或者两者都不能是静态声明</target>
        <note />
      </trans-unit>
      <trans-unit id="ERR_PartialMethodUnsafeDifference">
        <source>Both partial method declarations must be unsafe or neither may be unsafe</source>
        <target state="translated">两个分部方法声明必须都是不安全声明，或者两者都不能是不安全声明</target>
        <note />
      </trans-unit>
      <trans-unit id="ERR_PartialMethodInExpressionTree">
        <source>Partial methods with only a defining declaration or removed conditional methods cannot be used in expression trees</source>
        <target state="translated">不能在表达式树中使用只有定义声明的分部方法或已移除的条件方法</target>
        <note />
      </trans-unit>
      <trans-unit id="ERR_PartialMethodMustReturnVoid">
        <source>Partial methods must have a void return type</source>
        <target state="translated">分部方法必须具有 void 返回类型</target>
        <note />
      </trans-unit>
      <trans-unit id="WRN_ObsoleteOverridingNonObsolete">
        <source>Obsolete member '{0}' overrides non-obsolete member '{1}'</source>
        <target state="translated">过时成员“{0}”重写未过时成员“{1}”</target>
        <note />
      </trans-unit>
      <trans-unit id="WRN_ObsoleteOverridingNonObsolete_Title">
        <source>Obsolete member overrides non-obsolete member</source>
        <target state="translated">过时成员重写未过时成员</target>
        <note />
      </trans-unit>
      <trans-unit id="WRN_DebugFullNameTooLong">
        <source>The fully qualified name for '{0}' is too long for debug information. Compile without '/debug' option.</source>
        <target state="translated">“{0}”的完全限定名对于调试信息太长。请在不使用“/debug”选项的情况下编译。</target>
        <note />
      </trans-unit>
      <trans-unit id="WRN_DebugFullNameTooLong_Title">
        <source>Fully qualified name is too long for debug information</source>
        <target state="translated">完全限定名对于调试信息太长</target>
        <note />
      </trans-unit>
      <trans-unit id="ERR_ImplicitlyTypedVariableAssignedBadValue">
        <source>Cannot assign {0} to an implicitly-typed variable</source>
        <target state="translated">无法将 {0} 赋予隐式类型化的变量</target>
        <note />
      </trans-unit>
      <trans-unit id="ERR_ImplicitlyTypedVariableWithNoInitializer">
        <source>Implicitly-typed variables must be initialized</source>
        <target state="translated">隐式类型化的变量必须已初始化</target>
        <note />
      </trans-unit>
      <trans-unit id="ERR_ImplicitlyTypedVariableMultipleDeclarator">
        <source>Implicitly-typed variables cannot have multiple declarators</source>
        <target state="translated">隐式类型化的变量不能有多个声明符</target>
        <note />
      </trans-unit>
      <trans-unit id="ERR_ImplicitlyTypedVariableAssignedArrayInitializer">
        <source>Cannot initialize an implicitly-typed variable with an array initializer</source>
        <target state="translated">无法使用数组初始值设定项初始化隐式类型化的变量</target>
        <note />
      </trans-unit>
      <trans-unit id="ERR_ImplicitlyTypedLocalCannotBeFixed">
        <source>Implicitly-typed local variables cannot be fixed</source>
        <target state="translated">隐式类型的局部变量不能是固定值</target>
        <note />
      </trans-unit>
      <trans-unit id="ERR_ImplicitlyTypedVariableCannotBeConst">
        <source>Implicitly-typed variables cannot be constant</source>
        <target state="translated">隐式类型化的变量不能是常量</target>
        <note />
      </trans-unit>
      <trans-unit id="WRN_ExternCtorNoImplementation">
        <source>Constructor '{0}' is marked external</source>
        <target state="translated">构造函数“{0}”标记为外部对象</target>
        <note />
      </trans-unit>
      <trans-unit id="WRN_ExternCtorNoImplementation_Title">
        <source>Constructor is marked external</source>
        <target state="translated">构造函数标记为外部对象</target>
        <note />
      </trans-unit>
      <trans-unit id="ERR_TypeVarNotFound">
        <source>The contextual keyword 'var' may only appear within a local variable declaration or in script code</source>
        <target state="translated">上下文关键字“var”只能出现在局部变量声明或脚本代码中</target>
        <note />
      </trans-unit>
      <trans-unit id="ERR_ImplicitlyTypedArrayNoBestType">
        <source>No best type found for implicitly-typed array</source>
        <target state="translated">找不到隐式类型数组的最佳类型</target>
        <note />
      </trans-unit>
      <trans-unit id="ERR_AnonymousTypePropertyAssignedBadValue">
        <source>Cannot assign '{0}' to anonymous type property</source>
        <target state="translated">无法将“{0}”分配给匿名类型属性</target>
        <note />
      </trans-unit>
      <trans-unit id="ERR_ExpressionTreeContainsBaseAccess">
        <source>An expression tree may not contain a base access</source>
        <target state="translated">表达式树不能包含基访问</target>
        <note />
      </trans-unit>
      <trans-unit id="ERR_ExpressionTreeContainsAssignment">
        <source>An expression tree may not contain an assignment operator</source>
        <target state="translated">表达式树不能包含赋值运算符</target>
        <note />
      </trans-unit>
      <trans-unit id="ERR_AnonymousTypeDuplicatePropertyName">
        <source>An anonymous type cannot have multiple properties with the same name</source>
        <target state="translated">匿名类型不能有多个同名属性</target>
        <note />
      </trans-unit>
      <trans-unit id="ERR_StatementLambdaToExpressionTree">
        <source>A lambda expression with a statement body cannot be converted to an expression tree</source>
        <target state="translated">无法将具有语句体的 lambda 表达式转换为表达式树</target>
        <note />
      </trans-unit>
      <trans-unit id="ERR_ExpressionTreeMustHaveDelegate">
        <source>Cannot convert lambda to an expression tree whose type argument '{0}' is not a delegate type</source>
        <target state="translated">不能将 lambda 转换为类型参数“{0}”不是委托类型的表达式树</target>
        <note />
      </trans-unit>
      <trans-unit id="ERR_AnonymousTypeNotAvailable">
        <source>Cannot use anonymous type in a constant expression</source>
        <target state="translated">无法在常量表达式中使用匿名类型</target>
        <note />
      </trans-unit>
      <trans-unit id="ERR_LambdaInIsAs">
        <source>The first operand of an 'is' or 'as' operator may not be a lambda expression, anonymous method, or method group.</source>
        <target state="translated">“is”或“as”运算符的第一个操作数不能是 lambda 表达式、匿名方法或方法组。</target>
        <note />
      </trans-unit>
      <trans-unit id="ERR_TypelessTupleInAs">
        <source>The first operand of an 'as' operator may not be a tuple literal without a natural type.</source>
        <target state="translated">"as" 运算符的第一个操作数在没有自然类型的情况下可能不是元组文本。</target>
        <note />
      </trans-unit>
      <trans-unit id="ERR_ExpressionTreeContainsMultiDimensionalArrayInitializer">
        <source>An expression tree may not contain a multidimensional array initializer</source>
        <target state="translated">表达式树不能包含多维数组初始值</target>
        <note />
      </trans-unit>
      <trans-unit id="ERR_MissingArgument">
        <source>Argument missing</source>
        <target state="translated">缺少参数</target>
        <note />
      </trans-unit>
      <trans-unit id="ERR_VariableUsedBeforeDeclaration">
        <source>Cannot use local variable '{0}' before it is declared</source>
        <target state="translated">本地变量“{0}”在声明之前无法使用</target>
        <note />
      </trans-unit>
      <trans-unit id="ERR_RecursivelyTypedVariable">
        <source>Type of '{0}' cannot be inferred since its initializer directly or indirectly refers to the definition.</source>
        <target state="translated">无法推理“{0}”类型，因为其初始值设定项直接或间接地引用定义。</target>
        <note />
      </trans-unit>
      <trans-unit id="ERR_UnassignedThisAutoProperty">
        <source>Auto-implemented property '{0}' must be fully assigned before control is returned to the caller.</source>
        <target state="translated">在控制返回调用方之前，自动实现的属性“{0}”必须完全赋值。</target>
        <note />
      </trans-unit>
      <trans-unit id="ERR_VariableUsedBeforeDeclarationAndHidesField">
        <source>Cannot use local variable '{0}' before it is declared. The declaration of the local variable hides the field '{1}'.</source>
        <target state="translated">本地变量“{0}”在声明之前无法使用。声明该本地变量将隐藏字段“{1}”。</target>
        <note />
      </trans-unit>
      <trans-unit id="ERR_ExpressionTreeContainsBadCoalesce">
        <source>An expression tree lambda may not contain a coalescing operator with a null or default literal left-hand side</source>
        <target state="translated">表达式树 lambda 不能包含左侧为 null 或默认文本的合并运算符</target>
        <note />
      </trans-unit>
      <trans-unit id="ERR_IdentifierExpected">
        <source>Identifier expected</source>
        <target state="translated">应输入标识符</target>
        <note />
      </trans-unit>
      <trans-unit id="ERR_SemicolonExpected">
        <source>; expected</source>
        <target state="translated">应输入 ;</target>
        <note />
      </trans-unit>
      <trans-unit id="ERR_SyntaxError">
        <source>Syntax error, '{0}' expected</source>
        <target state="translated">语法错误，应输入“{0}”</target>
        <note />
      </trans-unit>
      <trans-unit id="ERR_DuplicateModifier">
        <source>Duplicate '{0}' modifier</source>
        <target state="translated">“{0}”修饰符重复</target>
        <note />
      </trans-unit>
      <trans-unit id="ERR_DuplicateAccessor">
        <source>Property accessor already defined</source>
        <target state="translated">属性访问器已经定义</target>
        <note />
      </trans-unit>
      <trans-unit id="ERR_IntegralTypeExpected">
        <source>Type byte, sbyte, short, ushort, int, uint, long, or ulong expected</source>
        <target state="translated">应输入类型 byte、sbyte、short、ushort、int、uint、long 或 ulong</target>
        <note />
      </trans-unit>
      <trans-unit id="ERR_IllegalEscape">
        <source>Unrecognized escape sequence</source>
        <target state="translated">无法识别的转义序列</target>
        <note />
      </trans-unit>
      <trans-unit id="ERR_NewlineInConst">
        <source>Newline in constant</source>
        <target state="translated">常量中有换行符</target>
        <note />
      </trans-unit>
      <trans-unit id="ERR_EmptyCharConst">
        <source>Empty character literal</source>
        <target state="translated">空字符</target>
        <note />
      </trans-unit>
      <trans-unit id="ERR_TooManyCharsInConst">
        <source>Too many characters in character literal</source>
        <target state="translated">字符文本中的字符太多</target>
        <note />
      </trans-unit>
      <trans-unit id="ERR_InvalidNumber">
        <source>Invalid number</source>
        <target state="translated">无效数字</target>
        <note />
      </trans-unit>
      <trans-unit id="ERR_GetOrSetExpected">
        <source>A get or set accessor expected</source>
        <target state="translated">应为 get 或 set 访问器</target>
        <note />
      </trans-unit>
      <trans-unit id="ERR_ClassTypeExpected">
        <source>An object, string, or class type expected</source>
        <target state="translated">应是对象、字符串或类类型</target>
        <note />
      </trans-unit>
      <trans-unit id="ERR_NamedArgumentExpected">
        <source>Named attribute argument expected</source>
        <target state="translated">应为命名特性参数</target>
        <note />
      </trans-unit>
      <trans-unit id="ERR_TooManyCatches">
        <source>Catch clauses cannot follow the general catch clause of a try statement</source>
        <target state="translated">catch 子句不能跟在 try 语句的常规 catch 子句之后</target>
        <note />
      </trans-unit>
      <trans-unit id="ERR_ThisOrBaseExpected">
        <source>Keyword 'this' or 'base' expected</source>
        <target state="translated">应为关键字 "this" 或 "base"</target>
        <note />
      </trans-unit>
      <trans-unit id="ERR_OvlUnaryOperatorExpected">
        <source>Overloadable unary operator expected</source>
        <target state="translated">应输入可重载的一元运算符</target>
        <note />
      </trans-unit>
      <trans-unit id="ERR_OvlBinaryOperatorExpected">
        <source>Overloadable binary operator expected</source>
        <target state="translated">应输入可重载的二元运算符</target>
        <note />
      </trans-unit>
      <trans-unit id="ERR_IntOverflow">
        <source>Integral constant is too large</source>
        <target state="translated">整数常量太大</target>
        <note />
      </trans-unit>
      <trans-unit id="ERR_EOFExpected">
        <source>Type or namespace definition, or end-of-file expected</source>
        <target state="translated">应输入类型、命名空间定义或文件尾</target>
        <note />
      </trans-unit>
      <trans-unit id="ERR_GlobalDefinitionOrStatementExpected">
        <source>Member definition, statement, or end-of-file expected</source>
        <target state="translated">应是成员定义、语句或文件尾</target>
        <note />
      </trans-unit>
      <trans-unit id="ERR_BadEmbeddedStmt">
        <source>Embedded statement cannot be a declaration or labeled statement</source>
        <target state="translated">嵌入的语句不能是声明或标记语句</target>
        <note />
      </trans-unit>
      <trans-unit id="ERR_PPDirectiveExpected">
        <source>Preprocessor directive expected</source>
        <target state="translated">应输入预处理器指令</target>
        <note />
      </trans-unit>
      <trans-unit id="ERR_EndOfPPLineExpected">
        <source>Single-line comment or end-of-line expected</source>
        <target state="translated">应输入单行注释或行尾</target>
        <note />
      </trans-unit>
      <trans-unit id="ERR_CloseParenExpected">
        <source>) expected</source>
        <target state="translated">应输入 )</target>
        <note />
      </trans-unit>
      <trans-unit id="ERR_EndifDirectiveExpected">
        <source>#endif directive expected</source>
        <target state="translated">应输入 #endif 指令</target>
        <note />
      </trans-unit>
      <trans-unit id="ERR_UnexpectedDirective">
        <source>Unexpected preprocessor directive</source>
        <target state="translated">意外的预处理器指令</target>
        <note />
      </trans-unit>
      <trans-unit id="ERR_ErrorDirective">
        <source>#error: '{0}'</source>
        <target state="translated">#错误:“{0}”</target>
        <note />
      </trans-unit>
      <trans-unit id="WRN_WarningDirective">
        <source>#warning: '{0}'</source>
        <target state="translated">#警告:“{0}”</target>
        <note />
      </trans-unit>
      <trans-unit id="WRN_WarningDirective_Title">
        <source>#warning directive</source>
        <target state="translated">#warning 指令</target>
        <note />
      </trans-unit>
      <trans-unit id="ERR_TypeExpected">
        <source>Type expected</source>
        <target state="translated">应输入类型</target>
        <note />
      </trans-unit>
      <trans-unit id="ERR_PPDefFollowsToken">
        <source>Cannot define/undefine preprocessor symbols after first token in file</source>
        <target state="translated">不能在文件的第一个标记之后定义或取消定义预处理器符号</target>
        <note />
      </trans-unit>
      <trans-unit id="ERR_PPReferenceFollowsToken">
        <source>Cannot use #r after first token in file</source>
        <target state="translated">不能在文件的第一个标记之后使用 #r</target>
        <note />
      </trans-unit>
      <trans-unit id="ERR_OpenEndedComment">
        <source>End-of-file found, '*/' expected</source>
        <target state="translated">发现文件尾，应输入 "*/"</target>
        <note />
      </trans-unit>
      <trans-unit id="ERR_Merge_conflict_marker_encountered">
        <source>Merge conflict marker encountered</source>
        <target state="translated">遇到合并冲突标记</target>
        <note />
      </trans-unit>
      <trans-unit id="ERR_NoRefOutWhenRefOnly">
        <source>Do not use refout when using refonly.</source>
        <target state="translated">不要在使用 refonly 时使用 refout。</target>
        <note />
      </trans-unit>
      <trans-unit id="ERR_NoNetModuleOutputWhenRefOutOrRefOnly">
        <source>Cannot compile net modules when using /refout or /refonly.</source>
        <target state="translated">无法在使用 /refout 或 /refonly 时编译 Net 模块。</target>
        <note />
      </trans-unit>
      <trans-unit id="ERR_OvlOperatorExpected">
        <source>Overloadable operator expected</source>
        <target state="translated">应输入可重载运算符</target>
        <note />
      </trans-unit>
      <trans-unit id="ERR_EndRegionDirectiveExpected">
        <source>#endregion directive expected</source>
        <target state="translated">应输入 #endregion 指令</target>
        <note />
      </trans-unit>
      <trans-unit id="ERR_UnterminatedStringLit">
        <source>Unterminated string literal</source>
        <target state="translated">字符串未终止</target>
        <note />
      </trans-unit>
      <trans-unit id="ERR_BadDirectivePlacement">
        <source>Preprocessor directives must appear as the first non-whitespace character on a line</source>
        <target state="translated">预处理器指令必须作为一行的第一个非空白字符出现</target>
        <note />
      </trans-unit>
      <trans-unit id="ERR_IdentifierExpectedKW">
        <source>Identifier expected; '{1}' is a keyword</source>
        <target state="translated">应为标识符；“{1}”是关键字</target>
        <note />
      </trans-unit>
      <trans-unit id="ERR_SemiOrLBraceExpected">
        <source>{ or ; expected</source>
        <target state="translated">应为 { 或 ;</target>
        <note />
      </trans-unit>
      <trans-unit id="ERR_MultiTypeInDeclaration">
        <source>Cannot use more than one type in a for, using, fixed, or declaration statement</source>
        <target state="translated">在 for、using、fixed 或声明语句中不能使用多个类型</target>
        <note />
      </trans-unit>
      <trans-unit id="ERR_AddOrRemoveExpected">
        <source>An add or remove accessor expected</source>
        <target state="translated">应为 add 访问器或 remove 访问器</target>
        <note />
      </trans-unit>
      <trans-unit id="ERR_UnexpectedCharacter">
        <source>Unexpected character '{0}'</source>
        <target state="translated">意外的字符“{0}”</target>
        <note />
      </trans-unit>
      <trans-unit id="ERR_UnexpectedToken">
        <source>Unexpected token '{0}'</source>
        <target state="translated">意外标记“{0}”</target>
        <note />
      </trans-unit>
      <trans-unit id="ERR_ProtectedInStatic">
        <source>'{0}': static classes cannot contain protected members</source>
        <target state="translated">'“{0}”: 静态类不能包含保护成员</target>
        <note />
      </trans-unit>
      <trans-unit id="WRN_UnreachableGeneralCatch">
        <source>A previous catch clause already catches all exceptions. All non-exceptions thrown will be wrapped in a System.Runtime.CompilerServices.RuntimeWrappedException.</source>
        <target state="translated">上一个 catch 子句已捕获所有异常。引发的所有非异常均被包装在 System.Runtime.CompilerServices.RuntimeWrappedException 中。</target>
        <note />
      </trans-unit>
      <trans-unit id="WRN_UnreachableGeneralCatch_Title">
        <source>A previous catch clause already catches all exceptions</source>
        <target state="translated">上一个 catch 子句已经捕获了所有异常</target>
        <note />
      </trans-unit>
      <trans-unit id="WRN_UnreachableGeneralCatch_Description">
        <source>This warning is caused when a catch() block has no specified exception type after a catch (System.Exception e) block. The warning advises that the catch() block will not catch any exceptions.

A catch() block after a catch (System.Exception e) block can catch non-CLS exceptions if the RuntimeCompatibilityAttribute is set to false in the AssemblyInfo.cs file: [assembly: RuntimeCompatibilityAttribute(WrapNonExceptionThrows = false)]. If this attribute is not set explicitly to false, all thrown non-CLS exceptions are wrapped as Exceptions and the catch (System.Exception e) block catches them.</source>
        <target state="translated">当 catch() 块未在 catch (System.Exception e) 块之后指定异常类型时，会出现此警告。该警告建议 catch() 块不捕获任何异常。

如果 RuntimeCompatibilityAttribute 在 AssemblyInfo.cs 文件中设置为 false，则 catch (System.Exception e) 块之后的 catch() 块可以捕获非 CLS 异常: [程序集: RuntimeCompatibilityAttribute(WrapNonExceptionThrows = false)]。如果此特性未显式设置为 false，则所有引发的非 CLS 异常都包装为“异常”，catch (System.Exception e) 块可以捕获它们。</target>
        <note />
      </trans-unit>
      <trans-unit id="ERR_IncrementLvalueExpected">
        <source>The operand of an increment or decrement operator must be a variable, property or indexer</source>
        <target state="translated">递增或递减运算符的操作数必须是变量、属性或索引器</target>
        <note />
      </trans-unit>
      <trans-unit id="ERR_NoSuchMemberOrExtension">
        <source>'{0}' does not contain a definition for '{1}' and no accessible extension method '{1}' accepting a first argument of type '{0}' could be found (are you missing a using directive or an assembly reference?)</source>
        <target state="translated">'“{0}”未包含“{1}”的定义，并且找不到可接受第一个“{0}”类型参数的可访问扩展方法“{1}”(是否缺少 using 指令或程序集引用?)</target>
        <note />
      </trans-unit>
      <trans-unit id="ERR_NoSuchMemberOrExtensionNeedUsing">
        <source>'{0}' does not contain a definition for '{1}' and no extension method '{1}' accepting a first argument of type '{0}' could be found (are you missing a using directive for '{2}'?)</source>
        <target state="translated">'“{0}”不包含“{1}”的定义，并且找不到可接受类型为“{0}”的第一个参数的扩展方法“{1}”(是否缺少针对“{2}”的 using 指令?)</target>
        <note />
      </trans-unit>
      <trans-unit id="ERR_BadThisParam">
        <source>Method '{0}' has a parameter modifier 'this' which is not on the first parameter</source>
        <target state="translated">方法“{0}”具有一个参数修饰符“this”，该修饰符不在第一个参数上</target>
        <note />
      </trans-unit>
      <trans-unit id="ERR_BadParameterModifiers">
        <source> The parameter modifier '{0}' cannot be used with '{1}'</source>
        <target state="translated">参数修饰符“{0}”不能与“{1}”一起使用</target>
        <note />
      </trans-unit>
      <trans-unit id="ERR_BadTypeforThis">
        <source>The first parameter of an extension method cannot be of type '{0}'</source>
        <target state="translated">扩展方法的第一个参数的类型不能是“{0}”</target>
        <note />
      </trans-unit>
      <trans-unit id="ERR_BadParamModThis">
        <source>A parameter array cannot be used with 'this' modifier on an extension method</source>
        <target state="translated">参数数组不能与“this”修饰符一起在扩展方法中使用</target>
        <note />
      </trans-unit>
      <trans-unit id="ERR_BadExtensionMeth">
        <source>Extension method must be static</source>
        <target state="translated">扩展方法必须是静态的</target>
        <note />
      </trans-unit>
      <trans-unit id="ERR_BadExtensionAgg">
        <source>Extension method must be defined in a non-generic static class</source>
        <target state="translated">扩展方法必须在非泛型静态类中定义</target>
        <note />
      </trans-unit>
      <trans-unit id="ERR_DupParamMod">
        <source>A parameter can only have one '{0}' modifier</source>
        <target state="translated">参数只能有一个“{0}”修饰符</target>
        <note />
      </trans-unit>
      <trans-unit id="ERR_ExtensionMethodsDecl">
        <source>Extension methods must be defined in a top level static class; {0} is a nested class</source>
        <target state="translated">扩展方法必须在顶级静态类中定义；{0} 是嵌套类</target>
        <note />
      </trans-unit>
      <trans-unit id="ERR_ExtensionAttrNotFound">
        <source>Cannot define a new extension method because the compiler required type '{0}' cannot be found. Are you missing a reference to System.Core.dll?</source>
        <target state="translated">无法定义新的扩展方法，因为找不到编译器需要的类型“{0}”。是否缺少对 System.Core.dll 的引用?</target>
        <note />
      </trans-unit>
      <trans-unit id="ERR_ExplicitExtension">
        <source>Do not use 'System.Runtime.CompilerServices.ExtensionAttribute'. Use the 'this' keyword instead.</source>
        <target state="translated">不要使用“System.Runtime.CompilerServices.ExtensionAttribute”。请改用“this”关键字。</target>
        <note />
      </trans-unit>
      <trans-unit id="ERR_ExplicitDynamicAttr">
        <source>Do not use 'System.Runtime.CompilerServices.DynamicAttribute'. Use the 'dynamic' keyword instead.</source>
        <target state="translated">不要使用“System.Runtime.CompilerServices.DynamicAtribute”。请改用“dynamic”关键字。</target>
        <note />
      </trans-unit>
      <trans-unit id="ERR_NoDynamicPhantomOnBaseCtor">
        <source>The constructor call needs to be dynamically dispatched, but cannot be because it is part of a constructor initializer. Consider casting the dynamic arguments.</source>
        <target state="translated">构造函数调用需要进行动态调度，但无法如此，因为它是构造函数初始值的一部分。请考虑强制转换动态参数。</target>
        <note />
      </trans-unit>
      <trans-unit id="ERR_ValueTypeExtDelegate">
        <source>Extension method '{0}' defined on value type '{1}' cannot be used to create delegates</source>
        <target state="translated">不能使用值类型“{1}”上定义的扩展方法“{0}”来创建委托</target>
        <note />
      </trans-unit>
      <trans-unit id="ERR_BadArgCount">
        <source>No overload for method '{0}' takes {1} arguments</source>
        <target state="translated">“{0}”方法没有采用 {1} 个参数的重载</target>
        <note />
      </trans-unit>
      <trans-unit id="ERR_BadArgType">
        <source>Argument {0}: cannot convert from '{1}' to '{2}'</source>
        <target state="translated">参数 {0}: 无法从“{1}”转换为“{2}”</target>
        <note />
      </trans-unit>
      <trans-unit id="ERR_NoSourceFile">
        <source>Source file '{0}' could not be opened -- {1}</source>
        <target state="translated">无法打开源文件“{0}”-- {1}</target>
        <note />
      </trans-unit>
      <trans-unit id="ERR_CantRefResource">
        <source>Cannot link resource files when building a module</source>
        <target state="translated">生成模块时，无法链接资源文件</target>
        <note />
      </trans-unit>
      <trans-unit id="ERR_ResourceNotUnique">
        <source>Resource identifier '{0}' has already been used in this assembly</source>
        <target state="translated">此程序集中已使用了资源标识符“{0}”</target>
        <note />
      </trans-unit>
      <trans-unit id="ERR_ResourceFileNameNotUnique">
        <source>Each linked resource and module must have a unique filename. Filename '{0}' is specified more than once in this assembly</source>
        <target state="translated">每个链接资源和模块必须具有唯一的文件名。在此程序集中多次指定了文件名 {0}</target>
        <note />
      </trans-unit>
      <trans-unit id="ERR_ImportNonAssembly">
        <source>The referenced file '{0}' is not an assembly</source>
        <target state="translated">引用的文件“{0}”不是程序集</target>
        <note />
      </trans-unit>
      <trans-unit id="ERR_RefLvalueExpected">
        <source>A ref or out value must be an assignable variable</source>
        <target state="translated">ref 或 out 值必须是可以赋值的变量</target>
        <note />
      </trans-unit>
      <trans-unit id="ERR_BaseInStaticMeth">
        <source>Keyword 'base' is not available in a static method</source>
        <target state="translated">关键字“base”在静态方法中不可用</target>
        <note />
      </trans-unit>
      <trans-unit id="ERR_BaseInBadContext">
        <source>Keyword 'base' is not available in the current context</source>
        <target state="translated">关键字“base”在当前上下文中不可用</target>
        <note />
      </trans-unit>
      <trans-unit id="ERR_RbraceExpected">
        <source>} expected</source>
        <target state="translated">应输入 }</target>
        <note />
      </trans-unit>
      <trans-unit id="ERR_LbraceExpected">
        <source>{ expected</source>
        <target state="translated">应为 {</target>
        <note />
      </trans-unit>
      <trans-unit id="ERR_InExpected">
        <source>'in' expected</source>
        <target state="translated">'应为 "in"</target>
        <note />
      </trans-unit>
      <trans-unit id="ERR_InvalidPreprocExpr">
        <source>Invalid preprocessor expression</source>
        <target state="translated">无效的预处理器表达式</target>
        <note />
      </trans-unit>
      <trans-unit id="ERR_InvalidMemberDecl">
        <source>Invalid token '{0}' in class, struct, or interface member declaration</source>
        <target state="translated">类、结构或接口成员声明中的标记“{0}”无效</target>
        <note />
      </trans-unit>
      <trans-unit id="ERR_MemberNeedsType">
        <source>Method must have a return type</source>
        <target state="translated">方法必须具有返回类型</target>
        <note />
      </trans-unit>
      <trans-unit id="ERR_BadBaseType">
        <source>Invalid base type</source>
        <target state="translated">无效的基类型</target>
        <note />
      </trans-unit>
      <trans-unit id="WRN_EmptySwitch">
        <source>Empty switch block</source>
        <target state="translated">空的 switch 块</target>
        <note />
      </trans-unit>
      <trans-unit id="WRN_EmptySwitch_Title">
        <source>Empty switch block</source>
        <target state="translated">空的 switch 块</target>
        <note />
      </trans-unit>
      <trans-unit id="ERR_ExpectedEndTry">
        <source>Expected catch or finally</source>
        <target state="translated">应输入 catch 或 finally</target>
        <note />
      </trans-unit>
      <trans-unit id="ERR_InvalidExprTerm">
        <source>Invalid expression term '{0}'</source>
        <target state="translated">表达式项“{0}”无效</target>
        <note />
      </trans-unit>
      <trans-unit id="ERR_BadNewExpr">
        <source>A new expression requires (), [], or {} after type</source>
        <target state="translated">new 表达式要求在类型后有 ()、[] 或 {}</target>
        <note />
      </trans-unit>
      <trans-unit id="ERR_NoNamespacePrivate">
        <source>Elements defined in a namespace cannot be explicitly declared as private, protected, protected internal, or private protected</source>
        <target state="translated">命名空间中定义的元素无法显式声明为 private、protected、protected internal 或 private protected</target>
        <note />
      </trans-unit>
      <trans-unit id="ERR_BadVarDecl">
        <source>Expected ; or = (cannot specify constructor arguments in declaration)</source>
        <target state="translated">应输入 ";" 或 "="(无法在声明中指定构造函数参数)</target>
        <note />
      </trans-unit>
      <trans-unit id="ERR_UsingAfterElements">
        <source>A using clause must precede all other elements defined in the namespace except extern alias declarations</source>
        <target state="translated">using 子句必须位于命名空间中定义的所有其他元素之前(外部别名声明除外)</target>
        <note />
      </trans-unit>
      <trans-unit id="ERR_BadBinOpArgs">
        <source>Overloaded binary operator '{0}' takes two parameters</source>
        <target state="translated">重载的二元运算符“{0}”采用两个参数</target>
        <note />
      </trans-unit>
      <trans-unit id="ERR_BadUnOpArgs">
        <source>Overloaded unary operator '{0}' takes one parameter</source>
        <target state="translated">重载的一元运算符“{0}”采用一个参数</target>
        <note />
      </trans-unit>
      <trans-unit id="ERR_NoVoidParameter">
        <source>Invalid parameter type 'void'</source>
        <target state="translated">参数类型 "void" 无效</target>
        <note />
      </trans-unit>
      <trans-unit id="ERR_DuplicateAlias">
        <source>The using alias '{0}' appeared previously in this namespace</source>
        <target state="translated">using 别名“{0}”以前在此命名空间中出现过</target>
        <note />
      </trans-unit>
      <trans-unit id="ERR_BadProtectedAccess">
        <source>Cannot access protected member '{0}' via a qualifier of type '{1}'; the qualifier must be of type '{2}' (or derived from it)</source>
        <target state="translated">无法通过“{1}”类型的限定符访问受保护的成员“{0}”；限定符必须是“{2}”类型(或者从该类型派生)</target>
        <note />
      </trans-unit>
      <trans-unit id="ERR_AddModuleAssembly">
        <source>'{0}' cannot be added to this assembly because it already is an assembly</source>
        <target state="translated">'“{0}”无法添加到此程序集，因为它已是程序集</target>
        <note />
      </trans-unit>
      <trans-unit id="ERR_BindToBogusProp2">
        <source>Property, indexer, or event '{0}' is not supported by the language; try directly calling accessor methods '{1}' or '{2}'</source>
        <target state="translated">属性、索引器或事件“{0}”不受现用语言支持；请尝试直接调用访问器方法“{1}”或“{2}”</target>
        <note />
      </trans-unit>
      <trans-unit id="ERR_BindToBogusProp1">
        <source>Property, indexer, or event '{0}' is not supported by the language; try directly calling accessor method '{1}'</source>
        <target state="translated">属性、索引器或事件“{0}”不受现用语言支持；请尝试直接调用访问器方法“{1}”</target>
        <note />
      </trans-unit>
      <trans-unit id="ERR_NoVoidHere">
        <source>Keyword 'void' cannot be used in this context</source>
        <target state="translated">关键字 "void" 不能在此上下文中使用</target>
        <note />
      </trans-unit>
      <trans-unit id="ERR_IndexerNeedsParam">
        <source>Indexers must have at least one parameter</source>
        <target state="translated">索引器必须至少有一个参数</target>
        <note />
      </trans-unit>
      <trans-unit id="ERR_BadArraySyntax">
        <source>Array type specifier, [], must appear before parameter name</source>
        <target state="translated">数组类型说明符 [] 必须出现在参数名之前</target>
        <note />
      </trans-unit>
      <trans-unit id="ERR_BadOperatorSyntax">
        <source>Declaration is not valid; use '{0} operator &lt;dest-type&gt; (...' instead</source>
        <target state="translated">声明无效；请改用“{0} operator &lt;dest-type&gt; (...”</target>
        <note />
      </trans-unit>
      <trans-unit id="ERR_MainClassNotFound">
        <source>Could not find '{0}' specified for Main method</source>
        <target state="translated">未能找到为 Main 方法指定的“{0}”</target>
        <note />
      </trans-unit>
      <trans-unit id="ERR_MainClassNotClass">
        <source>'{0}' specified for Main method must be a non-generic class, struct, or interface</source>
        <target state="needs-review-translation">'为 Main 方法指定的“{0}”必须是有效的非泛型类或结构</target>
        <note />
      </trans-unit>
      <trans-unit id="ERR_NoMainInClass">
        <source>'{0}' does not have a suitable static 'Main' method</source>
        <target state="translated">“{0}”没有合适的静态 'Main' 方法</target>
        <note />
      </trans-unit>
      <trans-unit id="ERR_MainClassIsImport">
        <source>Cannot use '{0}' for Main method because it is imported</source>
        <target state="translated">无法对 Main 方法使用“{0}”，因为它是被导入的</target>
        <note />
      </trans-unit>
      <trans-unit id="ERR_OutputNeedsName">
        <source>Outputs without source must have the /out option specified</source>
        <target state="translated">必须为没有源的输出指定 /out 选项</target>
        <note />
      </trans-unit>
      <trans-unit id="ERR_CantHaveWin32ResAndManifest">
        <source>Conflicting options specified: Win32 resource file; Win32 manifest</source>
        <target state="translated">指定了冲突的选项: Win32 资源文件；Win32 清单</target>
        <note />
      </trans-unit>
      <trans-unit id="ERR_CantHaveWin32ResAndIcon">
        <source>Conflicting options specified: Win32 resource file; Win32 icon</source>
        <target state="translated">指定的选项冲突: Win32 资源文件；Win32 图标</target>
        <note />
      </trans-unit>
      <trans-unit id="ERR_CantReadResource">
        <source>Error reading resource '{0}' -- '{1}'</source>
        <target state="translated">读取资源“{0}”时出错 --“{1}”</target>
        <note />
      </trans-unit>
      <trans-unit id="ERR_DocFileGen">
        <source>Error writing to XML documentation file: {0}</source>
        <target state="translated">写入 XML 文档文件时出错: {0}</target>
        <note />
      </trans-unit>
      <trans-unit id="WRN_XMLParseError">
        <source>XML comment has badly formed XML -- '{0}'</source>
        <target state="translated">XML 注释出现 XML 格式错误 --“{0}”</target>
        <note />
      </trans-unit>
      <trans-unit id="WRN_XMLParseError_Title">
        <source>XML comment has badly formed XML</source>
        <target state="translated">XML 注释出现 XML 格式错误</target>
        <note />
      </trans-unit>
      <trans-unit id="WRN_DuplicateParamTag">
        <source>XML comment has a duplicate param tag for '{0}'</source>
        <target state="translated">XML 注释中对“{0}”有重复的 param 标记</target>
        <note />
      </trans-unit>
      <trans-unit id="WRN_DuplicateParamTag_Title">
        <source>XML comment has a duplicate param tag</source>
        <target state="translated">XML 注释中有重复的 param 标记</target>
        <note />
      </trans-unit>
      <trans-unit id="WRN_UnmatchedParamTag">
        <source>XML comment has a param tag for '{0}', but there is no parameter by that name</source>
        <target state="translated">XML 注释中有“{0}”的 param 标记，但是没有该名称的参数</target>
        <note />
      </trans-unit>
      <trans-unit id="WRN_UnmatchedParamTag_Title">
        <source>XML comment has a param tag, but there is no parameter by that name</source>
        <target state="translated">XML 注释中有 param 标记，但是没有该名称的参数</target>
        <note />
      </trans-unit>
      <trans-unit id="WRN_UnmatchedParamRefTag">
        <source>XML comment on '{1}' has a paramref tag for '{0}', but there is no parameter by that name</source>
        <target state="translated">“{1}”上的 XML 注释中有“{0}”的 paramref 标记，但是没有该名称的参数</target>
        <note />
      </trans-unit>
      <trans-unit id="WRN_UnmatchedParamRefTag_Title">
        <source>XML comment has a paramref tag, but there is no parameter by that name</source>
        <target state="translated">XML 注释中有 paramref 标记，但是没有该名称的参数</target>
        <note />
      </trans-unit>
      <trans-unit id="WRN_MissingParamTag">
        <source>Parameter '{0}' has no matching param tag in the XML comment for '{1}' (but other parameters do)</source>
        <target state="translated">参数“{0}”在“{1}”的 XML 注释中没有匹配的 param 标记(但其他参数有)</target>
        <note />
      </trans-unit>
      <trans-unit id="WRN_MissingParamTag_Title">
        <source>Parameter has no matching param tag in the XML comment (but other parameters do)</source>
        <target state="translated">参数在 XML 注释中没有匹配的 param 标记(但其他参数有)</target>
        <note />
      </trans-unit>
      <trans-unit id="WRN_BadXMLRef">
        <source>XML comment has cref attribute '{0}' that could not be resolved</source>
        <target state="translated">XML 注释中有未能解析的 cref 特性“{0}”</target>
        <note />
      </trans-unit>
      <trans-unit id="WRN_BadXMLRef_Title">
        <source>XML comment has cref attribute that could not be resolved</source>
        <target state="translated">XML 注释中有无法解析的 cref 特性</target>
        <note />
      </trans-unit>
      <trans-unit id="ERR_BadStackAllocExpr">
        <source>A stackalloc expression requires [] after type</source>
        <target state="translated">stackalloc 表达式在类型后要求有 []</target>
        <note />
      </trans-unit>
      <trans-unit id="ERR_InvalidLineNumber">
        <source>The line number specified for #line directive is missing or invalid</source>
        <target state="translated">为 #line 指令指定的行号缺少或无效</target>
        <note />
      </trans-unit>
      <trans-unit id="ERR_MissingPPFile">
        <source>Quoted file name, single-line comment or end-of-line expected</source>
        <target state="translated">应是应用的文件名、单行注释或行尾</target>
        <note />
      </trans-unit>
      <trans-unit id="ERR_ExpectedPPFile">
        <source>Quoted file name expected</source>
        <target state="translated">应是引用的文件名</target>
        <note />
      </trans-unit>
      <trans-unit id="ERR_ReferenceDirectiveOnlyAllowedInScripts">
        <source>#r is only allowed in scripts</source>
        <target state="translated">仅脚本中允许使用 #r</target>
        <note />
      </trans-unit>
      <trans-unit id="ERR_ForEachMissingMember">
        <source>foreach statement cannot operate on variables of type '{0}' because '{0}' does not contain a public instance definition for '{1}'</source>
        <target state="translated">“{0}”不包含“{1}”的公共实例定义，因此 foreach 语句不能作用于“{0}”类型的变量</target>
        <note />
      </trans-unit>
      <trans-unit id="WRN_BadXMLRefParamType">
        <source>Invalid type for parameter {0} in XML comment cref attribute: '{1}'</source>
        <target state="translated">XML 注释 cref 特性中参数 {0} 的类型无效:“{1}”</target>
        <note />
      </trans-unit>
      <trans-unit id="WRN_BadXMLRefParamType_Title">
        <source>Invalid type for parameter in XML comment cref attribute</source>
        <target state="translated">XML 注释 cref 特性中参数的类型无效</target>
        <note />
      </trans-unit>
      <trans-unit id="WRN_BadXMLRefReturnType">
        <source>Invalid return type in XML comment cref attribute</source>
        <target state="translated">XML 注释的 cref 特性中的返回类型无效</target>
        <note />
      </trans-unit>
      <trans-unit id="WRN_BadXMLRefReturnType_Title">
        <source>Invalid return type in XML comment cref attribute</source>
        <target state="translated">XML 注释的 cref 特性中的返回类型无效</target>
        <note />
      </trans-unit>
      <trans-unit id="ERR_BadWin32Res">
        <source>Error reading Win32 resources -- {0}</source>
        <target state="translated">读取 Win32 资源时出错 -- {0}</target>
        <note />
      </trans-unit>
      <trans-unit id="WRN_BadXMLRefSyntax">
        <source>XML comment has syntactically incorrect cref attribute '{0}'</source>
        <target state="translated">XML 注释中有语法错误的 cref 特性“{0}”</target>
        <note />
      </trans-unit>
      <trans-unit id="WRN_BadXMLRefSyntax_Title">
        <source>XML comment has syntactically incorrect cref attribute</source>
        <target state="translated">XML 注释中有语法错误的 cref 特性</target>
        <note />
      </trans-unit>
      <trans-unit id="ERR_BadModifierLocation">
        <source>Member modifier '{0}' must precede the member type and name</source>
        <target state="translated">成员修饰符“{0}”必须位于成员类型和名称之前</target>
        <note />
      </trans-unit>
      <trans-unit id="ERR_MissingArraySize">
        <source>Array creation must have array size or array initializer</source>
        <target state="translated">数组创建必须有数组大小或数组初始值设定项</target>
        <note />
      </trans-unit>
      <trans-unit id="WRN_UnprocessedXMLComment">
        <source>XML comment is not placed on a valid language element</source>
        <target state="translated">XML 注释没有放在有效语言元素上</target>
        <note />
      </trans-unit>
      <trans-unit id="WRN_UnprocessedXMLComment_Title">
        <source>XML comment is not placed on a valid language element</source>
        <target state="translated">XML 注释没有放在有效语言元素上</target>
        <note />
      </trans-unit>
      <trans-unit id="WRN_FailedInclude">
        <source>Unable to include XML fragment '{1}' of file '{0}' -- {2}</source>
        <target state="translated">无法包括文件“{0}”的 XML 段落“{1}”-- {2}</target>
        <note />
      </trans-unit>
      <trans-unit id="WRN_FailedInclude_Title">
        <source>Unable to include XML fragment</source>
        <target state="translated">无法包括 XML 段落。</target>
        <note />
      </trans-unit>
      <trans-unit id="WRN_InvalidInclude">
        <source>Invalid XML include element -- {0}</source>
        <target state="translated">无效的 XML 包含元素 -- {0}</target>
        <note />
      </trans-unit>
      <trans-unit id="WRN_InvalidInclude_Title">
        <source>Invalid XML include element</source>
        <target state="translated">XML 包含元素无效</target>
        <note />
      </trans-unit>
      <trans-unit id="WRN_MissingXMLComment">
        <source>Missing XML comment for publicly visible type or member '{0}'</source>
        <target state="translated">缺少对公共可见类型或成员“{0}”的 XML 注释</target>
        <note />
      </trans-unit>
      <trans-unit id="WRN_MissingXMLComment_Title">
        <source>Missing XML comment for publicly visible type or member</source>
        <target state="translated">缺少对公共可见类型或成员的 XML 注释</target>
        <note />
      </trans-unit>
      <trans-unit id="WRN_MissingXMLComment_Description">
        <source>The /doc compiler option was specified, but one or more constructs did not have comments.</source>
        <target state="translated">指定了 /doc 编译器选项，但是一个或多个构造没有注释。</target>
        <note />
      </trans-unit>
      <trans-unit id="WRN_XMLParseIncludeError">
        <source>Badly formed XML in included comments file -- '{0}'</source>
        <target state="translated">所包含的注释文件中有格式错误的 XML --“{0}”</target>
        <note />
      </trans-unit>
      <trans-unit id="WRN_XMLParseIncludeError_Title">
        <source>Badly formed XML in included comments file</source>
        <target state="translated">所包含的注释文件中有格式错误的 XML</target>
        <note />
      </trans-unit>
      <trans-unit id="ERR_BadDelArgCount">
        <source>Delegate '{0}' does not take {1} arguments</source>
        <target state="translated">委托“{0}”未采用 {1} 个参数</target>
        <note />
      </trans-unit>
      <trans-unit id="ERR_UnexpectedSemicolon">
        <source>Semicolon after method or accessor block is not valid</source>
        <target state="translated">方法或访问器块后面的分号无效</target>
        <note />
      </trans-unit>
      <trans-unit id="ERR_MethodReturnCantBeRefAny">
        <source>Method or delegate cannot return type '{0}'</source>
        <target state="translated">方法或委托不能返回“{0}”类型</target>
        <note />
      </trans-unit>
      <trans-unit id="ERR_CompileCancelled">
        <source>Compilation cancelled by user</source>
        <target state="translated">编译被用户取消</target>
        <note />
      </trans-unit>
      <trans-unit id="ERR_MethodArgCantBeRefAny">
        <source>Cannot make reference to variable of type '{0}'</source>
        <target state="translated">无法引用类型为“{0}”的变量</target>
        <note />
      </trans-unit>
      <trans-unit id="ERR_AssgReadonlyLocal">
        <source>Cannot assign to '{0}' because it is read-only</source>
        <target state="translated">无法为“{0}”赋值，因为它是只读的</target>
        <note />
      </trans-unit>
      <trans-unit id="ERR_RefReadonlyLocal">
        <source>Cannot use '{0}' as a ref or out value because it is read-only</source>
        <target state="translated">“{0}”是只读的，无法用作 ref 或 out 值</target>
        <note />
      </trans-unit>
      <trans-unit id="ERR_CantUseRequiredAttribute">
        <source>The RequiredAttribute attribute is not permitted on C# types</source>
        <target state="translated">C# 类型上不允许有 RequiredAttribute 特性</target>
        <note />
      </trans-unit>
      <trans-unit id="ERR_NoModifiersOnAccessor">
        <source>Modifiers cannot be placed on event accessor declarations</source>
        <target state="translated">修饰符不能放置在事件访问器声明上</target>
        <note />
      </trans-unit>
      <trans-unit id="ERR_ParamsCantBeWithModifier">
        <source>The params parameter cannot be declared as {0}</source>
        <target state="translated">params 参数不能声明为 {0}</target>
        <note />
      </trans-unit>
      <trans-unit id="ERR_ReturnNotLValue">
        <source>Cannot modify the return value of '{0}' because it is not a variable</source>
        <target state="translated">无法修改“{0}”的返回值，因为它不是变量</target>
        <note />
      </trans-unit>
      <trans-unit id="ERR_MissingCoClass">
        <source>The managed coclass wrapper class '{0}' for interface '{1}' cannot be found (are you missing an assembly reference?)</source>
        <target state="translated">无法找到接口“{1}”的托管组件类包装器类“{0}”(是否缺少程序集引用?)</target>
        <note />
      </trans-unit>
      <trans-unit id="ERR_AmbiguousAttribute">
        <source>'{0}' is ambiguous between '{1}' and '{2}'; use either '@{0}' or '{0}Attribute'</source>
        <target state="translated">'“{0}”在“{1}”和“{2}”之间不明确；请使用“@{0}”或“{0}Attribute”</target>
        <note />
      </trans-unit>
      <trans-unit id="ERR_BadArgExtraRef">
        <source>Argument {0} may not be passed with the '{1}' keyword</source>
        <target state="translated">参数 {0} 不可与关键字“{1}”一起传递</target>
        <note />
      </trans-unit>
      <trans-unit id="WRN_CmdOptionConflictsSource">
        <source>Option '{0}' overrides attribute '{1}' given in a source file or added module</source>
        <target state="translated">选项“{0}”重写源文件或添加的模块中给出的特性“{1}”</target>
        <note />
      </trans-unit>
      <trans-unit id="WRN_CmdOptionConflictsSource_Title">
        <source>Option overrides attribute given in a source file or added module</source>
        <target state="translated">选项重写源文件或添加的模块中给出的特性</target>
        <note />
      </trans-unit>
      <trans-unit id="WRN_CmdOptionConflictsSource_Description">
        <source>This warning occurs if the assembly attributes AssemblyKeyFileAttribute or AssemblyKeyNameAttribute found in source conflict with the /keyfile or /keycontainer command line option or key file name or key container specified in the Project Properties.</source>
        <target state="translated">如果源中出现的程序集特性 AssemblyKeyFileAttribute 或 AssemblyKeyNameAttribute 与 /keyfile 或 /keycontainer 命令行选项或是“项目属性”中指定的密钥文件名或密钥容器冲突，则会出现此警告。</target>
        <note />
      </trans-unit>
      <trans-unit id="ERR_BadCompatMode">
        <source>Invalid option '{0}' for /langversion. Use '/langversion:?' to list supported values.</source>
        <target state="translated">/langversion 的选项“{0}”无效。使用 "/langversion:?" 列出支持的值。</target>
        <note />
      </trans-unit>
      <trans-unit id="ERR_DelegateOnConditional">
        <source>Cannot create delegate with '{0}' because it or a method it overrides has a Conditional attribute</source>
        <target state="translated">无法用“{0}”创建委托，因为它或它重写的方法具有 Conditional 特性</target>
        <note />
      </trans-unit>
      <trans-unit id="ERR_CantMakeTempFile">
        <source>Cannot create temporary file -- {0}</source>
        <target state="translated">无法创建临时文件 -- {0}</target>
        <note />
      </trans-unit>
      <trans-unit id="ERR_BadArgRef">
        <source>Argument {0} must be passed with the '{1}' keyword</source>
        <target state="translated">参数 {0} 必须与关键字“{1}”一起传递</target>
        <note />
      </trans-unit>
      <trans-unit id="ERR_YieldInAnonMeth">
        <source>The yield statement cannot be used inside an anonymous method or lambda expression</source>
        <target state="translated">不能在匿名方法或 lambda 表达式内使用 yield 语句</target>
        <note />
      </trans-unit>
      <trans-unit id="ERR_ReturnInIterator">
        <source>Cannot return a value from an iterator. Use the yield return statement to return a value, or yield break to end the iteration.</source>
        <target state="translated">无法从迭代器返回值。请使用 yield return 语句返回值，或使用 yield break 语句结束迭代。</target>
        <note />
      </trans-unit>
      <trans-unit id="ERR_BadIteratorArgType">
        <source>Iterators cannot have ref, in or out parameters</source>
        <target state="translated">迭代器不能有 ref、in 或 out 参数</target>
        <note />
      </trans-unit>
      <trans-unit id="ERR_BadIteratorReturn">
        <source>The body of '{0}' cannot be an iterator block because '{1}' is not an iterator interface type</source>
        <target state="translated">“{1}”不是迭代器接口类型，因此“{0}”体不能是迭代器块</target>
        <note />
      </trans-unit>
      <trans-unit id="ERR_BadYieldInFinally">
        <source>Cannot yield in the body of a finally clause</source>
        <target state="translated">无法在 finally 子句体中生成</target>
        <note />
      </trans-unit>
      <trans-unit id="ERR_BadYieldInTryOfCatch">
        <source>Cannot yield a value in the body of a try block with a catch clause</source>
        <target state="translated">无法在包含 catch 子句的 Try 块体中生成值</target>
        <note />
      </trans-unit>
      <trans-unit id="ERR_EmptyYield">
        <source>Expression expected after yield return</source>
        <target state="translated">yield return 之后应为表达式</target>
        <note />
      </trans-unit>
      <trans-unit id="ERR_AnonDelegateCantUse">
        <source>Cannot use ref, out, or in parameter '{0}' inside an anonymous method, lambda expression, query expression, or local function</source>
        <target state="translated">不能在匿名方法、lambda 表达式、查询表达式或本地函数中使用 ref、out 或 in 参数“{0}”</target>
        <note />
      </trans-unit>
      <trans-unit id="ERR_IllegalInnerUnsafe">
        <source>Unsafe code may not appear in iterators</source>
        <target state="translated">迭代器中不能出现不安全的代码</target>
        <note />
      </trans-unit>
      <trans-unit id="ERR_BadYieldInCatch">
        <source>Cannot yield a value in the body of a catch clause</source>
        <target state="translated">无法在 catch 子句体中生成值</target>
        <note />
      </trans-unit>
      <trans-unit id="ERR_BadDelegateLeave">
        <source>Control cannot leave the body of an anonymous method or lambda expression</source>
        <target state="translated">控制不能离开匿名方法体或 lambda 表达式体</target>
        <note />
      </trans-unit>
      <trans-unit id="WRN_IllegalPragma">
        <source>Unrecognized #pragma directive</source>
        <target state="translated">无法识别的 #pragma 指令</target>
        <note />
      </trans-unit>
      <trans-unit id="WRN_IllegalPragma_Title">
        <source>Unrecognized #pragma directive</source>
        <target state="translated">无法识别的 #pragma 指令</target>
        <note />
      </trans-unit>
      <trans-unit id="WRN_IllegalPPWarning">
        <source>Expected disable, restore, enable or safeonly</source>
        <target state="needs-review-translation">应为 disable 或 restore</target>
        <note />
      </trans-unit>
      <trans-unit id="WRN_IllegalPPWarning_Title">
        <source>Expected disable, restore, enable or safeonly after #pragma warning</source>
        <target state="needs-review-translation">#pragma 警告后应为 disable 或 restore</target>
        <note />
      </trans-unit>
      <trans-unit id="WRN_BadRestoreNumber">
        <source>Cannot restore warning 'CS{0}' because it was disabled globally</source>
        <target state="translated">“CS{0}”警告已被全局禁用，无法还原</target>
        <note />
      </trans-unit>
      <trans-unit id="WRN_BadRestoreNumber_Title">
        <source>Cannot restore warning because it was disabled globally</source>
        <target state="translated">警告已全局禁用，无法还原</target>
        <note />
      </trans-unit>
      <trans-unit id="ERR_VarargsIterator">
        <source>__arglist is not allowed in the parameter list of iterators</source>
        <target state="translated">迭代器的参数列表中不允许有 __arglist</target>
        <note />
      </trans-unit>
      <trans-unit id="ERR_UnsafeIteratorArgType">
        <source>Iterators cannot have unsafe parameters or yield types</source>
        <target state="translated">迭代器不能有不安全的参数或 yield 类型</target>
        <note />
      </trans-unit>
      <trans-unit id="ERR_BadCoClassSig">
        <source>The managed coclass wrapper class signature '{0}' for interface '{1}' is not a valid class name signature</source>
        <target state="translated">接口“{1}”的托管组件类包装器类签名“{0}”不是有效的类名签名</target>
        <note />
      </trans-unit>
      <trans-unit id="ERR_MultipleIEnumOfT">
        <source>foreach statement cannot operate on variables of type '{0}' because it implements multiple instantiations of '{1}'; try casting to a specific interface instantiation</source>
        <target state="translated">foreach 语句实现“{1}”的多个实例化，因此不能在“{0}”类型的变量上运行；请尝试强制转换到特定的接口实例化</target>
        <note />
      </trans-unit>
      <trans-unit id="ERR_FixedDimsRequired">
        <source>A fixed size buffer field must have the array size specifier after the field name</source>
        <target state="translated">固定大小缓冲区字段的字段名称后必须带有数组大小说明符</target>
        <note />
      </trans-unit>
      <trans-unit id="ERR_FixedNotInStruct">
        <source>Fixed size buffer fields may only be members of structs</source>
        <target state="translated">固定大小缓冲区字段只能是结构的成员</target>
        <note />
      </trans-unit>
      <trans-unit id="ERR_AnonymousReturnExpected">
        <source>Not all code paths return a value in {0} of type '{1}'</source>
        <target state="translated">在类型“{1}”的“{0}”中，并不是所有代码路径都返回值</target>
        <note />
      </trans-unit>
      <trans-unit id="WRN_NonECMAFeature">
        <source>Feature '{0}' is not part of the standardized ISO C# language specification, and may not be accepted by other compilers</source>
        <target state="translated">功能“{0}”不是标准化 ISO C# 语言规范的一部分，其他编译器可能不接受它</target>
        <note />
      </trans-unit>
      <trans-unit id="WRN_NonECMAFeature_Title">
        <source>Feature is not part of the standardized ISO C# language specification, and may not be accepted by other compilers</source>
        <target state="translated">功能不是标准化 ISO C# 语言规范的一部分，其他编译器可能不接受它</target>
        <note />
      </trans-unit>
      <trans-unit id="ERR_ExpectedVerbatimLiteral">
        <source>Keyword, identifier, or string expected after verbatim specifier: @</source>
        <target state="translated">原义说明符 @ 之后应为关键字、标识符或字符串@</target>
        <note />
      </trans-unit>
      <trans-unit id="ERR_RefReadonly">
        <source>A readonly field cannot be used as a ref or out value (except in a constructor)</source>
        <target state="translated">无法将只读字段用作 ref 或 out 值(构造函数中除外)</target>
        <note />
      </trans-unit>
      <trans-unit id="ERR_RefReadonly2">
        <source>Members of readonly field '{0}' cannot be used as a ref or out value (except in a constructor)</source>
        <target state="translated">无法将只读字段“{0}”的成员用作 ref 或 out 值(构造函数中除外)</target>
        <note />
      </trans-unit>
      <trans-unit id="ERR_AssgReadonly">
        <source>A readonly field cannot be assigned to (except in a constructor or a variable initializer)</source>
        <target state="translated">无法对只读的字段赋值(构造函数或变量初始值指定项中除外)</target>
        <note />
      </trans-unit>
      <trans-unit id="ERR_AssgReadonly2">
        <source>Members of readonly field '{0}' cannot be modified (except in a constructor or a variable initializer)</source>
        <target state="translated">无法修改只读字段“{0}”的成员(在构造函数或变量初始值设定项中除外)</target>
        <note />
      </trans-unit>
      <trans-unit id="ERR_RefReadonlyNotField">
        <source>Cannot use {0} '{1}' as a ref or out value because it is a readonly variable</source>
        <target state="translated">不能将 {0} '{1}' 作为 ref 或 out 值使用，因为它是只读变量</target>
        <note />
      </trans-unit>
      <trans-unit id="ERR_RefReadonlyNotField2">
        <source>Members of {0} '{1}' cannot be used as a ref or out value because it is a readonly variable</source>
        <target state="translated">{0} '{1}' 的成员不能作为 ref 或 out 值使用，因为它是只读变量</target>
        <note />
      </trans-unit>
      <trans-unit id="ERR_AssignReadonlyNotField">
        <source>Cannot assign to {0} '{1}' because it is a readonly variable</source>
        <target state="translated">无法分配到 {0} '{1}' ，因为它是只读变量</target>
        <note />
      </trans-unit>
      <trans-unit id="ERR_AssignReadonlyNotField2">
        <source>Cannot assign to a member of {0} '{1}' because it is a readonly variable</source>
        <target state="translated">不能分配到 {0} '{1}' 的成员，因为它是只读变量</target>
        <note />
      </trans-unit>
      <trans-unit id="ERR_RefReturnReadonlyNotField">
        <source>Cannot return {0} '{1}' by writable reference because it is a readonly variable</source>
        <target state="translated">不能通过可写的引用返回 {0} '{1}'，因为它是只读变量</target>
        <note />
      </trans-unit>
      <trans-unit id="ERR_RefReturnReadonlyNotField2">
        <source>Members of {0} '{1}' cannot be returned by writable reference because it is a readonly variable</source>
        <target state="translated">不能通过可写的引用返回 {0} '{1}' 的成员，因为它是只读变量</target>
        <note />
      </trans-unit>
      <trans-unit id="ERR_AssgReadonlyStatic2">
        <source>Fields of static readonly field '{0}' cannot be assigned to (except in a static constructor or a variable initializer)</source>
        <target state="translated">无法为静态只读字段“{0}”的字段赋值(在静态构造函数或变量初始值设定项中除外)</target>
        <note />
      </trans-unit>
      <trans-unit id="ERR_RefReadonlyStatic2">
        <source>Fields of static readonly field '{0}' cannot be used as a ref or out value (except in a static constructor)</source>
        <target state="translated">无法将静态只读字段“{0}”的字段用作 ref 或 out 值(静态构造函数中除外)</target>
        <note />
      </trans-unit>
      <trans-unit id="ERR_AssgReadonlyLocal2Cause">
        <source>Cannot modify members of '{0}' because it is a '{1}'</source>
        <target state="translated">“{0}”是一个“{1}”，因此无法修改其成员</target>
        <note />
      </trans-unit>
      <trans-unit id="ERR_RefReadonlyLocal2Cause">
        <source>Cannot use fields of '{0}' as a ref or out value because it is a '{1}'</source>
        <target state="translated">“{0}”是一个“{1}”，其字段不能用作 ref 或 out 值</target>
        <note />
      </trans-unit>
      <trans-unit id="ERR_AssgReadonlyLocalCause">
        <source>Cannot assign to '{0}' because it is a '{1}'</source>
        <target state="translated">无法为“{0}”赋值，因为它是“{1}”</target>
        <note />
      </trans-unit>
      <trans-unit id="ERR_RefReadonlyLocalCause">
        <source>Cannot use '{0}' as a ref or out value because it is a '{1}'</source>
        <target state="translated">“{0}”是一个“{1}”，无法用作 ref 或 out 值</target>
        <note />
      </trans-unit>
      <trans-unit id="WRN_ErrorOverride">
        <source>{0}. See also error CS{1}.</source>
        <target state="translated">{0}。另请参见错误 CS{1}。</target>
        <note />
      </trans-unit>
      <trans-unit id="WRN_ErrorOverride_Title">
        <source>Warning is overriding an error</source>
        <target state="translated">警告正在重写错误</target>
        <note />
      </trans-unit>
      <trans-unit id="WRN_ErrorOverride_Description">
        <source>The compiler emits this warning when it overrides an error with a warning. For information about the problem, search for the error code mentioned.</source>
        <target state="translated">编译器在将错误重写为警告时发出此警告。有关该问题的信息，请搜索提到的错误代码。</target>
        <note />
      </trans-unit>
      <trans-unit id="ERR_AnonMethToNonDel">
        <source>Cannot convert {0} to type '{1}' because it is not a delegate type</source>
        <target state="translated">无法将 {0} 转换为类型“{1}”，原因是它不是委托类型</target>
        <note />
      </trans-unit>
      <trans-unit id="ERR_CantConvAnonMethParams">
        <source>Cannot convert {0} to type '{1}' because the parameter types do not match the delegate parameter types</source>
        <target state="translated">无法将 {0} 转换为类型“{1}”，原因是参数类型与委托参数类型不匹配</target>
        <note />
      </trans-unit>
      <trans-unit id="ERR_CantConvAnonMethReturns">
        <source>Cannot convert {0} to intended delegate type because some of the return types in the block are not implicitly convertible to the delegate return type</source>
        <target state="translated">无法将 {0} 转换为预期委托类型，因为块中的某些返回类型不可隐式转换为委托返回类型</target>
        <note />
      </trans-unit>
      <trans-unit id="ERR_BadAsyncReturnExpression">
        <source>Since this is an async method, the return expression must be of type '{0}' rather than 'Task&lt;{0}&gt;'</source>
        <target state="translated">这是一个异步方法，因此返回表达式的类型必须为“{0}”而不是“Task&lt;{0}&gt;”</target>
        <note />
      </trans-unit>
      <trans-unit id="ERR_CantConvAsyncAnonFuncReturns">
        <source>Cannot convert async {0} to delegate type '{1}'. An async {0} may return void, Task or Task&lt;T&gt;, none of which are convertible to '{1}'.</source>
        <target state="translated">无法将异步 {0} 转换为委托类型“{1}”。异步 {0} 可能会返回 void、Task 或 Task&lt;T&gt;，这些都不可转换为“{1}”。</target>
        <note />
      </trans-unit>
      <trans-unit id="ERR_IllegalFixedType">
        <source>Fixed size buffer type must be one of the following: bool, byte, short, int, long, char, sbyte, ushort, uint, ulong, float or double</source>
        <target state="translated">固定大小的缓冲区类型必须为下列类型之一: bool、byte、short、int、long、char、sbyte、ushort、uint、ulong、float 或 double</target>
        <note />
      </trans-unit>
      <trans-unit id="ERR_FixedOverflow">
        <source>Fixed size buffer of length {0} and type '{1}' is too big</source>
        <target state="translated">长度为 {0}、类型为“{1}”的固定大小缓冲区太大</target>
        <note />
      </trans-unit>
      <trans-unit id="ERR_InvalidFixedArraySize">
        <source>Fixed size buffers must have a length greater than zero</source>
        <target state="translated">固定大小缓冲区的长度必须大于零</target>
        <note />
      </trans-unit>
      <trans-unit id="ERR_FixedBufferNotFixed">
        <source>You cannot use fixed size buffers contained in unfixed expressions. Try using the fixed statement.</source>
        <target state="translated">不能使用非固定表达式中包含的固定大小缓冲区。请尝试使用 fixed 语句。</target>
        <note />
      </trans-unit>
      <trans-unit id="ERR_AttributeNotOnAccessor">
        <source>Attribute '{0}' is not valid on property or event accessors. It is only valid on '{1}' declarations.</source>
        <target state="translated">特性“{0}”对属性或事件访问器无效。它仅对“{1}”声明有效。</target>
        <note />
      </trans-unit>
      <trans-unit id="WRN_InvalidSearchPathDir">
        <source>Invalid search path '{0}' specified in '{1}' -- '{2}'</source>
        <target state="translated">“{1}”中指定的搜索路径“{0}”无效 --“{2}”</target>
        <note />
      </trans-unit>
      <trans-unit id="WRN_InvalidSearchPathDir_Title">
        <source>Invalid search path specified</source>
        <target state="translated">指定的搜索路径无效</target>
        <note />
      </trans-unit>
      <trans-unit id="ERR_IllegalVarArgs">
        <source>__arglist is not valid in this context</source>
        <target state="translated">__arglist 在此上下文中无效</target>
        <note />
      </trans-unit>
      <trans-unit id="ERR_IllegalParams">
        <source>params is not valid in this context</source>
        <target state="translated">params 在此上下文中无效</target>
        <note />
      </trans-unit>
      <trans-unit id="ERR_BadModifiersOnNamespace">
        <source>A namespace declaration cannot have modifiers or attributes</source>
        <target state="translated">命名空间声明不能有修饰符或特性</target>
        <note />
      </trans-unit>
      <trans-unit id="ERR_BadPlatformType">
        <source>Invalid option '{0}' for /platform; must be anycpu, x86, Itanium, arm, arm64 or x64</source>
        <target state="translated">选项“{0}”对 /platform 无效；必须是 anycpu、x86、Itanium、arm、arm64 或 x64</target>
        <note />
      </trans-unit>
      <trans-unit id="ERR_ThisStructNotInAnonMeth">
        <source>Anonymous methods, lambda expressions, and query expressions inside structs cannot access instance members of 'this'. Consider copying 'this' to a local variable outside the anonymous method, lambda expression or query expression and using the local instead.</source>
        <target state="translated">结构内部的匿名方法、lambda 表达式和查询表达式无法访问 "this" 的实例成员。请考虑将 "this" 复制到匿名方法、lambda 表达式或查询表达式外部的某个局部变量并改用该局部变量。</target>
        <note />
      </trans-unit>
      <trans-unit id="ERR_NoConvToIDisp">
        <source>'{0}': type used in a using statement must be implicitly convertible to 'System.IDisposable' or implement a suitable 'Dispose' method.</source>
        <target state="needs-review-translation">“{0}”: using 语句中使用的类型必须可隐式转换为 "System.IDisposable"。</target>
        <note />
      </trans-unit>
      <trans-unit id="ERR_BadParamRef">
        <source>Parameter {0} must be declared with the '{1}' keyword</source>
        <target state="translated">参数 {0} 必须使用“{1}”关键字进行声明</target>
        <note />
      </trans-unit>
      <trans-unit id="ERR_BadParamExtraRef">
        <source>Parameter {0} should not be declared with the '{1}' keyword</source>
        <target state="translated">参数 {0} 不应使用“{1}”关键字进行声明</target>
        <note />
      </trans-unit>
      <trans-unit id="ERR_BadParamType">
        <source>Parameter {0} is declared as type '{1}{2}' but should be '{3}{4}'</source>
        <target state="translated">参数 {0} 声明为类型“{1}{2}”，但它应为“{3}{4}”</target>
        <note />
      </trans-unit>
      <trans-unit id="ERR_BadExternIdentifier">
        <source>Invalid extern alias for '/reference'; '{0}' is not a valid identifier</source>
        <target state="translated">“/reference”的外部别名无效；“{0}”不是有效的标识符</target>
        <note />
      </trans-unit>
      <trans-unit id="ERR_AliasMissingFile">
        <source>Invalid reference alias option: '{0}=' -- missing filename</source>
        <target state="translated">无效的引用别名选项:“{0}=”-- 缺少文件名</target>
        <note />
      </trans-unit>
      <trans-unit id="ERR_GlobalExternAlias">
        <source>You cannot redefine the global extern alias</source>
        <target state="translated">不能重新定义全局外部别名</target>
        <note />
      </trans-unit>
      <trans-unit id="ERR_MissingTypeInSource">
        <source>Reference to type '{0}' claims it is defined in this assembly, but it is not defined in source or any added modules</source>
        <target state="translated">对类型“{0}”的引用声称在此程序集中定义了该类型，但源代码或任何添加的模块中并未定义该类型</target>
        <note />
      </trans-unit>
      <trans-unit id="ERR_MissingTypeInAssembly">
        <source>Reference to type '{0}' claims it is defined in '{1}', but it could not be found</source>
        <target state="translated">对类型“{0}”的引用声称该类型是在“{1}”中定义的，但未能找到</target>
        <note />
      </trans-unit>
      <trans-unit id="WRN_MultiplePredefTypes">
        <source>The predefined type '{0}' is defined in multiple assemblies in the global alias; using definition from '{1}'</source>
        <target state="translated">预定义类型“{0}”是在全局别名的多个程序集中定义的；将使用“{1}”中的定义</target>
        <note />
      </trans-unit>
      <trans-unit id="WRN_MultiplePredefTypes_Title">
        <source>Predefined type is defined in multiple assemblies in the global alias</source>
        <target state="translated">预定义类型是在全局别名的多个程序集中定义的</target>
        <note />
      </trans-unit>
      <trans-unit id="WRN_MultiplePredefTypes_Description">
        <source>This error occurs when a predefined system type such as System.Int32 is found in two assemblies. One way this can happen is if you are referencing mscorlib or System.Runtime.dll from two different places, such as trying to run two versions of the .NET Framework side-by-side.</source>
        <target state="translated">在两个程序集中找到预定义系统类型(如 System.Int32)时会发生此错误。可能发生这种情况的一种方式是从两个不同位置引用 mscorlib 或 System.Runtime.dll (如尝试并行运行两个版本的 .NET Framework)。</target>
        <note />
      </trans-unit>
      <trans-unit id="ERR_LocalCantBeFixedAndHoisted">
        <source>Local '{0}' or its members cannot have their address taken and be used inside an anonymous method or lambda expression</source>
        <target state="translated">局部变量“{0}”或其成员的地址不能用作匿名方法的参数，也不能在匿名方法或 lambda 表达式内部使用</target>
        <note />
      </trans-unit>
      <trans-unit id="WRN_TooManyLinesForDebugger">
        <source>Source file has exceeded the limit of 16,707,565 lines representable in the PDB; debug information will be incorrect</source>
        <target state="translated">源文件已超过在 PDB 中可表示的 16,707,565 行的限制；调试信息将不正确</target>
        <note />
      </trans-unit>
      <trans-unit id="WRN_TooManyLinesForDebugger_Title">
        <source>Source file has exceeded the limit of 16,707,565 lines representable in the PDB; debug information will be incorrect</source>
        <target state="translated">源文件已超过在 PDB 中可表示的 16,707,565 行的限制；调试信息将不正确</target>
        <note />
      </trans-unit>
      <trans-unit id="ERR_CantConvAnonMethNoParams">
        <source>Cannot convert anonymous method block without a parameter list to delegate type '{0}' because it has one or more out parameters</source>
        <target state="translated">无法将不含参数列表的匿名方法块转换为委托类型“{0}”，原因是该方法块具有一个或多个 out 参数</target>
        <note />
      </trans-unit>
      <trans-unit id="ERR_ConditionalOnNonAttributeClass">
        <source>Attribute '{0}' is only valid on methods or attribute classes</source>
        <target state="translated">特性“{0}”仅对方法或特性类有效</target>
        <note />
      </trans-unit>
      <trans-unit id="WRN_CallOnNonAgileField">
        <source>Accessing a member on '{0}' may cause a runtime exception because it is a field of a marshal-by-reference class</source>
        <target state="translated">由于“{0}”是引用封送类的字段，访问上面的成员可能导致运行时异常</target>
        <note />
      </trans-unit>
      <trans-unit id="WRN_CallOnNonAgileField_Title">
        <source>Accessing a member on a field of a marshal-by-reference class may cause a runtime exception</source>
        <target state="translated">访问引用封送类的字段上的成员可能导致运行时异常</target>
        <note />
      </trans-unit>
      <trans-unit id="WRN_CallOnNonAgileField_Description">
        <source>This warning occurs when you try to call a method, property, or indexer on a member of a class that derives from MarshalByRefObject, and the member is a value type. Objects that inherit from MarshalByRefObject are typically intended to be marshaled by reference across an application domain. If any code ever attempts to directly access the value-type member of such an object across an application domain, a runtime exception will occur. To resolve the warning, first copy the member into a local variable and call the method on that variable.</source>
        <target state="translated">尝试对从 MarshalByRefObject 派生的类的成员调用方法、属性或索引器，并且成员具有值类型时，会出现此警告。从 MarshalByRefObject 继承的对象通常旨在跨应用程序域进行引用封送。如果任何代码尝试跨应用程序域直接访问这样一个对象的值类型成员，则会出现运行时异常。要解决该警告，请先将成员复制到本地变量中，然后对该变量调用方法。</target>
        <note />
      </trans-unit>
      <trans-unit id="WRN_BadWarningNumber">
        <source>'{0}' is not a valid warning number</source>
        <target state="translated">'“{0}”不是有效的警告编号</target>
        <note />
      </trans-unit>
      <trans-unit id="WRN_BadWarningNumber_Title">
        <source>Not a valid warning number</source>
        <target state="translated">不是有效警告编号</target>
        <note />
      </trans-unit>
      <trans-unit id="WRN_BadWarningNumber_Description">
        <source>A number that was passed to the #pragma warning preprocessor directive was not a valid warning number. Verify that the number represents a warning, not an error.</source>
        <target state="translated">传递到 #pragma 警告预处理器指令的编号不是有效的警告编号。验证该编号是否表示警告而不是错误。</target>
        <note />
      </trans-unit>
      <trans-unit id="WRN_InvalidNumber">
        <source>Invalid number</source>
        <target state="translated">无效数字</target>
        <note />
      </trans-unit>
      <trans-unit id="WRN_InvalidNumber_Title">
        <source>Invalid number</source>
        <target state="translated">无效数字</target>
        <note />
      </trans-unit>
      <trans-unit id="WRN_FileNameTooLong">
        <source>Invalid filename specified for preprocessor directive. Filename is too long or not a valid filename.</source>
        <target state="translated">为预处理器指令指定的文件名无效。文件名太长或者是无效的文件名。</target>
        <note />
      </trans-unit>
      <trans-unit id="WRN_FileNameTooLong_Title">
        <source>Invalid filename specified for preprocessor directive</source>
        <target state="translated">为预处理器指令指定的文件名无效</target>
        <note />
      </trans-unit>
      <trans-unit id="WRN_IllegalPPChecksum">
        <source>Invalid #pragma checksum syntax; should be #pragma checksum "filename" "{XXXXXXXX-XXXX-XXXX-XXXX-XXXXXXXXXXXX}" "XXXX..."</source>
        <target state="translated">无效的 #pragma checksum 语法；应为 #pragma checksum "filename" "{XXXXXXXX-XXXX-XXXX-XXXX-XXXXXXXXXXXX}" "XXXX..."</target>
        <note />
      </trans-unit>
      <trans-unit id="WRN_IllegalPPChecksum_Title">
        <source>Invalid #pragma checksum syntax</source>
        <target state="translated">#pragma checksum 语法无效</target>
        <note />
      </trans-unit>
      <trans-unit id="WRN_EndOfPPLineExpected">
        <source>Single-line comment or end-of-line expected</source>
        <target state="translated">应输入单行注释或行尾</target>
        <note />
      </trans-unit>
      <trans-unit id="WRN_EndOfPPLineExpected_Title">
        <source>Single-line comment or end-of-line expected after #pragma directive</source>
        <target state="translated">#pragma 指令之后应是单行注释或行尾</target>
        <note />
      </trans-unit>
      <trans-unit id="WRN_ConflictingChecksum">
        <source>Different checksum values given for '{0}'</source>
        <target state="translated">为“{0}”提供了不同的校验和值</target>
        <note />
      </trans-unit>
      <trans-unit id="WRN_ConflictingChecksum_Title">
        <source>Different #pragma checksum values given</source>
        <target state="translated">提供了不同的 #pragma 校验和值</target>
        <note />
      </trans-unit>
      <trans-unit id="WRN_InvalidAssemblyName">
        <source>Assembly reference '{0}' is invalid and cannot be resolved</source>
        <target state="translated">程序集引用“{0}”无效，无法解析</target>
        <note />
      </trans-unit>
      <trans-unit id="WRN_InvalidAssemblyName_Title">
        <source>Assembly reference is invalid and cannot be resolved</source>
        <target state="translated">程序集引用无效，无法解析</target>
        <note />
      </trans-unit>
      <trans-unit id="WRN_InvalidAssemblyName_Description">
        <source>This warning indicates that an attribute, such as InternalsVisibleToAttribute, was not specified correctly.</source>
        <target state="translated">此警告指示特性(如 InternalsVisibleToAttribute)未正确指定。</target>
        <note />
      </trans-unit>
      <trans-unit id="WRN_UnifyReferenceMajMin">
        <source>Assuming assembly reference '{0}' used by '{1}' matches identity '{2}' of '{3}', you may need to supply runtime policy</source>
        <target state="translated">假定“{1}”使用的程序集引用“{0}”与“{3}”的标识“{2}”匹配，您可能需要提供运行时策略</target>
        <note />
      </trans-unit>
      <trans-unit id="WRN_UnifyReferenceMajMin_Title">
        <source>Assuming assembly reference matches identity</source>
        <target state="translated">假定程序集引用与标识匹配</target>
        <note />
      </trans-unit>
      <trans-unit id="WRN_UnifyReferenceMajMin_Description">
        <source>The two assemblies differ in release and/or version number. For unification to occur, you must specify directives in the application's .config file, and you must provide the correct strong name of an assembly.</source>
        <target state="translated">两个程序集的版本和/或版本号不同。为进行统一，必须在应用程序的 .config 文件中指定指令，并且必须提供程序集的正确强名称。</target>
        <note />
      </trans-unit>
      <trans-unit id="WRN_UnifyReferenceBldRev">
        <source>Assuming assembly reference '{0}' used by '{1}' matches identity '{2}' of '{3}', you may need to supply runtime policy</source>
        <target state="translated">假定“{1}”使用的程序集引用“{0}”与“{3}”的标识“{2}”匹配，您可能需要提供运行时策略</target>
        <note />
      </trans-unit>
      <trans-unit id="WRN_UnifyReferenceBldRev_Title">
        <source>Assuming assembly reference matches identity</source>
        <target state="translated">假定程序集引用与标识匹配</target>
        <note />
      </trans-unit>
      <trans-unit id="WRN_UnifyReferenceBldRev_Description">
        <source>The two assemblies differ in release and/or version number. For unification to occur, you must specify directives in the application's .config file, and you must provide the correct strong name of an assembly.</source>
        <target state="translated">两个程序集的版本和/或版本号不同。为进行统一，必须在应用程序的 .config 文件中指定指令，并且必须提供程序集的正确强名称。</target>
        <note />
      </trans-unit>
      <trans-unit id="ERR_DuplicateImport">
        <source>Multiple assemblies with equivalent identity have been imported: '{0}' and '{1}'. Remove one of the duplicate references.</source>
        <target state="translated">导入了具有等效标识的多个程序集:“{0}”和“{1}”。请删除重复引用之一。</target>
        <note />
      </trans-unit>
      <trans-unit id="ERR_DuplicateImportSimple">
        <source>An assembly with the same simple name '{0}' has already been imported. Try removing one of the references (e.g. '{1}') or sign them to enable side-by-side.</source>
        <target state="translated">已导入具有相同简单名称“{0}”的程序集。请尝试删除这些引用之一(例如“{1}”)，或对它们进行签名以并行启用。</target>
        <note />
      </trans-unit>
      <trans-unit id="ERR_AssemblyMatchBadVersion">
        <source>Assembly '{0}' with identity '{1}' uses '{2}' which has a higher version than referenced assembly '{3}' with identity '{4}'</source>
        <target state="translated">标识为“{1}”的程序集“{0}”所使用的“{2}”版本高于所引用的标识为“{4}”的程序集“{3}”</target>
        <note />
      </trans-unit>
      <trans-unit id="ERR_FixedNeedsLvalue">
        <source>Fixed size buffers can only be accessed through locals or fields</source>
        <target state="translated">只能通过局部变量或字段访问固定大小缓冲区</target>
        <note />
      </trans-unit>
      <trans-unit id="WRN_DuplicateTypeParamTag">
        <source>XML comment has a duplicate typeparam tag for '{0}'</source>
        <target state="translated">XML 注释中对“{0}”有重复的 typeparam 标记</target>
        <note />
      </trans-unit>
      <trans-unit id="WRN_DuplicateTypeParamTag_Title">
        <source>XML comment has a duplicate typeparam tag</source>
        <target state="translated">XML 注释中有重复的 typeparam 标记</target>
        <note />
      </trans-unit>
      <trans-unit id="WRN_UnmatchedTypeParamTag">
        <source>XML comment has a typeparam tag for '{0}', but there is no type parameter by that name</source>
        <target state="translated">XML 注释中有“{0}”的 typeparam 标记，但是没有该名称的类型参数</target>
        <note />
      </trans-unit>
      <trans-unit id="WRN_UnmatchedTypeParamTag_Title">
        <source>XML comment has a typeparam tag, but there is no type parameter by that name</source>
        <target state="translated">XML 注释中有 typeparam 标记，但是没有该名称的类型参数</target>
        <note />
      </trans-unit>
      <trans-unit id="WRN_UnmatchedTypeParamRefTag">
        <source>XML comment on '{1}' has a typeparamref tag for '{0}', but there is no type parameter by that name</source>
        <target state="translated">“{1}”上的 XML 注释中有“{0}”的 typeparamref 标记，但是没有该名称的类型参数</target>
        <note />
      </trans-unit>
      <trans-unit id="WRN_UnmatchedTypeParamRefTag_Title">
        <source>XML comment has a typeparamref tag, but there is no type parameter by that name</source>
        <target state="translated">XML 注释中有 typeparamref 标记，但是没有该名称的类型参数</target>
        <note />
      </trans-unit>
      <trans-unit id="WRN_MissingTypeParamTag">
        <source>Type parameter '{0}' has no matching typeparam tag in the XML comment on '{1}' (but other type parameters do)</source>
        <target state="translated">类型参数“{0}”在“{1}”的 XML 注释中没有匹配的 typeparam 标记(但其他类型参数有)</target>
        <note />
      </trans-unit>
      <trans-unit id="WRN_MissingTypeParamTag_Title">
        <source>Type parameter has no matching typeparam tag in the XML comment (but other type parameters do)</source>
        <target state="translated">类型参数在 XML 注释中没有匹配的 typeparam 标记(但其他类型参数有)</target>
        <note />
      </trans-unit>
      <trans-unit id="ERR_CantChangeTypeOnOverride">
        <source>'{0}': type must be '{2}' to match overridden member '{1}'</source>
        <target state="translated">'“{0}”: 类型必须是“{2}”才能与重写成员“{1}”匹配</target>
        <note />
      </trans-unit>
      <trans-unit id="ERR_DoNotUseFixedBufferAttr">
        <source>Do not use 'System.Runtime.CompilerServices.FixedBuffer' attribute. Use the 'fixed' field modifier instead.</source>
        <target state="translated">请不要使用 "System.Runtime.CompilerServices.FixedBuffer" 特性。请改用 "fixed" 字段修饰符。</target>
        <note />
      </trans-unit>
      <trans-unit id="WRN_AssignmentToSelf">
        <source>Assignment made to same variable; did you mean to assign something else?</source>
        <target state="translated">对同一变量进行赋值；是否希望对其他变量赋值?</target>
        <note />
      </trans-unit>
      <trans-unit id="WRN_AssignmentToSelf_Title">
        <source>Assignment made to same variable</source>
        <target state="translated">对同一变量进行了赋值</target>
        <note />
      </trans-unit>
      <trans-unit id="WRN_ComparisonToSelf">
        <source>Comparison made to same variable; did you mean to compare something else?</source>
        <target state="translated">对同一变量进行比较；是否希望比较其他变量?</target>
        <note />
      </trans-unit>
      <trans-unit id="WRN_ComparisonToSelf_Title">
        <source>Comparison made to same variable</source>
        <target state="translated">对同一变量进行了比较</target>
        <note />
      </trans-unit>
      <trans-unit id="ERR_CantOpenWin32Res">
        <source>Error opening Win32 resource file '{0}' -- '{1}'</source>
        <target state="translated">打开 Win32 资源文件“{0}”时出错 --“{1}”</target>
        <note />
      </trans-unit>
      <trans-unit id="WRN_DotOnDefault">
        <source>Expression will always cause a System.NullReferenceException because the default value of '{0}' is null</source>
        <target state="translated">由于“{0}”的默认值为 null，因此表达式总会导致 System.NullReferenceException</target>
        <note />
      </trans-unit>
      <trans-unit id="WRN_DotOnDefault_Title">
        <source>Expression will always cause a System.NullReferenceException because the type's default value is null</source>
        <target state="translated">由于类型的默认值为 null，因此表达式总会导致 System.NullReferenceException</target>
        <note />
      </trans-unit>
      <trans-unit id="ERR_NoMultipleInheritance">
        <source>Class '{0}' cannot have multiple base classes: '{1}' and '{2}'</source>
        <target state="translated">类“{0}”不能具有多个基类:“{1}”和“{2}”</target>
        <note />
      </trans-unit>
      <trans-unit id="ERR_BaseClassMustBeFirst">
        <source>Base class '{0}' must come before any interfaces</source>
        <target state="translated">基类“{0}”必须在任何接口之前</target>
        <note />
      </trans-unit>
      <trans-unit id="WRN_BadXMLRefTypeVar">
        <source>XML comment has cref attribute '{0}' that refers to a type parameter</source>
        <target state="translated">XML 注释中有引用类型参数的 cref 特性“{0}”</target>
        <note />
      </trans-unit>
      <trans-unit id="WRN_BadXMLRefTypeVar_Title">
        <source>XML comment has cref attribute that refers to a type parameter</source>
        <target state="translated">XML 注释中有引用类型参数的 cref 特性</target>
        <note />
      </trans-unit>
      <trans-unit id="ERR_FriendAssemblyBadArgs">
        <source>Friend assembly reference '{0}' is invalid. InternalsVisibleTo declarations cannot have a version, culture, public key token, or processor architecture specified.</source>
        <target state="translated">友元程序集引用“{0}”无效。不能在 InternalsVisibleTo 声明中指定版本、区域性、公钥标记或处理器架构。</target>
        <note />
      </trans-unit>
      <trans-unit id="ERR_FriendAssemblySNReq">
        <source>Friend assembly reference '{0}' is invalid. Strong-name signed assemblies must specify a public key in their InternalsVisibleTo declarations.</source>
        <target state="translated">友元程序集引用“{0}”无效。强名称签名的程序集必须在其 InternalsVisibleTo 声明中指定一个公钥。</target>
        <note />
      </trans-unit>
      <trans-unit id="ERR_DelegateOnNullable">
        <source>Cannot bind delegate to '{0}' because it is a member of 'System.Nullable&lt;T&gt;'</source>
        <target state="translated">无法将委托绑定到作为 "System.Nullable&lt;T&gt;" 成员的“{0}”</target>
        <note />
      </trans-unit>
      <trans-unit id="ERR_BadCtorArgCount">
        <source>'{0}' does not contain a constructor that takes {1} arguments</source>
        <target state="translated">'“{0}”不包含采用 {1} 个参数的构造函数</target>
        <note />
      </trans-unit>
      <trans-unit id="ERR_GlobalAttributesNotFirst">
        <source>Assembly and module attributes must precede all other elements defined in a file except using clauses and extern alias declarations</source>
        <target state="translated">程序集和模块特性必须位于文件中定义的所有其他元素之前(using 子句和外部别名声明除外)</target>
        <note />
      </trans-unit>
      <trans-unit id="ERR_ExpressionExpected">
        <source>Expected expression</source>
        <target state="translated">应为表达式</target>
        <note />
      </trans-unit>
      <trans-unit id="ERR_InvalidSubsystemVersion">
        <source>Invalid version {0} for /subsystemversion. The version must be 6.02 or greater for ARM or AppContainerExe, and 4.00 or greater otherwise</source>
        <target state="translated">版本 {0} 对于 /subsystemversion 无效。对于 ARM 或 AppContainerExe，此版本必须是 6.02 或更高，其他情况下必须为 4.00 或更高</target>
        <note />
      </trans-unit>
      <trans-unit id="ERR_InteropMethodWithBody">
        <source>Embedded interop method '{0}' contains a body.</source>
        <target state="translated">嵌入互操作方法“{0}”包含主体。</target>
        <note />
      </trans-unit>
      <trans-unit id="ERR_BadWarningLevel">
        <source>Warning level must be in the range 0-4</source>
        <target state="translated">警告等级必须在 0-4 的范围内</target>
        <note />
      </trans-unit>
      <trans-unit id="ERR_BadDebugType">
        <source>Invalid option '{0}' for /debug; must be 'portable', 'embedded', 'full' or 'pdbonly'</source>
        <target state="translated">用于 /debug 的选项“{0}”无效；选项必须是 "portable"、"embedded"、"full" 或 "pdbonly"</target>
        <note />
      </trans-unit>
      <trans-unit id="ERR_BadResourceVis">
        <source>Invalid option '{0}'; Resource visibility must be either 'public' or 'private'</source>
        <target state="translated">选项“{0}”无效；资源可见性必须是“public”或“private”</target>
        <note />
      </trans-unit>
      <trans-unit id="ERR_DefaultValueTypeMustMatch">
        <source>The type of the argument to the DefaultParameterValue attribute must match the parameter type</source>
        <target state="translated">DefaultParameterValue 特性的实参类型必须与形参类型匹配</target>
        <note />
      </trans-unit>
      <trans-unit id="ERR_DefaultValueBadValueType">
        <source>Argument of type '{0}' is not applicable for the DefaultParameterValue attribute</source>
        <target state="translated">“{0}”类型的参数不适用于 DefaultParameterValue 特性</target>
        <note />
      </trans-unit>
      <trans-unit id="ERR_MemberAlreadyInitialized">
        <source>Duplicate initialization of member '{0}'</source>
        <target state="translated">成员“{0}”的初始化重复</target>
        <note />
      </trans-unit>
      <trans-unit id="ERR_MemberCannotBeInitialized">
        <source>Member '{0}' cannot be initialized. It is not a field or property.</source>
        <target state="translated">成员“{0}”无法初始化。它不是字段或属性。</target>
        <note />
      </trans-unit>
      <trans-unit id="ERR_StaticMemberInObjectInitializer">
        <source>Static field or property '{0}' cannot be assigned in an object initializer</source>
        <target state="translated">无法在对象初始值设定项中为静态字段或属性“{0}”赋值</target>
        <note />
      </trans-unit>
      <trans-unit id="ERR_ReadonlyValueTypeInObjectInitializer">
        <source>Members of readonly field '{0}' of type '{1}' cannot be assigned with an object initializer because it is of a value type</source>
        <target state="translated">无法使用对象初始值设定项为类型为“{1}”的只读字段“{0}”的成员赋值，因为它是值类型</target>
        <note />
      </trans-unit>
      <trans-unit id="ERR_ValueTypePropertyInObjectInitializer">
        <source>Members of property '{0}' of type '{1}' cannot be assigned with an object initializer because it is of a value type</source>
        <target state="translated">无法使用对象初始值设定项为类型为“{1}”的属性“{0}”的成员赋值，因为它是值类型</target>
        <note />
      </trans-unit>
      <trans-unit id="ERR_UnsafeTypeInObjectCreation">
        <source>Unsafe type '{0}' cannot be used in object creation</source>
        <target state="translated">对象创建中不能使用不安全的类型“{0}”</target>
        <note />
      </trans-unit>
      <trans-unit id="ERR_EmptyElementInitializer">
        <source>Element initializer cannot be empty</source>
        <target state="translated">元素初始值设定项不能为空</target>
        <note />
      </trans-unit>
      <trans-unit id="ERR_InitializerAddHasWrongSignature">
        <source>The best overloaded method match for '{0}' has wrong signature for the initializer element. The initializable Add must be an accessible instance method.</source>
        <target state="translated">与“{0}”最匹配的重载方法具有对于初始值设定项元素而言错误的签名。可初始化的 Add 必须是可访问的实例方法。</target>
        <note />
      </trans-unit>
      <trans-unit id="ERR_CollectionInitRequiresIEnumerable">
        <source>Cannot initialize type '{0}' with a collection initializer because it does not implement 'System.Collections.IEnumerable'</source>
        <target state="translated">无法使用集合初始值设定项初始化类型“{0}”，原因是它不实现“System.Collections.IEnumerable”</target>
        <note />
      </trans-unit>
      <trans-unit id="ERR_CantSetWin32Manifest">
        <source>Error reading Win32 manifest file '{0}' -- '{1}'</source>
        <target state="translated">读取 Win32 清单文件“{0}”时出错 --“{1}”</target>
        <note />
      </trans-unit>
      <trans-unit id="WRN_CantHaveManifestForModule">
        <source>Ignoring /win32manifest for module because it only applies to assemblies</source>
        <target state="translated">对模块忽略 /win32manifest，因为它仅应用于程序集</target>
        <note />
      </trans-unit>
      <trans-unit id="WRN_CantHaveManifestForModule_Title">
        <source>Ignoring /win32manifest for module because it only applies to assemblies</source>
        <target state="translated">对模块忽略 /win32manifest，因为它仅应用于程序集</target>
        <note />
      </trans-unit>
      <trans-unit id="ERR_BadInstanceArgType">
        <source>'{0}' does not contain a definition for '{1}' and the best extension method overload '{2}' requires a receiver of type '{3}'</source>
        <target state="translated">'“{0}”不包含“{1}”的定义，并且最佳扩展方法重载“{2}”需要类型为“{3}”的接收器</target>
        <note />
      </trans-unit>
      <trans-unit id="ERR_QueryDuplicateRangeVariable">
        <source>The range variable '{0}' has already been declared</source>
        <target state="translated">已声明范围变量“{0}”</target>
        <note />
      </trans-unit>
      <trans-unit id="ERR_QueryRangeVariableOverrides">
        <source>The range variable '{0}' conflicts with a previous declaration of '{0}'</source>
        <target state="translated">范围变量“{0}”与“{0}”的以前声明冲突</target>
        <note />
      </trans-unit>
      <trans-unit id="ERR_QueryRangeVariableAssignedBadValue">
        <source>Cannot assign {0} to a range variable</source>
        <target state="translated">无法将 {0} 赋给范围变量</target>
        <note />
      </trans-unit>
      <trans-unit id="ERR_QueryNoProviderCastable">
        <source>Could not find an implementation of the query pattern for source type '{0}'.  '{1}' not found.  Consider explicitly specifying the type of the range variable '{2}'.</source>
        <target state="translated">未能找到源类型“{0}”的查询模式的实现。未找到“{1}”。请考虑显式指定范围变量“{2}”的类型。</target>
        <note />
      </trans-unit>
      <trans-unit id="ERR_QueryNoProviderStandard">
        <source>Could not find an implementation of the query pattern for source type '{0}'.  '{1}' not found.  Are you missing a reference to 'System.Core.dll' or a using directive for 'System.Linq'?</source>
        <target state="translated">未能找到源类型“{0}”的查询模式的实现。未找到“{1}”。是否缺少对“System.Core.dll”的引用，或者缺少针对“System.Linq”的 using 指令?</target>
        <note />
      </trans-unit>
      <trans-unit id="ERR_QueryNoProvider">
        <source>Could not find an implementation of the query pattern for source type '{0}'.  '{1}' not found.</source>
        <target state="translated">未能找到源类型“{0}”的查询模式的实现。未找到“{1}”。</target>
        <note />
      </trans-unit>
      <trans-unit id="ERR_QueryOuterKey">
        <source>The name '{0}' is not in scope on the left side of 'equals'.  Consider swapping the expressions on either side of 'equals'.</source>
        <target state="translated">名称“{0}”不在“equals”左侧的范围中。请考虑交换“equals”两侧的表达式。</target>
        <note />
      </trans-unit>
      <trans-unit id="ERR_QueryInnerKey">
        <source>The name '{0}' is not in scope on the right side of 'equals'.  Consider swapping the expressions on either side of 'equals'.</source>
        <target state="translated">名称“{0}”不在“equals”右侧的范围中。请考虑交换“equals”两侧的表达式。</target>
        <note />
      </trans-unit>
      <trans-unit id="ERR_QueryOutRefRangeVariable">
        <source>Cannot pass the range variable '{0}' as an out or ref parameter</source>
        <target state="translated">无法作为 out 或 ref 参数传递范围变量“{0}”</target>
        <note />
      </trans-unit>
      <trans-unit id="ERR_QueryMultipleProviders">
        <source>Multiple implementations of the query pattern were found for source type '{0}'.  Ambiguous call to '{1}'.</source>
        <target state="translated">找到源类型“{0}”的多个查询模式实现。对“{1}”的调用不明确。</target>
        <note />
      </trans-unit>
      <trans-unit id="ERR_QueryTypeInferenceFailedMulti">
        <source>The type of one of the expressions in the {0} clause is incorrect.  Type inference failed in the call to '{1}'.</source>
        <target state="translated">{0} 子句中其中一个表达式的类型不正确。在对“{1}”的调用中，类型推理失败。</target>
        <note />
      </trans-unit>
      <trans-unit id="ERR_QueryTypeInferenceFailed">
        <source>The type of the expression in the {0} clause is incorrect.  Type inference failed in the call to '{1}'.</source>
        <target state="translated">{0} 子句中的表达式的类型不正确。在对“{1}”的调用中，类型推理失败。</target>
        <note />
      </trans-unit>
      <trans-unit id="ERR_QueryTypeInferenceFailedSelectMany">
        <source>An expression of type '{0}' is not allowed in a subsequent from clause in a query expression with source type '{1}'.  Type inference failed in the call to '{2}'.</source>
        <target state="translated">在源类型为“{1}”的查询表达式中，不允许在后面的 from 子句中使用类型“{0}”的表达式。在对“{2}”的调用中，类型推理失败。</target>
        <note />
      </trans-unit>
      <trans-unit id="ERR_ExpressionTreeContainsPointerOp">
        <source>An expression tree may not contain an unsafe pointer operation</source>
        <target state="translated">表达式树不能包含不安全的指针操作</target>
        <note />
      </trans-unit>
      <trans-unit id="ERR_ExpressionTreeContainsAnonymousMethod">
        <source>An expression tree may not contain an anonymous method expression</source>
        <target state="translated">表达式树不能包含匿名方法表达式</target>
        <note />
      </trans-unit>
      <trans-unit id="ERR_AnonymousMethodToExpressionTree">
        <source>An anonymous method expression cannot be converted to an expression tree</source>
        <target state="translated">无法将匿名方法表达式转换为表达式树</target>
        <note />
      </trans-unit>
      <trans-unit id="ERR_QueryRangeVariableReadOnly">
        <source>Range variable '{0}' cannot be assigned to -- it is read only</source>
        <target state="translated">无法对范围变量“{0}”赋值 -- 它是只读的</target>
        <note />
      </trans-unit>
      <trans-unit id="ERR_QueryRangeVariableSameAsTypeParam">
        <source>The range variable '{0}' cannot have the same name as a method type parameter</source>
        <target state="translated">范围变量“{0}”的名称不能与方法类型参数相同</target>
        <note />
      </trans-unit>
      <trans-unit id="ERR_TypeVarNotFoundRangeVariable">
        <source>The contextual keyword 'var' cannot be used in a range variable declaration</source>
        <target state="translated">不能在范围变量声明中使用上下文关键字“var”</target>
        <note />
      </trans-unit>
      <trans-unit id="ERR_BadArgTypesForCollectionAdd">
        <source>The best overloaded Add method '{0}' for the collection initializer has some invalid arguments</source>
        <target state="translated">集合初始值设定项的最佳重载 Add 方法“{0}”具有一些无效参数</target>
        <note />
      </trans-unit>
      <trans-unit id="ERR_ByRefParameterInExpressionTree">
        <source>An expression tree lambda may not contain a ref, in or out parameter</source>
        <target state="translated">表达式树 lambda 不能包含 ref、in 或 out 参数</target>
        <note />
      </trans-unit>
      <trans-unit id="ERR_VarArgsInExpressionTree">
        <source>An expression tree lambda may not contain a method with variable arguments</source>
        <target state="translated">表达式树 lambda 不能包含具有变量参数的方法</target>
        <note />
      </trans-unit>
      <trans-unit id="ERR_MemGroupInExpressionTree">
        <source>An expression tree lambda may not contain a method group</source>
        <target state="translated">表达式树 lambda 不能包含方法组</target>
        <note />
      </trans-unit>
      <trans-unit id="ERR_InitializerAddHasParamModifiers">
        <source>The best overloaded method match '{0}' for the collection initializer element cannot be used. Collection initializer 'Add' methods cannot have ref or out parameters.</source>
        <target state="translated">无法使用集合初始值设定项元素的最佳重载方法匹配项“{0}”。集合初始值设定项 "Add" 方法不能具有 ref 或 out 参数。</target>
        <note />
      </trans-unit>
      <trans-unit id="ERR_NonInvocableMemberCalled">
        <source>Non-invocable member '{0}' cannot be used like a method.</source>
        <target state="translated">不可调用的成员“{0}”不能像方法一样使用。</target>
        <note />
      </trans-unit>
      <trans-unit id="WRN_MultipleRuntimeImplementationMatches">
        <source>Member '{0}' implements interface member '{1}' in type '{2}'. There are multiple matches for the interface member at run-time. It is implementation dependent which method will be called.</source>
        <target state="translated">成员“{0}”实现类型“{2}”中的接口成员“{1}”。在运行时该接口成员有多个匹配项。此实现取决于将要调用的方法。</target>
        <note />
      </trans-unit>
      <trans-unit id="WRN_MultipleRuntimeImplementationMatches_Title">
        <source>Member implements interface member with multiple matches at run-time</source>
        <target state="translated">成员在运行时使用多个匹配项实现接口成员</target>
        <note />
      </trans-unit>
      <trans-unit id="WRN_MultipleRuntimeImplementationMatches_Description">
        <source>This warning can be generated when two interface methods are differentiated only by whether a particular parameter is marked with ref or with out. It is best to change your code to avoid this warning because it is not obvious or guaranteed which method is called at runtime.

Although C# distinguishes between out and ref, the CLR sees them as the same. When deciding which method implements the interface, the CLR just picks one.

Give the compiler some way to differentiate the methods. For example, you can give them different names or provide an additional parameter on one of them.</source>
        <target state="translated">两个接口方法的唯一区别是特定参数是标记为 ref 还是 out 时，可能会生成此警告。最好更改代码以避免此警告，因为运行时调用的方法不明显或不受保证。

虽然 C# 可区分 out 和 ref，但是 CLR 会将它们视为相同的。 决定实现接口的方法时，CLR 只选取一个。

为编译器提供某种方式来区分方法。例如，可以为它们提供不同名称或对其中之一提供附加参数。</target>
        <note />
      </trans-unit>
      <trans-unit id="WRN_MultipleRuntimeOverrideMatches">
        <source>Member '{1}' overrides '{0}'. There are multiple override candidates at run-time. It is implementation dependent which method will be called.</source>
        <target state="translated">成员“{1}”重写“{0}”。在运行时有多个重写候选项。此实现取决于将要调用的方法。</target>
        <note />
      </trans-unit>
      <trans-unit id="WRN_MultipleRuntimeOverrideMatches_Title">
        <source>Member overrides base member with multiple override candidates at run-time</source>
        <target state="translated">成员在运行时使用多个重写候选项重写基成员</target>
        <note />
      </trans-unit>
      <trans-unit id="ERR_ObjectOrCollectionInitializerWithDelegateCreation">
        <source>Object and collection initializer expressions may not be applied to a delegate creation expression</source>
        <target state="translated">对象和集合初始值设定项表达式不能应用于委托创建表达式</target>
        <note />
      </trans-unit>
      <trans-unit id="ERR_InvalidConstantDeclarationType">
        <source>'{0}' is of type '{1}'. The type specified in a constant declaration must be sbyte, byte, short, ushort, int, uint, long, ulong, char, float, double, decimal, bool, string, an enum-type, or a reference-type.</source>
        <target state="translated">'“{0}”的类型为“{1}”。在常量声明中指定的类型必须为 sbyte、byte、short、ushort、int、uint、long、ulong、char、float、double、decimal、bool、string、枚举类型或引用类型。</target>
        <note />
      </trans-unit>
      <trans-unit id="ERR_FileNotFound">
        <source>Source file '{0}' could not be found.</source>
        <target state="translated">未能找到源文件“{0}”。</target>
        <note />
      </trans-unit>
      <trans-unit id="WRN_FileAlreadyIncluded">
        <source>Source file '{0}' specified multiple times</source>
        <target state="translated">源文件“{0}”指定了多次</target>
        <note />
      </trans-unit>
      <trans-unit id="WRN_FileAlreadyIncluded_Title">
        <source>Source file specified multiple times</source>
        <target state="translated">多次指定源文件</target>
        <note />
      </trans-unit>
      <trans-unit id="ERR_NoFileSpec">
        <source>Missing file specification for '{0}' option</source>
        <target state="translated">“{0}”选项缺少文件规范</target>
        <note />
      </trans-unit>
      <trans-unit id="ERR_SwitchNeedsString">
        <source>Command-line syntax error: Missing '{0}' for '{1}' option</source>
        <target state="translated">命令行语法错误:“{1}”选项缺少“{0}”</target>
        <note />
      </trans-unit>
      <trans-unit id="ERR_BadSwitch">
        <source>Unrecognized option: '{0}'</source>
        <target state="translated">无法识别的选项: “{0}”</target>
        <note />
      </trans-unit>
      <trans-unit id="WRN_NoSources">
        <source>No source files specified.</source>
        <target state="translated">未指定源文件。</target>
        <note />
      </trans-unit>
      <trans-unit id="WRN_NoSources_Title">
        <source>No source files specified</source>
        <target state="translated">未指定源文件</target>
        <note />
      </trans-unit>
      <trans-unit id="ERR_ExpectedSingleScript">
        <source>Expected a script (.csx file) but none specified</source>
        <target state="translated">需要一个脚本 (.csx file) 文件，但并未指定</target>
        <note />
      </trans-unit>
      <trans-unit id="ERR_OpenResponseFile">
        <source>Error opening response file '{0}'</source>
        <target state="translated">打开响应文件“{0}”时出错</target>
        <note />
      </trans-unit>
      <trans-unit id="ERR_CantOpenFileWrite">
        <source>Cannot open '{0}' for writing -- '{1}'</source>
        <target state="translated">无法打开“{0}”进行写入 --“{1}”</target>
        <note />
      </trans-unit>
      <trans-unit id="ERR_BadBaseNumber">
        <source>Invalid image base number '{0}'</source>
        <target state="translated">图像基数“{0}”无效</target>
        <note />
      </trans-unit>
      <trans-unit id="ERR_BinaryFile">
        <source>'{0}' is a binary file instead of a text file</source>
        <target state="translated">'“{0}”是二进制文件而非文本文件</target>
        <note />
      </trans-unit>
      <trans-unit id="FTL_BadCodepage">
        <source>Code page '{0}' is invalid or not installed</source>
        <target state="translated">代码页“{0}”无效或未安装</target>
        <note />
      </trans-unit>
      <trans-unit id="FTL_BadChecksumAlgorithm">
        <source>Algorithm '{0}' is not supported</source>
        <target state="translated">不支持算法“{0}”</target>
        <note />
      </trans-unit>
      <trans-unit id="ERR_NoMainOnDLL">
        <source>Cannot specify /main if building a module or library</source>
        <target state="translated">如果生成模块或库，则无法指定 /main</target>
        <note />
      </trans-unit>
      <trans-unit id="FTL_InvalidTarget">
        <source>Invalid target type for /target: must specify 'exe', 'winexe', 'library', or 'module'</source>
        <target state="translated">/target 的目标类型无效: 必须指定“exe”、“winexe”、“library”或“module”</target>
        <note />
      </trans-unit>
      <trans-unit id="WRN_NoConfigNotOnCommandLine">
        <source>Ignoring /noconfig option because it was specified in a response file</source>
        <target state="translated">/noconfig 选项是在响应文件中指定的，因此被忽略</target>
        <note />
      </trans-unit>
      <trans-unit id="WRN_NoConfigNotOnCommandLine_Title">
        <source>Ignoring /noconfig option because it was specified in a response file</source>
        <target state="translated">/noconfig 选项是在响应文件中指定的，因此被忽略</target>
        <note />
      </trans-unit>
      <trans-unit id="ERR_InvalidFileAlignment">
        <source>Invalid file section alignment '{0}'</source>
        <target state="translated">无效的文件节对齐方式“{0}”</target>
        <note />
      </trans-unit>
      <trans-unit id="ERR_InvalidOutputName">
        <source>Invalid output name: {0}</source>
        <target state="translated">无效输出名: {0}</target>
        <note />
      </trans-unit>
      <trans-unit id="ERR_InvalidDebugInformationFormat">
        <source>Invalid debug information format: {0}</source>
        <target state="translated">无效的调试信息格式: {0}</target>
        <note />
      </trans-unit>
      <trans-unit id="ERR_LegacyObjectIdSyntax">
        <source>'id#' syntax is no longer supported. Use '$id' instead.</source>
        <target state="translated">'不再支持 "id #" 语法。应使用 "$id"。</target>
        <note />
      </trans-unit>
      <trans-unit id="WRN_DefineIdentifierRequired">
        <source>Invalid name for a preprocessing symbol; '{0}' is not a valid identifier</source>
        <target state="translated">预处理符号的名称无效；“{0}”不是有效的标识符</target>
        <note />
      </trans-unit>
      <trans-unit id="WRN_DefineIdentifierRequired_Title">
        <source>Invalid name for a preprocessing symbol; not a valid identifier</source>
        <target state="translated">预处理符号的名称无效；不是有效的标识符</target>
        <note />
      </trans-unit>
      <trans-unit id="FTL_OutputFileExists">
        <source>Cannot create short filename '{0}' when a long filename with the same short filename already exists</source>
        <target state="translated">包含短文件名“{0}”的长文件名已存在，无法创建同名短文件名</target>
        <note />
      </trans-unit>
      <trans-unit id="ERR_OneAliasPerReference">
        <source>A /reference option that declares an extern alias can only have one filename. To specify multiple aliases or filenames, use multiple /reference options.</source>
        <target state="translated">一个声明外部别名的 /reference 选项只能有一个文件名。要指定多个别名或文件名，请使用多个 /reference 选项。</target>
        <note />
      </trans-unit>
      <trans-unit id="ERR_SwitchNeedsNumber">
        <source>Command-line syntax error: Missing ':&lt;number&gt;' for '{0}' option</source>
        <target state="translated">命令行语法错误:“{0}”选项缺少“:&lt;number&gt;”</target>
        <note />
      </trans-unit>
      <trans-unit id="ERR_MissingDebugSwitch">
        <source>The /pdb option requires that the /debug option also be used</source>
        <target state="translated">要使用 /pdb 选项，必须同时使用 /debug 选项</target>
        <note />
      </trans-unit>
      <trans-unit id="ERR_ComRefCallInExpressionTree">
        <source>An expression tree lambda may not contain a COM call with ref omitted on arguments</source>
        <target state="translated">表达式树 lambda 不能包含参数中省略 ref 的 COM 调用</target>
        <note />
      </trans-unit>
      <trans-unit id="ERR_InvalidFormatForGuidForOption">
        <source>Command-line syntax error: Invalid Guid format '{0}' for option '{1}'</source>
        <target state="translated">命令行语法错误: Guid 格式“{0}”对于选项“{1}”无效</target>
        <note />
      </trans-unit>
      <trans-unit id="ERR_MissingGuidForOption">
        <source>Command-line syntax error: Missing Guid for option '{1}'</source>
        <target state="translated">命令行语法错误: 选项“{1}”缺少 Guid</target>
        <note />
      </trans-unit>
      <trans-unit id="WRN_CLS_NoVarArgs">
        <source>Methods with variable arguments are not CLS-compliant</source>
        <target state="translated">带有变量参数的方法不符合 CLS</target>
        <note />
      </trans-unit>
      <trans-unit id="WRN_CLS_NoVarArgs_Title">
        <source>Methods with variable arguments are not CLS-compliant</source>
        <target state="translated">带有变量参数的方法不符合 CLS</target>
        <note />
      </trans-unit>
      <trans-unit id="WRN_CLS_BadArgType">
        <source>Argument type '{0}' is not CLS-compliant</source>
        <target state="translated">参数类型“{0}”不符合 CLS</target>
        <note />
      </trans-unit>
      <trans-unit id="WRN_CLS_BadArgType_Title">
        <source>Argument type is not CLS-compliant</source>
        <target state="translated">参数类型不符合 CLS</target>
        <note />
      </trans-unit>
      <trans-unit id="WRN_CLS_BadReturnType">
        <source>Return type of '{0}' is not CLS-compliant</source>
        <target state="translated">“{0}”的返回类型不符合 CLS</target>
        <note />
      </trans-unit>
      <trans-unit id="WRN_CLS_BadReturnType_Title">
        <source>Return type is not CLS-compliant</source>
        <target state="translated">返回类型不符合 CLS</target>
        <note />
      </trans-unit>
      <trans-unit id="WRN_CLS_BadFieldPropType">
        <source>Type of '{0}' is not CLS-compliant</source>
        <target state="translated">“{0}”的类型不符合 CLS</target>
        <note />
      </trans-unit>
      <trans-unit id="WRN_CLS_BadFieldPropType_Title">
        <source>Type is not CLS-compliant</source>
        <target state="translated">类型不符合 CLS</target>
        <note />
      </trans-unit>
      <trans-unit id="WRN_CLS_BadFieldPropType_Description">
        <source>A public, protected, or protected internal variable must be of a type that is compliant with the Common Language Specification (CLS).</source>
        <target state="translated">public、protected 或 protected internal 变量必须属于符合公共语言规范(CLS)的类型。</target>
        <note />
      </trans-unit>
      <trans-unit id="WRN_CLS_BadIdentifierCase">
        <source>Identifier '{0}' differing only in case is not CLS-compliant</source>
        <target state="translated">仅大小写不同的标识符“{0}”不符合 CLS</target>
        <note />
      </trans-unit>
      <trans-unit id="WRN_CLS_BadIdentifierCase_Title">
        <source>Identifier differing only in case is not CLS-compliant</source>
        <target state="translated">仅大小写不同的标识符不符合 CLS</target>
        <note />
      </trans-unit>
      <trans-unit id="WRN_CLS_OverloadRefOut">
        <source>Overloaded method '{0}' differing only in ref or out, or in array rank, is not CLS-compliant</source>
        <target state="translated">仅 ref 或 out 有区别，或者仅数组秩不同的重载方法“{0}”不符合 CLS</target>
        <note />
      </trans-unit>
      <trans-unit id="WRN_CLS_OverloadRefOut_Title">
        <source>Overloaded method differing only in ref or out, or in array rank, is not CLS-compliant</source>
        <target state="translated">仅 ref 或 out 有区别，或者仅数组秩的重载方法不符合 CLS</target>
        <note />
      </trans-unit>
      <trans-unit id="WRN_CLS_OverloadUnnamed">
        <source>Overloaded method '{0}' differing only by unnamed array types is not CLS-compliant</source>
        <target state="translated">仅未命名数组类型不同的重载方法“{0}”不符合 CLS</target>
        <note />
      </trans-unit>
      <trans-unit id="WRN_CLS_OverloadUnnamed_Title">
        <source>Overloaded method differing only by unnamed array types is not CLS-compliant</source>
        <target state="translated">仅未命名数组类型不同的重载方法不符合 CLS</target>
        <note />
      </trans-unit>
      <trans-unit id="WRN_CLS_OverloadUnnamed_Description">
        <source>This error occurs if you have an overloaded method that takes a jagged array and the only difference between the method signatures is the element type of the array. To avoid this error, consider using a rectangular array rather than a jagged array; use an additional parameter to disambiguate the function call; rename one or more of the overloaded methods; or, if CLS Compliance is not needed, remove the CLSCompliantAttribute attribute.</source>
        <target state="translated">如果具有采用交错数组的重载方法并且方法签名之间的唯一差异是该数组的元素类型时，则会发生此错误。要避免此错误，请考虑使用矩形数组而不是交错数组；使用附加参数区分函数调用；重命名一个或多个重载方法；或是，如果无需符合 CLS，请移除 CLSCompliantAttribute 特性。</target>
        <note />
      </trans-unit>
      <trans-unit id="WRN_CLS_BadIdentifier">
        <source>Identifier '{0}' is not CLS-compliant</source>
        <target state="translated">标识符“{0}”不符合 CLS</target>
        <note />
      </trans-unit>
      <trans-unit id="WRN_CLS_BadIdentifier_Title">
        <source>Identifier is not CLS-compliant</source>
        <target state="translated">标识符不符合 CLS</target>
        <note />
      </trans-unit>
      <trans-unit id="WRN_CLS_BadBase">
        <source>'{0}': base type '{1}' is not CLS-compliant</source>
        <target state="translated">'“{0}”: 基类型“{1}”不符合 CLS</target>
        <note />
      </trans-unit>
      <trans-unit id="WRN_CLS_BadBase_Title">
        <source>Base type is not CLS-compliant</source>
        <target state="translated">基类型不符合 CLS</target>
        <note />
      </trans-unit>
      <trans-unit id="WRN_CLS_BadBase_Description">
        <source>A base type was marked as not having to be compliant with the Common Language Specification (CLS) in an assembly that was marked as being CLS compliant. Either remove the attribute that specifies the assembly is CLS compliant or remove the attribute that indicates the type is not CLS compliant.</source>
        <target state="translated">基类型在标记为符合公共语言规范(CLS)的程序集中标记为不必符合 CLS。移除指定程序集符合 CLS 的特性或移除指示类型不符合 CLS 的特性。</target>
        <note />
      </trans-unit>
      <trans-unit id="WRN_CLS_BadInterfaceMember">
        <source>'{0}': CLS-compliant interfaces must have only CLS-compliant members</source>
        <target state="translated">'“{0}”: 符合 CLS 的接口必须仅有符合 CLS 的成员</target>
        <note />
      </trans-unit>
      <trans-unit id="WRN_CLS_BadInterfaceMember_Title">
        <source>CLS-compliant interfaces must have only CLS-compliant members</source>
        <target state="translated">符合 CLS 的接口必须仅有符合 CLS 的成员</target>
        <note />
      </trans-unit>
      <trans-unit id="WRN_CLS_NoAbstractMembers">
        <source>'{0}': only CLS-compliant members can be abstract</source>
        <target state="translated">'“{0}”: 只有符合 CLS 的成员才能是抽象的</target>
        <note />
      </trans-unit>
      <trans-unit id="WRN_CLS_NoAbstractMembers_Title">
        <source>Only CLS-compliant members can be abstract</source>
        <target state="translated">只有符合 CLS 的成员才能是抽象的</target>
        <note />
      </trans-unit>
      <trans-unit id="WRN_CLS_NotOnModules">
        <source>You must specify the CLSCompliant attribute on the assembly, not the module, to enable CLS compliance checking</source>
        <target state="translated">必须在程序集而不是模块上指定 CLSCompliant 特性，以便启用 CLS 遵从性检查</target>
        <note />
      </trans-unit>
      <trans-unit id="WRN_CLS_NotOnModules_Title">
        <source>You must specify the CLSCompliant attribute on the assembly, not the module, to enable CLS compliance checking</source>
        <target state="translated">必须在程序集而不是模块上指定 CLSCompliant 特性，以便启用 CLS 遵从性检查</target>
        <note />
      </trans-unit>
      <trans-unit id="WRN_CLS_ModuleMissingCLS">
        <source>Added modules must be marked with the CLSCompliant attribute to match the assembly</source>
        <target state="translated">添加的模块必须用 CLSCompliant 特性标记才能与程序集匹配</target>
        <note />
      </trans-unit>
      <trans-unit id="WRN_CLS_ModuleMissingCLS_Title">
        <source>Added modules must be marked with the CLSCompliant attribute to match the assembly</source>
        <target state="translated">添加的模块必须用 CLSCompliant 特性标记才能与程序集匹配</target>
        <note />
      </trans-unit>
      <trans-unit id="WRN_CLS_AssemblyNotCLS">
        <source>'{0}' cannot be marked as CLS-compliant because the assembly does not have a CLSCompliant attribute</source>
        <target state="translated">'由于程序集没有 CLSCompliant 特性，因此不能将“{0}”标记为符合 CLS</target>
        <note />
      </trans-unit>
      <trans-unit id="WRN_CLS_AssemblyNotCLS_Title">
        <source>Type or member cannot be marked as CLS-compliant because the assembly does not have a CLSCompliant attribute</source>
        <target state="translated">由于程序集没有 CLSCompliant 特性，因此不能将类型或成员标记为符合 CLS</target>
        <note />
      </trans-unit>
      <trans-unit id="WRN_CLS_BadAttributeType">
        <source>'{0}' has no accessible constructors which use only CLS-compliant types</source>
        <target state="translated">'“{0}”没有只使用符合 CLS 类型的可访问的构造函数</target>
        <note />
      </trans-unit>
      <trans-unit id="WRN_CLS_BadAttributeType_Title">
        <source>Type has no accessible constructors which use only CLS-compliant types</source>
        <target state="translated">类型没有只使用符合 CLS 类型的可访问的构造函数</target>
        <note />
      </trans-unit>
      <trans-unit id="WRN_CLS_ArrayArgumentToAttribute">
        <source>Arrays as attribute arguments is not CLS-compliant</source>
        <target state="translated">作为特性参数的数组不符合 CLS</target>
        <note />
      </trans-unit>
      <trans-unit id="WRN_CLS_ArrayArgumentToAttribute_Title">
        <source>Arrays as attribute arguments is not CLS-compliant</source>
        <target state="translated">作为特性参数的数组不符合 CLS</target>
        <note />
      </trans-unit>
      <trans-unit id="WRN_CLS_NotOnModules2">
        <source>You cannot specify the CLSCompliant attribute on a module that differs from the CLSCompliant attribute on the assembly</source>
        <target state="translated">不能在模块上指定与程序集的 CLSCompliant 特性不同的 CLSCompliant 特性</target>
        <note />
      </trans-unit>
      <trans-unit id="WRN_CLS_NotOnModules2_Title">
        <source>You cannot specify the CLSCompliant attribute on a module that differs from the CLSCompliant attribute on the assembly</source>
        <target state="translated">不能在模块上指定与程序集的 CLSCompliant 特性不同的 CLSCompliant 特性</target>
        <note />
      </trans-unit>
      <trans-unit id="WRN_CLS_IllegalTrueInFalse">
        <source>'{0}' cannot be marked as CLS-compliant because it is a member of non-CLS-compliant type '{1}'</source>
        <target state="translated">'“{0}”是不符合 CLS 的类型“{1}”的成员，因此不能将其标记为符合 CLS</target>
        <note />
      </trans-unit>
      <trans-unit id="WRN_CLS_IllegalTrueInFalse_Title">
        <source>Type cannot be marked as CLS-compliant because it is a member of non-CLS-compliant type</source>
        <target state="translated">类型是不符合 CLS 的类型的成员，因此不能将其标记为符合 CLS</target>
        <note />
      </trans-unit>
      <trans-unit id="WRN_CLS_MeaninglessOnPrivateType">
        <source>CLS compliance checking will not be performed on '{0}' because it is not visible from outside this assembly</source>
        <target state="translated">“{0}”在此程序集外部不可见，因此不会对它执行 CLS 遵从性检查</target>
        <note />
      </trans-unit>
      <trans-unit id="WRN_CLS_MeaninglessOnPrivateType_Title">
        <source>CLS compliance checking will not be performed because it is not visible from outside this assembly</source>
        <target state="translated">CLS 遵从性检查在此程序集外部不可见，因此不会执行它</target>
        <note />
      </trans-unit>
      <trans-unit id="WRN_CLS_AssemblyNotCLS2">
        <source>'{0}' does not need a CLSCompliant attribute because the assembly does not have a CLSCompliant attribute</source>
        <target state="translated">'由于程序集没有 CLSCompliant 特性，因此“{0}”不需要 CLSCompliant 特性</target>
        <note />
      </trans-unit>
      <trans-unit id="WRN_CLS_AssemblyNotCLS2_Title">
        <source>Type or member does not need a CLSCompliant attribute because the assembly does not have a CLSCompliant attribute</source>
        <target state="translated">由于程序集没有 CLSCompliant 特性，因此类型或成员不需要 CLSCompliant 特性</target>
        <note />
      </trans-unit>
      <trans-unit id="WRN_CLS_MeaninglessOnParam">
        <source>CLSCompliant attribute has no meaning when applied to parameters. Try putting it on the method instead.</source>
        <target state="translated">CLSCompliant 特性在应用于参数时无意义。请尝试将该特性应用于方法。</target>
        <note />
      </trans-unit>
      <trans-unit id="WRN_CLS_MeaninglessOnParam_Title">
        <source>CLSCompliant attribute has no meaning when applied to parameters</source>
        <target state="translated">CLSCompliant 特性在应用于参数时无意义</target>
        <note />
      </trans-unit>
      <trans-unit id="WRN_CLS_MeaninglessOnReturn">
        <source>CLSCompliant attribute has no meaning when applied to return types. Try putting it on the method instead.</source>
        <target state="translated">CLSCompliant 特性在应用于返回类型时无意义。请尝试将该特性应用于方法。</target>
        <note />
      </trans-unit>
      <trans-unit id="WRN_CLS_MeaninglessOnReturn_Title">
        <source>CLSCompliant attribute has no meaning when applied to return types</source>
        <target state="translated">CLSCompliant 特性在应用于返回类型时无意义</target>
        <note />
      </trans-unit>
      <trans-unit id="WRN_CLS_BadTypeVar">
        <source>Constraint type '{0}' is not CLS-compliant</source>
        <target state="translated">约束类型“{0}”不符合 CLS</target>
        <note />
      </trans-unit>
      <trans-unit id="WRN_CLS_BadTypeVar_Title">
        <source>Constraint type is not CLS-compliant</source>
        <target state="translated">约束类型不符合 CLS</target>
        <note />
      </trans-unit>
      <trans-unit id="WRN_CLS_VolatileField">
        <source>CLS-compliant field '{0}' cannot be volatile</source>
        <target state="translated">符合 CLS 的字段“{0}”不能是可变字段</target>
        <note />
      </trans-unit>
      <trans-unit id="WRN_CLS_VolatileField_Title">
        <source>CLS-compliant field cannot be volatile</source>
        <target state="translated">符合 CLS 的字段不能是可变字段</target>
        <note />
      </trans-unit>
      <trans-unit id="WRN_CLS_BadInterface">
        <source>'{0}' is not CLS-compliant because base interface '{1}' is not CLS-compliant</source>
        <target state="translated">'“{0}”不符合 CLS，因为基接口“{1}”不符合 CLS</target>
        <note />
      </trans-unit>
      <trans-unit id="WRN_CLS_BadInterface_Title">
        <source>Type is not CLS-compliant because base interface is not CLS-compliant</source>
        <target state="translated">类型不符合 CLS，因为基接口不符合 CLS</target>
        <note />
      </trans-unit>
      <trans-unit id="ERR_BadAwaitArg">
        <source>'await' requires that the type {0} have a suitable 'GetAwaiter' method</source>
        <target state="translated">'“await”要求类型 {0} 包含适当的 GetAwaiter 方法</target>
        <note />
      </trans-unit>
      <trans-unit id="ERR_BadAwaitArgIntrinsic">
        <source>Cannot await '{0}'</source>
        <target state="translated">无法等待“{0}”</target>
        <note />
      </trans-unit>
      <trans-unit id="ERR_BadAwaiterPattern">
        <source>'await' requires that the return type '{0}' of '{1}.GetAwaiter()' have suitable 'IsCompleted', 'OnCompleted', and 'GetResult' members, and implement 'INotifyCompletion' or 'ICriticalNotifyCompletion'</source>
        <target state="translated">'“await”要求“{1}.GetAwaiter()”的返回类型“{0}”包含适当的 IsCompleted、OnCompleted 和 GetResult 成员，并实现 INotifyCompletion 或 ICriticalNotifyCompletion</target>
        <note />
      </trans-unit>
      <trans-unit id="ERR_BadAwaitArg_NeedSystem">
        <source>'await' requires that the type '{0}' have a suitable 'GetAwaiter' method. Are you missing a using directive for 'System'?</source>
        <target state="translated">'“await”要求类型“{0}”包含适当的 GetAwaiter 方法。是否缺少针对“System”的 using 指令?</target>
        <note />
      </trans-unit>
      <trans-unit id="ERR_BadAwaitArgVoidCall">
        <source>Cannot await 'void'</source>
        <target state="translated">无法等待“void”</target>
        <note />
      </trans-unit>
      <trans-unit id="ERR_BadAwaitAsIdentifier">
        <source>'await' cannot be used as an identifier within an async method or lambda expression</source>
        <target state="translated">'“await”不能用作异步方法或 lambda 表达式中的标识符</target>
        <note />
      </trans-unit>
      <trans-unit id="ERR_DoesntImplementAwaitInterface">
        <source>'{0}' does not implement '{1}'</source>
        <target state="translated">'“{0}”不实现“{1}”</target>
        <note />
      </trans-unit>
      <trans-unit id="ERR_TaskRetNoObjectRequired">
        <source>Since '{0}' is an async method that returns 'Task', a return keyword must not be followed by an object expression. Did you intend to return 'Task&lt;T&gt;'?</source>
        <target state="translated">由于“{0}”是返回“Task”的异步方法，因此返回关键字不能后接对象表达式。是否要返回“Task&lt;T&gt;”?</target>
        <note />
      </trans-unit>
      <trans-unit id="ERR_BadAsyncReturn">
        <source>The return type of an async method must be void, Task, Task&lt;T&gt;, a task-like type, IAsyncEnumerable&lt;T&gt;, or IAsyncEnumerator&lt;T&gt;</source>
        <target state="translated">异步方法的返回类型必须为 void、Task 或 Task&lt;T&gt;、类似任务的类型、IAsyncEnumerable&lt;T&gt; 或 IAsyncEnumerator&lt;T&gt;</target>
        <note />
      </trans-unit>
      <trans-unit id="ERR_CantReturnVoid">
        <source>Cannot return an expression of type 'void'</source>
        <target state="translated">无法返回 "void" 类型的表达式</target>
        <note />
      </trans-unit>
      <trans-unit id="ERR_VarargsAsync">
        <source>__arglist is not allowed in the parameter list of async methods</source>
        <target state="translated">异步方法的参数列表中不允许有 __arglist</target>
        <note />
      </trans-unit>
      <trans-unit id="ERR_ByRefTypeAndAwait">
        <source>'await' cannot be used in an expression containing the type '{0}'</source>
        <target state="translated">'“等待”不能在包含“{0}”类型的表达式中使用</target>
        <note />
      </trans-unit>
      <trans-unit id="ERR_UnsafeAsyncArgType">
        <source>Async methods cannot have unsafe parameters or return types</source>
        <target state="translated">异步方法不能具有不安全的参数或返回类型</target>
        <note />
      </trans-unit>
      <trans-unit id="ERR_BadAsyncArgType">
        <source>Async methods cannot have ref, in or out parameters</source>
        <target state="translated">异步方法不能使用 ref、in 或 out 参数</target>
        <note />
      </trans-unit>
      <trans-unit id="ERR_BadAwaitWithoutAsync">
        <source>The 'await' operator can only be used when contained within a method or lambda expression marked with the 'async' modifier</source>
        <target state="translated">"await" 运算符只能在它包含于标有“async”修饰符的方法或 lambda 表达式中时使用</target>
        <note />
      </trans-unit>
      <trans-unit id="ERR_BadAwaitWithoutAsyncLambda">
        <source>The 'await' operator can only be used within an async {0}. Consider marking this {0} with the 'async' modifier.</source>
        <target state="translated">“await”运算符只能在异步 {0} 中使用。请考虑使用“async”修饰符标记此 {0}。</target>
        <note />
      </trans-unit>
      <trans-unit id="ERR_BadAwaitWithoutAsyncMethod">
        <source>The 'await' operator can only be used within an async method. Consider marking this method with the 'async' modifier and changing its return type to 'Task&lt;{0}&gt;'.</source>
        <target state="translated">“await”运算符只能在异步方法中使用。请考虑使用“async”修饰符标记此方法，并将其返回类型更改为“Task&lt;{0}&gt;”。</target>
        <note />
      </trans-unit>
      <trans-unit id="ERR_BadAwaitWithoutVoidAsyncMethod">
        <source>The 'await' operator can only be used within an async method. Consider marking this method with the 'async' modifier and changing its return type to 'Task'.</source>
        <target state="translated">"await" 运算符只能用于异步方法中。请考虑用 "async" 修饰符标记此方法，并将其返回类型更改为 "Task"。</target>
        <note />
      </trans-unit>
      <trans-unit id="ERR_BadAwaitInFinally">
        <source>Cannot await in the body of a finally clause</source>
        <target state="translated">无法在 finally 子句体中等待</target>
        <note />
      </trans-unit>
      <trans-unit id="ERR_BadAwaitInCatch">
        <source>Cannot await in a catch clause</source>
        <target state="translated">无法在 catch 子句中等待</target>
        <note />
      </trans-unit>
      <trans-unit id="ERR_BadAwaitInCatchFilter">
        <source>Cannot await in the filter expression of a catch clause</source>
        <target state="translated">无法在 catch 子句的筛选器表达式中等待</target>
        <note />
      </trans-unit>
      <trans-unit id="ERR_BadAwaitInLock">
        <source>Cannot await in the body of a lock statement</source>
        <target state="translated">无法在 lock 语句体中等待</target>
        <note />
      </trans-unit>
      <trans-unit id="ERR_BadAwaitInStaticVariableInitializer">
        <source>The 'await' operator cannot be used in a static script variable initializer.</source>
        <target state="translated">静态脚本变量初始值设定项中不可使用 "await" 运算符。</target>
        <note />
      </trans-unit>
      <trans-unit id="ERR_AwaitInUnsafeContext">
        <source>Cannot await in an unsafe context</source>
        <target state="translated">无法在不安全的上下文中等待</target>
        <note />
      </trans-unit>
      <trans-unit id="ERR_BadAsyncLacksBody">
        <source>The 'async' modifier can only be used in methods that have a body.</source>
        <target state="translated">只能在具有正文的方法中使用 "async" 修饰符。</target>
        <note />
      </trans-unit>
      <trans-unit id="ERR_BadSpecialByRefLocal">
        <source>Parameters or locals of type '{0}' cannot be declared in async methods or lambda expressions.</source>
        <target state="translated">不能在异步方法或 lambda 表达式中声明“{0}”类型的参数或局部变量</target>
        <note />
      </trans-unit>
      <trans-unit id="ERR_BadSpecialByRefIterator">
        <source>foreach statement cannot operate on enumerators of type '{0}' in async or iterator methods because '{0}' is a ref struct.</source>
        <target state="translated">foreach 语句无法在类型“{0}”的枚举器上使用异步或迭代器方法操作，因为“{0}”是 ref 结构。</target>
        <note />
      </trans-unit>
      <trans-unit id="ERR_SecurityCriticalOrSecuritySafeCriticalOnAsync">
        <source>Security attribute '{0}' cannot be applied to an Async method.</source>
        <target state="translated">安全特性“{0}”不可应用于异步方法。</target>
        <note />
      </trans-unit>
      <trans-unit id="ERR_SecurityCriticalOrSecuritySafeCriticalOnAsyncInClassOrStruct">
        <source>Async methods are not allowed in an Interface, Class, or Structure which has the 'SecurityCritical' or 'SecuritySafeCritical' attribute.</source>
        <target state="translated">在具有“SecurityCritical”或“SecuritySafeCritical”特性的接口、类或结构中，不允许使用异步方法。</target>
        <note />
      </trans-unit>
      <trans-unit id="ERR_BadAwaitInQuery">
        <source>The 'await' operator may only be used in a query expression within the first collection expression of the initial 'from' clause or within the collection expression of a 'join' clause</source>
        <target state="translated">"await" 运算符只能用在初始 "from" 子句的第一个集合表达式或 "join" 子句的集合表达式内的查询表达式中</target>
        <note />
      </trans-unit>
      <trans-unit id="WRN_AsyncLacksAwaits">
        <source>This async method lacks 'await' operators and will run synchronously. Consider using the 'await' operator to await non-blocking API calls, or 'await Task.Run(...)' to do CPU-bound work on a background thread.</source>
        <target state="translated">此异步方法缺少 "await" 运算符，将以同步方式运行。请考虑使用 "await" 运算符等待非阻止的 API 调用，或者使用 "await Task.Run(...)" 在后台线程上执行占用大量 CPU 的工作。</target>
        <note />
      </trans-unit>
      <trans-unit id="WRN_AsyncLacksAwaits_Title">
        <source>Async method lacks 'await' operators and will run synchronously</source>
        <target state="translated">异步方法缺少 "await" 运算符，将以同步方式运行</target>
        <note />
      </trans-unit>
      <trans-unit id="WRN_UnobservedAwaitableExpression">
        <source>Because this call is not awaited, execution of the current method continues before the call is completed. Consider applying the 'await' operator to the result of the call.</source>
        <target state="translated">由于此调用不会等待，因此在此调用完成之前将会继续执行当前方法。请考虑将 "await" 运算符应用于调用结果。</target>
        <note />
      </trans-unit>
      <trans-unit id="WRN_UnobservedAwaitableExpression_Title">
        <source>Because this call is not awaited, execution of the current method continues before the call is completed</source>
        <target state="translated">由于此调用不会等待，因此在调用完成前将继续执行当前方法</target>
        <note />
      </trans-unit>
      <trans-unit id="WRN_UnobservedAwaitableExpression_Description">
        <source>The current method calls an async method that returns a Task or a Task&lt;TResult&gt; and doesn't apply the await operator to the result. The call to the async method starts an asynchronous task. However, because no await operator is applied, the program continues without waiting for the task to complete. In most cases, that behavior isn't what you expect. Usually other aspects of the calling method depend on the results of the call or, minimally, the called method is expected to complete before you return from the method that contains the call.

An equally important issue is what happens to exceptions that are raised in the called async method. An exception that's raised in a method that returns a Task or Task&lt;TResult&gt; is stored in the returned task. If you don't await the task or explicitly check for exceptions, the exception is lost. If you await the task, its exception is rethrown.

As a best practice, you should always await the call.

You should consider suppressing the warning only if you're sure that you don't want to wait for the asynchronous call to complete and that the called method won't raise any exceptions. In that case, you can suppress the warning by assigning the task result of the call to a variable.</source>
        <target state="translated">当前的方法调用返回一个 Task 或 Task&lt;TResult&gt; 的 async 方法，并且不会将 await 操作符应用到结果中。对 async 方法的调用将启动异步任务。但是，由于未应用 await 操作符，程序将继续运行而不会等待任务完成。在多数情况下，这种行为并不是你想要的。通常，调用方法的其他部分依赖调用结果，或者至少从包含此调用的方法中返回前需要完成此被调用的方法。

一个同样重要的问题是在调用的 async 方法中产生的异常将发生什么情况。在返回 Task 或 Task&lt;TResult&gt; 的方法中产生的异常存储在返回的任务中。如果你不等待任务完成或显式检查异常，则异常将丢失。如果你等待任务完成，则此异常将重新抛出。

最佳的做法是你应始终等待此调用完成。

仅当你确定不需要等待异步调用完成，并且调用的方法不会产生任何异常时，你可以考虑取消警告。为此，你可以通过将调用的任务结果分配给一个变量来取消警告。</target>
        <note />
      </trans-unit>
      <trans-unit id="ERR_SynchronizedAsyncMethod">
        <source>'MethodImplOptions.Synchronized' cannot be applied to an async method</source>
        <target state="translated">'"MethodImplOptions.Synchronized" 不能应用于异步方法</target>
        <note />
      </trans-unit>
      <trans-unit id="ERR_NoConversionForCallerLineNumberParam">
        <source>CallerLineNumberAttribute cannot be applied because there are no standard conversions from type '{0}' to type '{1}'</source>
        <target state="translated">无法应用 CallerLineNumberAttribute，因为不存在从类型“{0}”到类型“{1}”的标准转换</target>
        <note />
      </trans-unit>
      <trans-unit id="ERR_NoConversionForCallerFilePathParam">
        <source>CallerFilePathAttribute cannot be applied because there are no standard conversions from type '{0}' to type '{1}'</source>
        <target state="translated">无法应用 CallerFilePathAttribute，因为不存在从类型“{0}”到类型“{1}”的标准转换</target>
        <note />
      </trans-unit>
      <trans-unit id="ERR_NoConversionForCallerMemberNameParam">
        <source>CallerMemberNameAttribute cannot be applied because there are no standard conversions from type '{0}' to type '{1}'</source>
        <target state="translated">无法应用 CallerMemberNameAttribute，因为不存在从类型“{0}”到类型“{1}”的标准转换</target>
        <note />
      </trans-unit>
      <trans-unit id="ERR_BadCallerLineNumberParamWithoutDefaultValue">
        <source>The CallerLineNumberAttribute may only be applied to parameters with default values</source>
        <target state="translated">CallerLineNumberAttribute 只能应用于具有默认值的参数</target>
        <note />
      </trans-unit>
      <trans-unit id="ERR_BadCallerFilePathParamWithoutDefaultValue">
        <source>The CallerFilePathAttribute may only be applied to parameters with default values</source>
        <target state="translated">CallerFilePathAttribute 只能应用于具有默认值的参数</target>
        <note />
      </trans-unit>
      <trans-unit id="ERR_BadCallerMemberNameParamWithoutDefaultValue">
        <source>The CallerMemberNameAttribute may only be applied to parameters with default values</source>
        <target state="translated">CallerMemberNameAttribute 只能应用于具有默认值的参数</target>
        <note />
      </trans-unit>
      <trans-unit id="WRN_CallerLineNumberParamForUnconsumedLocation">
        <source>The CallerLineNumberAttribute applied to parameter '{0}' will have no effect because it applies to a member that is used in contexts that do not allow optional arguments</source>
        <target state="translated">应用于形参“{0}”的 CallerLineNumberAttribute 将不起任何作用，因为它适用于不允许指定可选实参的上下文中使用的成员</target>
        <note />
      </trans-unit>
      <trans-unit id="WRN_CallerLineNumberParamForUnconsumedLocation_Title">
        <source>The CallerLineNumberAttribute will have no effect because it applies to a member that is used in contexts that do not allow optional arguments</source>
        <target state="translated">CallerLineNumberAttribute 将不起任何作用，因为它适用于不允许可选参数的上下文中使用的成员</target>
        <note />
      </trans-unit>
      <trans-unit id="WRN_CallerFilePathParamForUnconsumedLocation">
        <source>The CallerFilePathAttribute applied to parameter '{0}' will have no effect because it applies to a member that is used in contexts that do not allow optional arguments</source>
        <target state="translated">应用到参数“{0}”的 CallerFilePathAttribute 将不起作用，因为它应用到的成员在不允许使用可选参数的上下文中使用</target>
        <note />
      </trans-unit>
      <trans-unit id="WRN_CallerFilePathParamForUnconsumedLocation_Title">
        <source>The CallerFilePathAttribute will have no effect because it applies to a member that is used in contexts that do not allow optional arguments</source>
        <target state="translated">CallerFilePathAttribute 将不起作用，因为它应用到的成员在不允许使用可选参数的上下文中使用</target>
        <note />
      </trans-unit>
      <trans-unit id="WRN_CallerMemberNameParamForUnconsumedLocation">
        <source>The CallerMemberNameAttribute applied to parameter '{0}' will have no effect because it applies to a member that is used in contexts that do not allow optional arguments</source>
        <target state="translated">应用于形参“{0}”的 CallerMemberNameAttribute 将不起任何作用，因为它适用于不允许指定可选实参的上下文中使用的成员</target>
        <note />
      </trans-unit>
      <trans-unit id="WRN_CallerMemberNameParamForUnconsumedLocation_Title">
        <source>The CallerMemberNameAttribute will have no effect because it applies to a member that is used in contexts that do not allow optional arguments</source>
        <target state="translated">CallerMemberNameAttribute 将不起任何作用，因为它适用于不允许可选参数的上下文中使用的成员</target>
        <note />
      </trans-unit>
      <trans-unit id="ERR_NoEntryPoint">
        <source>Program does not contain a static 'Main' method suitable for an entry point</source>
        <target state="translated">程序不包含适合于入口点的静态 "Main" 方法</target>
        <note />
      </trans-unit>
      <trans-unit id="ERR_ArrayInitializerIncorrectLength">
        <source>An array initializer of length '{0}' is expected</source>
        <target state="translated">应为一个长度为“{0}”的数组初始值设定项</target>
        <note />
      </trans-unit>
      <trans-unit id="ERR_ArrayInitializerExpected">
        <source>A nested array initializer is expected</source>
        <target state="translated">应输入嵌套数组初始值设定项</target>
        <note />
      </trans-unit>
      <trans-unit id="ERR_IllegalVarianceSyntax">
        <source>Invalid variance modifier. Only interface and delegate type parameters can be specified as variant.</source>
        <target state="translated">方差修饰符无效。只有接口和委托类型的参数可以指定为变量。</target>
        <note />
      </trans-unit>
      <trans-unit id="ERR_UnexpectedAliasedName">
        <source>Unexpected use of an aliased name</source>
        <target state="translated">意外使用了别名</target>
        <note />
      </trans-unit>
      <trans-unit id="ERR_UnexpectedGenericName">
        <source>Unexpected use of a generic name</source>
        <target state="translated">意外使用了通用名称</target>
        <note />
      </trans-unit>
      <trans-unit id="ERR_UnexpectedUnboundGenericName">
        <source>Unexpected use of an unbound generic name</source>
        <target state="translated">意外使用了未绑定的通用名称</target>
        <note />
      </trans-unit>
      <trans-unit id="ERR_GlobalStatement">
        <source>Expressions and statements can only occur in a method body</source>
        <target state="translated">表达式和语句只能在方法体中出现</target>
        <note />
      </trans-unit>
      <trans-unit id="ERR_NamedArgumentForArray">
        <source>An array access may not have a named argument specifier</source>
        <target state="translated">数组访问可能没有命名参数说明符</target>
        <note />
      </trans-unit>
      <trans-unit id="ERR_NotYetImplementedInRoslyn">
        <source>This language feature ('{0}') is not yet implemented.</source>
        <target state="translated">尚未实现此语言功能(“{0}”)。</target>
        <note />
      </trans-unit>
      <trans-unit id="ERR_DefaultValueNotAllowed">
        <source>Default values are not valid in this context.</source>
        <target state="translated">默认值在此上下文中无效。</target>
        <note />
      </trans-unit>
      <trans-unit id="ERR_CantOpenIcon">
        <source>Error opening icon file {0} -- {1}</source>
        <target state="translated">打开图标文件 {0} 时出错 -- {1}</target>
        <note />
      </trans-unit>
      <trans-unit id="ERR_CantOpenWin32Manifest">
        <source>Error opening Win32 manifest file {0} -- {1}</source>
        <target state="translated">打开 Win32 清单文件 {0} 时出错 -- {1}</target>
        <note />
      </trans-unit>
      <trans-unit id="ERR_ErrorBuildingWin32Resources">
        <source>Error building Win32 resources -- {0}</source>
        <target state="translated">生成 Win32 资源时出错 -- {0}</target>
        <note />
      </trans-unit>
      <trans-unit id="ERR_DefaultValueBeforeRequiredValue">
        <source>Optional parameters must appear after all required parameters</source>
        <target state="translated">可选参数必须出现在所有必需参数之后</target>
        <note />
      </trans-unit>
      <trans-unit id="ERR_ExplicitImplCollisionOnRefOut">
        <source>Cannot inherit interface '{0}' with the specified type parameters because it causes method '{1}' to contain overloads which differ only on ref and out</source>
        <target state="translated">无法使用指定的类型参数继承接口“{0}”，因为它会导致方法“{1}”包含仅在 ref 和 out 上存在不同的重载</target>
        <note />
      </trans-unit>
      <trans-unit id="ERR_PartialWrongTypeParamsVariance">
        <source>Partial declarations of '{0}' must have the same type parameter names and variance modifiers in the same order</source>
        <target state="translated">“{0}”的分部声明必须具有相同类型的参数名和差异修饰符，同时顺序也必须相同</target>
        <note />
      </trans-unit>
      <trans-unit id="ERR_UnexpectedVariance">
        <source>Invalid variance: The type parameter '{1}' must be {3} valid on '{0}'. '{1}' is {2}.</source>
        <target state="translated">差异无效: 类型参数“{1}”必须是在“{0}”上有效的 {3}。“{1}”为 {2}。</target>
        <note />
      </trans-unit>
      <trans-unit id="ERR_DeriveFromDynamic">
        <source>'{0}': cannot derive from the dynamic type</source>
        <target state="translated">'“{0}”: 无法从动态类型派生</target>
        <note />
      </trans-unit>
      <trans-unit id="ERR_DeriveFromConstructedDynamic">
        <source>'{0}': cannot implement a dynamic interface '{1}'</source>
        <target state="translated">'“{0}”: 无法实现动态接口“{1}”</target>
        <note />
      </trans-unit>
      <trans-unit id="ERR_DynamicTypeAsBound">
        <source>Constraint cannot be the dynamic type</source>
        <target state="translated">约束不能为动态类型</target>
        <note />
      </trans-unit>
      <trans-unit id="ERR_ConstructedDynamicTypeAsBound">
        <source>Constraint cannot be a dynamic type '{0}'</source>
        <target state="translated">约束不能是动态类型“{0}”</target>
        <note />
      </trans-unit>
      <trans-unit id="ERR_DynamicRequiredTypesMissing">
        <source>One or more types required to compile a dynamic expression cannot be found. Are you missing a reference?</source>
        <target state="translated">找不到编译动态表达式所需的一个或多个类型。是否缺少引用?</target>
        <note />
      </trans-unit>
      <trans-unit id="ERR_MetadataNameTooLong">
        <source>Name '{0}' exceeds the maximum length allowed in metadata.</source>
        <target state="translated">名称“{0}”超出元数据中允许的最大长度。</target>
        <note />
      </trans-unit>
      <trans-unit id="ERR_AttributesNotAllowed">
        <source>Attributes are not valid in this context.</source>
        <target state="translated">特性在此上下文中无效。</target>
        <note />
      </trans-unit>
      <trans-unit id="ERR_ExternAliasNotAllowed">
        <source>'extern alias' is not valid in this context</source>
        <target state="translated">'“外部别名”在此上下文中无效</target>
        <note />
      </trans-unit>
      <trans-unit id="WRN_IsDynamicIsConfusing">
        <source>Using '{0}' to test compatibility with '{1}' is essentially identical to testing compatibility with '{2}' and will succeed for all non-null values</source>
        <target state="translated">使用“{0}”测试与“{1}”的兼容性和测试与“{2}”的兼容性实质上是相同的，且对于所有非 null 值都将成功</target>
        <note />
      </trans-unit>
      <trans-unit id="WRN_IsDynamicIsConfusing_Title">
        <source>Using 'is' to test compatibility with 'dynamic' is essentially identical to testing compatibility with 'Object'</source>
        <target state="translated">使用 "is" 测试与 "dynamic" 的兼容性和测试与 "object" 的兼容性实质上是相同的</target>
        <note />
      </trans-unit>
      <trans-unit id="ERR_YieldNotAllowedInScript">
        <source>Cannot use 'yield' in top-level script code</source>
        <target state="translated">无法在顶级脚本代码中使用“yield”</target>
        <note />
      </trans-unit>
      <trans-unit id="ERR_NamespaceNotAllowedInScript">
        <source>Cannot declare namespace in script code</source>
        <target state="translated">无法在脚本代码中声明命名空间</target>
        <note />
      </trans-unit>
      <trans-unit id="ERR_GlobalAttributesNotAllowed">
        <source>Assembly and module attributes are not allowed in this context</source>
        <target state="translated">在此上下文中不允许有程序集和模块特性</target>
        <note />
      </trans-unit>
      <trans-unit id="ERR_InvalidDelegateType">
        <source>Delegate '{0}' has no invoke method or an invoke method with a return type or parameter types that are not supported.</source>
        <target state="translated">委托“{0}”没有调用方法，或调用方法有不受支持的返回类型或参数类型。</target>
        <note />
      </trans-unit>
      <trans-unit id="WRN_MainIgnored">
        <source>The entry point of the program is global script code; ignoring '{0}' entry point.</source>
        <target state="translated">程序的入口点是全局脚本代码；正在忽略“{0}”入口点。</target>
        <note />
      </trans-unit>
      <trans-unit id="WRN_MainIgnored_Title">
        <source>The entry point of the program is global script code; ignoring entry point</source>
        <target state="translated">程序的入口点是全局脚本代码；正在忽略入口点</target>
        <note />
      </trans-unit>
      <trans-unit id="ERR_StaticInAsOrIs">
        <source>The second operand of an 'is' or 'as' operator may not be static type '{0}'</source>
        <target state="translated">“is”或“as”运算符的第二个操作数不能是静态类型“{0}”</target>
        <note />
      </trans-unit>
      <trans-unit id="ERR_BadVisEventType">
        <source>Inconsistent accessibility: event type '{1}' is less accessible than event '{0}'</source>
        <target state="translated">可访问性不一致: 事件类型“{1}”的可访问性低于事件“{0}”</target>
        <note />
      </trans-unit>
      <trans-unit id="ERR_NamedArgumentSpecificationBeforeFixedArgument">
        <source>Named argument specifications must appear after all fixed arguments have been specified. Please use language version {0} or greater to allow non-trailing named arguments.</source>
        <target state="translated">命名参数规范必须出现在所有固定参数都已指定完毕后。请使用语言版本 {0} 或更高版本，以允许非尾随命名参数。</target>
        <note />
      </trans-unit>
      <trans-unit id="ERR_NamedArgumentSpecificationBeforeFixedArgumentInDynamicInvocation">
        <source>Named argument specifications must appear after all fixed arguments have been specified in a dynamic invocation.</source>
        <target state="translated">命名参数规范必须出现在已在动态调用中指定所有固定参数之后。</target>
        <note />
      </trans-unit>
      <trans-unit id="ERR_BadNamedArgument">
        <source>The best overload for '{0}' does not have a parameter named '{1}'</source>
        <target state="translated">“{0}”的最佳重载没有名为“{1}”的参数</target>
        <note />
      </trans-unit>
      <trans-unit id="ERR_BadNamedArgumentForDelegateInvoke">
        <source>The delegate '{0}' does not have a parameter named '{1}'</source>
        <target state="translated">委托“{0}”没有名为“{1}”的参数</target>
        <note />
      </trans-unit>
      <trans-unit id="ERR_DuplicateNamedArgument">
        <source>Named argument '{0}' cannot be specified multiple times</source>
        <target state="translated">不能多次指定所命名的参数“{0}”。</target>
        <note />
      </trans-unit>
      <trans-unit id="ERR_NamedArgumentUsedInPositional">
        <source>Named argument '{0}' specifies a parameter for which a positional argument has already been given</source>
        <target state="translated">命名参数“{0}”指定的形参已被赋予位置参数</target>
        <note />
      </trans-unit>
      <trans-unit id="ERR_BadNonTrailingNamedArgument">
        <source>Named argument '{0}' is used out-of-position but is followed by an unnamed argument</source>
        <target state="translated">命名参数“{0}”的使用位置不当，但后跟一个未命名参数</target>
        <note />
      </trans-unit>
      <trans-unit id="ERR_DefaultValueUsedWithAttributes">
        <source>Cannot specify default parameter value in conjunction with DefaultParameterAttribute or OptionalAttribute</source>
        <target state="translated">不能同时指定默认参数值与 DefaultParameterAttribute 或 OptionalAttribute</target>
        <note />
      </trans-unit>
      <trans-unit id="ERR_DefaultValueMustBeConstant">
        <source>Default parameter value for '{0}' must be a compile-time constant</source>
        <target state="translated">“{0}”的默认参数值必须是编译时常量</target>
        <note />
      </trans-unit>
      <trans-unit id="ERR_RefOutDefaultValue">
        <source>A ref or out parameter cannot have a default value</source>
        <target state="translated">ref 或 out 参数不能有默认值</target>
        <note />
      </trans-unit>
      <trans-unit id="ERR_DefaultValueForExtensionParameter">
        <source>Cannot specify a default value for the 'this' parameter</source>
        <target state="translated">不能为 "this" 参数指定默认值</target>
        <note />
      </trans-unit>
      <trans-unit id="ERR_DefaultValueForParamsParameter">
        <source>Cannot specify a default value for a parameter array</source>
        <target state="translated">无法为参数数组指定默认值</target>
        <note />
      </trans-unit>
      <trans-unit id="ERR_NoConversionForDefaultParam">
        <source>A value of type '{0}' cannot be used as a default parameter because there are no standard conversions to type '{1}'</source>
        <target state="translated">不能将“{0}”类型的值用作默认参数，因为没有到类型“{1}”的标准转换</target>
        <note />
      </trans-unit>
      <trans-unit id="ERR_NoConversionForNubDefaultParam">
        <source>A value of type '{0}' cannot be used as default parameter for nullable parameter '{1}' because '{0}' is not a simple type</source>
        <target state="translated">无法将类型为“{0}”的值用作可以为 null 的参数“{1}”的默认参数，因为“{0}”不是简单类型</target>
        <note />
      </trans-unit>
      <trans-unit id="ERR_NotNullRefDefaultParameter">
        <source>'{0}' is of type '{1}'. A default parameter value of a reference type other than string can only be initialized with null</source>
        <target state="translated">'“{0}”的类型为“{1}”。只能用 Null 对引用类型(字符串除外)的默认参数值进行初始化</target>
        <note />
      </trans-unit>
      <trans-unit id="WRN_DefaultValueForUnconsumedLocation">
        <source>The default value specified for parameter '{0}' will have no effect because it applies to a member that is used in contexts that do not allow optional arguments</source>
        <target state="translated">为形参“{0}”指定的默认值将不起任何作用，因为它适用于在不允许指定可选实参的上下文中使用的成员</target>
        <note />
      </trans-unit>
      <trans-unit id="WRN_DefaultValueForUnconsumedLocation_Title">
        <source>The default value specified will have no effect because it applies to a member that is used in contexts that do not allow optional arguments</source>
        <target state="translated">指定的默认值将不起任何作用，因为它适用于不允许可选参数的上下文中使用的成员</target>
        <note />
      </trans-unit>
      <trans-unit id="ERR_PublicKeyFileFailure">
        <source>Error signing output with public key from file '{0}' -- {1}</source>
        <target state="translated">使用来自文件“{0}”的公钥对输出签名时出错 -- {1}</target>
        <note />
      </trans-unit>
      <trans-unit id="ERR_PublicKeyContainerFailure">
        <source>Error signing output with public key from container '{0}' -- {1}</source>
        <target state="translated">使用来自容器“{0}”的公钥对输出签名时出错 -- {1}</target>
        <note />
      </trans-unit>
      <trans-unit id="ERR_BadDynamicTypeof">
        <source>The typeof operator cannot be used on the dynamic type</source>
        <target state="translated">typeof 运算符不能用在动态类型上</target>
        <note />
      </trans-unit>
      <trans-unit id="ERR_ExpressionTreeContainsDynamicOperation">
        <source>An expression tree may not contain a dynamic operation</source>
        <target state="translated">表达式树不能包含动态操作</target>
        <note />
      </trans-unit>
      <trans-unit id="ERR_BadAsyncExpressionTree">
        <source>Async lambda expressions cannot be converted to expression trees</source>
        <target state="translated">异步 lambda 表达式无法转换为表达式树</target>
        <note />
      </trans-unit>
      <trans-unit id="ERR_DynamicAttributeMissing">
        <source>Cannot define a class or member that utilizes 'dynamic' because the compiler required type '{0}' cannot be found. Are you missing a reference?</source>
        <target state="translated">无法定义使用“dynamic”的类或成员，因为找不到编译器所需的类型“{0}”。是否缺少引用?</target>
        <note />
      </trans-unit>
      <trans-unit id="ERR_CannotPassNullForFriendAssembly">
        <source>Cannot pass null for friend assembly name</source>
        <target state="translated">无法为友元程序集名称传递 null</target>
        <note />
      </trans-unit>
      <trans-unit id="ERR_SignButNoPrivateKey">
        <source>Key file '{0}' is missing the private key needed for signing</source>
        <target state="translated">密钥文件“{0}”缺少签名所需的私钥</target>
        <note />
      </trans-unit>
      <trans-unit id="ERR_PublicSignButNoKey">
        <source>Public signing was specified and requires a public key, but no public key was specified.</source>
        <target state="translated">指定了公共签名并需要公钥，但未指定公钥。</target>
        <note />
      </trans-unit>
      <trans-unit id="ERR_PublicSignNetModule">
        <source>Public signing is not supported for netmodules.</source>
        <target state="translated">netmodule 不支持公共签名。</target>
        <note />
      </trans-unit>
      <trans-unit id="WRN_DelaySignButNoKey">
        <source>Delay signing was specified and requires a public key, but no public key was specified</source>
        <target state="translated">指定了延迟签名，这需要公钥，但是未指定任何公钥</target>
        <note />
      </trans-unit>
      <trans-unit id="WRN_DelaySignButNoKey_Title">
        <source>Delay signing was specified and requires a public key, but no public key was specified</source>
        <target state="translated">指定了延迟签名，这需要公钥，但是未指定任何公钥</target>
        <note />
      </trans-unit>
      <trans-unit id="ERR_InvalidVersionFormat">
        <source>The specified version string does not conform to the required format - major[.minor[.build[.revision]]]</source>
        <target state="translated">指定版本字符串不符合所需格式 - major[.minor[.build[.revision]]]</target>
        <note />
      </trans-unit>
      <trans-unit id="ERR_InvalidVersionFormatDeterministic">
        <source>The specified version string contains wildcards, which are not compatible with determinism. Either remove wildcards from the version string, or disable determinism for this compilation</source>
        <target state="translated">指定的版本字符串包含通配符，这与确定性不兼容。请删除版本字符串中的通配符，或禁用此编译的确定性。</target>
        <note />
      </trans-unit>
      <trans-unit id="ERR_InvalidVersionFormat2">
        <source>The specified version string does not conform to the required format - major.minor.build.revision (without wildcards)</source>
        <target state="translated">指定的版本字符串不符合所需格式 - major.minor.build.revision (不带通配符)</target>
        <note />
      </trans-unit>
      <trans-unit id="WRN_InvalidVersionFormat">
        <source>The specified version string does not conform to the recommended format - major.minor.build.revision</source>
        <target state="translated">指定版本字符串不符合建议格式 - major.minor.build.revision</target>
        <note />
      </trans-unit>
      <trans-unit id="WRN_InvalidVersionFormat_Title">
        <source>The specified version string does not conform to the recommended format - major.minor.build.revision</source>
        <target state="translated">指定版本字符串不符合建议格式 - major.minor.build.revision</target>
        <note />
      </trans-unit>
      <trans-unit id="ERR_InvalidAssemblyCultureForExe">
        <source>Executables cannot be satellite assemblies; culture should always be empty</source>
        <target state="translated">可执行文件不能是附属程序集；区域性应始终为空</target>
        <note />
      </trans-unit>
      <trans-unit id="ERR_NoCorrespondingArgument">
        <source>There is no argument given that corresponds to the required formal parameter '{0}' of '{1}'</source>
        <target state="translated">未提供与“{1}”的必需形参“{0}”对应的实参</target>
        <note />
      </trans-unit>
      <trans-unit id="WRN_UnimplementedCommandLineSwitch">
        <source>The command line switch '{0}' is not yet implemented and was ignored.</source>
        <target state="translated">命令行开关“{0}”尚未实现，已忽略。</target>
        <note />
      </trans-unit>
      <trans-unit id="WRN_UnimplementedCommandLineSwitch_Title">
        <source>Command line switch is not yet implemented</source>
        <target state="translated">命令行开关尚未实现</target>
        <note />
      </trans-unit>
      <trans-unit id="ERR_ModuleEmitFailure">
        <source>Failed to emit module '{0}'.</source>
        <target state="translated">未能发出模块“{0}”。</target>
        <note />
      </trans-unit>
      <trans-unit id="ERR_FixedLocalInLambda">
        <source>Cannot use fixed local '{0}' inside an anonymous method, lambda expression, or query expression</source>
        <target state="translated">在匿名方法、lambda 表达式或查询表达式中不能使用固定的局部变量“{0}”</target>
        <note />
      </trans-unit>
      <trans-unit id="ERR_ExpressionTreeContainsNamedArgument">
        <source>An expression tree may not contain a named argument specification</source>
        <target state="translated">表达式树可能不包含命名参数规范</target>
        <note />
      </trans-unit>
      <trans-unit id="ERR_ExpressionTreeContainsOptionalArgument">
        <source>An expression tree may not contain a call or invocation that uses optional arguments</source>
        <target state="translated">表达式树可能不包含使用可选参数的调用</target>
        <note />
      </trans-unit>
      <trans-unit id="ERR_ExpressionTreeContainsIndexedProperty">
        <source>An expression tree may not contain an indexed property</source>
        <target state="translated">表达式树不能包含索引属性</target>
        <note />
      </trans-unit>
      <trans-unit id="ERR_IndexedPropertyRequiresParams">
        <source>Indexed property '{0}' has non-optional arguments which must be provided</source>
        <target state="translated">索引属性“{0}”具有必须提供的非可选参数</target>
        <note />
      </trans-unit>
      <trans-unit id="ERR_IndexedPropertyMustHaveAllOptionalParams">
        <source>Indexed property '{0}' must have all arguments optional</source>
        <target state="translated">索引属性“{0}”的所有参数都必须可选</target>
        <note />
      </trans-unit>
      <trans-unit id="ERR_SpecialByRefInLambda">
        <source>Instance of type '{0}' cannot be used inside a nested function, query expression, iterator block or async method</source>
        <target state="translated">“{0}”类型的实例不能在嵌套函数、查询表达式、迭代器块或异步方法中使用</target>
        <note />
      </trans-unit>
      <trans-unit id="ERR_SecurityAttributeMissingAction">
        <source>First argument to a security attribute must be a valid SecurityAction</source>
        <target state="translated">安全特性的第一个参数必须是有效的 SecurityAction</target>
        <note />
      </trans-unit>
      <trans-unit id="ERR_SecurityAttributeInvalidAction">
        <source>Security attribute '{0}' has an invalid SecurityAction value '{1}'</source>
        <target state="translated">安全特性“{0}”具有无效 SecurityAction 值“{1}”</target>
        <note />
      </trans-unit>
      <trans-unit id="ERR_SecurityAttributeInvalidActionAssembly">
        <source>SecurityAction value '{0}' is invalid for security attributes applied to an assembly</source>
        <target state="translated">SecurityAction 值“{0}”对于应用于程序集的安全特性无效</target>
        <note />
      </trans-unit>
      <trans-unit id="ERR_SecurityAttributeInvalidActionTypeOrMethod">
        <source>SecurityAction value '{0}' is invalid for security attributes applied to a type or a method</source>
        <target state="translated">SecurityAction 值“{0}”对于应用于类型或方法的安全特性无效</target>
        <note />
      </trans-unit>
      <trans-unit id="ERR_PrincipalPermissionInvalidAction">
        <source>SecurityAction value '{0}' is invalid for PrincipalPermission attribute</source>
        <target state="translated">SecurityAction 值“{0}”对于 PrincipalPermission 特性无效</target>
        <note />
      </trans-unit>
      <trans-unit id="ERR_FeatureNotValidInExpressionTree">
        <source>An expression tree may not contain '{0}'</source>
        <target state="translated">表达式树不能包含“{0}”</target>
        <note />
      </trans-unit>
      <trans-unit id="ERR_PermissionSetAttributeInvalidFile">
        <source>Unable to resolve file path '{0}' specified for the named argument '{1}' for PermissionSet attribute</source>
        <target state="translated">无法解析为 PermissionSet 特性的命名参数“{1}”指定的文件路径“{0}”</target>
        <note />
      </trans-unit>
      <trans-unit id="ERR_PermissionSetAttributeFileReadError">
        <source>Error reading file '{0}' specified for the named argument '{1}' for PermissionSet attribute: '{2}'</source>
        <target state="translated">读取为 PermissionSet 特性的命名参数“{1}”指定的文件“{0}”时出错:“{2}”</target>
        <note />
      </trans-unit>
      <trans-unit id="ERR_GlobalSingleTypeNameNotFoundFwd">
        <source>The type name '{0}' could not be found in the global namespace. This type has been forwarded to assembly '{1}' Consider adding a reference to that assembly.</source>
        <target state="translated">未能在全局命名空间中找到类型名“{0}”。此类型已转发到程序集“{1}”。请考虑添加对该程序集的引用。</target>
        <note />
      </trans-unit>
      <trans-unit id="ERR_DottedTypeNameNotFoundInNSFwd">
        <source>The type name '{0}' could not be found in the namespace '{1}'. This type has been forwarded to assembly '{2}' Consider adding a reference to that assembly.</source>
        <target state="translated">未能在命名空间“{1}”中找到类型名“{0}”。此类型已转发到程序集“{2}”。请考虑添加对该程序集的引用。</target>
        <note />
      </trans-unit>
      <trans-unit id="ERR_SingleTypeNameNotFoundFwd">
        <source>The type name '{0}' could not be found. This type has been forwarded to assembly '{1}'. Consider adding a reference to that assembly.</source>
        <target state="translated">未能找到类型名“{0}”。此类型已转发到程序集“{1}”。请考虑添加对该程序集的引用。</target>
        <note />
      </trans-unit>
      <trans-unit id="ERR_AssemblySpecifiedForLinkAndRef">
        <source>Assemblies '{0}' and '{1}' refer to the same metadata but only one is a linked reference (specified using /link option); consider removing one of the references.</source>
        <target state="translated">程序集“{0}”和“{1}”引用相同元数据，但是只有一个是链接引用(使用 /link 选项指定)；请考虑删除其中一个引用。</target>
        <note />
      </trans-unit>
      <trans-unit id="WRN_DeprecatedCollectionInitAdd">
        <source>The best overloaded Add method '{0}' for the collection initializer element is obsolete.</source>
        <target state="translated">与集合初始值设定项元素最匹配的重载 Add 方法“{0}”已过时。</target>
        <note />
      </trans-unit>
      <trans-unit id="WRN_DeprecatedCollectionInitAdd_Title">
        <source>The best overloaded Add method for the collection initializer element is obsolete</source>
        <target state="translated">与集合初始值设定项元素最匹配的重载 Add 方法已过时</target>
        <note />
      </trans-unit>
      <trans-unit id="WRN_DeprecatedCollectionInitAddStr">
        <source>The best overloaded Add method '{0}' for the collection initializer element is obsolete. {1}</source>
        <target state="translated">与集合初始值设定项元素最匹配的重载 Add 方法“{0}”已过时。{1}</target>
        <note />
      </trans-unit>
      <trans-unit id="WRN_DeprecatedCollectionInitAddStr_Title">
        <source>The best overloaded Add method for the collection initializer element is obsolete</source>
        <target state="translated">与集合初始值设定项元素最匹配的重载 Add 方法已过时</target>
        <note />
      </trans-unit>
      <trans-unit id="ERR_DeprecatedCollectionInitAddStr">
        <source>The best overloaded Add method '{0}' for the collection initializer element is obsolete. {1}</source>
        <target state="translated">与集合初始值设定项元素最匹配的重载 Add 方法“{0}”已过时。{1}</target>
        <note />
      </trans-unit>
      <trans-unit id="ERR_IteratorInInteractive">
        <source>Yield statements may not appear at the top level in interactive code.</source>
        <target state="translated">Yield 语句不能出现在交互代码中的顶层。</target>
        <note />
      </trans-unit>
      <trans-unit id="ERR_SecurityAttributeInvalidTarget">
        <source>Security attribute '{0}' is not valid on this declaration type. Security attributes are only valid on assembly, type and method declarations.</source>
        <target state="translated">安全特性“{0}”对此声明类型无效。安全特性仅对程序集、类型和方法声明有效。</target>
        <note />
      </trans-unit>
      <trans-unit id="ERR_BadDynamicMethodArg">
        <source>Cannot use an expression of type '{0}' as an argument to a dynamically dispatched operation.</source>
        <target state="translated">无法将类型为“{0}”的表达式用作动态调度的操作的参数。</target>
        <note />
      </trans-unit>
      <trans-unit id="ERR_BadDynamicMethodArgLambda">
        <source>Cannot use a lambda expression as an argument to a dynamically dispatched operation without first casting it to a delegate or expression tree type.</source>
        <target state="translated">如果不事先将 lambda 表达式强制转换为委托或表达式树类型，则无法将该表达式用作动态调度的操作的参数。</target>
        <note />
      </trans-unit>
      <trans-unit id="ERR_BadDynamicMethodArgMemgrp">
        <source>Cannot use a method group as an argument to a dynamically dispatched operation. Did you intend to invoke the method?</source>
        <target state="translated">无法将方法组用作动态调度的操作的参数。是否要调用该方法?</target>
        <note />
      </trans-unit>
      <trans-unit id="ERR_NoDynamicPhantomOnBase">
        <source>The call to method '{0}' needs to be dynamically dispatched, but cannot be because it is part of a base access expression. Consider casting the dynamic arguments or eliminating the base access.</source>
        <target state="translated">需要动态调度对方法“{0}”的调用，但无法实现，因为该调用是基访问表达式的一部分。请考虑强制转换动态参数或消除基访问。</target>
        <note />
      </trans-unit>
      <trans-unit id="ERR_BadDynamicQuery">
        <source>Query expressions over source type 'dynamic' or with a join sequence of type 'dynamic' are not allowed</source>
        <target state="translated">不允许源类型 "dynamic" 上或具有类型 "dynamic" 的连接序列的查询表达式</target>
        <note />
      </trans-unit>
      <trans-unit id="ERR_NoDynamicPhantomOnBaseIndexer">
        <source>The indexer access needs to be dynamically dispatched, but cannot be because it is part of a base access expression. Consider casting the dynamic arguments or eliminating the base access.</source>
        <target state="translated">索引器访问需要进行动态调度，但未能如此，因为它是基访问表达式的一般分。请考虑强制转换动态参数或消除基访问。</target>
        <note />
      </trans-unit>
      <trans-unit id="WRN_DynamicDispatchToConditionalMethod">
        <source>The dynamically dispatched call to method '{0}' may fail at runtime because one or more applicable overloads are conditional methods.</source>
        <target state="translated">动态调度的方法“{0}”调用可能会在运行时失败，因为一个或多个适用的重载为条件方法。</target>
        <note />
      </trans-unit>
      <trans-unit id="WRN_DynamicDispatchToConditionalMethod_Title">
        <source>Dynamically dispatched call may fail at runtime because one or more applicable overloads are conditional methods</source>
        <target state="translated">动态调度的调用可能会在运行时失败，因为一个或多个适用的重载为条件方法</target>
        <note />
      </trans-unit>
      <trans-unit id="ERR_BadArgTypeDynamicExtension">
        <source>'{0}' has no applicable method named '{1}' but appears to have an extension method by that name. Extension methods cannot be dynamically dispatched. Consider casting the dynamic arguments or calling the extension method without the extension method syntax.</source>
        <target state="translated">'“{0}”不具有名为“{1}”的适用方法，但是似乎有该名称的扩展方法。无法动态调度扩展方法。请考虑强制转换动态参数或在不使用扩展方法语法的情况下调用扩展方法。</target>
        <note />
      </trans-unit>
      <trans-unit id="WRN_CallerFilePathPreferredOverCallerMemberName">
        <source>The CallerMemberNameAttribute applied to parameter '{0}' will have no effect. It is overridden by the CallerFilePathAttribute.</source>
        <target state="translated">应用于参数“{0}”的 CallerMemberNameAttribute 将不起任何作用。它由 CallerFilePathAttribute 重写。</target>
        <note />
      </trans-unit>
      <trans-unit id="WRN_CallerFilePathPreferredOverCallerMemberName_Title">
        <source>The CallerMemberNameAttribute will have no effect; it is overridden by the CallerFilePathAttribute</source>
        <target state="translated">CallerMemberNameAttribute 将不起任何作用；它由 CallerFilePathAttribute 重写</target>
        <note />
      </trans-unit>
      <trans-unit id="WRN_CallerLineNumberPreferredOverCallerMemberName">
        <source>The CallerMemberNameAttribute applied to parameter '{0}' will have no effect. It is overridden by the CallerLineNumberAttribute.</source>
        <target state="translated">应用于参数“{0}”的 CallerMemberNameAttribute 将不起任何作用。它由 CallerLineNumberAttribute 重写。</target>
        <note />
      </trans-unit>
      <trans-unit id="WRN_CallerLineNumberPreferredOverCallerMemberName_Title">
        <source>The CallerMemberNameAttribute will have no effect; it is overridden by the CallerLineNumberAttribute</source>
        <target state="translated">CallerMemberNameAttribute 将不起任何作用；它由 CallerLineNumberAttribute 重写</target>
        <note />
      </trans-unit>
      <trans-unit id="WRN_CallerLineNumberPreferredOverCallerFilePath">
        <source>The CallerFilePathAttribute applied to parameter '{0}' will have no effect. It is overridden by the CallerLineNumberAttribute.</source>
        <target state="translated">应用于参数“{0}”的 CallerFilePathAttribute 将不起任何作用。它由 CallerLineNumberAttribute 重写。</target>
        <note />
      </trans-unit>
      <trans-unit id="WRN_CallerLineNumberPreferredOverCallerFilePath_Title">
        <source>The CallerFilePathAttribute will have no effect; it is overridden by the CallerLineNumberAttribute</source>
        <target state="translated">CallerFilePathAttribute 将不起任何作用；它由 CallerLineNumberAttribute 重写</target>
        <note />
      </trans-unit>
      <trans-unit id="ERR_InvalidDynamicCondition">
        <source>Expression must be implicitly convertible to Boolean or its type '{0}' must define operator '{1}'.</source>
        <target state="translated">表达式必须可隐式转换为布尔值，或其类型“{0}”必须定义运算符“{1}”。</target>
        <note />
      </trans-unit>
      <trans-unit id="ERR_MixingWinRTEventWithRegular">
        <source>'{0}' cannot implement '{1}' because '{2}' is a Windows Runtime event and '{3}' is a regular .NET event.</source>
        <target state="translated">'“{0}”无法实现“{1}”，因为“{2}”是 Windows 运行时事件，“{3}”是常规 .NET 事件。</target>
        <note />
      </trans-unit>
      <trans-unit id="WRN_CA2000_DisposeObjectsBeforeLosingScope1">
        <source>Call System.IDisposable.Dispose() on allocated instance of {0} before all references to it are out of scope.</source>
        <target state="translated">请在对 {0} 的所有引用超出范围之前，对它的分配实例调用 Call System.IDisposable.Dispose()。</target>
        <note />
      </trans-unit>
      <trans-unit id="WRN_CA2000_DisposeObjectsBeforeLosingScope1_Title">
        <source>Call System.IDisposable.Dispose() on allocated instance before all references to it are out of scope</source>
        <target state="translated">在对已分配实例的所有引用超出范围之前，对它调用 System.IDisposable.Dispose()</target>
        <note />
      </trans-unit>
      <trans-unit id="WRN_CA2000_DisposeObjectsBeforeLosingScope2">
        <source>Allocated instance of {0} is not disposed along all exception paths.  Call System.IDisposable.Dispose() before all references to it are out of scope.</source>
        <target state="translated">{0} 的分配实例未按所有异常路径释放。请在对它的所有引用超出范围之前，调用 Call System.IDisposable.Dispose()。</target>
        <note />
      </trans-unit>
      <trans-unit id="WRN_CA2000_DisposeObjectsBeforeLosingScope2_Title">
        <source>Allocated instance is not disposed along all exception paths</source>
        <target state="translated">已分配实例未按所有异常路径释放</target>
        <note />
      </trans-unit>
      <trans-unit id="WRN_CA2202_DoNotDisposeObjectsMultipleTimes">
        <source>Object '{0}' can be disposed more than once.</source>
        <target state="translated">可以多次释放对象“{0}”。</target>
        <note />
      </trans-unit>
      <trans-unit id="WRN_CA2202_DoNotDisposeObjectsMultipleTimes_Title">
        <source>Object can be disposed more than once</source>
        <target state="translated">可以多次释放对象</target>
        <note />
      </trans-unit>
      <trans-unit id="ERR_NewCoClassOnLink">
        <source>Interop type '{0}' cannot be embedded. Use the applicable interface instead.</source>
        <target state="translated">无法嵌入互操作类型“{0}”。请改用适用的接口。</target>
        <note />
      </trans-unit>
      <trans-unit id="ERR_NoPIANestedType">
        <source>Type '{0}' cannot be embedded because it is a nested type. Consider setting the 'Embed Interop Types' property to false.</source>
        <target state="translated">无法嵌入类型“{0}”，因为它是嵌套类型。请考虑将“嵌入互操作类型”属性设置为 false。</target>
        <note />
      </trans-unit>
      <trans-unit id="ERR_GenericsUsedInNoPIAType">
        <source>Type '{0}' cannot be embedded because it has a generic argument. Consider setting the 'Embed Interop Types' property to false.</source>
        <target state="translated">无法嵌入类型“{0}”，因为它有泛型参数。请考虑将“嵌入互操作类型”属性设置为 false。</target>
        <note />
      </trans-unit>
      <trans-unit id="ERR_InteropStructContainsMethods">
        <source>Embedded interop struct '{0}' can contain only public instance fields.</source>
        <target state="translated">嵌入互操作结构“{0}”只能包含公共实例字段。</target>
        <note />
      </trans-unit>
      <trans-unit id="ERR_WinRtEventPassedByRef">
        <source>A Windows Runtime event may not be passed as an out or ref parameter.</source>
        <target state="translated">无法作为 out 或 ref 参数传递 Windows 运行时事件。</target>
        <note />
      </trans-unit>
      <trans-unit id="ERR_MissingMethodOnSourceInterface">
        <source>Source interface '{0}' is missing method '{1}' which is required to embed event '{2}'.</source>
        <target state="translated">源接口“{0}”缺少方法“{1}”，此方法对嵌入事件“{2}”是必需的。</target>
        <note />
      </trans-unit>
      <trans-unit id="ERR_MissingSourceInterface">
        <source>Interface '{0}' has an invalid source interface which is required to embed event '{1}'.</source>
        <target state="translated">接口“{0}”的源接口无效，该源接口是嵌入事件“{1}”所必需的。</target>
        <note />
      </trans-unit>
      <trans-unit id="ERR_InteropTypeMissingAttribute">
        <source>Interop type '{0}' cannot be embedded because it is missing the required '{1}' attribute.</source>
        <target state="translated">无法嵌入互操作类型“{0}”，因为它缺少必需的“{1}”特性。</target>
        <note />
      </trans-unit>
      <trans-unit id="ERR_NoPIAAssemblyMissingAttribute">
        <source>Cannot embed interop types from assembly '{0}' because it is missing the '{1}' attribute.</source>
        <target state="translated">无法嵌入来自程序集“{0}”的互操作类型，因为它缺少“{1}”特性。</target>
        <note />
      </trans-unit>
      <trans-unit id="ERR_NoPIAAssemblyMissingAttributes">
        <source>Cannot embed interop types from assembly '{0}' because it is missing either the '{1}' attribute or the '{2}' attribute.</source>
        <target state="translated">无法嵌入来自程序集“{0}”的互操作类型，因为它缺少“{1}”特性或“{2}”特性。</target>
        <note />
      </trans-unit>
      <trans-unit id="ERR_InteropTypesWithSameNameAndGuid">
        <source>Cannot embed interop type '{0}' found in both assembly '{1}' and '{2}'. Consider setting the 'Embed Interop Types' property to false.</source>
        <target state="translated">无法嵌入在程序集“{1}”和“{2}”中同时找到的互操作类型“{0}”。请考虑将“嵌入互操作类型”属性设置为 false。</target>
        <note />
      </trans-unit>
      <trans-unit id="ERR_LocalTypeNameClash">
        <source>Embedding the interop type '{0}' from assembly '{1}' causes a name clash in the current assembly. Consider setting the 'Embed Interop Types' property to false.</source>
        <target state="translated">嵌入来自程序集“{1}”的互操作类型“{0}”会导致当前程序集中发生名称冲突。请考虑将“嵌入互操作类型”属性设置为 false。</target>
        <note />
      </trans-unit>
      <trans-unit id="WRN_ReferencedAssemblyReferencesLinkedPIA">
        <source>A reference was created to embedded interop assembly '{0}' because of an indirect reference to that assembly created by assembly '{1}'. Consider changing the 'Embed Interop Types' property on either assembly.</source>
        <target state="translated">由于程序集“{1}”创建了对嵌入互操作程序集“{0}”的间接引用，因此创建了对该程序集的引用。请考虑更改其中一个程序集的“嵌入互操作类型”属性。</target>
        <note />
      </trans-unit>
      <trans-unit id="WRN_ReferencedAssemblyReferencesLinkedPIA_Title">
        <source>A reference was created to embedded interop assembly because of an indirect assembly reference</source>
        <target state="translated">由于使用间接程序集引用，因此创建了对嵌入互操作程序集的引用</target>
        <note />
      </trans-unit>
      <trans-unit id="WRN_ReferencedAssemblyReferencesLinkedPIA_Description">
        <source>You have added a reference to an assembly using /link (Embed Interop Types property set to True). This instructs the compiler to embed interop type information from that assembly. However, the compiler cannot embed interop type information from that assembly because another assembly that you have referenced also references that assembly using /reference (Embed Interop Types property set to False).

To embed interop type information for both assemblies, use /link for references to each assembly (set the Embed Interop Types property to True).

To remove the warning, you can use /reference instead (set the Embed Interop Types property to False). In this case, a primary interop assembly (PIA) provides interop type information.</source>
        <target state="translated">使用 /link 添加了对程序集的引用(“嵌入互操作类型”属性设置为 True)。这指示编译器嵌入来自该程序集的互操作类型信息。但是，编译器无法嵌入来自该程序集的互操作类型信息，因为已引用的另一个程序集也使用 /reference 引用该程序集(“嵌入互操作类型”属性设置为 False)。

要嵌入两个程序集的互操作类型信息，请对每个程序集的引用使用 /link (将“嵌入互操作类型”属性设置为 True)。

要移除警告，可以改用 /reference (将“嵌入互操作类型”属性设置为 False)。在这种情况下，主互操作程序集 (PIA) 会提供互操作类型信息。</target>
        <note />
      </trans-unit>
      <trans-unit id="ERR_GenericsUsedAcrossAssemblies">
        <source>Type '{0}' from assembly '{1}' cannot be used across assembly boundaries because it has a generic type argument that is an embedded interop type.</source>
        <target state="translated">无法跨程序集边界使用程序集“{1}”中的类型“{0}”，因为它有身为嵌入的互操作类型的泛型类型参数。</target>
        <note />
      </trans-unit>
      <trans-unit id="ERR_NoCanonicalView">
        <source>Cannot find the interop type that matches the embedded interop type '{0}'. Are you missing an assembly reference?</source>
        <target state="translated">找不到与嵌入互操作类型“{0}”相匹配的互操作类型。是否缺少程序集引用?</target>
        <note />
      </trans-unit>
      <trans-unit id="ERR_ByRefReturnUnsupported">
        <source>By-reference return type 'ref {0}' is not supported.</source>
        <target state="translated">不支持按引用返回类型“ref {0}”。</target>
        <note />
      </trans-unit>
      <trans-unit id="ERR_NetModuleNameMismatch">
        <source>Module name '{0}' stored in '{1}' must match its filename.</source>
        <target state="translated">存储在“{1}”中的模块名“{0}”必须与其文件名匹配。</target>
        <note />
      </trans-unit>
      <trans-unit id="ERR_BadModuleName">
        <source>Invalid module name: {0}</source>
        <target state="translated">无效的模块名称: {0}</target>
        <note />
      </trans-unit>
      <trans-unit id="ERR_BadCompilationOptionValue">
        <source>Invalid '{0}' value: '{1}'.</source>
        <target state="translated">“{0}”值无效:“{1}”。</target>
        <note />
      </trans-unit>
      <trans-unit id="ERR_BadAppConfigPath">
        <source>AppConfigPath must be absolute.</source>
        <target state="translated">AppConfigPath 必须是绝对的。</target>
        <note />
      </trans-unit>
      <trans-unit id="WRN_AssemblyAttributeFromModuleIsOverridden">
        <source>Attribute '{0}' from module '{1}' will be ignored in favor of the instance appearing in source</source>
        <target state="translated">来自模块“{1}”的特性“{0}”将忽略，以便支持源中出现的实例</target>
        <note />
      </trans-unit>
      <trans-unit id="WRN_AssemblyAttributeFromModuleIsOverridden_Title">
        <source>Attribute will be ignored in favor of the instance appearing in source</source>
        <target state="translated">将忽略特性，以便支持源中出现的实例</target>
        <note />
      </trans-unit>
      <trans-unit id="ERR_CmdOptionConflictsSource">
        <source>Attribute '{0}' given in a source file conflicts with option '{1}'.</source>
        <target state="translated">源文件中提供的特定“{0}”与选项“{1}”冲突。</target>
        <note />
      </trans-unit>
      <trans-unit id="ERR_FixedBufferTooManyDimensions">
        <source>A fixed buffer may only have one dimension.</source>
        <target state="translated">固定缓冲区只能有一个维度。</target>
        <note />
      </trans-unit>
      <trans-unit id="WRN_ReferencedAssemblyDoesNotHaveStrongName">
        <source>Referenced assembly '{0}' does not have a strong name.</source>
        <target state="translated">引用程序集“{0}”没有强名称。</target>
        <note />
      </trans-unit>
      <trans-unit id="WRN_ReferencedAssemblyDoesNotHaveStrongName_Title">
        <source>Referenced assembly does not have a strong name</source>
        <target state="translated">引用程序集没有强名称</target>
        <note />
      </trans-unit>
      <trans-unit id="ERR_InvalidSignaturePublicKey">
        <source>Invalid signature public key specified in AssemblySignatureKeyAttribute.</source>
        <target state="translated">在 AssemblySignatureKeyAttribute 中指定的签名公钥无效。</target>
        <note />
      </trans-unit>
      <trans-unit id="ERR_ExportedTypeConflictsWithDeclaration">
        <source>Type '{0}' exported from module '{1}' conflicts with type declared in primary module of this assembly.</source>
        <target state="translated">从模块“{1}”导出的类型“{0}”与此程序集主模块中声明的类型冲突。</target>
        <note />
      </trans-unit>
      <trans-unit id="ERR_ExportedTypesConflict">
        <source>Type '{0}' exported from module '{1}' conflicts with type '{2}' exported from module '{3}'.</source>
        <target state="translated">从模块“{1}”导出的类型“{0}”与从模块“{3}”导出的类型“{2}”冲突。</target>
        <note />
      </trans-unit>
      <trans-unit id="ERR_ForwardedTypeConflictsWithDeclaration">
        <source>Forwarded type '{0}' conflicts with type declared in primary module of this assembly.</source>
        <target state="translated">转发的类型“{0}”与此程序集主模块中声明的类型冲突。</target>
        <note />
      </trans-unit>
      <trans-unit id="ERR_ForwardedTypesConflict">
        <source>Type '{0}' forwarded to assembly '{1}' conflicts with type '{2}' forwarded to assembly '{3}'.</source>
        <target state="translated">转发到程序集“{1}”的类型“{0}”与转发到程序集“{3}”的类型“{2}”冲突。</target>
        <note />
      </trans-unit>
      <trans-unit id="ERR_ForwardedTypeConflictsWithExportedType">
        <source>Type '{0}' forwarded to assembly '{1}' conflicts with type '{2}' exported from module '{3}'.</source>
        <target state="translated">转发到程序集“{1}”的类型“{0}”与从模块“{3}”导出的类型“{2}”冲突。</target>
        <note />
      </trans-unit>
      <trans-unit id="WRN_RefCultureMismatch">
        <source>Referenced assembly '{0}' has different culture setting of '{1}'.</source>
        <target state="translated">引用程序集“{0}”具有不同区域性设置“{1}”。</target>
        <note />
      </trans-unit>
      <trans-unit id="WRN_RefCultureMismatch_Title">
        <source>Referenced assembly has different culture setting</source>
        <target state="translated">引用程序集具有不同区域性设置</target>
        <note />
      </trans-unit>
      <trans-unit id="ERR_AgnosticToMachineModule">
        <source>Agnostic assembly cannot have a processor specific module '{0}'.</source>
        <target state="translated">不可知的程序集不能具有特定于处理器的模块“{0}”。</target>
        <note />
      </trans-unit>
      <trans-unit id="ERR_ConflictingMachineModule">
        <source>Assembly and module '{0}' cannot target different processors.</source>
        <target state="translated">程序集和模块“{0}”不能以不同处理器为目标。</target>
        <note />
      </trans-unit>
      <trans-unit id="WRN_ConflictingMachineAssembly">
        <source>Referenced assembly '{0}' targets a different processor.</source>
        <target state="translated">引用程序集“{0}”面向的是另一个处理器。</target>
        <note />
      </trans-unit>
      <trans-unit id="WRN_ConflictingMachineAssembly_Title">
        <source>Referenced assembly targets a different processor</source>
        <target state="translated">引用程序集面向的是另一个处理器</target>
        <note />
      </trans-unit>
      <trans-unit id="ERR_CryptoHashFailed">
        <source>Cryptographic failure while creating hashes.</source>
        <target state="translated">创建哈希时加密失败。</target>
        <note />
      </trans-unit>
      <trans-unit id="ERR_MissingNetModuleReference">
        <source>Reference to '{0}' netmodule missing.</source>
        <target state="translated">缺少对“{0}”netmodule 的引用。</target>
        <note />
      </trans-unit>
      <trans-unit id="ERR_NetModuleNameMustBeUnique">
        <source>Module '{0}' is already defined in this assembly. Each module must have a unique filename.</source>
        <target state="translated">模块“{0}”已在此程序集中定义。每个模块必须具有唯一的文件名。</target>
        <note />
      </trans-unit>
      <trans-unit id="ERR_CantReadConfigFile">
        <source>Cannot read config file '{0}' -- '{1}'</source>
        <target state="translated">无法读取配置文件“{0}”--“{1}”</target>
        <note />
      </trans-unit>
      <trans-unit id="ERR_EncNoPIAReference">
        <source>Cannot continue since the edit includes a reference to an embedded type: '{0}'.</source>
        <target state="translated">无法继续，因为编辑包括对嵌入类型的引用:“{0}”。</target>
        <note />
      </trans-unit>
      <trans-unit id="ERR_EncReferenceToAddedMember">
        <source>Member '{0}' added during the current debug session can only be accessed from within its declaring assembly '{1}'.</source>
        <target state="translated">在当前调试会话期间添加的成员“{0}”只能从其声明的程序集“{1}”中访问。</target>
        <note />
      </trans-unit>
      <trans-unit id="ERR_MutuallyExclusiveOptions">
        <source>Compilation options '{0}' and '{1}' can't both be specified at the same time.</source>
        <target state="translated">无法同时指定编译选项“{0}”和“{1}”。</target>
        <note />
      </trans-unit>
      <trans-unit id="ERR_LinkedNetmoduleMetadataMustProvideFullPEImage">
        <source>Linked netmodule metadata must provide a full PE image: '{0}'.</source>
        <target state="translated">链接 netmodule 元数据必须提供完整 PE 映像:“{0}”。</target>
        <note />
      </trans-unit>
      <trans-unit id="ERR_BadPrefer32OnLib">
        <source>/platform:anycpu32bitpreferred can only be used with /t:exe, /t:winexe and /t:appcontainerexe</source>
        <target state="translated">/platform:anycpu32bitpreferred 只能与 /t:exe、/t:winexe 和 /t:appcontainerexe 一起使用</target>
        <note />
      </trans-unit>
      <trans-unit id="IDS_PathList">
        <source>&lt;path list&gt;</source>
        <target state="translated">&lt;路径列表&gt;</target>
        <note />
      </trans-unit>
      <trans-unit id="IDS_Text">
        <source>&lt;text&gt;</source>
        <target state="translated">&lt;文本&gt;</target>
        <note />
      </trans-unit>
      <trans-unit id="IDS_FeatureNullPropagatingOperator">
        <source>null propagating operator</source>
        <target state="translated">空传播运算符</target>
        <note />
      </trans-unit>
      <trans-unit id="IDS_FeatureExpressionBodiedMethod">
        <source>expression-bodied method</source>
        <target state="translated">expression-bodied 方法</target>
        <note />
      </trans-unit>
      <trans-unit id="IDS_FeatureExpressionBodiedProperty">
        <source>expression-bodied property</source>
        <target state="translated">expression-bodied 属性</target>
        <note />
      </trans-unit>
      <trans-unit id="IDS_FeatureExpressionBodiedIndexer">
        <source>expression-bodied indexer</source>
        <target state="translated">expression-bodied 索引器</target>
        <note />
      </trans-unit>
      <trans-unit id="IDS_FeatureAutoPropertyInitializer">
        <source>auto property initializer</source>
        <target state="translated">自动属性初始值设定项</target>
        <note />
      </trans-unit>
      <trans-unit id="IDS_Namespace1">
        <source>&lt;namespace&gt;</source>
        <target state="translated">&lt;命名空间&gt;</target>
        <note />
      </trans-unit>
      <trans-unit id="IDS_FeatureRefLocalsReturns">
        <source>byref locals and returns</source>
        <target state="translated">byref 局部变量和返回</target>
        <note />
      </trans-unit>
      <trans-unit id="IDS_FeatureReadOnlyReferences">
        <source>readonly references</source>
        <target state="translated">只读引用</target>
        <note />
      </trans-unit>
      <trans-unit id="IDS_FeatureRefStructs">
        <source>ref structs</source>
        <target state="translated">ref 结构</target>
        <note />
      </trans-unit>
      <trans-unit id="CompilationC">
        <source>Compilation (C#): </source>
        <target state="translated">编译(C#): </target>
        <note />
      </trans-unit>
      <trans-unit id="SyntaxNodeIsNotWithinSynt">
        <source>Syntax node is not within syntax tree</source>
        <target state="translated">语法节点不在语法树中</target>
        <note />
      </trans-unit>
      <trans-unit id="LocationMustBeProvided">
        <source>Location must be provided in order to provide minimal type qualification.</source>
        <target state="translated">必须提供位置才能提供最低程度的类型限定。</target>
        <note />
      </trans-unit>
      <trans-unit id="SyntaxTreeSemanticModelMust">
        <source>SyntaxTreeSemanticModel must be provided in order to provide minimal type qualification.</source>
        <target state="translated">必须提供 SyntaxTreeSemanticModel 才能提供最低程度的类型限定。</target>
        <note />
      </trans-unit>
      <trans-unit id="CantReferenceCompilationOf">
        <source>Can't reference compilation of type '{0}' from {1} compilation.</source>
        <target state="translated">无法从 {1} 编译引用类型为“{0}”的编译。</target>
        <note />
      </trans-unit>
      <trans-unit id="SyntaxTreeAlreadyPresent">
        <source>Syntax tree already present</source>
        <target state="translated">语法树已存在</target>
        <note />
      </trans-unit>
      <trans-unit id="SubmissionCanOnlyInclude">
        <source>Submission can only include script code.</source>
        <target state="translated">提交只能包含脚本代码。</target>
        <note />
      </trans-unit>
      <trans-unit id="SubmissionCanHaveAtMostOne">
        <source>Submission can have at most one syntax tree.</source>
        <target state="translated">提交最多可以具有一个语法树。</target>
        <note />
      </trans-unit>
      <trans-unit id="TreeMustHaveARootNodeWith">
        <source>tree must have a root node with SyntaxKind.CompilationUnit</source>
        <target state="translated">树必须具有带 SyntaxKind.CompilationUnit 的根节点</target>
        <note />
      </trans-unit>
      <trans-unit id="TypeArgumentCannotBeNull">
        <source>Type argument cannot be null</source>
        <target state="translated">类型参数不能是 null</target>
        <note />
      </trans-unit>
      <trans-unit id="WrongNumberOfTypeArguments">
        <source>Wrong number of type arguments</source>
        <target state="translated">类型参数的数目不正确</target>
        <note />
      </trans-unit>
      <trans-unit id="NameConflictForName">
        <source>Name conflict for name {0}</source>
        <target state="translated">名称 {0} 出现名称冲突</target>
        <note />
      </trans-unit>
      <trans-unit id="LookupOptionsHasInvalidCombo">
        <source>LookupOptions has an invalid combination of options</source>
        <target state="translated">LookupOptions 具有无效的选项组合</target>
        <note />
      </trans-unit>
      <trans-unit id="ItemsMustBeNonEmpty">
        <source>items: must be non-empty</source>
        <target state="translated">项目: 不能为空</target>
        <note />
      </trans-unit>
      <trans-unit id="UseVerbatimIdentifier">
        <source>Use Microsoft.CodeAnalysis.CSharp.SyntaxFactory.Identifier or Microsoft.CodeAnalysis.CSharp.SyntaxFactory.VerbatimIdentifier to create identifier tokens.</source>
        <target state="translated">使用 Microsoft.CodeAnalysis.CSharp.SyntaxFactory.Identifier 或 Microsoft.CodeAnalysis.CSharp.SyntaxFactory.VerbatimIdentifier 可创建标识符标记。</target>
        <note />
      </trans-unit>
      <trans-unit id="UseLiteralForTokens">
        <source>Use Microsoft.CodeAnalysis.CSharp.SyntaxFactory.Literal to create character literal tokens.</source>
        <target state="translated">使用 Microsoft.CodeAnalysis.CSharp.SyntaxFactory.Literal 可创建字符文本标记。</target>
        <note />
      </trans-unit>
      <trans-unit id="UseLiteralForNumeric">
        <source>Use Microsoft.CodeAnalysis.CSharp.SyntaxFactory.Literal to create numeric literal tokens.</source>
        <target state="translated">使用 Microsoft.CodeAnalysis.CSharp.SyntaxFactory.Literal 可创建数字文本标记。</target>
        <note />
      </trans-unit>
      <trans-unit id="ThisMethodCanOnlyBeUsedToCreateTokens">
        <source>This method can only be used to create tokens - {0} is not a token kind.</source>
        <target state="translated">此方法只能用于创建标记 - {0} 不出标记类型。</target>
        <note />
      </trans-unit>
      <trans-unit id="GenericParameterDefinition">
        <source>Generic parameter is definition when expected to be reference {0}</source>
        <target state="translated">泛型参数是定义，但应是引用 {0}</target>
        <note />
      </trans-unit>
      <trans-unit id="InvalidGetDeclarationNameMultipleDeclarators">
        <source>Called GetDeclarationName for a declaration node that can possibly contain multiple variable declarators.</source>
        <target state="translated">为可能包含多个变量声明符的声明节点调用了 GetDeclarationName。</target>
        <note />
      </trans-unit>
      <trans-unit id="TreeNotPartOfCompilation">
        <source>tree not part of compilation</source>
        <target state="translated">树不属于编译</target>
        <note />
      </trans-unit>
      <trans-unit id="PositionIsNotWithinSyntax">
        <source>Position is not within syntax tree with full span {0}</source>
        <target state="translated">位置不在具有完整范围 {0} 的语法树中</target>
        <note />
      </trans-unit>
      <trans-unit id="WRN_BadUILang">
        <source>The language name '{0}' is invalid.</source>
        <target state="translated">语言名“{0}”无效。</target>
        <note />
      </trans-unit>
      <trans-unit id="WRN_BadUILang_Title">
        <source>The language name is invalid</source>
        <target state="translated">语言名无效</target>
        <note />
      </trans-unit>
      <trans-unit id="ERR_UnsupportedTransparentIdentifierAccess">
        <source>Transparent identifier member access failed for field '{0}' of '{1}'.  Does the data being queried implement the query pattern?</source>
        <target state="translated">针对“{1}”的字段“{0}”的透明标识符成员访问失败。所查询的数据是否实现查询模式?</target>
        <note />
      </trans-unit>
      <trans-unit id="ERR_ParamDefaultValueDiffersFromAttribute">
        <source>The parameter has multiple distinct default values.</source>
        <target state="translated">参数具有多个不同的默认值。</target>
        <note />
      </trans-unit>
      <trans-unit id="ERR_FieldHasMultipleDistinctConstantValues">
        <source>The field has multiple distinct constant values.</source>
        <target state="translated">字段具有多个不同的常量值。</target>
        <note />
      </trans-unit>
      <trans-unit id="WRN_UnqualifiedNestedTypeInCref">
        <source>Within cref attributes, nested types of generic types should be qualified.</source>
        <target state="translated">在 cref 特性中，应限定泛型类型的嵌套类型。</target>
        <note />
      </trans-unit>
      <trans-unit id="WRN_UnqualifiedNestedTypeInCref_Title">
        <source>Within cref attributes, nested types of generic types should be qualified</source>
        <target state="translated">在 cref 特性中，应限定泛型类型的嵌套类型</target>
        <note />
      </trans-unit>
      <trans-unit id="NotACSharpSymbol">
        <source>Not a C# symbol.</source>
        <target state="translated">不是 C# 符号。</target>
        <note />
      </trans-unit>
      <trans-unit id="HDN_UnusedUsingDirective">
        <source>Unnecessary using directive.</source>
        <target state="translated">不需要的 using 指令。</target>
        <note />
      </trans-unit>
      <trans-unit id="HDN_UnusedExternAlias">
        <source>Unused extern alias.</source>
        <target state="translated">未使用的外部别名。</target>
        <note />
      </trans-unit>
      <trans-unit id="ElementsCannotBeNull">
        <source>Elements cannot be null.</source>
        <target state="translated">元素不能为 Null。</target>
        <note />
      </trans-unit>
      <trans-unit id="IDS_LIB_ENV">
        <source>LIB environment variable</source>
        <target state="translated">LIB 环境变量</target>
        <note />
      </trans-unit>
      <trans-unit id="IDS_LIB_OPTION">
        <source>/LIB option</source>
        <target state="translated">/LIB 选项</target>
        <note />
      </trans-unit>
      <trans-unit id="IDS_REFERENCEPATH_OPTION">
        <source>/REFERENCEPATH option</source>
        <target state="translated">/REFERENCEPATH 选项</target>
        <note />
      </trans-unit>
      <trans-unit id="IDS_DirectoryDoesNotExist">
        <source>directory does not exist</source>
        <target state="translated">目录不存在</target>
        <note />
      </trans-unit>
      <trans-unit id="IDS_DirectoryHasInvalidPath">
        <source>path is too long or invalid</source>
        <target state="translated">路径太长或无效</target>
        <note />
      </trans-unit>
      <trans-unit id="WRN_NoRuntimeMetadataVersion">
        <source>No value for RuntimeMetadataVersion found. No assembly containing System.Object was found nor was a value for RuntimeMetadataVersion specified through options.</source>
        <target state="translated">找不到 RuntimeMetadataVersion 的值。找不到包含 System.Object 的程序集，或未通过选项为 RuntimeMetadataVersion 指定值。</target>
        <note />
      </trans-unit>
      <trans-unit id="WRN_NoRuntimeMetadataVersion_Title">
        <source>No value for RuntimeMetadataVersion found</source>
        <target state="translated">找不到 RuntimeMetadataVersion 的值</target>
        <note />
      </trans-unit>
      <trans-unit id="WrongSemanticModelType">
        <source>Expected a {0} SemanticModel.</source>
        <target state="translated">应为 {0} SemanticModel。</target>
        <note />
      </trans-unit>
      <trans-unit id="IDS_FeatureLambda">
        <source>lambda expression</source>
        <target state="translated">lambda 表达式</target>
        <note />
      </trans-unit>
      <trans-unit id="ERR_FeatureNotAvailableInVersion1">
        <source>Feature '{0}' is not available in C# 1. Please use language version {1} or greater.</source>
        <target state="translated">功能“{0}”在 C# 1 中不可用。请使用 {1} 或更高的语言版本。</target>
        <note />
      </trans-unit>
      <trans-unit id="ERR_FeatureNotAvailableInVersion2">
        <source>Feature '{0}' is not available in C# 2. Please use language version {1} or greater.</source>
        <target state="translated">功能“{0}”在 C# 2 中不可用。请使用 {1} 或更高的语言版本。</target>
        <note />
      </trans-unit>
      <trans-unit id="ERR_FeatureNotAvailableInVersion3">
        <source>Feature '{0}' is not available in C# 3. Please use language version {1} or greater.</source>
        <target state="translated">功能“{0}”在 C# 3 中不可用。请使用 {1} 或更高的语言版本。</target>
        <note />
      </trans-unit>
      <trans-unit id="ERR_FeatureNotAvailableInVersion4">
        <source>Feature '{0}' is not available in C# 4. Please use language version {1} or greater.</source>
        <target state="translated">功能“{0}”在 C# 4 中不可用。请使用 {1} 或更高的语言版本。</target>
        <note />
      </trans-unit>
      <trans-unit id="ERR_FeatureNotAvailableInVersion5">
        <source>Feature '{0}' is not available in C# 5. Please use language version {1} or greater.</source>
        <target state="translated">功能“{0}”在 C# 5 中不可用。请使用 {1} 或更高的语言版本。</target>
        <note />
      </trans-unit>
      <trans-unit id="ERR_FeatureNotAvailableInVersion6">
        <source>Feature '{0}' is not available in C# 6. Please use language version {1} or greater.</source>
        <target state="translated">功能“{0}”在 C# 6 中不可用。请使用 {1} 或更高的语言版本。</target>
        <note />
      </trans-unit>
      <trans-unit id="ERR_FeatureNotAvailableInVersion7">
        <source>Feature '{0}' is not available in C# 7.0. Please use language version {1} or greater.</source>
        <target state="translated">C# 7.0 中不支持功能“{0}”。请使用 {1} 或更高的语言版本。</target>
        <note />
      </trans-unit>
      <trans-unit id="ERR_FeatureIsUnimplemented">
        <source>Feature '{0}' is not implemented in this compiler.</source>
        <target state="translated">此编译器中未实现功能“{0}”。</target>
        <note />
      </trans-unit>
      <trans-unit id="IDS_VersionExperimental">
        <source>'experimental'</source>
        <target state="translated">'“实验”</target>
        <note />
      </trans-unit>
      <trans-unit id="PositionNotWithinTree">
        <source>Position must be within span of the syntax tree.</source>
        <target state="translated">位置必须处于语法树范围内。</target>
        <note />
      </trans-unit>
      <trans-unit id="SpeculatedSyntaxNodeCannotBelongToCurrentCompilation">
        <source>Syntax node to be speculated cannot belong to a syntax tree from the current compilation.</source>
        <target state="translated">要推断的语法节点不能属于来自当前编译的语法树。</target>
        <note />
      </trans-unit>
      <trans-unit id="ChainingSpeculativeModelIsNotSupported">
        <source>Chaining speculative semantic model is not supported. You should create a speculative model from the non-speculative ParentModel.</source>
        <target state="translated">不支持链接推理语义模型。应从非推理 ParentModel 创建推理模型。</target>
        <note />
      </trans-unit>
      <trans-unit id="IDS_ToolName">
        <source>Microsoft (R) Visual C# Compiler</source>
        <target state="translated">Microsoft(R) Visual C# 编译器</target>
        <note />
      </trans-unit>
      <trans-unit id="IDS_LogoLine1">
        <source>{0} version {1}</source>
        <target state="translated">{0} 版本 {1}</target>
        <note />
      </trans-unit>
      <trans-unit id="IDS_LogoLine2">
        <source>Copyright (C) Microsoft Corporation. All rights reserved.</source>
        <target state="translated">版权所有(C) Microsoft Corporation。保留所有权利。</target>
        <note />
      </trans-unit>
      <trans-unit id="IDS_LangVersions">
        <source>Supported language versions:</source>
        <target state="translated">支持的语言版本:</target>
        <note />
      </trans-unit>
      <trans-unit id="IDS_CSCHelp">
        <source>
                             Visual C# Compiler Options

                       - OUTPUT FILES -
-out:&lt;file&gt;                   Specify output file name (default: base name of
                              file with main class or first file)
-target:exe                   Build a console executable (default) (Short
                              form: -t:exe)
-target:winexe                Build a Windows executable (Short form:
                              -t:winexe)
-target:library               Build a library (Short form: -t:library)
-target:module                Build a module that can be added to another
                              assembly (Short form: -t:module)
-target:appcontainerexe       Build an Appcontainer executable (Short form:
                              -t:appcontainerexe)
-target:winmdobj              Build a Windows Runtime intermediate file that
                              is consumed by WinMDExp (Short form: -t:winmdobj)
-doc:&lt;file&gt;                   XML Documentation file to generate
-refout:&lt;file&gt;                Reference assembly output to generate
-platform:&lt;string&gt;            Limit which platforms this code can run on: x86,
                              Itanium, x64, arm, arm64, anycpu32bitpreferred, or
                              anycpu. The default is anycpu.

                       - INPUT FILES -
-recurse:&lt;wildcard&gt;           Include all files in the current directory and
                              subdirectories according to the wildcard
                              specifications
-reference:&lt;alias&gt;=&lt;file&gt;     Reference metadata from the specified assembly
                              file using the given alias (Short form: -r)
-reference:&lt;file list&gt;        Reference metadata from the specified assembly
                              files (Short form: -r)
-addmodule:&lt;file list&gt;        Link the specified modules into this assembly
-link:&lt;file list&gt;             Embed metadata from the specified interop
                              assembly files (Short form: -l)
-analyzer:&lt;file list&gt;         Run the analyzers from this assembly
                              (Short form: -a)
-additionalfile:&lt;file list&gt;   Additional files that don't directly affect code
                              generation but may be used by analyzers for producing
                              errors or warnings.
-embed                        Embed all source files in the PDB.
-embed:&lt;file list&gt;            Embed specific files in the PDB

                       - RESOURCES -
-win32res:&lt;file&gt;              Specify a Win32 resource file (.res)
-win32icon:&lt;file&gt;             Use this icon for the output
-win32manifest:&lt;file&gt;         Specify a Win32 manifest file (.xml)
-nowin32manifest              Do not include the default Win32 manifest
-resource:&lt;resinfo&gt;           Embed the specified resource (Short form: -res)
-linkresource:&lt;resinfo&gt;       Link the specified resource to this assembly
                              (Short form: -linkres) Where the resinfo format
                              is &lt;file&gt;[,&lt;string name&gt;[,public|private]]

                       - CODE GENERATION -
-debug[+|-]                   Emit debugging information
-debug:{full|pdbonly|portable|embedded}
                              Specify debugging type ('full' is default,
                              'portable' is a cross-platform format,
                              'embedded' is a cross-platform format embedded into
                              the target .dll or .exe)
-optimize[+|-]                Enable optimizations (Short form: -o)
-deterministic                Produce a deterministic assembly
                              (including module version GUID and timestamp)
-refonly                      Produce a reference assembly in place of the main output
-instrument:TestCoverage      Produce an assembly instrumented to collect
                              coverage information
-sourcelink:&lt;file&gt;            Source link info to embed into PDB.

                       - ERRORS AND WARNINGS -
-warnaserror[+|-]             Report all warnings as errors
-warnaserror[+|-]:&lt;warn list&gt; Report specific warnings as errors
-warn:&lt;n&gt;                     Set warning level (0-4) (Short form: -w)
-nowarn:&lt;warn list&gt;           Disable specific warning messages
-ruleset:&lt;file&gt;               Specify a ruleset file that disables specific
                              diagnostics.
-errorlog:&lt;file&gt;              Specify a file to log all compiler and analyzer
                              diagnostics.
-reportanalyzer               Report additional analyzer information, such as
                              execution time.

                       - LANGUAGE -
-checked[+|-]                 Generate overflow checks
-unsafe[+|-]                  Allow 'unsafe' code
-define:&lt;symbol list&gt;         Define conditional compilation symbol(s) (Short
                              form: -d)
-langversion:?                Display the allowed values for language version
-langversion:&lt;string&gt;         Specify language version such as
                              `default` (latest major version), or
                              `latest` (latest version, including minor versions),
                              or specific versions like `6` or `7.1`
-nullable[+|-]                Specify nullable context option enable|disable.
-nullable:{enable|disable|safeonly|warnings|safeonlywarnings}
                              Specify nullable context option enable|disable|safeonly|warnings|safeonlywarnings.

                       - SECURITY -
-delaysign[+|-]               Delay-sign the assembly using only the public
                              portion of the strong name key
-publicsign[+|-]              Public-sign the assembly using only the public
                              portion of the strong name key
-keyfile:&lt;file&gt;               Specify a strong name key file
-keycontainer:&lt;string&gt;        Specify a strong name key container
-highentropyva[+|-]           Enable high-entropy ASLR

                       - MISCELLANEOUS -
@&lt;file&gt;                       Read response file for more options
-help                         Display this usage message (Short form: -?)
-nologo                       Suppress compiler copyright message
-noconfig                     Do not auto include CSC.RSP file
-parallel[+|-]                Concurrent build.
-version                      Display the compiler version number and exit.

                       - ADVANCED -
-baseaddress:&lt;address&gt;        Base address for the library to be built
-checksumalgorithm:&lt;alg&gt;      Specify algorithm for calculating source file
                              checksum stored in PDB. Supported values are:
                              SHA1 or SHA256 (default).
-codepage:&lt;n&gt;                 Specify the codepage to use when opening source
                              files
-utf8output                   Output compiler messages in UTF-8 encoding
-main:&lt;type&gt;                  Specify the type that contains the entry point
                              (ignore all other possible entry points) (Short
                              form: -m)
-fullpaths                    Compiler generates fully qualified paths
-filealign:&lt;n&gt;                Specify the alignment used for output file
                              sections
-pathmap:&lt;K1&gt;=&lt;V1&gt;,&lt;K2&gt;=&lt;V2&gt;,...
                              Specify a mapping for source path names output by
                              the compiler.
-pdb:&lt;file&gt;                   Specify debug information file name (default:
                              output file name with .pdb extension)
-errorendlocation             Output line and column of the end location of
                              each error
-preferreduilang              Specify the preferred output language name.
-nosdkpath                    Disable searching the default SDK path for standard library assemblies.
-nostdlib[+|-]                Do not reference standard library (mscorlib.dll)
-subsystemversion:&lt;string&gt;    Specify subsystem version of this assembly
-lib:&lt;file list&gt;              Specify additional directories to search in for
                              references
-errorreport:&lt;string&gt;         Specify how to handle internal compiler errors:
                              prompt, send, queue, or none. The default is
                              queue.
-appconfig:&lt;file&gt;             Specify an application configuration file
                              containing assembly binding settings
-moduleassemblyname:&lt;string&gt;  Name of the assembly which this module will be
                              a part of
-modulename:&lt;string&gt;          Specify the name of the source module
</source>
        <target state="needs-review-translation">
                              Visual C# 编译器选项

                        - 输出文件 -
-out:&lt;file&gt;                   指定输出文件名称(默认: 具有主类的文件或
                               第一个文件的基名称)
-target:exe                   生成控制台可执行文件(默认)(缩
                               写: -t:exe)
-target:winexe                生成 Windows 可执行文件(缩写: 
                               -t:winexe)
-target:library               生成库(缩写: -t:library)
-target:module                生成可添加到另一个程序集的
                               模块(缩写: -t:module)
-target:appcontainerexe       生成 Appcontainer 可执行文件(缩写: 
                               -t:appcontainerexe)
-target:winmdobj              生成 WinMDExp 使用的
                               Windows 运行时中间文件(缩写: -t:winmdobj)
-doc:&lt;file&gt;                   要生成的 XML 文档文件
-refout:&lt;file&gt;                要生成的引用程序集输出
-platform:&lt;string&gt;            限制此代码可以在其上运行的平台: x86、
                               Itanium、x64、arm、arm64、anycpu32bitpreferred 或
                               anycpu。默认平台为 anycpu。

                        - 输入文件 -
-recurse:&lt;wildcard&gt;           根据通配符规范包括当前目录和
                               子目录中的所有
                               文件
-reference:&lt;alias &gt;=&lt;file&gt;     使用给定别名从指定程序集
                               引用元数据(缩写: -r)
-reference:&lt;file list&gt;        从指定程序集文件引用
                               元数据(缩写: -r)
-addmodule:&lt;file list&gt;        将指定模块链接到此程序集中
-link:&lt;file list&gt;             嵌入指定互操作程序集文件中的
                               元数据(缩写: -l)
-analyzer:&lt;file list&gt;         运行此程序集中的分析器
                               (缩写: -a)
-additionalfile:&lt;file list&gt;   不会直接影响代码生成
                               但可能被分析器用于生成
                               错误或警告的其他文件。
-embed                        嵌入 PDB 中的所有源文件。
-embed:&lt;file list&gt;            嵌入 PDB 中的特定文件

                        - 资源 -
-win32res:&lt;file&gt;              指定 Win32 资源文件(.res)
-win32icon:&lt;file&gt;             使用此图标输出
-win32manifest:&lt;file&gt;         指定 Win32 清单文件(.xml)
-nowin32manifest              不包括默认的 Win32 清单
-resource:&lt;resinfo&gt;           嵌入指定资源(缩写: -res)
-linkresource:&lt;resinfo&gt;       将指定资源链接到此程序集
                               (缩写: -linkres)其中 resinfo 的格式
                               是 &lt;文件&gt;[,&lt;字符串名称&gt;[,public|private]]

                        - 代码生成 -
-debug[+|-]                   发出调试信息
-debug:{full|pdbonly|portable|embedded}
                               指定调试类型(默认为 "full"，
                               "portable" 为跨平台格式，
                               "embedded" 为嵌入目标 .dll 或 .exe 的
                               跨平台格式)
-optimize[+|-]                启用优化(缩写: -o)
-deterministic                生成确定性的程序集
                               (包括模块版本 GUID 和时间戳)
-refonly                      生成引用程序集来替换主要输出
-instrument:TestCoverage      生成对其检测以收集覆盖率信息的
                               程序集
-sourcelink:&lt;file&gt;            要嵌入到 PDB 中的源链接信息。

                        - 错误和警告 -
-warnaserror[+|-]             将所有警告报告为错误
-warnaserror[+|-]:&lt;warn list&gt; 将特定警告报告为错误
-warn:&lt;n&gt;                     设置警告级别(0-4)(缩写: -w)
-nowarn:&lt;warn list&gt;           禁用特定警告消息
-ruleset:&lt;file&gt;               指定禁用特定诊断的
                               规则集文件。
-errorlog:&lt;file&gt;              指定用于记录所有编译器和分析器诊断的
                               文件。
-reportanalyzer               报告其他分析器信息，如
                               执行时间。
 
                        - 语言 -
-checked[+|-]                 生成溢出检查
-unsafe[+|-]                  允许 "unsafe" 代码
-define:&lt;symbol list&gt;         定义条件编译符号(缩 
                               写: -d)
-langversion:?                显示允许的语言版本值
-langversion:&lt;string&gt;         指定语言版本，如
                               “default” (最新主要版本)、
                               “latest” (最新版本，包括次要版本)
                               或 “6”、”7.1”等特定版本
-nullable[+|-]                指定可为 null 的上下文选项 enable|disable。
-nullable:{enable|disable|safeonly|warnings|safeonlywarnings}
                              指定可为 null 的上下文选项 enable|disable|safeonly|warnings|safeonlywarnings。

                        - 安全 -
-delaysign[+|-]               仅使用强名称密钥的公共部分对程序集
                               进行延迟签名
-publicsign[+|-]              仅使用强名称密钥的公共部分对程序集
                               进行公共签名
-keyfile:&lt;file&gt;               指定强名称密钥文件
-keycontainer:&lt;string&gt;        指定强名称密钥容器
-highentropyva[+|-]           启用高平均信息量 ASLR

                        - 杂项 -
 @&lt;file&gt;                       读取响应文件以获取更多选项
-help                         显示此用法消息(缩写: -?)
-nologo                       取消显示编译器版权消息
-noconfig                     不自动包括 CSC.RSP 文件
-parallel[+|-]                并发生成。
-version                      显示编译器版本号并退出。

                        - 高级 -
-baseaddress:&lt;address&gt;        要生成的库的基址
-checksumalgorithm:&lt;alg&gt;      指定计算存储在 PDB 中的源文件
                               校验和的算法。支持的值是:
                               SHA1 (默认)或 SHA256。
-codepage:&lt;n&gt;                 指定打开源文件时要使用的
                               代码页
-utf8output                   以 UTF-8 编码格式输出编译器消息
-main:&lt;type&gt;                  指定包含入口点的类型
                               (忽略所有其他可能的入口点)(缩 
                               写: -m)
-fullpaths                    编译器生成完全限定路径
-filealign:&lt;n&gt;                指定用于输出文件节的
                               对齐方式
-pathmap:&lt;K1&gt;=&lt;V1&gt;,&lt;K2&gt;=&lt;V2&gt;,...
                               通过编译器指定源路径名称输出的
                               映射。
-pdb:&lt;file&gt;                   指定调试信息文件名称(默认: 
                               具有 .pdb 扩展名的输出文件名)
-errorendlocation             输出每个错误的结束位置
                               行和列
-preferreduilang              指定首选输出语言名称。
-nosdkpath                    禁用搜索标准库程序集的默认 SDK 路径
-nostdlib[+|-]                不引用标准库(mscorlib.dll)
-subsystemversion:&lt;string&gt;    指定此程序集的子系统版本
-lib:&lt;file list&gt;              指定要在其中搜索引用的附加
                               目录
-errorreport:&lt;string&gt;         指定如何处理内部编译器错误:
                               prompt、send、queue 或 none。默认为
                               queue。
-appconfig:&lt;file&gt;             指定包含程序集绑定设置的
                               应用程序配置文件
-moduleassemblyname:&lt;string&gt;  此模块所属程序集
                               的名称
-modulename:&lt;string&gt;          指定源模块的名称
</target>
        <note>Visual C# Compiler Options</note>
      </trans-unit>
      <trans-unit id="ERR_ComImportWithInitializers">
        <source>'{0}': a class with the ComImport attribute cannot specify field initializers.</source>
        <target state="translated">'“{0}”: 具有 ComImport 特性的类不能指定字段初始值设定项。</target>
        <note />
      </trans-unit>
      <trans-unit id="WRN_PdbLocalNameTooLong">
        <source>Local name '{0}' is too long for PDB.  Consider shortening or compiling without /debug.</source>
        <target state="translated">本地名称“{0}”对于 PDB 太长。请考虑缩短或在不使用 /debug 的情况下编译。</target>
        <note />
      </trans-unit>
      <trans-unit id="WRN_PdbLocalNameTooLong_Title">
        <source>Local name is too long for PDB</source>
        <target state="translated">本地名称对于 PDB 太长</target>
        <note />
      </trans-unit>
      <trans-unit id="ERR_RetNoObjectRequiredLambda">
        <source>Anonymous function converted to a void returning delegate cannot return a value</source>
        <target state="translated">转换为 void 返回委托的匿名函数不能返回值</target>
        <note />
      </trans-unit>
      <trans-unit id="ERR_TaskRetNoObjectRequiredLambda">
        <source>Async lambda expression converted to a 'Task' returning delegate cannot return a value. Did you intend to return 'Task&lt;T&gt;'?</source>
        <target state="translated">转换为“Task”返回委托的异步 lambda 表达式不能返回值。是否要返回“Task&lt;T&gt;”?</target>
        <note />
      </trans-unit>
      <trans-unit id="WRN_AnalyzerCannotBeCreated">
        <source>An instance of analyzer {0} cannot be created from {1} : {2}.</source>
        <target state="translated">无法从 {1} 创建分析器 {0} 的实例: {2}。</target>
        <note />
      </trans-unit>
      <trans-unit id="WRN_AnalyzerCannotBeCreated_Title">
        <source>An analyzer instance cannot be created</source>
        <target state="translated">无法创建分析器实例</target>
        <note />
      </trans-unit>
      <trans-unit id="WRN_NoAnalyzerInAssembly">
        <source>The assembly {0} does not contain any analyzers.</source>
        <target state="translated">程序集 {0} 不包含任何分析器。</target>
        <note />
      </trans-unit>
      <trans-unit id="WRN_NoAnalyzerInAssembly_Title">
        <source>Assembly does not contain any analyzers</source>
        <target state="translated">程序集不包含任何分析器</target>
        <note />
      </trans-unit>
      <trans-unit id="WRN_UnableToLoadAnalyzer">
        <source>Unable to load Analyzer assembly {0} : {1}</source>
        <target state="translated">无法加载分析器程序集 {0}: {1}</target>
        <note />
      </trans-unit>
      <trans-unit id="WRN_UnableToLoadAnalyzer_Title">
        <source>Unable to load Analyzer assembly</source>
        <target state="translated">无法加载分析器程序集</target>
        <note />
      </trans-unit>
      <trans-unit id="INF_UnableToLoadSomeTypesInAnalyzer">
        <source>Skipping some types in analyzer assembly {0} due to a ReflectionTypeLoadException : {1}.</source>
        <target state="translated">正在跳过分析器程序集 {0} 中的某些类型，因为出现 ReflectionTypeLoadException: {1}。</target>
        <note />
      </trans-unit>
      <trans-unit id="ERR_CantReadRulesetFile">
        <source>Error reading ruleset file {0} - {1}</source>
        <target state="translated">读取规则集文件 {0} 时出错 - {1}</target>
        <note />
      </trans-unit>
      <trans-unit id="ERR_BadPdbData">
        <source>Error reading debug information for '{0}'</source>
        <target state="translated">读取“{0}”的调试信息时出错</target>
        <note />
      </trans-unit>
      <trans-unit id="IDS_OperationCausedStackOverflow">
        <source>Operation caused a stack overflow.</source>
        <target state="translated">操作导致堆栈溢出。</target>
        <note />
      </trans-unit>
      <trans-unit id="WRN_IdentifierOrNumericLiteralExpected">
        <source>Expected identifier or numeric literal.</source>
        <target state="translated">应为标识符或数字参数。</target>
        <note />
      </trans-unit>
      <trans-unit id="WRN_IdentifierOrNumericLiteralExpected_Title">
        <source>Expected identifier or numeric literal</source>
        <target state="translated">应为标识符或数字参数</target>
        <note />
      </trans-unit>
      <trans-unit id="ERR_InitializerOnNonAutoProperty">
        <source>Only auto-implemented properties can have initializers.</source>
        <target state="translated">只有自动实现的属性才能具有初始值设定项。</target>
        <note />
      </trans-unit>
      <trans-unit id="ERR_AutoPropertyMustHaveGetAccessor">
        <source>Auto-implemented properties must have get accessors.</source>
        <target state="translated">自动实现的属性必须具有 get 访问器。</target>
        <note />
      </trans-unit>
      <trans-unit id="ERR_AutoPropertyMustOverrideSet">
        <source>Auto-implemented properties must override all accessors of the overridden property.</source>
        <target state="translated">自动实现的属性必须覆盖被覆盖属性的所有访问器。</target>
        <note />
      </trans-unit>
      <trans-unit id="ERR_AutoPropertyInitializerInInterface">
        <source>Instance auto-implemented properties inside interfaces cannot have initializers.</source>
        <target state="needs-review-translation">接口中自动实现的属性不能具有初始值设定项。</target>
        <note />
      </trans-unit>
      <trans-unit id="ERR_InitializerInStructWithoutExplicitConstructor">
        <source>Structs without explicit constructors cannot contain members with initializers.</source>
        <target state="translated">没有显式构造函数的结构不能包含具有初始值设定项的成员。</target>
        <note />
      </trans-unit>
      <trans-unit id="ERR_EncodinglessSyntaxTree">
        <source>Cannot emit debug information for a source text without encoding.</source>
        <target state="translated">无法在不进行编码的情况下发出源文本的调试信息。</target>
        <note />
      </trans-unit>
      <trans-unit id="ERR_BlockBodyAndExpressionBody">
        <source>Block bodies and expression bodies cannot both be provided.</source>
        <target state="translated">不能同时提供程序块主体与表达式主体。</target>
        <note />
      </trans-unit>
      <trans-unit id="ERR_SwitchFallOut">
        <source>Control cannot fall out of switch from final case label ('{0}')</source>
        <target state="translated">控件无法从最终用例标签(“{0}”)脱离开关</target>
        <note />
      </trans-unit>
      <trans-unit id="ERR_UnexpectedBoundGenericName">
        <source>Type arguments are not allowed in the nameof operator.</source>
        <target state="translated">Nameof 运算符中不允许使用类型参数。</target>
        <note />
      </trans-unit>
      <trans-unit id="ERR_NullPropagatingOpInExpressionTree">
        <source>An expression tree lambda may not contain a null propagating operator.</source>
        <target state="translated">表达式树 Lambda 不能包含空传播运算符。</target>
        <note />
      </trans-unit>
      <trans-unit id="ERR_DictionaryInitializerInExpressionTree">
        <source>An expression tree lambda may not contain a dictionary initializer.</source>
        <target state="translated">表达式树 lambda 不能包含一个字典初始值设定项。</target>
        <note />
      </trans-unit>
      <trans-unit id="ERR_ExtensionCollectionElementInitializerInExpressionTree">
        <source>An extension Add method is not supported for a collection initializer in an expression lambda.</source>
        <target state="translated">表达式 lambda 中的集合初始值设定项不支持扩展 Add 方法。</target>
        <note />
      </trans-unit>
      <trans-unit id="IDS_FeatureNameof">
        <source>nameof operator</source>
        <target state="translated">nameof 运算符</target>
        <note />
      </trans-unit>
      <trans-unit id="IDS_FeatureDictionaryInitializer">
        <source>dictionary initializer</source>
        <target state="translated">字典初始值设定项</target>
        <note />
      </trans-unit>
      <trans-unit id="ERR_UnclosedExpressionHole">
        <source>Missing close delimiter '}' for interpolated expression started with '{'.</source>
        <target state="translated">以“{”开头的插补的表达式缺少结束分隔符“}”。</target>
        <note />
      </trans-unit>
      <trans-unit id="ERR_SingleLineCommentInExpressionHole">
        <source>A single-line comment may not be used in an interpolated string.</source>
        <target state="translated">单行无法用于插补的字符串。</target>
        <note />
      </trans-unit>
      <trans-unit id="ERR_InsufficientStack">
        <source>An expression is too long or complex to compile</source>
        <target state="translated">表达式太长或者过于复杂，无法编译</target>
        <note />
      </trans-unit>
      <trans-unit id="ERR_ExpressionHasNoName">
        <source>Expression does not have a name.</source>
        <target state="translated">表达式不具有名称。</target>
        <note />
      </trans-unit>
      <trans-unit id="ERR_SubexpressionNotInNameof">
        <source>Sub-expression cannot be used in an argument to nameof.</source>
        <target state="translated">子表达式不能在 nameof 的参数中使用。</target>
        <note />
      </trans-unit>
      <trans-unit id="ERR_AliasQualifiedNameNotAnExpression">
        <source>An alias-qualified name is not an expression.</source>
        <target state="translated">别名限定名称不是表达式。</target>
        <note />
      </trans-unit>
      <trans-unit id="ERR_NameofMethodGroupWithTypeParameters">
        <source>Type parameters are not allowed on a method group as an argument to 'nameof'.</source>
        <target state="translated">类型参数不允许在方法组中作为 "nameof" 的参数使用。</target>
        <note />
      </trans-unit>
      <trans-unit id="NoNoneSearchCriteria">
        <source>SearchCriteria is expected.</source>
        <target state="translated">需要 SearchCriteria。</target>
        <note />
      </trans-unit>
      <trans-unit id="ERR_InvalidAssemblyCulture">
        <source>Assembly culture strings may not contain embedded NUL characters.</source>
        <target state="translated">程序集区域性字符串可能不包含嵌入式 NUL 字符。</target>
        <note />
      </trans-unit>
      <trans-unit id="IDS_FeatureUsingStatic">
        <source>using static</source>
        <target state="translated">using static</target>
        <note />
      </trans-unit>
      <trans-unit id="IDS_FeatureInterpolatedStrings">
        <source>interpolated strings</source>
        <target state="translated">插补的字符串</target>
        <note />
      </trans-unit>
      <trans-unit id="IDS_AwaitInCatchAndFinally">
        <source>await in catch blocks and finally blocks</source>
        <target state="translated">在 catch 块和 finally 块中等待</target>
        <note />
      </trans-unit>
      <trans-unit id="IDS_FeatureBinaryLiteral">
        <source>binary literals</source>
        <target state="translated">二进制文字</target>
        <note />
      </trans-unit>
      <trans-unit id="IDS_FeatureDigitSeparator">
        <source>digit separators</source>
        <target state="translated">数字分隔符</target>
        <note />
      </trans-unit>
      <trans-unit id="IDS_FeatureLocalFunctions">
        <source>local functions</source>
        <target state="translated">本地函数</target>
        <note />
      </trans-unit>
      <trans-unit id="ERR_UnescapedCurly">
        <source>A '{0}' character must be escaped (by doubling) in an interpolated string.</source>
        <target state="translated">在插补的字符串中，必需对“{0}”字符进行转义(通过加倍)。</target>
        <note />
      </trans-unit>
      <trans-unit id="ERR_EscapedCurly">
        <source>A '{0}' character may only be escaped by doubling '{0}{0}' in an interpolated string.</source>
        <target state="translated">在插补的字符串中，仅可通过加倍“{0}{0}”对“{0}”字符进行转义。</target>
        <note />
      </trans-unit>
      <trans-unit id="ERR_TrailingWhitespaceInFormatSpecifier">
        <source>A format specifier may not contain trailing whitespace.</source>
        <target state="translated">格式说明符不能包含尾随空格。</target>
        <note />
      </trans-unit>
      <trans-unit id="ERR_EmptyFormatSpecifier">
        <source>Empty format specifier.</source>
        <target state="translated">空格式说明符。</target>
        <note />
      </trans-unit>
      <trans-unit id="ERR_ErrorInReferencedAssembly">
        <source>There is an error in a referenced assembly '{0}'.</source>
        <target state="translated">引用的程序集“{0}”中有错误。</target>
        <note />
      </trans-unit>
      <trans-unit id="ERR_ExpressionOrDeclarationExpected">
        <source>Expression or declaration statement expected.</source>
        <target state="translated">应是表达式或声明语句。</target>
        <note />
      </trans-unit>
      <trans-unit id="ERR_NameofExtensionMethod">
        <source>Extension method groups are not allowed as an argument to 'nameof'.</source>
        <target state="translated">扩展方法组不允许作为 "nameof" 的参数。</target>
        <note />
      </trans-unit>
      <trans-unit id="WRN_AlignmentMagnitude">
        <source>Alignment value {0} has a magnitude greater than {1} and may result in a large formatted string.</source>
        <target state="translated">对齐值 {0} 具有大于 {1} 的度量值，可能产生较大的格式化字符串。</target>
        <note />
      </trans-unit>
      <trans-unit id="HDN_UnusedExternAlias_Title">
        <source>Unused extern alias</source>
        <target state="translated">未使用的外部别名</target>
        <note />
      </trans-unit>
      <trans-unit id="HDN_UnusedUsingDirective_Title">
        <source>Unnecessary using directive</source>
        <target state="translated">不需要的 using 指令</target>
        <note />
      </trans-unit>
      <trans-unit id="INF_UnableToLoadSomeTypesInAnalyzer_Title">
        <source>Skip loading types in analyzer assembly that fail due to a ReflectionTypeLoadException</source>
        <target state="translated">跳过加载分析器程序集中因 ReflectionTypeLoadException 而失败的类型</target>
        <note />
      </trans-unit>
      <trans-unit id="WRN_AlignmentMagnitude_Title">
        <source>Alignment value has a magnitude that may result in a large formatted string</source>
        <target state="translated">对齐值具有可能产生较大的格式化字符串的度量值</target>
        <note />
      </trans-unit>
      <trans-unit id="ERR_ConstantStringTooLong">
        <source>Length of String constant exceeds current memory limit.  Try splitting the string into multiple constants.</source>
        <target state="translated">字符串常量的长度超出了当前内存限制。请尝试将字符串拆分成多个常量。</target>
        <note />
      </trans-unit>
      <trans-unit id="ERR_TupleTooFewElements">
        <source>Tuple must contain at least two elements.</source>
        <target state="translated">元组必须包含至少两个元素。</target>
        <note />
      </trans-unit>
      <trans-unit id="ERR_DebugEntryPointNotSourceMethodDefinition">
        <source>Debug entry point must be a definition of a method declared in the current compilation.</source>
        <target state="translated">调试入口点必须是当前编译中声明的方法的定义。</target>
        <note />
      </trans-unit>
      <trans-unit id="ERR_LoadDirectiveOnlyAllowedInScripts">
        <source>#load is only allowed in scripts</source>
        <target state="translated">只允许在脚本中使用 #load</target>
        <note />
      </trans-unit>
      <trans-unit id="ERR_PPLoadFollowsToken">
        <source>Cannot use #load after first token in file</source>
        <target state="translated">文件中的第一个令牌后面不得使用 #load</target>
        <note />
      </trans-unit>
      <trans-unit id="CouldNotFindFile">
        <source>Could not find file.</source>
        <target state="translated">无法找到文件。</target>
        <note>File path referenced in source (#load) could not be resolved.</note>
      </trans-unit>
      <trans-unit id="SyntaxTreeFromLoadNoRemoveReplace">
        <source>SyntaxTree resulted from a #load directive and cannot be removed or replaced directly.</source>
        <target state="translated">#load 指令生成了 SyntaxTree，并且无法直接删除或替代此 SyntaxTree。</target>
        <note />
      </trans-unit>
      <trans-unit id="ERR_SourceFileReferencesNotSupported">
        <source>Source file references are not supported.</source>
        <target state="translated">不支持源文件引用。</target>
        <note />
      </trans-unit>
      <trans-unit id="ERR_InvalidPathMap">
        <source>The pathmap option was incorrectly formatted.</source>
        <target state="translated">路径映射选项的格式不正确。</target>
        <note />
      </trans-unit>
      <trans-unit id="ERR_InvalidReal">
        <source>Invalid real literal.</source>
        <target state="translated">无效的实数。</target>
        <note />
      </trans-unit>
      <trans-unit id="ERR_AutoPropertyCannotBeRefReturning">
        <source>Auto-implemented properties cannot return by reference</source>
        <target state="translated">自动实现的属性无法按引用返回</target>
        <note />
      </trans-unit>
      <trans-unit id="ERR_RefPropertyMustHaveGetAccessor">
        <source>Properties which return by reference must have a get accessor</source>
        <target state="translated">按引用返回的属性必须有 get 访问器</target>
        <note />
      </trans-unit>
      <trans-unit id="ERR_RefPropertyCannotHaveSetAccessor">
        <source>Properties which return by reference cannot have set accessors</source>
        <target state="translated">按引用返回的属性不能有 set 访问器</target>
        <note />
      </trans-unit>
      <trans-unit id="ERR_CantChangeRefReturnOnOverride">
        <source>'{0}' must match by reference return of overridden member '{1}'</source>
        <target state="translated">'“{0}”必须与重写成员“{1}”的引用返回匹配</target>
        <note />
      </trans-unit>
      <trans-unit id="ERR_MustNotHaveRefReturn">
        <source>By-reference returns may only be used in methods that return by reference</source>
        <target state="translated">按引用返回只能在按引用返回的方法中使用</target>
        <note />
      </trans-unit>
      <trans-unit id="ERR_MustHaveRefReturn">
        <source>By-value returns may only be used in methods that return by value</source>
        <target state="translated">按值返回只能在按值返回的方法中使用</target>
        <note />
      </trans-unit>
      <trans-unit id="ERR_RefReturnMustHaveIdentityConversion">
        <source>The return expression must be of type '{0}' because this method returns by reference</source>
        <target state="translated">返回表达式必须为“{0}”类型，因为此方法按引用返回</target>
        <note />
      </trans-unit>
      <trans-unit id="ERR_CloseUnimplementedInterfaceMemberWrongRefReturn">
        <source>'{0}' does not implement interface member '{1}'. '{2}' cannot implement '{1}' because it does not have matching return by reference.</source>
        <target state="translated">'“{0}”未实现接口成员“{1}”。“{2}”无法实现“{1}”，因为它与引用返回不匹配。</target>
        <note />
      </trans-unit>
      <trans-unit id="ERR_BadIteratorReturnRef">
        <source>The body of '{0}' cannot be an iterator block because '{0}' returns by reference</source>
        <target state="translated">“{0}”的主体不能是迭代器块，因为“{0}”按引用返回</target>
        <note />
      </trans-unit>
      <trans-unit id="ERR_BadRefReturnExpressionTree">
        <source>Lambda expressions that return by reference cannot be converted to expression trees</source>
        <target state="translated">按引用返回的 Lambda 表达式不能转换为表达式树</target>
        <note />
      </trans-unit>
      <trans-unit id="ERR_RefReturningCallInExpressionTree">
        <source>An expression tree lambda may not contain a call to a method, property, or indexer that returns by reference</source>
        <target state="translated">表达式树 lambda 不能包含对按引用返回的方法、属性或索引器的调用</target>
        <note />
      </trans-unit>
      <trans-unit id="ERR_RefReturnLvalueExpected">
        <source>An expression cannot be used in this context because it may not be passed or returned by reference</source>
        <target state="translated">不能在此上下文中使用表达式，因为表达式无法按引用传递或返回</target>
        <note />
      </trans-unit>
      <trans-unit id="ERR_RefReturnNonreturnableLocal">
        <source>Cannot return '{0}' by reference because it was initialized to a value that cannot be returned by reference</source>
        <target state="translated">“{0}”已初始化为不能按引用返回的值，因此无法按引用返回</target>
        <note />
      </trans-unit>
      <trans-unit id="ERR_RefReturnNonreturnableLocal2">
        <source>Cannot return by reference a member of '{0}' because it was initialized to a value that cannot be returned by reference</source>
        <target state="translated">“{0}”已初始化为不能按引用返回的值，因此无法按引用返回其成员</target>
        <note />
      </trans-unit>
      <trans-unit id="ERR_RefReturnReadonlyLocal">
        <source>Cannot return '{0}' by reference because it is read-only</source>
        <target state="translated">“{0}”是只读的，无法按引用返回</target>
        <note />
      </trans-unit>
      <trans-unit id="ERR_RefReturnRangeVariable">
        <source>Cannot return the range variable '{0}' by reference</source>
        <target state="translated">无法按引用返回范围变量“{0}”</target>
        <note />
      </trans-unit>
      <trans-unit id="ERR_RefReturnReadonlyLocalCause">
        <source>Cannot return '{0}' by reference because it is a '{1}'</source>
        <target state="translated">“{0}”是一个“{1}”，无法按引用返回</target>
        <note />
      </trans-unit>
      <trans-unit id="ERR_RefReturnReadonlyLocal2Cause">
        <source>Cannot return fields of '{0}' by reference because it is a '{1}'</source>
        <target state="translated">“{0}”是一个“{1}”，无法按引用返回其字段</target>
        <note />
      </trans-unit>
      <trans-unit id="ERR_RefReturnReadonly">
        <source>A readonly field cannot be returned by writable reference</source>
        <target state="translated">只读字段无法通过可写的引用返回</target>
        <note />
      </trans-unit>
      <trans-unit id="ERR_RefReturnReadonlyStatic">
        <source>A static readonly field cannot be returned by writable reference</source>
        <target state="translated">静态只读字段无法通过可写的引用返回</target>
        <note />
      </trans-unit>
      <trans-unit id="ERR_RefReturnReadonly2">
        <source>Members of readonly field '{0}' cannot be returned by writable reference</source>
        <target state="translated">只读字段“{0}”的成员无法通过可写的引用返回</target>
        <note />
      </trans-unit>
      <trans-unit id="ERR_RefReturnReadonlyStatic2">
        <source>Fields of static readonly field '{0}' cannot be returned by writable reference</source>
        <target state="translated">静态只读字段“{0}”的字段无法通过可写的引用返回</target>
        <note />
      </trans-unit>
      <trans-unit id="ERR_RefReturnParameter">
        <source>Cannot return a parameter by reference '{0}' because it is not a ref or out parameter</source>
        <target state="translated">无法按引用“{0}”返回参数，因为它不是 ref 或 out 参数</target>
        <note />
      </trans-unit>
      <trans-unit id="ERR_RefReturnParameter2">
        <source>Cannot return by reference a member of parameter '{0}' because it is not a ref or out parameter</source>
        <target state="translated">参数“{0}”不是 ref 或 out 参数，无法按引用返回其成员</target>
        <note />
      </trans-unit>
      <trans-unit id="ERR_RefReturnLocal">
        <source>Cannot return local '{0}' by reference because it is not a ref local</source>
        <target state="translated">局部变量“{0}”不是 ref 局部变量，无法按引用返回</target>
        <note />
      </trans-unit>
      <trans-unit id="ERR_RefReturnLocal2">
        <source>Cannot return a member of local '{0}' by reference because it is not a ref local</source>
        <target state="translated">局部变量“{0}”不是 ref 局部变量，无法按引用返回其成员</target>
        <note />
      </trans-unit>
      <trans-unit id="ERR_RefReturnStructThis">
        <source>Struct members cannot return 'this' or other instance members by reference</source>
        <target state="translated">结构成员无法按引用返回 "this" 或其他实例成员</target>
        <note />
      </trans-unit>
      <trans-unit id="ERR_EscapeOther">
        <source>Expression cannot be used in this context because it may indirectly expose variables outside of their declaration scope</source>
        <target state="translated">不能在此上下文中使用表达式，因为它可能在其声明范围以外间接地公开变量</target>
        <note />
      </trans-unit>
      <trans-unit id="ERR_EscapeLocal">
        <source>Cannot use local '{0}' in this context because it may expose referenced variables outside of their declaration scope</source>
        <target state="translated">不能在此上下文中使用本地“{0}”，因为它可能会在其声明范围以外公开引用的变量</target>
        <note />
      </trans-unit>
      <trans-unit id="ERR_EscapeCall">
        <source>Cannot use a result of '{0}' in this context because it may expose variables referenced by parameter '{1}' outside of their declaration scope</source>
        <target state="translated">不能在此上下文中使用“{0}”的结果，因为它可能会其声明范围以外公开由参数 {1} 引用的变量</target>
        <note />
      </trans-unit>
      <trans-unit id="ERR_EscapeCall2">
        <source>Cannot use a member of result of '{0}' in this context because it may expose variables referenced by parameter '{1}' outside of their declaration scope</source>
        <target state="translated">不能在此上下文中使用“{0}”的结果的成员，因为它可能会其声明范围以外公开由参数 {1} 引用的变量</target>
        <note />
      </trans-unit>
      <trans-unit id="ERR_CallArgMixing">
        <source>This combination of arguments to '{0}' is disallowed because it may expose variables referenced by parameter '{1}' outside of their declaration scope</source>
        <target state="translated">不允许使用“{0}”的这种参数组合，因为它可能会在其声明范围之外公开由参数 {1} 引用的变量</target>
        <note />
      </trans-unit>
      <trans-unit id="ERR_MismatchedRefEscapeInTernary">
        <source>Branches of a ref conditional operator cannot refer to variables with incompatible declaration scopes</source>
        <target state="needs-review-translation">ref 三元运算符的分支不能引用具有不兼容的声明范围的变量</target>
        <note />
      </trans-unit>
      <trans-unit id="ERR_EscapeStackAlloc">
        <source>A result of a stackalloc expression of type '{0}' cannot be used in this context because it may be exposed outside of the containing method</source>
        <target state="translated">不能在此上下文中使用类型“{0}”的 stackalloc 表达式的结果，因为它可能会在包含方法以外公开</target>
        <note />
      </trans-unit>
      <trans-unit id="ERR_InitializeByValueVariableWithReference">
        <source>Cannot initialize a by-value variable with a reference</source>
        <target state="translated">无法使用引用初始化按值变量</target>
        <note />
      </trans-unit>
      <trans-unit id="ERR_InitializeByReferenceVariableWithValue">
        <source>Cannot initialize a by-reference variable with a value</source>
        <target state="translated">无法使用值初始化按引用变量</target>
        <note />
      </trans-unit>
      <trans-unit id="ERR_RefAssignmentMustHaveIdentityConversion">
        <source>The expression must be of type '{0}' because it is being assigned by reference</source>
        <target state="translated">表达式必须为“{0}”类型，因为它按引用赋值</target>
        <note />
      </trans-unit>
      <trans-unit id="ERR_ByReferenceVariableMustBeInitialized">
        <source>A declaration of a by-reference variable must have an initializer</source>
        <target state="translated">按引用变量的声明必须有初始值设定项</target>
        <note />
      </trans-unit>
      <trans-unit id="ERR_AnonDelegateCantUseLocal">
        <source>Cannot use ref local '{0}' inside an anonymous method, lambda expression, or query expression</source>
        <target state="translated">不能在匿名方法、lambda 表达式或查询表达式内使用 ref 局部变量“{0}”</target>
        <note />
      </trans-unit>
      <trans-unit id="ERR_BadIteratorLocalType">
        <source>Iterators cannot have by-reference locals</source>
        <target state="translated">迭代器不能有按引用局部变量</target>
        <note />
      </trans-unit>
      <trans-unit id="ERR_BadAsyncLocalType">
        <source>Async methods cannot have by-reference locals</source>
        <target state="translated">异步方法不能有按引用局部变量</target>
        <note />
      </trans-unit>
      <trans-unit id="ERR_RefReturningCallAndAwait">
        <source>'await' cannot be used in an expression containing a call to '{0}' because it returns by reference</source>
        <target state="translated">'不能在包含对“{0}”的调用的表达式中使用 "await"，因为它按引用返回</target>
        <note />
      </trans-unit>
      <trans-unit id="ERR_RefConditionalAndAwait">
        <source>'await' cannot be used in an expression containing a ref conditional operator</source>
        <target state="translated">'不能在包含 ref 条件运算符的表达式中使用 "await"</target>
        <note />
      </trans-unit>
      <trans-unit id="ERR_RefConditionalNeedsTwoRefs">
        <source>Both conditional operator values must be ref values or neither may be a ref value</source>
        <target state="translated">这两个条件运算符的值必须都是 ref 值或者都不是 ref 值</target>
        <note />
      </trans-unit>
      <trans-unit id="ERR_RefConditionalDifferentTypes">
        <source>The expression must be of type '{0}' to match the alternative ref value</source>
        <target state="translated">表达式必须为与替代 ref 值相匹配的类型“{0}”</target>
        <note />
      </trans-unit>
      <trans-unit id="ERR_ExpressionTreeContainsLocalFunction">
        <source>An expression tree may not contain a reference to a local function</source>
        <target state="translated">表达式树不能包含对本地函数的引用</target>
        <note />
      </trans-unit>
      <trans-unit id="ERR_DynamicLocalFunctionParamsParameter">
        <source>Cannot pass argument with dynamic type to params parameter '{0}' of local function '{1}'.</source>
        <target state="translated">不能将具有动态类型的实参传递给本地函数“{1}”的 params 形参“{0}”。</target>
        <note />
      </trans-unit>
      <trans-unit id="SyntaxTreeIsNotASubmission">
        <source>Syntax tree should be created from a submission.</source>
        <target state="translated">应从提交创建语法树。</target>
        <note />
      </trans-unit>
      <trans-unit id="ERR_TooManyUserStrings">
        <source>Combined length of user strings used by the program exceeds allowed limit. Try to decrease use of string literals.</source>
        <target state="translated">该程序所使用的用户字符串的合并后长度超出所允许的限制。请尝试减少字符串文本的使用。</target>
        <note />
      </trans-unit>
      <trans-unit id="ERR_PatternNullableType">
        <source>It is not legal to use nullable type '{0}' in a pattern; use the underlying type '{1}' instead.</source>
        <target state="translated">在模式中使用可以为 null 的类型“{0}”是非法的；请改用基础类型“{1}”。</target>
        <note />
      </trans-unit>
      <trans-unit id="ERR_PeWritingFailure">
        <source>An error occurred while writing the output file: {0}.</source>
        <target state="translated">写入输出文件时出错: {0}。</target>
        <note />
      </trans-unit>
      <trans-unit id="ERR_TupleDuplicateElementName">
        <source>Tuple element names must be unique.</source>
        <target state="translated">元组元素名称必须是唯一的。</target>
        <note />
      </trans-unit>
      <trans-unit id="ERR_TupleReservedElementName">
        <source>Tuple element name '{0}' is only allowed at position {1}.</source>
        <target state="translated">只允许位置 {1} 使用元组元素名称“{0}”。</target>
        <note />
      </trans-unit>
      <trans-unit id="ERR_TupleReservedElementNameAnyPosition">
        <source>Tuple element name '{0}' is disallowed at any position.</source>
        <target state="translated">任何位置都不允许使用元组元素名称“{0}”。</target>
        <note />
      </trans-unit>
      <trans-unit id="ERR_PredefinedTypeMemberNotFoundInAssembly">
        <source>Member '{0}' was not found on type '{1}' from assembly '{2}'.</source>
        <target state="translated">未在程序集“{2}”中找到类型“{1}”上的成员“{0}”。</target>
        <note />
      </trans-unit>
      <trans-unit id="IDS_FeatureTuples">
        <source>tuples</source>
        <target state="translated">元组</target>
        <note />
      </trans-unit>
      <trans-unit id="ERR_MissingDeconstruct">
        <source>No suitable 'Deconstruct' instance or extension method was found for type '{0}', with {1} out parameters and a void return type.</source>
        <target state="translated">找不到类型“{0}”适用的 Deconstruct 实例或扩展方法，输出参数为 {1}，返回类型为 void。</target>
        <note />
      </trans-unit>
      <trans-unit id="ERR_DeconstructRequiresExpression">
        <source>Deconstruct assignment requires an expression with a type on the right-hand-side.</source>
        <target state="translated">析构任务要求表达式属于右侧的某个类型。</target>
        <note />
      </trans-unit>
      <trans-unit id="ERR_SwitchExpressionValueExpected">
        <source>The switch expression must be a value; found '{0}'.</source>
        <target state="translated">switch 表达式必须是一个值；找到的是“{0}”。</target>
        <note />
      </trans-unit>
      <trans-unit id="ERR_PatternWrongType">
        <source>An expression of type '{0}' cannot be handled by a pattern of type '{1}'.</source>
        <target state="translated">“{1}”类型的模式无法处理“{0}”类型的表达式。</target>
        <note />
      </trans-unit>
      <trans-unit id="WRN_AttributeIgnoredWhenPublicSigning">
        <source>Attribute '{0}' is ignored when public signing is specified.</source>
        <target state="translated">指定公共签名时，将忽略特性“{0}”。</target>
        <note />
      </trans-unit>
      <trans-unit id="WRN_AttributeIgnoredWhenPublicSigning_Title">
        <source>Attribute is ignored when public signing is specified.</source>
        <target state="translated">指定公共签名时，将忽略特性。</target>
        <note />
      </trans-unit>
      <trans-unit id="ERR_OptionMustBeAbsolutePath">
        <source>Option '{0}' must be an absolute path.</source>
        <target state="translated">选项“{0}”必须是绝对路径。</target>
        <note />
      </trans-unit>
      <trans-unit id="ERR_ConversionNotTupleCompatible">
        <source>Tuple with {0} elements cannot be converted to type '{1}'.</source>
        <target state="translated">包含 {0} 个元素的元组不能转换为类型 "{1}"。</target>
        <note />
      </trans-unit>
      <trans-unit id="IDS_FeatureOutVar">
        <source>out variable declaration</source>
        <target state="translated">化出变量声明</target>
        <note />
      </trans-unit>
      <trans-unit id="ERR_ImplicitlyTypedOutVariableUsedInTheSameArgumentList">
        <source>Reference to an implicitly-typed out variable '{0}' is not permitted in the same argument list.</source>
        <target state="translated">对隐式类型化出变量“{0}”的引用不允许出现在同一个参数列表中。</target>
        <note />
      </trans-unit>
      <trans-unit id="ERR_TypeInferenceFailedForImplicitlyTypedOutVariable">
        <source>Cannot infer the type of implicitly-typed out variable '{0}'.</source>
        <target state="translated">无法推断出隐式类型化 out 变量“{0}”的类型。</target>
        <note />
      </trans-unit>
      <trans-unit id="ERR_TypeInferenceFailedForImplicitlyTypedDeconstructionVariable">
        <source>Cannot infer the type of implicitly-typed deconstruction variable '{0}'.</source>
        <target state="translated">无法推断隐式类型的解构变量“{0}”的类型。</target>
        <note />
      </trans-unit>
      <trans-unit id="ERR_DiscardTypeInferenceFailed">
        <source>Cannot infer the type of implicitly-typed discard.</source>
        <target state="translated">无法推断隐式类型放弃的类型。</target>
        <note />
      </trans-unit>
      <trans-unit id="ERR_DeconstructWrongCardinality">
        <source>Cannot deconstruct a tuple of '{0}' elements into '{1}' variables.</source>
        <target state="translated">无法将“{0}”元素的元组析构为“{1}”变量。</target>
        <note />
      </trans-unit>
      <trans-unit id="ERR_CannotDeconstructDynamic">
        <source>Cannot deconstruct dynamic objects.</source>
        <target state="translated">无法析构动态对象。</target>
        <note />
      </trans-unit>
      <trans-unit id="ERR_DeconstructTooFewElements">
        <source>Deconstruction must contain at least two variables.</source>
        <target state="translated">析构函数必须包含至少两个变量。</target>
        <note />
      </trans-unit>
      <trans-unit id="WRN_TupleLiteralNameMismatch">
        <source>The tuple element name '{0}' is ignored because a different name or no name is specified by the target type '{1}'.</source>
        <target state="translated">由于目标类型“{1}”指定了其他名称或未指定名称，因此元组元素名称“{0}”被忽略。</target>
        <note />
      </trans-unit>
      <trans-unit id="WRN_TupleLiteralNameMismatch_Title">
        <source>The tuple element name is ignored because a different name or no name is specified by the assignment target.</source>
        <target state="translated">由于分配目标指定了其他名称或未指定名称，因此元组元素名称被忽略。</target>
        <note />
      </trans-unit>
      <trans-unit id="ERR_PredefinedValueTupleTypeMustBeStruct">
        <source>Predefined type '{0}' must be a struct.</source>
        <target state="translated">预定义类型“{0}”必须是一个结构。</target>
        <note />
      </trans-unit>
      <trans-unit id="ERR_NewWithTupleTypeSyntax">
        <source>'new' cannot be used with tuple type. Use a tuple literal expression instead.</source>
        <target state="translated">'"new" 不能与元组类型共同使用。改用元组文本表达式。</target>
        <note />
      </trans-unit>
      <trans-unit id="ERR_DeconstructionVarFormDisallowsSpecificType">
        <source>Deconstruction 'var (...)' form disallows a specific type for 'var'.</source>
        <target state="translated">析构函数 "var (...)" 窗体驳回 "var" 的特定类型。</target>
        <note />
      </trans-unit>
      <trans-unit id="ERR_TupleElementNamesAttributeMissing">
        <source>Cannot define a class or member that utilizes tuples because the compiler required type '{0}' cannot be found. Are you missing a reference?</source>
        <target state="translated">由于找不到编译器必需的类型“{0}”，因此无法使用元组来定义类或成员。是否缺少引用?</target>
        <note />
      </trans-unit>
      <trans-unit id="ERR_ExplicitTupleElementNamesAttribute">
        <source>Cannot reference 'System.Runtime.CompilerServices.TupleElementNamesAttribute' explicitly. Use the tuple syntax to define tuple names.</source>
        <target state="translated">无法显式引用 "System.Runtime.CompilerServices.TupleElementNamesAttribute"。请使用元组语法指定元组名称。</target>
        <note />
      </trans-unit>
      <trans-unit id="ERR_ExpressionTreeContainsOutVariable">
        <source>An expression tree may not contain an out argument variable declaration.</source>
        <target state="translated">表达式树不能包含输出参数变量声明。</target>
        <note />
      </trans-unit>
      <trans-unit id="ERR_ExpressionTreeContainsDiscard">
        <source>An expression tree may not contain a discard.</source>
        <target state="translated">表达式树不能包含放弃。</target>
        <note />
      </trans-unit>
      <trans-unit id="ERR_ExpressionTreeContainsIsMatch">
        <source>An expression tree may not contain an 'is' pattern-matching operator.</source>
        <target state="translated">表达式树不能包含 "is" 模式匹配运算符。</target>
        <note />
      </trans-unit>
      <trans-unit id="ERR_ExpressionTreeContainsTupleLiteral">
        <source>An expression tree may not contain a tuple literal.</source>
        <target state="translated">表达式树不能包含元组文本。</target>
        <note />
      </trans-unit>
      <trans-unit id="ERR_ExpressionTreeContainsTupleConversion">
        <source>An expression tree may not contain a tuple conversion.</source>
        <target state="translated">表达式树不能包含元组转换。</target>
        <note />
      </trans-unit>
      <trans-unit id="ERR_SourceLinkRequiresPdb">
        <source>/sourcelink switch is only supported when emitting PDB.</source>
        <target state="translated">只在发出 PDB 时才支持 /sourcelink 开关。</target>
        <note />
      </trans-unit>
      <trans-unit id="ERR_CannotEmbedWithoutPdb">
        <source>/embed switch is only supported when emitting a PDB.</source>
        <target state="translated">仅在发出 PDB 时才支持 /embed 开关。</target>
        <note />
      </trans-unit>
      <trans-unit id="ERR_InvalidInstrumentationKind">
        <source>Invalid instrumentation kind: {0}</source>
        <target state="translated">无效的检测类型: {0}</target>
        <note />
      </trans-unit>
      <trans-unit id="ERR_VarInvocationLvalueReserved">
        <source>The syntax 'var (...)' as an lvalue is reserved.</source>
        <target state="translated">语法 "var (...)" 作为左值保留。</target>
        <note />
      </trans-unit>
      <trans-unit id="ERR_SemiOrLBraceOrArrowExpected">
        <source>{ or ; or =&gt; expected</source>
        <target state="translated">{ or ; or =&gt; 预期的</target>
        <note />
      </trans-unit>
      <trans-unit id="ERR_ThrowMisplaced">
        <source>A throw expression is not allowed in this context.</source>
        <target state="translated">此上下文中不允许使用 throw 表达式。</target>
        <note />
      </trans-unit>
      <trans-unit id="ERR_MixedDeconstructionUnsupported">
        <source>A deconstruction cannot mix declarations and expressions on the left-hand-side.</source>
        <target state="translated">析构不能在左侧混合声明和表达式。</target>
        <note />
      </trans-unit>
      <trans-unit id="ERR_DeclarationExpressionNotPermitted">
        <source>A declaration is not allowed in this context.</source>
        <target state="translated">此上下文中不允许使用声明。</target>
        <note />
      </trans-unit>
      <trans-unit id="ERR_MustDeclareForeachIteration">
        <source>A foreach loop must declare its iteration variables.</source>
        <target state="translated">foreach 循环必须声明其迭代变量。</target>
        <note />
      </trans-unit>
      <trans-unit id="ERR_TupleElementNamesInDeconstruction">
        <source>Tuple element names are not permitted on the left of a deconstruction.</source>
        <target state="translated">析构左侧不允许使用元组元素名称。</target>
        <note />
      </trans-unit>
      <trans-unit id="ERR_PossibleBadNegCast">
        <source>To cast a negative value, you must enclose the value in parentheses.</source>
        <target state="translated">若要强制转换负值，必须将该值放在括号内。</target>
        <note />
      </trans-unit>
      <trans-unit id="ERR_ExpressionTreeContainsThrowExpression">
        <source>An expression tree may not contain a throw-expression.</source>
        <target state="translated">表达式树不能包含 throw 表达式</target>
        <note />
      </trans-unit>
      <trans-unit id="ERR_BadAssemblyName">
        <source>Invalid assembly name: {0}</source>
        <target state="translated">无效的程序集名称: {0}</target>
        <note />
      </trans-unit>
      <trans-unit id="ERR_BadAsyncMethodBuilderTaskProperty">
        <source>For type '{0}' to be used as an AsyncMethodBuilder for type '{1}', its Task property should return type '{1}' instead of type '{2}'.</source>
        <target state="translated">对于用作类型“{1}”的 AsyncMethodBuilder 的类型“{0}”，它的任务属性应返回类型“{1}”，而不是类型“{2}”。</target>
        <note />
      </trans-unit>
      <trans-unit id="ERR_AttributesInLocalFuncDecl">
        <source>Attributes are not allowed on local function parameters or type parameters</source>
        <target state="translated">属性在本地函数参数或类型参数中不被允许</target>
        <note />
      </trans-unit>
      <trans-unit id="ERR_TypeForwardedToMultipleAssemblies">
        <source>Module '{0}' in assembly '{1}' is forwarding the type '{2}' to multiple assemblies: '{3}' and '{4}'.</source>
        <target state="translated">程序集“{1}”中的模块“{0}”将类型“{2}”转发到多个程序集: “{3}”和“{4}”。</target>
        <note />
      </trans-unit>
      <trans-unit id="ERR_PatternDynamicType">
        <source>It is not legal to use the type 'dynamic' in a pattern.</source>
        <target state="translated">在模式中使用类型“动态”是不合法的。</target>
        <note />
      </trans-unit>
      <trans-unit id="ERR_BadDynamicMethodArgDefaultLiteral">
        <source>Cannot use a default literal as an argument to a dynamically dispatched operation.</source>
        <target state="translated">不能将默认文本用作动态分配操作的自变量。</target>
        <note />
      </trans-unit>
      <trans-unit id="ERR_BadDocumentationMode">
        <source>Provided documentation mode is unsupported or invalid: '{0}'.</source>
        <target state="translated">提供的文档模式不受支持或无效:“{0}”。</target>
        <note />
      </trans-unit>
      <trans-unit id="ERR_BadSourceCodeKind">
        <source>Provided source code kind is unsupported or invalid: '{0}'</source>
        <target state="translated">提供的源代码类型不受支持或无效:“{0}”</target>
        <note />
      </trans-unit>
      <trans-unit id="ERR_BadLanguageVersion">
        <source>Provided language version is unsupported or invalid: '{0}'.</source>
        <target state="translated">提供的语言版本不受支持或无效:“{0}”。</target>
        <note />
      </trans-unit>
      <trans-unit id="ERR_InvalidPreprocessingSymbol">
        <source>Invalid name for a preprocessing symbol; '{0}' is not a valid identifier</source>
        <target state="translated">预处理符号的名称无效；“{0}”不是有效的标识符</target>
        <note />
      </trans-unit>
      <trans-unit id="ERR_FeatureNotAvailableInVersion7_1">
        <source>Feature '{0}' is not available in C# 7.1. Please use language version {1} or greater.</source>
        <target state="translated">功能“{0}”在 C# 7.1 中不可用。请使用 {1} 或更高的语言版本。</target>
        <note />
      </trans-unit>
      <trans-unit id="ERR_FeatureNotAvailableInVersion7_2">
        <source>Feature '{0}' is not available in C# 7.2. Please use language version {1} or greater.</source>
        <target state="translated">功能“{0}”在 C# 7.2 中不可用。请使用 {1} 或更高的语言版本。</target>
        <note />
      </trans-unit>
      <trans-unit id="ERR_LanguageVersionCannotHaveLeadingZeroes">
        <source>Specified language version '{0}' cannot have leading zeroes</source>
        <target state="translated">指定的语言版本“{0}”不能含前导零</target>
        <note />
      </trans-unit>
      <trans-unit id="ERR_VoidAssignment">
        <source>A value of type 'void' may not be assigned.</source>
        <target state="translated">可能无法分配类型 "void" 的值。</target>
        <note />
      </trans-unit>
      <trans-unit id="WRN_Experimental">
        <source>'{0}' is for evaluation purposes only and is subject to change or removal in future updates.</source>
        <target state="translated">'“{0}”仅用于评估，在将来的更新中可能会被更改或删除。</target>
        <note />
      </trans-unit>
      <trans-unit id="WRN_Experimental_Title">
        <source>Type is for evaluation purposes only and is subject to change or removal in future updates.</source>
        <target state="translated">类型仅用于评估，在将来的更新中可能会被更改或删除。</target>
        <note />
      </trans-unit>
      <trans-unit id="ERR_CompilerAndLanguageVersion">
        <source>Compiler version: '{0}'. Language version: {1}.</source>
        <target state="translated">编译器版本:“{0}”。语言版本: {1}。</target>
        <note />
      </trans-unit>
      <trans-unit id="IDS_FeatureAsyncMain">
        <source>async main</source>
        <target state="translated">主异步</target>
        <note />
      </trans-unit>
      <trans-unit id="ERR_TupleInferredNamesNotAvailable">
        <source>Tuple element name '{0}' is inferred. Please use language version {1} or greater to access an element by its inferred name.</source>
        <target state="translated">推断出元组元素名称“{0}”。请使用语言版本 {1} 或更高版本按推断名称访问元素。</target>
        <note />
      </trans-unit>
      <trans-unit id="ERR_VoidInTuple">
        <source>A tuple may not contain a value of type 'void'.</source>
        <target state="translated">元组不能包含类型为 "void" 的值。</target>
        <note />
      </trans-unit>
      <trans-unit id="ERR_NonTaskMainCantBeAsync">
        <source>A void or int returning entry point cannot be async</source>
        <target state="translated">返回入口点的 void 或 int 不能是异步的</target>
        <note />
      </trans-unit>
      <trans-unit id="ERR_PatternWrongGenericTypeInVersion">
        <source>An expression of type '{0}' cannot be handled by a pattern of type '{1}' in C# {2}. Please use language version {3} or greater.</source>
        <target state="translated">在 C# {2} 中，“{1}”类型的模式无法处理“{0}”类型的表达式。请使用语言版本 {3} 或更高版本。</target>
        <note />
      </trans-unit>
      <trans-unit id="WRN_UnreferencedLocalFunction">
        <source>The local function '{0}' is declared but never used</source>
        <target state="translated">声明了本地函数“{0}”，但从未使用过</target>
        <note />
      </trans-unit>
      <trans-unit id="WRN_UnreferencedLocalFunction_Title">
        <source>Local function is declared but never used</source>
        <target state="translated">已声明本地函数，但从未使用过</target>
        <note />
      </trans-unit>
      <trans-unit id="ERR_LocalFunctionMissingBody">
        <source>'{0}' is a local function and must therefore always have a body.</source>
        <target state="translated">'“{0}”是本地函数，因此始终必须具有一个主体。</target>
        <note />
      </trans-unit>
      <trans-unit id="ERR_InvalidDebugInfo">
        <source>Unable to read debug information of method '{0}' (token 0x{1:X8}) from assembly '{2}'</source>
        <target state="translated">无法从程序集“{2}”读取方法“{0}”(令牌 0x{1:X8})的调试信息</target>
        <note />
      </trans-unit>
      <trans-unit id="IConversionExpressionIsNotCSharpConversion">
        <source>{0} is not a valid C# conversion expression</source>
        <target state="translated">{0} 不是有效的 C# 转换表达式</target>
        <note />
      </trans-unit>
      <trans-unit id="ERR_DynamicLocalFunctionTypeParameter">
        <source>Cannot pass argument with dynamic type to generic local function '{0}' with inferred type arguments.</source>
        <target state="translated">不可将动态类型的参数传递到具有推断类型参数的泛型本地函数“{0}”。</target>
        <note />
      </trans-unit>
      <trans-unit id="IDS_FeatureLeadingDigitSeparator">
        <source>leading digit separator</source>
        <target state="translated">前导数字分隔符</target>
        <note />
      </trans-unit>
      <trans-unit id="ERR_ExplicitReservedAttr">
        <source>Do not use '{0}'. This is reserved for compiler usage.</source>
        <target state="translated">请勿使用“{0}”。这是保留给编译器使用的。</target>
        <note />
      </trans-unit>
      <trans-unit id="ERR_TypeReserved">
        <source>The type name '{0}' is reserved to be used by the compiler.</source>
        <target state="translated">类型名称“{0}”是保留给编译器使用的。</target>
        <note />
      </trans-unit>
      <trans-unit id="ERR_InExtensionMustBeValueType">
        <source>The first parameter of an 'in' extension method '{0}' must be a value type.</source>
        <target state="translated">"in" 扩展方法“{0}”的第一个参数必须是值类型。</target>
        <note />
      </trans-unit>
      <trans-unit id="ERR_FieldsInRoStruct">
        <source>Instance fields of readonly structs must be readonly.</source>
        <target state="translated">只读结构的实例字段必须为只读。</target>
        <note />
      </trans-unit>
      <trans-unit id="ERR_AutoPropsInRoStruct">
        <source>Auto-implemented instance properties in readonly structs must be readonly.</source>
        <target state="translated">在只读结构中的自动实现实例属性必须为只读。</target>
        <note />
      </trans-unit>
      <trans-unit id="ERR_FieldlikeEventsInRoStruct">
        <source>Field-like events are not allowed in readonly structs.</source>
        <target state="translated">在只读结构中不允许类似字段的事件。</target>
        <note />
      </trans-unit>
      <trans-unit id="IDS_FeatureRefExtensionMethods">
        <source>ref extension methods</source>
        <target state="translated">ref 扩展方法</target>
        <note />
      </trans-unit>
      <trans-unit id="ERR_StackAllocConversionNotPossible">
        <source>Conversion of a stackalloc expression of type '{0}' to type '{1}' is not possible.</source>
        <target state="translated">不能将 stackalloc 表达式的类型从“{0}”转换为“{1}”。</target>
        <note />
      </trans-unit>
      <trans-unit id="ERR_RefExtensionMustBeValueTypeOrConstrainedToOne">
        <source>The first parameter of a 'ref' extension method '{0}' must be a value type or a generic type constrained to struct.</source>
        <target state="translated">"ref" 扩展方法“{0}”的第一个参数必须是值类型或受结构约束的泛型类型。</target>
        <note />
      </trans-unit>
      <trans-unit id="ERR_OutAttrOnInParam">
        <source>An in parameter cannot have the Out attribute.</source>
        <target state="translated">in 参数不能具有 Out 特性。</target>
        <note />
      </trans-unit>
      <trans-unit id="ICompoundAssignmentOperationIsNotCSharpCompoundAssignment">
        <source>{0} is not a valid C# compound assignment operation</source>
        <target state="translated">{0} 不是有效的 C# 复合赋值运算</target>
        <note />
      </trans-unit>
      <trans-unit id="WRN_FilterIsConstantFalse">
        <source>Filter expression is a constant 'false', consider removing the catch clause</source>
        <target state="translated">筛选器表达式是常量 “false”，请考虑删除 catch 子句</target>
        <note />
      </trans-unit>
      <trans-unit id="WRN_FilterIsConstantFalse_Title">
        <source>Filter expression is a constant 'false'</source>
        <target state="translated">筛选器表达式是常量 “false”</target>
        <note />
      </trans-unit>
      <trans-unit id="WRN_FilterIsConstantFalseRedundantTryCatch">
        <source>Filter expression is a constant 'false', consider removing the try-catch block</source>
        <target state="translated">筛选器表达式是常量 “false”，请考虑删除 try-catch 块</target>
        <note />
      </trans-unit>
      <trans-unit id="WRN_FilterIsConstantFalseRedundantTryCatch_Title">
        <source>Filter expression is a constant 'false'. </source>
        <target state="translated">筛选器表达式是常量 “false”。</target>
        <note />
      </trans-unit>
      <trans-unit id="ERR_CantUseVoidInArglist">
        <source>__arglist cannot have an argument of void type</source>
        <target state="translated">__arglist 不可具有 void 类型的参数</target>
        <note />
      </trans-unit>
      <trans-unit id="ERR_ConditionalInInterpolation">
        <source>A conditional expression cannot be used directly in a string interpolation because the ':' ends the interpolation. Parenthesize the conditional expression.</source>
        <target state="translated">不可在字符串内插中直接使用条件表达式，因为内插已 “:” 结尾。请用括号将条件表达式括起来。</target>
        <note />
      </trans-unit>
      <trans-unit id="ERR_DefaultInSwitch">
        <source>A default literal 'default' is not valid as a case constant. Use another literal (e.g. '0' or 'null') as appropriate. If you intended to write the default label, use 'default:' without 'case'.</source>
        <target state="translated">默认文本 "default" 作为 case 常量无效。请相应使用其他文本(例如 "0" 或 "null")。若要编写默认标签，请使用不含 "case" 的 "default:"。</target>
        <note />
      </trans-unit>
      <trans-unit id="ERR_DoNotUseFixedBufferAttrOnProperty">
        <source>Do not use 'System.Runtime.CompilerServices.FixedBuffer' attribute on a property</source>
        <target state="translated">请不要使用属性的 "System.Runtime.CompilerServices.FixedBuffer" 特性</target>
        <note />
      </trans-unit>
      <trans-unit id="ERR_FeatureNotAvailableInVersion7_3">
        <source>Feature '{0}' is not available in C# 7.3. Please use language version {1} or greater.</source>
        <target state="translated">功能“{0}”在 C# 7.3 中不可用。请使用 {1} 或更高的语言版本。</target>
        <note />
      </trans-unit>
      <trans-unit id="WRN_AttributesOnBackingFieldsNotAvailable">
        <source>Field-targeted attributes on auto-properties are not supported in language version {0}. Please use language version {1} or greater.</source>
        <target state="translated">语言版本 {0} 中不支持自动属性的字段针对特性。请使用 {1} 或更高的语言版本。</target>
        <note />
      </trans-unit>
      <trans-unit id="WRN_AttributesOnBackingFieldsNotAvailable_Title">
        <source>Field-targeted attributes on auto-properties are not supported in this version of the language.</source>
        <target state="translated">此语言版本中不支持自动属性的字段针对特性。</target>
        <note />
      </trans-unit>
      <trans-unit id="IDS_FeatureAsyncStreams">
        <source>async streams</source>
        <target state="translated">异步流</target>
        <note />
      </trans-unit>
      <trans-unit id="ERR_NoConvToIAsyncDisp">
        <source>'{0}': type used in an async using statement must be implicitly convertible to 'System.IAsyncDisposable' or implement a suitable 'DisposeAsync' method.</source>
        <target state="needs-review-translation">“{0}”: 异步 using 语句中使用的类型必须可隐式转换为 “System.IAsyncDisposable”</target>
        <note />
      </trans-unit>
      <trans-unit id="ERR_BadGetAsyncEnumerator">
        <source>Asynchronous foreach requires that the return type '{0}' of '{1}' must have a suitable public 'MoveNextAsync' method and public 'Current' property</source>
        <target state="translated">异步 foreach 要求“{1}”的返回类型“{0}”必须具有适当的公共 "MoveNextAsync" 方法和公共 "Current" 属性</target>
        <note />
      </trans-unit>
      <trans-unit id="ERR_MultipleIAsyncEnumOfT">
        <source>Asynchronous foreach statement cannot operate on variables of type '{0}' because it implements multiple instantiations of '{1}'; try casting to a specific interface instantiation</source>
        <target state="translated">异步 foreach 语句实现“{1}”的多个实例化，因此不能在“{0}”类型的变量上运行；请尝试强制转换到特定的接口实例化</target>
        <note />
      </trans-unit>
      <trans-unit id="ERR_InterfacesCantContainConversionOrEqualityOperators">
        <source>Interfaces cannot contain conversion, equality, or inequality operators</source>
        <target state="new">Interfaces cannot contain conversion, equality, or inequality operators</target>
        <note />
      </trans-unit>
      <trans-unit id="IDS_DefaultInterfaceImplementation">
        <source>default interface implementation</source>
        <target state="new">default interface implementation</target>
        <note />
      </trans-unit>
      <trans-unit id="ERR_RuntimeDoesNotSupportDefaultInterfaceImplementation">
        <source>Target runtime doesn't support default interface implementation.</source>
        <target state="new">Target runtime doesn't support default interface implementation.</target>
        <note />
      </trans-unit>
      <trans-unit id="ERR_RuntimeDoesNotSupportDefaultInterfaceImplementationForMember">
        <source>'{0}' cannot implement interface member '{1}' in type '{2}' because the target runtime doesn't support default interface implementation.</source>
        <target state="new">'{0}' cannot implement interface member '{1}' in type '{2}' because the target runtime doesn't support default interface implementation.</target>
        <note />
      </trans-unit>
      <trans-unit id="ERR_DefaultInterfaceImplementationModifier">
        <source>The modifier '{0}' is not valid for this item in C# {1}. Please use language version '{2}' or greater.</source>
        <target state="new">The modifier '{0}' is not valid for this item in C# {1}. Please use language version '{2}' or greater.</target>
        <note />
      </trans-unit>
      <trans-unit id="ERR_ImplicitImplementationOfNonPublicInterfaceMember">
        <source>'{0}' does not implement interface member '{1}'. '{2}' cannot implicitly implement a non-public member.</source>
        <target state="new">'{0}' does not implement interface member '{1}'. '{2}' cannot implicitly implement a non-public member.</target>
        <note />
      </trans-unit>
      <trans-unit id="ERR_MostSpecificImplementationIsNotFound">
        <source>Interface member '{0}' does not have a most specific implementation. Neither '{1}', nor '{2}' are most specific.</source>
        <target state="new">Interface member '{0}' does not have a most specific implementation. Neither '{1}', nor '{2}' are most specific.</target>
        <note />
      </trans-unit>
      <trans-unit id="ERR_LanguageVersionDoesNotSupportDefaultInterfaceImplementationForMember">
        <source>'{0}' cannot implement interface member '{1}' in type '{2}' because feature '{3}' is not available in C# {4}. Please use language version '{5}' or greater.</source>
        <target state="new">'{0}' cannot implement interface member '{1}' in type '{2}' because feature '{3}' is not available in C# {4}. Please use language version '{5}' or greater.</target>
        <note />
      </trans-unit>
    </body>
  </file>
</xliff><|MERGE_RESOLUTION|>--- conflicted
+++ resolved
@@ -362,44 +362,11 @@
         <target state="translated">文件名“{0}”为空、包含无效字符、未使用绝对路径指定驱动器或太长</target>
         <note />
       </trans-unit>
-<<<<<<< HEAD
-      <trans-unit id="HDN_ExpressionIsProbablyNeverNull">
-        <source>Expression is probably never null.</source>
-        <target state="translated">表达式可能不为 null。</target>
-        <note />
-      </trans-unit>
-      <trans-unit id="HDN_ExpressionIsProbablyNeverNull_Title">
-        <source>Expression is probably never null.</source>
-        <target state="translated">表达式可能不为 null。</target>
-        <note />
-      </trans-unit>
-      <trans-unit id="HDN_NullCheckIsProbablyAlwaysFalse">
-        <source>Result of the comparison is possibly always false.</source>
-        <target state="translated">比较结果可能始终为错误。</target>
-        <note />
-      </trans-unit>
-      <trans-unit id="HDN_NullCheckIsProbablyAlwaysFalse_Title">
-        <source>Result of the comparison is possibly always false.</source>
-        <target state="translated">比较结果可能始终为错误。</target>
-        <note />
-      </trans-unit>
-      <trans-unit id="HDN_NullCheckIsProbablyAlwaysTrue">
-        <source>Result of the comparison is possibly always true.</source>
-        <target state="translated">比较结果可能始终为正确。</target>
-        <note />
-      </trans-unit>
-      <trans-unit id="HDN_NullCheckIsProbablyAlwaysTrue_Title">
-        <source>Result of the comparison is possibly always true.</source>
-        <target state="translated">比较结果可能始终为正确。</target>
-        <note />
-      </trans-unit>
       <trans-unit id="IDS_BaseTypeInBaseExpression">
         <source>specifying base type in base expression</source>
         <target state="new">specifying base type in base expression</target>
         <note />
       </trans-unit>
-=======
->>>>>>> 6f5be2ef
       <trans-unit id="IDS_Disposable">
         <source>disposable</source>
         <target state="translated">可处置的</target>
