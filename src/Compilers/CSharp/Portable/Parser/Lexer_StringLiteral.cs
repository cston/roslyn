﻿// Licensed to the .NET Foundation under one or more agreements.
// The .NET Foundation licenses this file to you under the MIT license.
// See the LICENSE file in the project root for more information.

using System;
using System.Diagnostics;
using System.Net;
using Microsoft.CodeAnalysis.PooledObjects;
using Microsoft.CodeAnalysis.Text;
using Roslyn.Utilities;

namespace Microsoft.CodeAnalysis.CSharp.Syntax.InternalSyntax
{
    internal partial class Lexer
    {
        private void ScanStringLiteral(ref TokenInfo info, bool inDirective)
        {
            var quoteCharacter = TextWindow.PeekChar();
            Debug.Assert(quoteCharacter == '\'' || quoteCharacter == '"');

            TextWindow.AdvanceChar();
            _builder.Length = 0;

            while (true)
            {
                char ch = TextWindow.PeekChar();

                // Normal string & char constants can have escapes. Strings in directives cannot.
                if (ch == '\\' && !inDirective)
                {
                    ch = this.ScanEscapeSequence(out var c2);
                    _builder.Append(ch);
                    if (c2 != SlidingTextWindow.InvalidCharacter)
                    {
                        _builder.Append(c2);
                    }
                }
                else if (ch == quoteCharacter)
                {
                    TextWindow.AdvanceChar();
                    break;
                }
                else if (SyntaxFacts.IsNewLine(ch) ||
                        (ch == SlidingTextWindow.InvalidCharacter && TextWindow.IsReallyAtEnd()))
                {
                    //String and character literals can contain any Unicode character. They are not limited
                    //to valid UTF-16 characters. So if we get the SlidingTextWindow's sentinel value,
                    //double check that it was not real user-code contents. This will be rare.
                    Debug.Assert(TextWindow.Width > 0);
                    this.AddError(ErrorCode.ERR_NewlineInConst);
                    break;
                }
                else
                {
                    TextWindow.AdvanceChar();
                    _builder.Append(ch);
                }
            }

            info.Text = TextWindow.GetText(intern: true);
            if (quoteCharacter == '\'')
            {
                info.Kind = SyntaxKind.CharacterLiteralToken;
                if (_builder.Length != 1)
                {
                    this.AddError((_builder.Length != 0) ? ErrorCode.ERR_TooManyCharsInConst : ErrorCode.ERR_EmptyCharConst);
                }

                if (_builder.Length > 0)
                {
                    info.StringValue = TextWindow.Intern(_builder);
                    info.CharValue = info.StringValue[0];
                }
                else
                {
                    info.StringValue = string.Empty;
                    info.CharValue = SlidingTextWindow.InvalidCharacter;
                }
            }
            else
            {
                info.Kind = SyntaxKind.StringLiteralToken;
                if (_builder.Length > 0)
                {
                    info.StringValue = TextWindow.Intern(_builder);
                }
                else
                {
                    info.StringValue = string.Empty;
                }
            }
        }

        private char ScanEscapeSequence(out char surrogateCharacter)
        {
            var start = TextWindow.Position;
            surrogateCharacter = SlidingTextWindow.InvalidCharacter;
            char ch = TextWindow.NextChar();
            Debug.Assert(ch == '\\');

            ch = TextWindow.NextChar();
            switch (ch)
            {
                // escaped characters that translate to themselves
                case '\'':
                case '"':
                case '\\':
                    break;
                // translate escapes as per C# spec 2.4.4.4
                case '0':
                    ch = '\u0000';
                    break;
                case 'a':
                    ch = '\u0007';
                    break;
                case 'b':
                    ch = '\u0008';
                    break;
                case 'f':
                    ch = '\u000c';
                    break;
                case 'n':
                    ch = '\u000a';
                    break;
                case 'r':
                    ch = '\u000d';
                    break;
                case 't':
                    ch = '\u0009';
                    break;
                case 'v':
                    ch = '\u000b';
                    break;
                case 'x':
                case 'u':
                case 'U':
                    TextWindow.Reset(start);
                    SyntaxDiagnosticInfo error;
                    ch = TextWindow.NextUnicodeEscape(surrogateCharacter: out surrogateCharacter, info: out error);
                    AddError(error);
                    break;
                default:
                    this.AddError(start, TextWindow.Position - start, ErrorCode.ERR_IllegalEscape);
                    break;
            }

            return ch;
        }

        /// <summary>
        /// Returns an appropriate error code if scanning this verbatim literal ran into an error.
        /// </summary>
        private ErrorCode? ScanVerbatimStringLiteral(ref TokenInfo info)
        {
            _builder.Length = 0;

            Debug.Assert(TextWindow.PeekChar() == '@' && TextWindow.PeekChar(1) == '"');
            TextWindow.AdvanceChar(2);

            ErrorCode? error = null;
            while (true)
            {
                var ch = TextWindow.PeekChar();
                if (ch == '"')
                {
                    TextWindow.AdvanceChar();
                    if (TextWindow.PeekChar() == '"')
                    {
                        // Doubled quote -- skip & put the single quote in the string and keep going.
                        TextWindow.AdvanceChar();
                        _builder.Append(ch);
                        continue;
                    }

                    // otherwise, the string is finished.
                    break;
                }

                if (ch == SlidingTextWindow.InvalidCharacter && TextWindow.IsReallyAtEnd())
                {
                    // Reached the end of the source without finding the end-quote.  Give an error back at the
                    // starting point. And finish lexing this string.
                    error ??= ErrorCode.ERR_UnterminatedStringLit;
                    break;
                }

                TextWindow.AdvanceChar();
                _builder.Append(ch);
            }

            info.Kind = SyntaxKind.StringLiteralToken;
            info.Text = TextWindow.GetText(intern: false);
            info.StringValue = _builder.ToString();

            return error;
        }

        private void ScanInterpolatedStringLiteral(ref TokenInfo info)
        {
            // We have a string of one of the forms
            //                $" ... "
            //                $@" ... "
            //                @$" ... "
            // Where the contents contains zero or more sequences
            //                { STUFF }
            // where these curly braces delimit STUFF in expression "holes".
            // In order to properly find the closing quote of the whole string,
            // we need to locate the closing brace of each hole, as strings
            // may appear in expressions in the holes. So we
            // need to match up any braces that appear between them.
            // But in order to do that, we also need to match up any
            // /**/ comments, ' characters quotes, () parens
            // [] brackets, and "" strings, including interpolated holes in the latter.

            ScanInterpolatedStringLiteralTop(ref info, out var error, openQuoteRange: out _, interpolations: null, closeQuoteRange: out _);
            this.AddError(error);
        }

        internal void ScanInterpolatedStringLiteralTop(
            ref TokenInfo info,
            out SyntaxDiagnosticInfo? error,
            out Range openQuoteRange,
            ArrayBuilder<Interpolation>? interpolations,
            out Range closeQuoteRange)
        {
            var subScanner = new InterpolatedStringScanner(this);
            subScanner.ScanInterpolatedStringLiteralTop(out openQuoteRange, interpolations, out closeQuoteRange);
            error = subScanner.Error;
            info.Kind = SyntaxKind.InterpolatedStringToken;
            info.Text = TextWindow.GetText(intern: false);
        }

        /// <summary>
        /// Turn a (parsed) interpolated string nonterminal into an interpolated string token.
        /// </summary>
        /// <param name="interpolatedString"></param>
        internal static SyntaxToken RescanInterpolatedString(InterpolatedStringExpressionSyntax interpolatedString)
        {
            var text = interpolatedString.ToString();
            var kind = SyntaxKind.InterpolatedStringToken;
            // TODO: scan the contents (perhaps using ScanInterpolatedStringLiteralContents) to reconstruct any lexical
            // errors such as // inside an expression hole
            return SyntaxFactory.Literal(
                interpolatedString.GetFirstToken().GetLeadingTrivia(),
                text,
                kind,
                text,
                interpolatedString.GetLastToken().GetTrailingTrivia());
        }

        [NonCopyable]
        private struct InterpolatedStringScanner
        {
            private readonly Lexer _lexer;
            private readonly bool _isVerbatim;

            /// <summary>
            /// There are two types of errors we can encounter when trying to scan out an interpolated string (and its
            /// interpolations).  The first are true syntax errors where we do not know what it is going on and have no
            /// good strategy to get back on track.  This happens when we see things in the interpolation we truly do
            /// not know what to do with, or when we find we've gotten into an unbalanced state with the bracket pairs
            /// we're consuming.  In this case, we will often choose to bail out rather than go on and potentially make
            /// things worse.
            /// </summary>
            public SyntaxDiagnosticInfo? Error = null;
            private bool EncounteredUnrecoverableError = false;

            public InterpolatedStringScanner(Lexer lexer)
            {
                _lexer = lexer;

                _isVerbatim = (lexer.TextWindow.PeekChar(0) == '$' && lexer.TextWindow.PeekChar(1) == '@') ||
                              (lexer.TextWindow.PeekChar(0) == '@' && lexer.TextWindow.PeekChar(1) == '$');
            }

            private bool IsAtEnd()
            {
                return IsAtEnd(_isVerbatim);
            }

            private bool IsAtEnd(bool allowNewline)
            {
                char ch = _lexer.TextWindow.PeekChar();
                return
                    (!allowNewline && SyntaxFacts.IsNewLine(ch)) ||
                    (ch == SlidingTextWindow.InvalidCharacter && _lexer.TextWindow.IsReallyAtEnd());
            }

            private void TrySetUnrecoverableError(SyntaxDiagnosticInfo error)
            {
                // only need to record the first error we hit
                Error ??= error;

                // No matter what, ensure that we know we hit an error we can't recover from.
                EncounteredUnrecoverableError = true;
            }

            private void TrySetRecoverableError(SyntaxDiagnosticInfo error)
            {
                // only need to record the first error we hit
                Error ??= error;

                // Do not touch 'EncounteredUnrecoverableError'.  If we already encountered something unrecoverable,
                // that doesn't change.  And if we haven't hit something unrecoverable then we stay in that mode as this
                // is a recoverable error.
            }

            internal void ScanInterpolatedStringLiteralTop(
                out Range openQuoteRange,
                ArrayBuilder<Interpolation>? interpolations,
                out Range closeQuoteRange)
            {
                ScanInterpolatedStringLiteralStart(out openQuoteRange);
                ScanInterpolatedStringLiteralContents(interpolations);
                ScanInterpolatedStringLiteralEnd(out closeQuoteRange);
            }

            private void ScanInterpolatedStringLiteralStart(out Range openQuoteRange)
            {
                // Handles reading the start of the interpolated string literal (up to where the content begins)
                var start = _lexer.TextWindow.Position;
                if (_isVerbatim)
                {
                    // skip past @$ or $@
                    _lexer.TextWindow.AdvanceChar(2);
                }
                else
                {
                    Debug.Assert(_lexer.TextWindow.PeekChar() == '$');
                    _lexer.TextWindow.AdvanceChar();
                }

                Debug.Assert(_lexer.TextWindow.PeekChar() == '"');
                _lexer.TextWindow.AdvanceChar();

                openQuoteRange = new Range(start, _lexer.TextWindow.Position);
            }

            private void ScanInterpolatedStringLiteralEnd(out Range closeQuoteRange)
            {
                // Handles reading the end of the interpolated string literal (after where the content ends)

                var closeQuotePosition = _lexer.TextWindow.Position;
                if (_lexer.TextWindow.PeekChar() != '"')
                {
                    Debug.Assert(IsAtEnd());
                    int position = IsAtEnd(allowNewline: true) ? _lexer.TextWindow.Position - 1 : _lexer.TextWindow.Position;
                    TrySetUnrecoverableError(_lexer.MakeError(position, 1, _isVerbatim ? ErrorCode.ERR_UnterminatedStringLit : ErrorCode.ERR_NewlineInConst));
                }
                else
                {
                    // found the closing quote
                    _lexer.TextWindow.AdvanceChar(); // "
                }

                closeQuoteRange = new Range(closeQuotePosition, _lexer.TextWindow.Position);
            }

            private void ScanInterpolatedStringLiteralContents(ArrayBuilder<Interpolation>? interpolations)
            {
                while (true)
                {
                    if (IsAtEnd())
                    {
                        // error: end of line before end of string
                        return;
                    }

                    switch (_lexer.TextWindow.PeekChar())
                    {
                        case '"' when RecoveringFromRunawayLexing():
                            // When recovering from mismatched delimiters, we consume the next
                            // quote character as the close quote for the interpolated string. In
                            // practice this gets us out of trouble in scenarios we've encountered.
                            // See, for example, https://github.com/dotnet/roslyn/issues/44789
                            return;
                        case '"':
                            if (_isVerbatim && _lexer.TextWindow.PeekChar(1) == '"')
                            {
                                _lexer.TextWindow.AdvanceChar(2); // ""
                                continue;
                            }
                            // found the end of the string
                            return;
                        case '}':
                            var pos = _lexer.TextWindow.Position;
                            _lexer.TextWindow.AdvanceChar(); // }
                            // ensure any } characters are doubled up
                            if (_lexer.TextWindow.PeekChar() == '}')
                            {
                                _lexer.TextWindow.AdvanceChar(); // }
                            }
                            else
                            {
                                TrySetUnrecoverableError(_lexer.MakeError(pos, 1, ErrorCode.ERR_UnescapedCurly, "}"));
                            }
                            continue;
                        case '{':
                            if (_lexer.TextWindow.PeekChar(1) == '{')
                            {
                                _lexer.TextWindow.AdvanceChar(2); // {{
                            }
                            else
                            {
                                int openBracePosition = _lexer.TextWindow.Position;
                                _lexer.TextWindow.AdvanceChar();
                                ScanInterpolatedStringLiteralHoleBalancedText('}', isHole: true, out var colonRange);
                                int closeBracePosition = _lexer.TextWindow.Position;
                                if (_lexer.TextWindow.PeekChar() == '}')
                                {
                                    _lexer.TextWindow.AdvanceChar();
                                }
                                else
                                {
                                    TrySetUnrecoverableError(_lexer.MakeError(openBracePosition - 1, 2, ErrorCode.ERR_UnclosedExpressionHole));
                                }

                                interpolations?.Add(new Interpolation(
                                    new Range(openBracePosition, openBracePosition + 1),
                                    colonRange,
                                    new Range(closeBracePosition, _lexer.TextWindow.Position)));
                            }
                            continue;
                        case '\\':
                            if (_isVerbatim)
                            {
                                goto default;
                            }

                            var escapeStart = _lexer.TextWindow.Position;
                            char ch = _lexer.ScanEscapeSequence(surrogateCharacter: out _);
                            if (ch == '{' || ch == '}')
                            {
                                TrySetUnrecoverableError(_lexer.MakeError(escapeStart, _lexer.TextWindow.Position - escapeStart, ErrorCode.ERR_EscapedCurly, ch));
                            }

                            continue;
                        default:
                            // found some other character in the string portion
                            _lexer.TextWindow.AdvanceChar();
                            continue;
                    }
                }
            }

            private void ScanFormatSpecifier()
            {
                Debug.Assert(_lexer.TextWindow.PeekChar() == ':');
                _lexer.TextWindow.AdvanceChar();
                while (true)
                {
                    char ch = _lexer.TextWindow.PeekChar();
                    if (ch == '\\' && !_isVerbatim)
                    {
                        // normal string & char constants can have escapes
                        var pos = _lexer.TextWindow.Position;
                        ch = _lexer.ScanEscapeSequence(surrogateCharacter: out _);
                        if (ch == '{' || ch == '}')
                        {
                            TrySetUnrecoverableError(_lexer.MakeError(pos, 1, ErrorCode.ERR_EscapedCurly, ch));
                        }
                    }
                    else if (ch == '"')
                    {
                        if (_isVerbatim && _lexer.TextWindow.PeekChar(1) == '"')
                        {
                            _lexer.TextWindow.AdvanceChar(2); // ""
                        }
                        else
                        {
                            return; // premature end of string! let caller complain about unclosed interpolation
                        }
                    }
                    else if (ch == '{')
                    {
                        var pos = _lexer.TextWindow.Position;
                        _lexer.TextWindow.AdvanceChar();
                        // ensure any { characters are doubled up
                        if (_lexer.TextWindow.PeekChar() == '{')
                        {
                            _lexer.TextWindow.AdvanceChar(); // {
                        }
                        else
                        {
                            TrySetUnrecoverableError(_lexer.MakeError(pos, 1, ErrorCode.ERR_UnescapedCurly, "{"));
                        }
                    }
                    else if (ch == '}')
                    {
                        if (_lexer.TextWindow.PeekChar(1) == '}')
                        {
                            _lexer.TextWindow.AdvanceChar(2); // }}
                        }
                        else
                        {
                            return; // end of interpolation
                        }
                    }
                    else if (IsAtEnd())
                    {
                        return; // premature end; let caller complain
                    }
                    else
                    {
                        _lexer.TextWindow.AdvanceChar();
                    }
                }
            }

            /// <summary>
            /// Scan past the hole inside an interpolated string literal, leaving the current character on the '}' (if any)
            /// </summary>
            private void ScanInterpolatedStringLiteralHoleBalancedText(char endingChar, bool isHole, out Range colonRange)
            {
                colonRange = default;
                while (true)
                {
                    char ch = _lexer.TextWindow.PeekChar();

                    // Note: within a hole newlines are always allowed.  The restriction on if newlines are allowed or not
                    // is only within a text-portion of the interpolated string.
                    if (IsAtEnd(allowNewline: true))
                    {
                        // the caller will complain
                        return;
                    }

                    switch (ch)
                    {
                        case '#':
                            // preprocessor directives not allowed.
                            TrySetUnrecoverableError(_lexer.MakeError(_lexer.TextWindow.Position, 1, ErrorCode.ERR_SyntaxError, endingChar.ToString()));
                            _lexer.TextWindow.AdvanceChar();
                            continue;
                        case '$':
                            {
                                var discarded = default(TokenInfo);
                                if (_lexer.TryScanInterpolatedString(ref discarded))
                                {
                                    continue;
                                }

                                goto default;
                            }
                        case ':':
                            // the first colon not nested within matching delimiters is the start of the format string
                            if (isHole)
                            {
                                Debug.Assert(colonRange.Equals(default(Range)));
                                colonRange = new Range(_lexer.TextWindow.Position, _lexer.TextWindow.Position + 1);
                                ScanFormatSpecifier();
                                return;
                            }

                            goto default;
                        case '}':
                        case ')':
                        case ']':
                            if (ch == endingChar)
                            {
                                return;
                            }

                            TrySetUnrecoverableError(_lexer.MakeError(_lexer.TextWindow.Position, 1, ErrorCode.ERR_SyntaxError, endingChar.ToString()));
                            goto default;
                        case '"' when RecoveringFromRunawayLexing():
                            // When recovering from mismatched delimiters, we consume the next
                            // quote character as the close quote for the interpolated string. In
                            // practice this gets us out of trouble in scenarios we've encountered.
                            // See, for example, https://github.com/dotnet/roslyn/issues/44789
                            return;
                        case '"':
                        case '\'':
                            // handle string or character literal inside an expression hole.
                            ScanInterpolatedStringLiteralNestedString();
                            continue;
                        case '@':
                            {
                                var discarded = default(TokenInfo);
                                if (_lexer.TryScanAtStringToken(ref discarded))
                                    continue;

<<<<<<< HEAD
                                continue;
                            }
                            else if (_lexer.TextWindow.PeekChar(1) == '$' && _lexer.TextWindow.PeekChar(2) == '"')
                            {
                                var discarded = default(TokenInfo);
                                _lexer.ScanInterpolatedStringLiteral(ref discarded);
                                continue;
=======
                                // Wasn't an @"" or @$"" string.  Just consume this as normal code.
                                goto default;
>>>>>>> 45e8b75a
                            }
                        case '/':
                            switch (_lexer.TextWindow.PeekChar(1))
                            {
                                case '/':
                                    _lexer.ScanToEndOfLine();
                                    continue;
                                case '*':
                                    _lexer.ScanMultiLineComment(out _);
                                    continue;
                                default:
                                    _lexer.TextWindow.AdvanceChar();
                                    continue;
                            }
                        case '{':
                            // TODO: after the colon this has no special meaning.
                            ScanInterpolatedStringLiteralHoleBracketed('{', '}');
                            continue;
                        case '(':
                            // TODO: after the colon this has no special meaning.
                            ScanInterpolatedStringLiteralHoleBracketed('(', ')');
                            continue;
                        case '[':
                            // TODO: after the colon this has no special meaning.
                            ScanInterpolatedStringLiteralHoleBracketed('[', ']');
                            continue;
                        default:
                            // part of code in the expression hole
                            _lexer.TextWindow.AdvanceChar();
                            continue;
                    }
                }
            }

            /// <summary>
            /// The lexer can run away consuming the rest of the input when delimiters are mismatched. This is a test
            /// for when we are attempting to recover from that situation.  Note that just running into new lines will
            /// not make us think we're in runaway lexing.
            /// </summary>
            private bool RecoveringFromRunawayLexing() => this.EncounteredUnrecoverableError;

            private void ScanInterpolatedStringLiteralNestedString()
            {
                var discarded = default(TokenInfo);
                _lexer.ScanStringLiteral(ref discarded, inDirective: false);
            }

            private void ScanInterpolatedStringLiteralHoleBracketed(char start, char end)
            {
                Debug.Assert(start == _lexer.TextWindow.PeekChar());
                _lexer.TextWindow.AdvanceChar();
                ScanInterpolatedStringLiteralHoleBalancedText(end, isHole: false, colonRange: out _);
                if (_lexer.TextWindow.PeekChar() == end)
                {
                    _lexer.TextWindow.AdvanceChar();
                }
                else
                {
                    // an error was given by the caller
                }
            }
        }
    }
}<|MERGE_RESOLUTION|>--- conflicted
+++ resolved
@@ -580,18 +580,8 @@
                                 if (_lexer.TryScanAtStringToken(ref discarded))
                                     continue;
 
-<<<<<<< HEAD
-                                continue;
-                            }
-                            else if (_lexer.TextWindow.PeekChar(1) == '$' && _lexer.TextWindow.PeekChar(2) == '"')
-                            {
-                                var discarded = default(TokenInfo);
-                                _lexer.ScanInterpolatedStringLiteral(ref discarded);
-                                continue;
-=======
                                 // Wasn't an @"" or @$"" string.  Just consume this as normal code.
                                 goto default;
->>>>>>> 45e8b75a
                             }
                         case '/':
                             switch (_lexer.TextWindow.PeekChar(1))
