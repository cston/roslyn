﻿// Licensed to the .NET Foundation under one or more agreements.
// The .NET Foundation licenses this file to you under the MIT license.
// See the LICENSE file in the project root for more information.

#nullable disable

using System.Collections.Generic;
using System.Collections.Immutable;
using System.Diagnostics;
using Microsoft.CodeAnalysis.CSharp.Symbols;
using Microsoft.CodeAnalysis.CSharp.Syntax;
using Microsoft.CodeAnalysis.PooledObjects;
using Roslyn.Utilities;

namespace Microsoft.CodeAnalysis.CSharp
{
    internal sealed class UsingStatementBinder : LockOrUsingBinder
    {
        private readonly UsingStatementSyntax _syntax;

        public UsingStatementBinder(Binder enclosing, UsingStatementSyntax syntax)
            : base(enclosing)
        {
            _syntax = syntax;
        }

        protected override ImmutableArray<LocalSymbol> BuildLocals()
        {
            ExpressionSyntax expressionSyntax = TargetExpressionSyntax;
            VariableDeclarationSyntax declarationSyntax = _syntax.Declaration;

            Debug.Assert((expressionSyntax == null) ^ (declarationSyntax == null)); // Can't have both or neither.

            if (expressionSyntax != null)
            {
                var locals = ArrayBuilder<LocalSymbol>.GetInstance();
                ExpressionVariableFinder.FindExpressionVariables(this, locals, expressionSyntax);
                return locals.ToImmutableAndFree();
            }
            else
            {
                var locals = ArrayBuilder<LocalSymbol>.GetInstance(declarationSyntax.Variables.Count);

                // gather expression-declared variables from invalid array dimensions. eg. using(int[x is var y] z = new int[0])
                declarationSyntax.Type.VisitRankSpecifiers((rankSpecifier, args) =>
                {
                    foreach (var size in rankSpecifier.Sizes)
                    {
                        if (size.Kind() != SyntaxKind.OmittedArraySizeExpression)
                        {
                            ExpressionVariableFinder.FindExpressionVariables(args.binder, args.locals, size);
                        }
                    }
                }, (binder: this, locals: locals));

                foreach (VariableDeclaratorSyntax declarator in declarationSyntax.Variables)
                {
                    locals.Add(MakeLocal(declarationSyntax, declarator, LocalDeclarationKind.UsingVariable));

                    // also gather expression-declared variables from the bracketed argument lists and the initializers
                    ExpressionVariableFinder.FindExpressionVariables(this, locals, declarator);
                }

                return locals.ToImmutableAndFree();
            }
        }

        protected override ExpressionSyntax TargetExpressionSyntax
        {
            get
            {
                return _syntax.Expression;
            }
        }

        internal override BoundStatement BindUsingStatementParts(BindingDiagnosticBag diagnostics, Binder originalBinder)
        {
            ExpressionSyntax expressionSyntax = TargetExpressionSyntax;
            VariableDeclarationSyntax declarationSyntax = _syntax.Declaration;
            bool hasAwait = _syntax.AwaitKeyword.Kind() != default;

            Debug.Assert((expressionSyntax == null) ^ (declarationSyntax == null)); // Can't have both or neither.

            var boundUsingStatement = BindUsingStatementOrDeclarationFromParts((CSharpSyntaxNode)expressionSyntax ?? declarationSyntax, _syntax.UsingKeyword, _syntax.AwaitKeyword, originalBinder, this, diagnostics);
            Debug.Assert(boundUsingStatement is BoundUsingStatement);
            return boundUsingStatement;
        }

#nullable enable
        internal static BoundStatement BindUsingStatementOrDeclarationFromParts(SyntaxNode syntax, SyntaxToken usingKeyword, SyntaxToken awaitKeyword, Binder originalBinder, UsingStatementBinder? usingBinderOpt, BindingDiagnosticBag diagnostics)
        {
            bool isUsingDeclaration = syntax.Kind() == SyntaxKind.LocalDeclarationStatement;
            bool isExpression = !isUsingDeclaration && syntax.Kind() != SyntaxKind.VariableDeclaration;
            bool hasAwait = awaitKeyword != default;

            Debug.Assert(isUsingDeclaration || usingBinderOpt != null);

            TypeSymbol disposableInterface = getDisposableInterface(hasAwait);

            Debug.Assert((object)disposableInterface != null);
            bool hasErrors = ReportUseSite(disposableInterface, diagnostics, hasAwait ? awaitKeyword : usingKeyword);

            ImmutableArray<BoundLocalDeclaration> declarationsOpt = default;
            BoundMultipleLocalDeclarations? multipleDeclarationsOpt = null;
            BoundExpression? expressionOpt = null;
            TypeSymbol? declarationTypeOpt = null;
            MethodArgumentInfo? patternDisposeInfo;
            TypeSymbol? awaitableTypeOpt;

            if (isExpression)
            {
                expressionOpt = usingBinderOpt!.BindTargetExpression(diagnostics, originalBinder);
                hasErrors |= !bindDisposable(fromExpression: true, out patternDisposeInfo, out awaitableTypeOpt);
            }
            else
            {
                VariableDeclarationSyntax declarationSyntax = isUsingDeclaration ? ((LocalDeclarationStatementSyntax)syntax).Declaration : (VariableDeclarationSyntax)syntax;
                originalBinder.BindForOrUsingOrFixedDeclarations(declarationSyntax, LocalDeclarationKind.UsingVariable, diagnostics, out declarationsOpt);

                Debug.Assert(!declarationsOpt.IsEmpty && declarationsOpt[0].DeclaredTypeOpt != null);
                multipleDeclarationsOpt = new BoundMultipleLocalDeclarations(declarationSyntax, declarationsOpt);
                declarationTypeOpt = declarationsOpt[0].DeclaredTypeOpt!.Type;

                if (declarationTypeOpt.IsDynamic())
                {
                    patternDisposeInfo = null;
                    awaitableTypeOpt = null;
                }
                else
                {
                    hasErrors |= !bindDisposable(fromExpression: false, out patternDisposeInfo, out awaitableTypeOpt);
                }
            }

            BoundAwaitableInfo? awaitOpt = null;
            if (hasAwait)
            {
                // even if we don't have a proper value to await, we'll still report bad usages of `await`
                originalBinder.ReportBadAwaitDiagnostics(syntax, awaitKeyword.GetLocation(), diagnostics, ref hasErrors);

                if (awaitableTypeOpt is null)
                {
                    awaitOpt = new BoundAwaitableInfo(syntax, awaitableInstancePlaceholder: null, isDynamic: true, getAwaiter: null, isCompleted: null, getResult: null) { WasCompilerGenerated = true };
                }
                else
                {
                    hasErrors |= ReportUseSite(awaitableTypeOpt, diagnostics, awaitKeyword);
                    var placeholder = new BoundAwaitableValuePlaceholder(syntax, valEscape: originalBinder.LocalScopeDepth, awaitableTypeOpt).MakeCompilerGenerated();
                    awaitOpt = originalBinder.BindAwaitInfo(placeholder, syntax, diagnostics, ref hasErrors);
                }
            }

            // This is not awesome, but its factored. 
            // In the future it might be better to have a separate shared type that we add the info to, and have the callers create the appropriate bound nodes from it
            if (isUsingDeclaration)
            {
                return new BoundUsingLocalDeclarations(syntax, patternDisposeInfo, awaitOpt, declarationsOpt, hasErrors);
            }
            else
            {
                BoundStatement boundBody = originalBinder.BindPossibleEmbeddedStatement(usingBinderOpt!._syntax.Statement, diagnostics);

                return new BoundUsingStatement(
                    usingBinderOpt._syntax,
                    usingBinderOpt.Locals,
                    multipleDeclarationsOpt,
                    expressionOpt,
                    boundBody,
                    awaitOpt,
                    patternDisposeInfo,
                    hasErrors);
            }

            bool bindDisposable(bool fromExpression, out MethodArgumentInfo? patternDisposeInfo, out TypeSymbol? awaitableType)
            {
                CompoundUseSiteInfo<AssemblySymbol> useSiteInfo = originalBinder.GetNewCompoundUseSiteInfo(diagnostics);
<<<<<<< HEAD
                iDisposableConversion = classifyConversion(fromExpression, disposableInterface, ref useSiteInfo);
=======
                Conversion iDisposableConversion = classifyConversion(fromExpression, disposableInterface, ref useSiteInfo);
>>>>>>> 67d940c4
                patternDisposeInfo = null;
                awaitableType = null;

                diagnostics.Add(syntax, useSiteInfo);

                if (iDisposableConversion.IsImplicit)
                {
                    if (hasAwait)
                    {
                        awaitableType = originalBinder.Compilation.GetWellKnownType(WellKnownType.System_Threading_Tasks_ValueTask);
                    }
                    return true;
                }

                Debug.Assert(!fromExpression || expressionOpt != null);
                TypeSymbol? type = fromExpression ? expressionOpt!.Type : declarationTypeOpt;

                // If this is a ref struct, or we're in a valid asynchronous using, try binding via pattern.
                // We won't need to try and bind a second time if it fails, as async dispose can't be pattern based (ref structs are not allowed in async methods)
                if (type is object && (type.IsRefLikeType || hasAwait))
                {
                    BoundExpression? receiver = fromExpression
                                               ? expressionOpt
                                               : new BoundLocal(syntax, declarationsOpt[0].LocalSymbol, null, type) { WasCompilerGenerated = true };

                    BindingDiagnosticBag patternDiagnostics = originalBinder.Compilation.IsFeatureEnabled(MessageID.IDS_FeatureUsingDeclarations)
                                                       ? diagnostics
                                                       : BindingDiagnosticBag.Discarded;
                    MethodSymbol disposeMethod = originalBinder.TryFindDisposePatternMethod(receiver, syntax, hasAwait, patternDiagnostics);
                    if (disposeMethod is object)
                    {
                        MessageID.IDS_FeatureUsingDeclarations.CheckFeatureAvailability(diagnostics, originalBinder.Compilation, syntax.Location);

                        var argumentsBuilder = ArrayBuilder<BoundExpression>.GetInstance(disposeMethod.ParameterCount);
                        ImmutableArray<int> argsToParams = default;
                        bool expanded = disposeMethod.HasParamsParameter();
                        originalBinder.BindDefaultArguments(
                            // If this is a using statement, then we want to use the whole `using (expr) { }` as the argument location. These arguments
                            // will be represented in the IOperation tree and the "correct" node for them, given that they are an implicit invocation
                            // at the end of the using statement, is on the whole using statement, not on the current expression.
                            usingBinderOpt?._syntax ?? syntax,
                            disposeMethod.Parameters,
                            argumentsBuilder,
                            argumentRefKindsBuilder: null,
                            ref argsToParams,
                            out BitVector defaultArguments,
                            expanded,
                            enableCallerInfo: true,
                            patternDiagnostics);

                        patternDisposeInfo = new MethodArgumentInfo(disposeMethod, argumentsBuilder.ToImmutableAndFree(), argsToParams, defaultArguments, expanded);
                        if (hasAwait)
                        {
                            awaitableType = disposeMethod.ReturnType;
                        }
                        return true;
                    }
                }

                if (type is null || !type.IsErrorType())
                {
                    // Retry with a different assumption about whether the `using` is async
                    TypeSymbol alternateInterface = getDisposableInterface(!hasAwait);
                    var discardedUseSiteInfo = CompoundUseSiteInfo<AssemblySymbol>.Discarded;
                    Conversion alternateConversion = classifyConversion(fromExpression, alternateInterface, ref discardedUseSiteInfo);

                    bool wrongAsync = alternateConversion.IsImplicit;
                    ErrorCode errorCode = wrongAsync
                        ? (hasAwait ? ErrorCode.ERR_NoConvToIAsyncDispWrongAsync : ErrorCode.ERR_NoConvToIDispWrongAsync)
                        : (hasAwait ? ErrorCode.ERR_NoConvToIAsyncDisp : ErrorCode.ERR_NoConvToIDisp);

                    Error(diagnostics, errorCode, syntax, declarationTypeOpt ?? expressionOpt!.Display);
                }

                return false;
            }

            Conversion classifyConversion(bool fromExpression, TypeSymbol targetInterface, ref CompoundUseSiteInfo<AssemblySymbol> useSiteInfo)
            {
                var conversions = originalBinder.Conversions;
                if (fromExpression)
                {
                    Debug.Assert(expressionOpt is { });
<<<<<<< HEAD
                    return conversions.ClassifyImplicitConversionFromExpression(expressionOpt, targetInterface, ref useSiteInfo);
=======
                    var result = conversions.ClassifyImplicitConversionFromExpression(expressionOpt, targetInterface, ref useSiteInfo);

                    Debug.Assert(expressionOpt.Type?.IsDynamic() != true || result.Kind == ConversionKind.ImplicitDynamic);
                    return result;
>>>>>>> 67d940c4
                }
                else
                {
                    Debug.Assert(declarationTypeOpt is { });
<<<<<<< HEAD
                    return conversions.ClassifyImplicitConversionFromType(declarationTypeOpt, targetInterface, ref useSiteInfo);
=======
                    var result = conversions.ClassifyImplicitConversionFromType(declarationTypeOpt, targetInterface, ref useSiteInfo);

                    Debug.Assert(!declarationTypeOpt.IsDynamic() || result.Kind == ConversionKind.ImplicitDynamic);
                    return result;
>>>>>>> 67d940c4
                }
            }

            TypeSymbol getDisposableInterface(bool isAsync)
            {
                return isAsync
                    ? originalBinder.Compilation.GetWellKnownType(WellKnownType.System_IAsyncDisposable)
                    : originalBinder.Compilation.GetSpecialType(SpecialType.System_IDisposable);
            }
        }

        internal override ImmutableArray<LocalSymbol> GetDeclaredLocalsForScope(SyntaxNode scopeDesignator)
        {
            if (_syntax == scopeDesignator)
            {
                return this.Locals;
            }

            throw ExceptionUtilities.Unreachable;
        }

        internal override ImmutableArray<LocalFunctionSymbol> GetDeclaredLocalFunctionsForScope(CSharpSyntaxNode scopeDesignator)
        {
            throw ExceptionUtilities.Unreachable;
        }

        internal override SyntaxNode ScopeDesignator
        {
            get
            {
                return _syntax;
            }
        }
    }
}<|MERGE_RESOLUTION|>--- conflicted
+++ resolved
@@ -174,11 +174,7 @@
             bool bindDisposable(bool fromExpression, out MethodArgumentInfo? patternDisposeInfo, out TypeSymbol? awaitableType)
             {
                 CompoundUseSiteInfo<AssemblySymbol> useSiteInfo = originalBinder.GetNewCompoundUseSiteInfo(diagnostics);
-<<<<<<< HEAD
-                iDisposableConversion = classifyConversion(fromExpression, disposableInterface, ref useSiteInfo);
-=======
                 Conversion iDisposableConversion = classifyConversion(fromExpression, disposableInterface, ref useSiteInfo);
->>>>>>> 67d940c4
                 patternDisposeInfo = null;
                 awaitableType = null;
 
@@ -262,26 +258,18 @@
                 if (fromExpression)
                 {
                     Debug.Assert(expressionOpt is { });
-<<<<<<< HEAD
-                    return conversions.ClassifyImplicitConversionFromExpression(expressionOpt, targetInterface, ref useSiteInfo);
-=======
                     var result = conversions.ClassifyImplicitConversionFromExpression(expressionOpt, targetInterface, ref useSiteInfo);
 
                     Debug.Assert(expressionOpt.Type?.IsDynamic() != true || result.Kind == ConversionKind.ImplicitDynamic);
                     return result;
->>>>>>> 67d940c4
                 }
                 else
                 {
                     Debug.Assert(declarationTypeOpt is { });
-<<<<<<< HEAD
-                    return conversions.ClassifyImplicitConversionFromType(declarationTypeOpt, targetInterface, ref useSiteInfo);
-=======
                     var result = conversions.ClassifyImplicitConversionFromType(declarationTypeOpt, targetInterface, ref useSiteInfo);
 
                     Debug.Assert(!declarationTypeOpt.IsDynamic() || result.Kind == ConversionKind.ImplicitDynamic);
                     return result;
->>>>>>> 67d940c4
                 }
             }
 
