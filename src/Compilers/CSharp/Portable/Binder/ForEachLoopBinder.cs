--- conflicted
+++ resolved
@@ -192,11 +192,7 @@
             BoundExpression collectionExpr = originalBinder.GetBinder(_syntax.Expression).BindRValueWithoutTargetType(_syntax.Expression, diagnostics);
 
             TypeWithAnnotations inferredType;
-<<<<<<< HEAD
-            bool hasErrors = !GetEnumeratorInfoAndInferCollectionElementType(_syntax, _syntax.Expression, ref builder, ref collectionExpr, IsAsync, diagnostics, out inferredType);
-=======
-            bool hasErrors = !GetEnumeratorInfoAndInferCollectionElementType(ref collectionExpr, diagnostics, out inferredType, builder: out _);
->>>>>>> 575bc425
+            bool hasErrors = !GetEnumeratorInfoAndInferCollectionElementType(_syntax, _syntax.Expression, ref collectionExpr, IsAsync, diagnostics, out inferredType, builder: out _);
 
             ExpressionSyntax variables = ((ForEachVariableStatementSyntax)_syntax).Variable;
 
@@ -229,11 +225,7 @@
 
             ForEachEnumeratorInfo.Builder builder;
             TypeWithAnnotations inferredType;
-<<<<<<< HEAD
-            bool hasErrors = !GetEnumeratorInfoAndInferCollectionElementType(_syntax, _syntax.Expression, ref builder, ref collectionExpr, IsAsync, diagnostics, out inferredType);
-=======
-            bool hasErrors = !GetEnumeratorInfoAndInferCollectionElementType(ref collectionExpr, diagnostics, out inferredType, out builder);
->>>>>>> 575bc425
+            bool hasErrors = !GetEnumeratorInfoAndInferCollectionElementType(_syntax, _syntax.Expression, ref collectionExpr, IsAsync, diagnostics, out inferredType, out builder);
 
             // These occur when special types are missing or malformed, or the patterns are incompletely implemented.
             hasErrors |= builder.IsIncomplete;
@@ -618,17 +610,11 @@
             // Use the right binder to avoid seeing iteration variable
             BoundExpression collectionExpr = this.GetBinder(collectionSyntax).BindValue(collectionSyntax, diagnostics, BindValueKind.RValue);
 
-<<<<<<< HEAD
-            var builder = new ForEachEnumeratorInfo.Builder();
-            GetEnumeratorInfoAndInferCollectionElementType(_syntax, collectionSyntax, ref builder, ref collectionExpr, IsAsync, diagnostics, out TypeWithAnnotations inferredType);
-=======
-            GetEnumeratorInfoAndInferCollectionElementType(ref collectionExpr, diagnostics, out TypeWithAnnotations inferredType, builder: out _);
->>>>>>> 575bc425
+            GetEnumeratorInfoAndInferCollectionElementType(_syntax, collectionSyntax, ref collectionExpr, IsAsync, diagnostics, out TypeWithAnnotations inferredType, builder: out _);
             return inferredType;
         }
     }
 
-<<<<<<< HEAD
     partial class Binder
     {
         protected BoundExpression ConvertForEachCollection(
@@ -673,17 +659,13 @@
         internal bool GetEnumeratorInfoAndInferCollectionElementType(
             SyntaxNode syntax,
             ExpressionSyntax collectionSyntax,
-            ref ForEachEnumeratorInfo.Builder builder,
-            ref BoundExpression collectionExpr, bool isAsync,
+            ref BoundExpression collectionExpr,
+            bool isAsync,
             BindingDiagnosticBag diagnostics,
-            out TypeWithAnnotations inferredType)
-        {
-            bool gotInfo = GetEnumeratorInfo(syntax, collectionSyntax, ref builder, ref collectionExpr, isAsync, diagnostics);
-=======
-        private bool GetEnumeratorInfoAndInferCollectionElementType(ref BoundExpression collectionExpr, BindingDiagnosticBag diagnostics, out TypeWithAnnotations inferredType, out ForEachEnumeratorInfo.Builder builder)
-        {
-            bool gotInfo = GetEnumeratorInfo(ref collectionExpr, diagnostics, out builder);
->>>>>>> 575bc425
+            out TypeWithAnnotations inferredType,
+            out ForEachEnumeratorInfo.Builder builder)
+        {
+            bool gotInfo = GetEnumeratorInfo(syntax, collectionSyntax, ref collectionExpr, isAsync, diagnostics, out builder);
 
             if (!gotInfo)
             {
@@ -766,21 +748,11 @@
         /// <param name="collectionExpr">The expression over which to iterate.</param>
         /// <param name="diagnostics">Populated with binding diagnostics.</param>
         /// <returns>Partially populated (all but conversions) or null if there was an error.</returns>
-<<<<<<< HEAD
-        private bool GetEnumeratorInfo(SyntaxNode syntax, ExpressionSyntax collectionSyntax, ref ForEachEnumeratorInfo.Builder builder, ref BoundExpression collectionExpr, bool isAsync, BindingDiagnosticBag diagnostics)
-        {
-            builder.IsAsync = isAsync;
-
-            EnumeratorResult found = GetEnumeratorInfoCore(syntax, collectionSyntax, ref builder, ref collectionExpr, isAsync, diagnostics);
-=======
-        private bool GetEnumeratorInfo(ref BoundExpression collectionExpr, BindingDiagnosticBag diagnostics, out ForEachEnumeratorInfo.Builder builder)
-        {
-            bool isAsync = IsAsync;
-
+        private bool GetEnumeratorInfo(SyntaxNode syntax, ExpressionSyntax collectionSyntax, ref BoundExpression collectionExpr, bool isAsync, BindingDiagnosticBag diagnostics, out ForEachEnumeratorInfo.Builder builder)
+        {
             BoundExpression originalCollectionExpr = collectionExpr;
 
-            EnumeratorResult found = GetEnumeratorInfo(ref collectionExpr, isAsync, diagnostics, out builder);
->>>>>>> 575bc425
+            EnumeratorResult found = GetEnumeratorInfoCore(syntax, collectionSyntax, ref collectionExpr, isAsync, diagnostics, out builder);
             switch (found)
             {
                 case EnumeratorResult.Succeeded:
@@ -801,12 +773,7 @@
             }
 
             // Retry with a different assumption about whether the foreach is async
-<<<<<<< HEAD
-            var ignoredBuilder = new ForEachEnumeratorInfo.Builder();
-            bool wrongAsync = GetEnumeratorInfoCore(syntax, collectionSyntax, ref ignoredBuilder, ref collectionExpr, !isAsync, BindingDiagnosticBag.Discarded) == EnumeratorResult.Succeeded;
-=======
-            bool wrongAsync = GetEnumeratorInfo(ref originalCollectionExpr, !isAsync, BindingDiagnosticBag.Discarded, builder: out _) == EnumeratorResult.Succeeded;
->>>>>>> 575bc425
+            bool wrongAsync = GetEnumeratorInfoCore(syntax, collectionSyntax, ref originalCollectionExpr, !isAsync, BindingDiagnosticBag.Discarded, builder: out _) == EnumeratorResult.Succeeded;
 
             var errorCode = wrongAsync
                 ? (isAsync ? ErrorCode.ERR_AwaitForEachMissingMemberWrongAsync : ErrorCode.ERR_ForEachMissingMemberWrongAsync)
@@ -824,11 +791,7 @@
             FailedAndReported
         }
 
-<<<<<<< HEAD
-        private EnumeratorResult GetEnumeratorInfoCore(SyntaxNode syntax, ExpressionSyntax collectionSyntax, ref ForEachEnumeratorInfo.Builder builder, ref BoundExpression collectionExpr, bool isAsync, BindingDiagnosticBag diagnostics)
-=======
-        private EnumeratorResult GetEnumeratorInfo(ref BoundExpression collectionExpr, bool isAsync, BindingDiagnosticBag diagnostics, out ForEachEnumeratorInfo.Builder builder)
->>>>>>> 575bc425
+        private EnumeratorResult GetEnumeratorInfoCore(SyntaxNode syntax, ExpressionSyntax collectionSyntax, ref BoundExpression collectionExpr, bool isAsync, BindingDiagnosticBag diagnostics, out ForEachEnumeratorInfo.Builder builder)
         {
             EnumeratorResult result;
 
@@ -839,12 +802,7 @@
 
                 if (CheckValueKind(collectionExpr.Syntax, collectionExpr, BindValueKind.RefersToLocation | BindValueKind.Assignable, checkingReceiver: false, BindingDiagnosticBag.Discarded))
                 {
-<<<<<<< HEAD
-                    // Anything else with a null type is a method group or anonymous function
-                    diagnostics.Add(ErrorCode.ERR_AnonMethGrpInForEach, collectionSyntax.Location, collectionExpr.Display);
-=======
                     wellKnownSpan = WellKnownType.System_Span_T;
->>>>>>> 575bc425
                 }
                 else
                 {
@@ -858,12 +816,6 @@
 
                 NamedTypeSymbol spanType = GetWellKnownType(wellKnownSpan, diagnostics, collectionExpr.Syntax);
 
-<<<<<<< HEAD
-            if (collectionExprType.Kind == SymbolKind.DynamicType && isAsync)
-            {
-                diagnostics.Add(ErrorCode.ERR_BadDynamicAwaitForEach, collectionSyntax.Location);
-                return EnumeratorResult.FailedAndReported;
-=======
                 if (spanType.IsErrorType())
                 {
                     builder = new ForEachEnumeratorInfo.Builder();
@@ -879,7 +831,7 @@
                 var originalSpan = span;
 #endif
 
-                result = getEnumeratorInfo(ref span, isAsync: false, enumeratorInfoDiagnostics, out builder);
+                result = getEnumeratorInfo(syntax, collectionSyntax, ref span, isAsync: false, enumeratorInfoDiagnostics, out builder);
 
 #if DEBUG
                 Debug.Assert(span == originalSpan);
@@ -913,14 +865,13 @@
                 }
 
                 enumeratorInfoDiagnostics.Free();
->>>>>>> 575bc425
             }
 
 #if DEBUG
             var originalCollectionExpr = collectionExpr;
 #endif
 
-            result = getEnumeratorInfo(ref collectionExpr, isAsync, diagnostics, out builder);
+            result = getEnumeratorInfo(syntax, collectionSyntax, ref collectionExpr, isAsync, diagnostics, out builder);
 
 #if DEBUG
             Debug.Assert(collectionExpr == originalCollectionExpr ||
@@ -930,7 +881,7 @@
 
             return result;
 
-            EnumeratorResult getEnumeratorInfo(ref BoundExpression collectionExpr, bool isAsync, BindingDiagnosticBag diagnostics, out ForEachEnumeratorInfo.Builder builder)
+            EnumeratorResult getEnumeratorInfo(SyntaxNode syntax, ExpressionSyntax collectionSyntax, ref BoundExpression collectionExpr, bool isAsync, BindingDiagnosticBag diagnostics, out ForEachEnumeratorInfo.Builder builder)
             {
                 builder = new ForEachEnumeratorInfo.Builder();
                 builder.IsAsync = isAsync;
@@ -942,18 +893,12 @@
                     if (!ReportConstantNullCollectionExpr(collectionExpr, diagnostics))
                     {
                         // Anything else with a null type is a method group or anonymous function
-                        diagnostics.Add(ErrorCode.ERR_AnonMethGrpInForEach, _syntax.Expression.Location, collectionExpr.Display);
+                        diagnostics.Add(ErrorCode.ERR_AnonMethGrpInForEach, collectionSyntax.Location, collectionExpr.Display);
                     }
 
                     // CONSIDER: dev10 also reports ERR_ForEachMissingMember (i.e. failed pattern match).
                     return EnumeratorResult.FailedAndReported;
                 }
-<<<<<<< HEAD
-                builder = GetDefaultEnumeratorInfo(syntax, builder, diagnostics, collectionExprType);
-                return EnumeratorResult.Succeeded;
-            }
-=======
->>>>>>> 575bc425
 
                 if (collectionExpr.ResultKind == LookupResultKind.NotAValue)
                 {
@@ -963,41 +908,12 @@
                     return EnumeratorResult.FailedAndReported;
                 }
 
-<<<<<<< HEAD
-            if (SatisfiesGetEnumeratorPattern(syntax, collectionSyntax, ref builder, unwrappedCollectionExpr, isAsync, viaExtensionMethod: false, diagnostics))
-            {
-                collectionExpr = unwrappedCollectionExpr;
-                if (ReportConstantNullCollectionExpr(collectionExpr, diagnostics))
-=======
-                if (collectionExprType.Kind == SymbolKind.DynamicType && IsAsync)
->>>>>>> 575bc425
-                {
-                    diagnostics.Add(ErrorCode.ERR_BadDynamicAwaitForEach, _syntax.Expression.Location);
+                if (collectionExprType.Kind == SymbolKind.DynamicType && isAsync)
+                {
+                    diagnostics.Add(ErrorCode.ERR_BadDynamicAwaitForEach, collectionSyntax.Location);
                     return EnumeratorResult.FailedAndReported;
                 }
 
-<<<<<<< HEAD
-            if (!isAsync && IsIEnumerable(unwrappedCollectionExprType))
-            {
-                collectionExpr = unwrappedCollectionExpr;
-                // This indicates a problem with the special IEnumerable type - it should have satisfied the GetEnumerator pattern.
-                diagnostics.Add(ErrorCode.ERR_ForEachMissingMember, collectionSyntax.Location, unwrappedCollectionExprType, WellKnownMemberNames.GetEnumeratorMethodName);
-                return EnumeratorResult.FailedAndReported;
-            }
-            if (isAsync && IsIAsyncEnumerable(unwrappedCollectionExprType))
-            {
-                collectionExpr = unwrappedCollectionExpr;
-                // This indicates a problem with the well-known IAsyncEnumerable type - it should have satisfied the GetAsyncEnumerator pattern.
-                diagnostics.Add(ErrorCode.ERR_AwaitForEachMissingMember, collectionSyntax.Location, unwrappedCollectionExprType, WellKnownMemberNames.GetAsyncEnumeratorMethodName);
-                return EnumeratorResult.FailedAndReported;
-            }
-
-            if (SatisfiesIEnumerableInterfaces(collectionSyntax, ref builder, unwrappedCollectionExpr, isAsync, diagnostics, unwrappedCollectionExprType) is not EnumeratorResult.FailedNotReported and var result)
-            {
-                collectionExpr = unwrappedCollectionExpr;
-                return result;
-            }
-=======
                 // The spec specifically lists the collection, enumerator, and element types for arrays and dynamic.
                 if (collectionExprType.Kind == SymbolKind.ArrayType || collectionExprType.Kind == SymbolKind.DynamicType)
                 {
@@ -1005,15 +921,14 @@
                     {
                         return EnumeratorResult.FailedAndReported;
                     }
-                    builder = GetDefaultEnumeratorInfo(builder, diagnostics, collectionExprType);
+                    builder = GetDefaultEnumeratorInfo(syntax, builder, diagnostics, collectionExprType);
                     return EnumeratorResult.Succeeded;
                 }
 
                 var unwrappedCollectionExpr = UnwrapCollectionExpressionIfNullable(collectionExpr, diagnostics);
                 var unwrappedCollectionExprType = unwrappedCollectionExpr.Type;
->>>>>>> 575bc425
-
-                if (SatisfiesGetEnumeratorPattern(ref builder, unwrappedCollectionExpr, isAsync, viaExtensionMethod: false, diagnostics))
+
+                if (SatisfiesGetEnumeratorPattern(syntax, collectionSyntax, ref builder, unwrappedCollectionExpr, isAsync, viaExtensionMethod: false, diagnostics))
                 {
                     collectionExpr = unwrappedCollectionExpr;
                     if (ReportConstantNullCollectionExpr(collectionExpr, diagnostics))
@@ -1027,28 +942,18 @@
                 {
                     collectionExpr = unwrappedCollectionExpr;
                     // This indicates a problem with the special IEnumerable type - it should have satisfied the GetEnumerator pattern.
-                    diagnostics.Add(ErrorCode.ERR_ForEachMissingMember, _syntax.Expression.Location, unwrappedCollectionExprType, GetEnumeratorMethodName);
+                    diagnostics.Add(ErrorCode.ERR_ForEachMissingMember, collectionSyntax.Location, unwrappedCollectionExprType, WellKnownMemberNames.GetEnumeratorMethodName);
                     return EnumeratorResult.FailedAndReported;
                 }
                 if (isAsync && IsIAsyncEnumerable(unwrappedCollectionExprType))
                 {
                     collectionExpr = unwrappedCollectionExpr;
                     // This indicates a problem with the well-known IAsyncEnumerable type - it should have satisfied the GetAsyncEnumerator pattern.
-                    diagnostics.Add(ErrorCode.ERR_AwaitForEachMissingMember, _syntax.Expression.Location, unwrappedCollectionExprType, GetAsyncEnumeratorMethodName);
+                    diagnostics.Add(ErrorCode.ERR_AwaitForEachMissingMember, collectionSyntax.Location, unwrappedCollectionExprType, WellKnownMemberNames.GetAsyncEnumeratorMethodName);
                     return EnumeratorResult.FailedAndReported;
                 }
 
-<<<<<<< HEAD
-                builder = GetDefaultEnumeratorInfo(syntax, builder, diagnostics, collectionExprType);
-                return EnumeratorResult.Succeeded;
-            }
-
-            if (SatisfiesGetEnumeratorPattern(syntax, collectionSyntax, ref builder, collectionExpr, isAsync, viaExtensionMethod: true, diagnostics))
-            {
-                return createPatternBasedEnumeratorResult(ref builder, collectionExpr, isAsync, viaExtensionMethod: true, diagnostics);
-            }
-=======
-                if (SatisfiesIEnumerableInterfaces(ref builder, unwrappedCollectionExpr, isAsync, diagnostics, unwrappedCollectionExprType) is not EnumeratorResult.FailedNotReported and var result)
+                if (SatisfiesIEnumerableInterfaces(collectionSyntax, ref builder, unwrappedCollectionExpr, isAsync, diagnostics, unwrappedCollectionExprType) is not EnumeratorResult.FailedNotReported and var result)
                 {
                     collectionExpr = unwrappedCollectionExpr;
                     return result;
@@ -1066,12 +971,11 @@
                         return EnumeratorResult.FailedAndReported;
                     }
 
-                    builder = GetDefaultEnumeratorInfo(builder, diagnostics, collectionExprType);
+                    builder = GetDefaultEnumeratorInfo(syntax, builder, diagnostics, collectionExprType);
                     return EnumeratorResult.Succeeded;
                 }
->>>>>>> 575bc425
-
-                if (SatisfiesGetEnumeratorPattern(ref builder, collectionExpr, isAsync, viaExtensionMethod: true, diagnostics))
+
+                if (SatisfiesGetEnumeratorPattern(syntax, collectionSyntax, ref builder, collectionExpr, isAsync, viaExtensionMethod: true, diagnostics))
                 {
                     return createPatternBasedEnumeratorResult(ref builder, collectionExpr, isAsync, viaExtensionMethod: true, diagnostics);
                 }
