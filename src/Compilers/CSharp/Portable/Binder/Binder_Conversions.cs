﻿// Licensed to the .NET Foundation under one or more agreements.
// The .NET Foundation licenses this file to you under the MIT license.
// See the LICENSE file in the project root for more information.

using System.Collections.Immutable;
using System.Diagnostics;
using System.Diagnostics.CodeAnalysis;
using System.Linq;
using Microsoft.CodeAnalysis.CSharp.Symbols;
using Microsoft.CodeAnalysis.CSharp.Syntax;
using Microsoft.CodeAnalysis.PooledObjects;
using Roslyn.Utilities;

namespace Microsoft.CodeAnalysis.CSharp
{
    internal partial class Binder
    {
        internal BoundExpression CreateConversion(
            BoundExpression source,
            TypeSymbol destination,
            BindingDiagnosticBag diagnostics)
        {
            CompoundUseSiteInfo<AssemblySymbol> useSiteInfo = GetNewCompoundUseSiteInfo(diagnostics);
            var conversion = Conversions.ClassifyConversionFromExpression(source, destination, isChecked: CheckOverflowAtRuntime, ref useSiteInfo);

            diagnostics.Add(source.Syntax, useSiteInfo);
            return CreateConversion(source.Syntax, source, conversion, isCast: false, conversionGroupOpt: null, destination: destination, diagnostics: diagnostics);
        }

        internal BoundExpression CreateConversion(
            BoundExpression source,
            Conversion conversion,
            TypeSymbol destination,
            BindingDiagnosticBag diagnostics)
        {
            return CreateConversion(source.Syntax, source, conversion, isCast: false, conversionGroupOpt: null, destination: destination, diagnostics: diagnostics);
        }

        internal BoundExpression CreateConversion(
            SyntaxNode syntax,
            BoundExpression source,
            Conversion conversion,
            bool isCast,
            ConversionGroup? conversionGroupOpt,
            TypeSymbol destination,
            BindingDiagnosticBag diagnostics)
        {
            return CreateConversion(syntax, source, conversion, isCast: isCast, conversionGroupOpt, source.WasCompilerGenerated, destination, diagnostics);
        }

        protected BoundExpression CreateConversion(
            SyntaxNode syntax,
            BoundExpression source,
            Conversion conversion,
            bool isCast,
            ConversionGroup? conversionGroupOpt,
            bool wasCompilerGenerated,
            TypeSymbol destination,
            BindingDiagnosticBag diagnostics,
            bool hasErrors = false)
        {

            var result = createConversion(syntax, source, conversion, isCast, conversionGroupOpt, wasCompilerGenerated, destination, diagnostics, hasErrors);

            Debug.Assert(result is BoundConversion || (conversion.IsIdentity && ((object)result == source) || source.NeedsToBeConverted()) || hasErrors);

#if DEBUG
            if (source is BoundValuePlaceholder placeholder1)
            {
                Debug.Assert(filterConversion(conversion));
                Debug.Assert(BoundNode.GetConversion(result, placeholder1) == conversion);
            }
            else if (source.Type is not null && filterConversion(conversion))
            {
                var placeholder2 = new BoundValuePlaceholder(source.Syntax, source.Type);
                var result2 = createConversion(syntax, placeholder2, conversion, isCast, conversionGroupOpt, wasCompilerGenerated, destination, BindingDiagnosticBag.Discarded, hasErrors);
                Debug.Assert(BoundNode.GetConversion(result2, placeholder2) == conversion);
            }

            static bool filterConversion(Conversion conversion)
            {
                return !conversion.IsInterpolatedString &&
                       !conversion.IsInterpolatedStringHandler &&
                       !conversion.IsSwitchExpression &&
                       !conversion.IsCollectionExpression &&
                       !(conversion.IsTupleLiteralConversion || (conversion.IsNullable && conversion.UnderlyingConversions[0].IsTupleLiteralConversion)) &&
                       (!conversion.IsUserDefined || filterConversion(conversion.UserDefinedFromConversion));
            }
#endif

            return result;

            BoundExpression createConversion(
                SyntaxNode syntax,
                BoundExpression source,
                Conversion conversion,
                bool isCast,
                ConversionGroup? conversionGroupOpt,
                bool wasCompilerGenerated,
                TypeSymbol destination,
                BindingDiagnosticBag diagnostics,
                bool hasErrors = false)
            {
                RoslynDebug.Assert(source != null);
                RoslynDebug.Assert((object)destination != null);
                RoslynDebug.Assert(!isCast || conversionGroupOpt != null || wasCompilerGenerated);

                if (conversion.IsIdentity)
                {
                    if (source is BoundTupleLiteral sourceTuple)
                    {
                        NamedTypeSymbol.ReportTupleNamesMismatchesIfAny(destination, sourceTuple, diagnostics);
                    }

                    // identity tuple and switch conversions result in a converted expression
                    // to indicate that such conversions are no longer applicable.
                    source = BindToNaturalType(source, diagnostics);
                    RoslynDebug.Assert(source.Type is object);

                    // We need to preserve any conversion that changes the type (even identity conversions, like object->dynamic),
                    // or that was explicitly written in code (so that GetSemanticInfo can find the syntax in the bound tree).
                    if (!isCast && source.Type.Equals(destination, TypeCompareKind.IgnoreNullableModifiersForReferenceTypes))
                    {
                        return source;
                    }
                }

                if (conversion.IsMethodGroup)
                {
                    return CreateMethodGroupConversion(syntax, source, conversion, isCast: isCast, conversionGroupOpt, destination, diagnostics);
                }

                // Obsolete diagnostics for method group are reported as part of creating the method group conversion.
                reportUseSiteDiagnostics(syntax, conversion, source, destination, diagnostics);

                if (conversion.IsAnonymousFunction && source.Kind == BoundKind.UnboundLambda)
                {
                    return CreateAnonymousFunctionConversion(syntax, source, conversion, isCast: isCast, conversionGroupOpt, destination, diagnostics);
                }

                if (conversion.Kind == ConversionKind.FunctionType)
                {
                    return CreateFunctionTypeConversion(syntax, source, conversion, isCast: isCast, conversionGroupOpt, destination, diagnostics);
                }

                if (conversion.IsStackAlloc)
                {
                    return CreateStackAllocConversion(syntax, source, conversion, isCast, conversionGroupOpt, destination, diagnostics);
                }

                if (conversion.IsTupleLiteralConversion ||
                    (conversion.IsNullable && conversion.UnderlyingConversions[0].IsTupleLiteralConversion))
                {
                    return CreateTupleLiteralConversion(syntax, (BoundTupleLiteral)source, conversion, isCast: isCast, conversionGroupOpt, destination, diagnostics);
                }

                if (conversion.Kind == ConversionKind.SwitchExpression)
                {
                    var convertedSwitch = ConvertSwitchExpression((BoundUnconvertedSwitchExpression)source, destination, conversionIfTargetTyped: conversion, diagnostics);
                    return new BoundConversion(
                        syntax,
                        convertedSwitch,
                        conversion,
                        CheckOverflowAtRuntime,
                        explicitCastInCode: isCast && !wasCompilerGenerated,
                        conversionGroupOpt,
                        convertedSwitch.ConstantValueOpt,
                        destination,
                        hasErrors);
                }

                if (conversion.Kind == ConversionKind.ConditionalExpression)
                {
                    var convertedConditional = ConvertConditionalExpression((BoundUnconvertedConditionalOperator)source, destination, conversionIfTargetTyped: conversion, diagnostics);
                    return new BoundConversion(
                        syntax,
                        convertedConditional,
                        conversion,
                        CheckOverflowAtRuntime,
                        explicitCastInCode: isCast && !wasCompilerGenerated,
                        conversionGroupOpt,
                        convertedConditional.ConstantValueOpt,
                        destination,
                        hasErrors);
                }

                if (conversion.Kind == ConversionKind.InterpolatedString)
                {
                    var unconvertedSource = (BoundUnconvertedInterpolatedString)source;
                    source = new BoundInterpolatedString(
                        unconvertedSource.Syntax,
                        interpolationData: null,
                        BindInterpolatedStringParts(unconvertedSource, diagnostics),
                        unconvertedSource.ConstantValueOpt,
                        unconvertedSource.Type,
                        unconvertedSource.HasErrors);
                }

                if (conversion.Kind == ConversionKind.InterpolatedStringHandler)
                {
                    return new BoundConversion(
                        syntax,
                        BindUnconvertedInterpolatedExpressionToHandlerType(source, (NamedTypeSymbol)destination, diagnostics),
                        conversion,
                        @checked: CheckOverflowAtRuntime,
                        explicitCastInCode: isCast && !wasCompilerGenerated,
                        conversionGroupOpt,
                        constantValueOpt: null,
                        destination);
                }

                if (source.Kind == BoundKind.UnconvertedSwitchExpression)
                {
                    TypeSymbol? type = source.Type;
                    if (type is null)
                    {
                        Debug.Assert(!conversion.Exists);
                        type = CreateErrorType();
                        hasErrors = true;
                    }

                    source = ConvertSwitchExpression((BoundUnconvertedSwitchExpression)source, type, conversionIfTargetTyped: null, diagnostics, hasErrors);
                    if (destination.Equals(type, TypeCompareKind.ConsiderEverything) && wasCompilerGenerated)
                    {
                        return source;
                    }
                }

                if (conversion.IsObjectCreation)
                {
                    return ConvertObjectCreationExpression(syntax, (BoundUnconvertedObjectCreationExpression)source, conversion, isCast, destination, conversionGroupOpt, wasCompilerGenerated, diagnostics);
                }

                if (source.Kind == BoundKind.UnconvertedCollectionExpression)
                {
                    Debug.Assert(conversion.IsCollectionExpression
                        || (conversion.IsNullable && conversion.UnderlyingConversions[0].IsCollectionExpression)
                        || !conversion.Exists);

                    var collectionExpression = ConvertCollectionExpression(
                        (BoundUnconvertedCollectionExpression)source,
                        destination,
                        conversion,
                        diagnostics);
                    return new BoundConversion(
                        syntax,
                        collectionExpression,
                        conversion,
                        @checked: CheckOverflowAtRuntime,
                        explicitCastInCode: isCast && !wasCompilerGenerated,
                        conversionGroupOpt,
                        constantValueOpt: null,
                        type: destination);
                }

                if (source.Kind == BoundKind.UnconvertedConditionalOperator)
                {
                    Debug.Assert(source.Type is null);
                    Debug.Assert(!conversion.Exists);
                    hasErrors = true;

                    source = ConvertConditionalExpression((BoundUnconvertedConditionalOperator)source, CreateErrorType(), conversionIfTargetTyped: null, diagnostics, hasErrors);
                }

                if (conversion.IsUserDefined)
                {
                    // User-defined conversions are likely to be represented as multiple
                    // BoundConversion instances so a ConversionGroup is necessary.
                    return CreateUserDefinedConversion(syntax, source, conversion, isCast: isCast, conversionGroupOpt ?? new ConversionGroup(conversion), destination, diagnostics, hasErrors);
                }

                ConstantValue? constantValue = this.FoldConstantConversion(syntax, source, conversion, destination, diagnostics);
                if (conversion.Kind == ConversionKind.DefaultLiteral)
                {
                    source = new BoundDefaultExpression(source.Syntax, targetType: null, constantValue, type: destination)
                        .WithSuppression(source.IsSuppressed);
                }

                if (!hasErrors && conversion.Exists)
                {
                    ensureAllUnderlyingConversionsChecked(syntax, source, conversion, wasCompilerGenerated, destination, diagnostics);
                }

                return new BoundConversion(
                    syntax,
                    BindToNaturalType(source, diagnostics),
                    conversion,
                    @checked: CheckOverflowAtRuntime,
                    explicitCastInCode: isCast && !wasCompilerGenerated,
                    conversionGroupOpt,
                    constantValueOpt: constantValue,
                    type: destination,
                    hasErrors: hasErrors)
                { WasCompilerGenerated = wasCompilerGenerated };

                void reportUseSiteDiagnostics(SyntaxNode syntax, Conversion conversion, BoundExpression source, TypeSymbol destination, BindingDiagnosticBag diagnostics)
                {
                    // Obsolete diagnostics for method group are reported as part of creating the method group conversion.
                    Debug.Assert(!conversion.IsMethodGroup);
                    ReportDiagnosticsIfObsolete(diagnostics, conversion, syntax, hasBaseReceiver: false);
                    if (conversion.Method is not null)
                    {
                        ReportUseSite(conversion.Method, diagnostics, syntax.Location);
                    }

                    checkConstraintLanguageVersionAndRuntimeSupportForConversion(syntax, conversion, source, destination, diagnostics);
                }
            }

            void ensureAllUnderlyingConversionsChecked(SyntaxNode syntax, BoundExpression source, Conversion conversion, bool wasCompilerGenerated, TypeSymbol destination, BindingDiagnosticBag diagnostics)
            {
                if (conversion.IsNullable)
                {
                    Debug.Assert(conversion.UnderlyingConversions.Length == 1);

                    if (destination.IsNullableType())
                    {
                        switch (source.Type?.IsNullableType())
                        {
                            case true:
                                _ = CreateConversion(
                                        syntax,
                                        new BoundValuePlaceholder(source.Syntax, source.Type.GetNullableUnderlyingType()),
                                        conversion.UnderlyingConversions[0],
                                        isCast: false,
                                        conversionGroupOpt: null,
                                        wasCompilerGenerated,
                                        destination.GetNullableUnderlyingType(),
                                        diagnostics);
                                break;

                            case false:
                                _ = CreateConversion(
                                        syntax,
                                        source,
                                        conversion.UnderlyingConversions[0],
                                        isCast: false,
                                        conversionGroupOpt: null,
                                        wasCompilerGenerated,
                                        destination.GetNullableUnderlyingType(),
                                        diagnostics);
                                break;
                        }

                        conversion.UnderlyingConversions[0].AssertUnderlyingConversionsChecked();
                        conversion.MarkUnderlyingConversionsChecked();
                    }
                    else if (source.Type?.IsNullableType() == true)
                    {
                        _ = CreateConversion(
                                syntax,
                                new BoundValuePlaceholder(source.Syntax, source.Type.GetNullableUnderlyingType()),
                                conversion.UnderlyingConversions[0],
                                isCast: false,
                                conversionGroupOpt: null,
                                wasCompilerGenerated,
                                destination,
                                diagnostics);

                        conversion.UnderlyingConversions[0].AssertUnderlyingConversionsChecked();
                        conversion.MarkUnderlyingConversionsChecked();
                    }
                }
                else if (conversion.IsTupleConversion)
                {
                    ImmutableArray<TypeWithAnnotations> sourceTypes;
                    ImmutableArray<TypeWithAnnotations> destTypes;

                    if (source.Type?.TryGetElementTypesWithAnnotationsIfTupleType(out sourceTypes) == true &&
                        destination.TryGetElementTypesWithAnnotationsIfTupleType(out destTypes) &&
                        sourceTypes.Length == destTypes.Length)
                    {
                        var elementConversions = conversion.UnderlyingConversions;
                        Debug.Assert(elementConversions.Length == sourceTypes.Length);

                        for (int i = 0; i < sourceTypes.Length; i++)
                        {
                            _ = CreateConversion(
                                    syntax,
                                    new BoundValuePlaceholder(source.Syntax, sourceTypes[i].Type),
                                    elementConversions[i],
                                    isCast: false,
                                    conversionGroupOpt: null,
                                    wasCompilerGenerated,
                                    destTypes[i].Type,
                                    diagnostics);

                            elementConversions[i].AssertUnderlyingConversionsChecked();
                        }

                        conversion.MarkUnderlyingConversionsChecked();
                    }
                }
                else if (conversion.IsDynamic)
                {
                    Debug.Assert(conversion.UnderlyingConversions.IsDefault);
                    conversion.MarkUnderlyingConversionsChecked();
                }

                conversion.AssertUnderlyingConversionsCheckedRecursive();
            }

            void checkConstraintLanguageVersionAndRuntimeSupportForConversion(SyntaxNode syntax, Conversion conversion, BoundExpression source, TypeSymbol destination, BindingDiagnosticBag diagnostics)
            {
                Debug.Assert(syntax.SyntaxTree is object);

                if (conversion.IsUserDefined)
                {
                    if (conversion.Method is MethodSymbol method && method.IsStatic)
                    {
                        if (method.IsAbstract || method.IsVirtual)
                        {
                            Debug.Assert(conversion.ConstrainedToTypeOpt is TypeParameterSymbol);

                            if (Compilation.SourceModule != method.ContainingModule)
                            {
                                CheckFeatureAvailability(syntax, MessageID.IDS_FeatureStaticAbstractMembersInInterfaces, diagnostics);

                                if (!Compilation.Assembly.RuntimeSupportsStaticAbstractMembersInInterfaces)
                                {
                                    Error(diagnostics, ErrorCode.ERR_RuntimeDoesNotSupportStaticAbstractMembersInInterfaces, syntax);
                                }
                            }
                        }

                        if (SyntaxFacts.IsCheckedOperator(method.Name) &&
                            Compilation.SourceModule != method.ContainingModule)
                        {
                            CheckFeatureAvailability(syntax, MessageID.IDS_FeatureCheckedUserDefinedOperators, diagnostics);
                        }
                    }
                }
                else if (conversion.IsInlineArray)
                {
                    if (!Compilation.Assembly.RuntimeSupportsInlineArrayTypes)
                    {
                        Error(diagnostics, ErrorCode.ERR_RuntimeDoesNotSupportInlineArrayTypes, syntax);
                    }

                    CheckFeatureAvailability(syntax, MessageID.IDS_FeatureInlineArrays, diagnostics);
                    diagnostics.ReportUseSite(source.Type!.TryGetInlineArrayElementField(), syntax);

                    if (destination.OriginalDefinition.Equals(Compilation.GetWellKnownType(WellKnownType.System_ReadOnlySpan_T), TypeCompareKind.AllIgnoreOptions))
                    {
                        if (CheckValueKind(syntax, source, BindValueKind.RefersToLocation, checkingReceiver: false, BindingDiagnosticBag.Discarded))
                        {
                            _ = GetWellKnownTypeMember(WellKnownMember.System_Runtime_InteropServices_MemoryMarshal__CreateReadOnlySpan, diagnostics, syntax: syntax); // This also takes care of an 'int' type
                            _ = GetWellKnownTypeMember(WellKnownMember.System_Runtime_CompilerServices_Unsafe__AsRef_T, diagnostics, syntax: syntax);
                            _ = GetWellKnownTypeMember(WellKnownMember.System_Runtime_CompilerServices_Unsafe__As_T, diagnostics, syntax: syntax);
                        }
                        else
                        {
                            Error(diagnostics, ErrorCode.ERR_InlineArrayConversionToReadOnlySpanNotSupported, syntax, destination);
                        }
                    }
                    else
                    {
                        Debug.Assert(destination.OriginalDefinition.Equals(Compilation.GetWellKnownType(WellKnownType.System_Span_T), TypeCompareKind.AllIgnoreOptions));

                        if (CheckValueKind(syntax, source, BindValueKind.RefersToLocation | BindValueKind.Assignable, checkingReceiver: false, BindingDiagnosticBag.Discarded))
                        {
                            _ = GetWellKnownTypeMember(WellKnownMember.System_Runtime_InteropServices_MemoryMarshal__CreateSpan, diagnostics, syntax: syntax); // This also takes care of an 'int' type
                            _ = GetWellKnownTypeMember(WellKnownMember.System_Runtime_CompilerServices_Unsafe__As_T, diagnostics, syntax: syntax);
                        }
                        else
                        {
                            Error(diagnostics, ErrorCode.ERR_InlineArrayConversionToSpanNotSupported, syntax, destination);
                        }
                    }
                }
            }
        }

        private static BoundExpression ConvertObjectCreationExpression(
            SyntaxNode syntax, BoundUnconvertedObjectCreationExpression node, Conversion conversion, bool isCast, TypeSymbol destination,
            ConversionGroup? conversionGroupOpt, bool wasCompilerGenerated, BindingDiagnosticBag diagnostics)
        {
            var arguments = AnalyzedArguments.GetInstance(node.Arguments, node.ArgumentRefKindsOpt, node.ArgumentNamesOpt);
            BoundExpression expr = bindObjectCreationExpression(node.Syntax, node.InitializerOpt, node.Binder, destination.StrippedType(), arguments, diagnostics);
            arguments.Free();

            Debug.Assert(expr is BoundObjectCreationExpressionBase { WasTargetTyped: true } or
                                 BoundDelegateCreationExpression { WasTargetTyped: true } or
                                 BoundBadExpression);

            // Assert that the shape of the BoundBadExpression is sound and is not going to confuse NullableWalker for target-typed 'new'.
            Debug.Assert(expr is not BoundBadExpression { ChildBoundNodes: var children } || !children.Any((child, node) => child.Syntax == node.Syntax, node));

            if (wasCompilerGenerated)
            {
                expr.MakeCompilerGenerated();
            }

            expr = new BoundConversion(
                                  syntax,
                                  expr,
                                  expr is BoundBadExpression ? Conversion.NoConversion : conversion,
                                  node.Binder.CheckOverflowAtRuntime,
                                  explicitCastInCode: isCast && !wasCompilerGenerated,
                                  conversionGroupOpt,
                                  expr.ConstantValueOpt,
                                  destination)
            { WasCompilerGenerated = wasCompilerGenerated };

            return expr;

            static BoundExpression bindObjectCreationExpression(
                SyntaxNode syntax, InitializerExpressionSyntax? initializerOpt, Binder binder,
                TypeSymbol type, AnalyzedArguments arguments, BindingDiagnosticBag diagnostics)
            {
                switch (type.TypeKind)
                {
                    case TypeKind.Enum:
                    case TypeKind.Struct:
                    case TypeKind.Class when !type.IsAnonymousType: // We don't want to enable object creation with unspeakable types
                        return binder.BindClassCreationExpression(syntax, type.Name, typeNode: syntax, (NamedTypeSymbol)type, arguments, diagnostics, initializerOpt, wasTargetTyped: true);
                    case TypeKind.TypeParameter:
                        return binder.BindTypeParameterCreationExpression(syntax, (TypeParameterSymbol)type, arguments, initializerOpt, typeSyntax: syntax, wasTargetTyped: true, diagnostics);
                    case TypeKind.Delegate:
                        return binder.BindDelegateCreationExpression(syntax, (NamedTypeSymbol)type, arguments, initializerOpt, wasTargetTyped: true, diagnostics);
                    case TypeKind.Interface:
                        return binder.BindInterfaceCreationExpression(syntax, (NamedTypeSymbol)type, diagnostics, typeNode: syntax, arguments, initializerOpt, wasTargetTyped: true);
                    case TypeKind.Array:
                    case TypeKind.Class:
                    case TypeKind.Dynamic:
                        Error(diagnostics, ErrorCode.ERR_ImplicitObjectCreationIllegalTargetType, syntax, type);
                        goto case TypeKind.Error;
                    case TypeKind.Pointer:
                    case TypeKind.FunctionPointer:
                        Error(diagnostics, ErrorCode.ERR_UnsafeTypeInObjectCreation, syntax, type);
                        goto case TypeKind.Error;
                    case TypeKind.Error:
                        return binder.MakeBadExpressionForObjectCreation(syntax, type, arguments, initializerOpt, typeSyntax: syntax, diagnostics);
                    case var v:
                        throw ExceptionUtilities.UnexpectedValue(v);
                }
            }
        }

        private BoundExpression ConvertCollectionExpression(
            BoundUnconvertedCollectionExpression node,
            TypeSymbol targetType,
            Conversion conversion,
            BindingDiagnosticBag diagnostics)
        {
            if (conversion.IsNullable)
            {
                targetType = targetType.GetNullableUnderlyingType();
                conversion = conversion.UnderlyingConversions[0];
                _ = GetSpecialTypeMember(SpecialMember.System_Nullable_T__ctor, diagnostics, syntax: node.Syntax);
            }

            var collectionTypeKind = conversion.GetCollectionExpressionTypeKind(out var elementType);

            if (collectionTypeKind == CollectionExpressionTypeKind.None)
            {
                return BindCollectionExpressionForErrorRecovery(node, targetType, diagnostics);
            }

            var syntax = (ExpressionSyntax)node.Syntax;
            MethodSymbol? collectionBuilderMethod = null;
            BoundValuePlaceholder? collectionBuilderInvocationPlaceholder = null;
            BoundExpression? collectionBuilderInvocationConversion = null;

            switch (collectionTypeKind)
            {
                case CollectionExpressionTypeKind.Span:
                    _ = GetWellKnownTypeMember(WellKnownMember.System_Span_T__ctor_Array, diagnostics, syntax: syntax);
                    break;

                case CollectionExpressionTypeKind.ReadOnlySpan:
                    _ = GetWellKnownTypeMember(WellKnownMember.System_ReadOnlySpan_T__ctor_Array, diagnostics, syntax: syntax);
                    break;

                case CollectionExpressionTypeKind.CollectionBuilder:
                    {
                        Debug.Assert(elementType is { });

                        var namedType = (NamedTypeSymbol)targetType;
                        bool result = namedType.HasCollectionBuilderAttribute(out TypeSymbol? builderType, out string? methodName);
                        Debug.Assert(result);

                        var targetTypeOriginalDefinition = targetType.OriginalDefinition;
                        result = TryGetCollectionIterationType(syntax, targetTypeOriginalDefinition, out TypeWithAnnotations elementTypeOriginalDefinition);
                        Debug.Assert(result);

                        var useSiteInfo = GetNewCompoundUseSiteInfo(diagnostics);
                        Conversion collectionBuilderReturnTypeConversion;
                        collectionBuilderMethod = GetCollectionBuilderMethod(namedType, elementTypeOriginalDefinition.Type, builderType, methodName, ref useSiteInfo, out collectionBuilderReturnTypeConversion);
                        diagnostics.Add(syntax, useSiteInfo);
                        if (collectionBuilderMethod is null)
                        {
                            diagnostics.Add(ErrorCode.ERR_CollectionBuilderAttributeMethodNotFound, syntax, methodName ?? "", elementTypeOriginalDefinition, targetTypeOriginalDefinition);
                            return BindCollectionExpressionForErrorRecovery(node, targetType, diagnostics);
                        }

                        Debug.Assert(collectionBuilderReturnTypeConversion.Exists);
                        collectionBuilderInvocationPlaceholder = new BoundValuePlaceholder(syntax, collectionBuilderMethod.ReturnType);
                        collectionBuilderInvocationConversion = CreateConversion(collectionBuilderInvocationPlaceholder, targetType, diagnostics);

                        ReportUseSite(collectionBuilderMethod, diagnostics, syntax.Location);

                        var parameterType = (NamedTypeSymbol)collectionBuilderMethod.Parameters[0].Type;
                        Debug.Assert(parameterType.OriginalDefinition.Equals(Compilation.GetWellKnownType(WellKnownType.System_ReadOnlySpan_T), TypeCompareKind.AllIgnoreOptions));

                        elementType = parameterType.TypeArgumentsWithAnnotationsNoUseSiteDiagnostics[0].Type;

                        collectionBuilderMethod.CheckConstraints(
                            new ConstraintsHelper.CheckConstraintsArgs(Compilation, Conversions, syntax.Location, diagnostics));

                        ReportDiagnosticsIfObsolete(diagnostics, collectionBuilderMethod.ContainingType, syntax, hasBaseReceiver: false);
                        ReportDiagnosticsIfObsolete(diagnostics, collectionBuilderMethod, syntax, hasBaseReceiver: false);
                        ReportDiagnosticsIfUnmanagedCallersOnly(diagnostics, collectionBuilderMethod, syntax, isDelegateConversion: false);
                    }
                    break;
            }

            var elements = node.Elements;
            BoundExpression? collectionCreation = null;
            BoundObjectOrCollectionValuePlaceholder? implicitReceiver = null;

            if (collectionTypeKind == CollectionExpressionTypeKind.CollectionInitializer)
            {
                implicitReceiver = new BoundObjectOrCollectionValuePlaceholder(syntax, isNewInstance: true, targetType) { WasCompilerGenerated = true };
                if (targetType is NamedTypeSymbol namedType)
                {
                    var analyzedArguments = AnalyzedArguments.GetInstance();
                    // https://github.com/dotnet/roslyn/issues/68785: Use ctor with `int capacity` when the size is known.
                    collectionCreation = BindClassCreationExpression(syntax, namedType.Name, syntax, namedType, analyzedArguments, diagnostics);
                    collectionCreation.WasCompilerGenerated = true;
                    analyzedArguments.Free();
                }
                else if (targetType is TypeParameterSymbol typeParameter)
                {
                    var arguments = AnalyzedArguments.GetInstance();
                    collectionCreation = BindTypeParameterCreationExpression(syntax, typeParameter, arguments, initializerOpt: null, typeSyntax: syntax, wasTargetTyped: true, diagnostics);
                    arguments.Free();
                }
                else
                {
                    collectionCreation = new BoundBadExpression(syntax, LookupResultKind.NotCreatable, ImmutableArray<Symbol?>.Empty, ImmutableArray<BoundExpression>.Empty, targetType);
                }
            }
            else if ((collectionTypeKind == CollectionExpressionTypeKind.ListInterface && isListInterfaceThatRequiresList(targetType)) ||
                node.GetKnownLength(hasSpreadElements: out _) is null)
            {
                Debug.Assert(elementType is { });

                var implicitReceiverType = GetWellKnownType(WellKnownType.System_Collections_Generic_List_T, diagnostics, node.Syntax).Construct(elementType);
                implicitReceiver = new BoundObjectOrCollectionValuePlaceholder(syntax, isNewInstance: true, implicitReceiverType) { WasCompilerGenerated = true };

                var analyzedArguments = AnalyzedArguments.GetInstance();
                // https://github.com/dotnet/roslyn/issues/68785: Use well-known List<T> constructor directly
                // rather than lookup, and use the constructor with `int capacity` when the size is known.
                collectionCreation = BindClassCreationExpression(syntax, implicitReceiver!.Type.Name, syntax, implicitReceiverType, analyzedArguments, diagnostics);
                collectionCreation.WasCompilerGenerated = true;
                analyzedArguments.Free();

                if (collectionTypeKind != CollectionExpressionTypeKind.ListInterface)
                {
                    _ = GetWellKnownTypeMember(WellKnownMember.System_Collections_Generic_List_T__ToArray, diagnostics, syntax: syntax);
                }
            }

            var builder = ArrayBuilder<BoundExpression>.GetInstance(elements.Length);

            if (implicitReceiver is { })
            {
                var collectionInitializerAddMethodBinder = this.WithAdditionalFlags(BinderFlags.CollectionInitializerAddMethod);
                foreach (var element in elements)
                {
                    BoundExpression convertedElement = BindCollectionExpressionElementAddMethod(
                        element,
                        collectionInitializerAddMethodBinder,
                        implicitReceiver,
                        diagnostics,
                        out _);
                    builder.Add(convertedElement);
                }
            }
            else
            {
                var elementConversions = conversion.UnderlyingConversions;

                Debug.Assert(elementType is { });
                Debug.Assert(elements.Length == elementConversions.Length);
                Debug.Assert(elementConversions.All(c => c.Exists));

                for (int i = 0; i < elements.Length; i++)
                {
                    var element = elements[i];
                    var elementConversion = elementConversions[i];
<<<<<<< HEAD
                    var convertedElement = element is BoundCollectionExpressionSpreadElement spreadElement ?
                        bindSpreadElement(
                            spreadElement,
                            elementType,
                            elementConversion,
                            diagnostics) :
                        CreateConversion(
                            element.Syntax,
                            element,
                            elementConversion,
                            isCast: false,
                            conversionGroupOpt: null,
                            wasCompilerGenerated: true,
                            destination: elementType,
                            diagnostics);
=======
                    var convertedElement = CreateConversion(
                        element.Syntax,
                        element,
                        elementConversion,
                        isCast: false,
                        conversionGroupOpt: null,
                        wasCompilerGenerated: true,
                        destination: elementType,
                        diagnostics);
>>>>>>> 7808feb7
                    builder.Add(convertedElement!);
                }
            }

            return new BoundCollectionExpression(
                syntax,
                collectionTypeKind,
                implicitReceiver,
                collectionCreation,
                collectionBuilderMethod,
                collectionBuilderInvocationPlaceholder,
                collectionBuilderInvocationConversion,
                builder.ToImmutableAndFree(),
                targetType);

            BoundExpression bindSpreadElement(BoundCollectionExpressionSpreadElement element, TypeSymbol elementType, Conversion elementConversion, BindingDiagnosticBag diagnostics)
            {
                var enumeratorInfo = element.EnumeratorInfoOpt;
                Debug.Assert(enumeratorInfo is { });
                Debug.Assert(enumeratorInfo.ElementType is { }); // ElementType is set always, even for IEnumerable.

                var elementPlaceholder = new BoundValuePlaceholder(syntax, enumeratorInfo.ElementType);
                var convertElement = CreateConversion(
                    element.Syntax,
                    elementPlaceholder,
                    elementConversion,
                    isCast: false,
                    conversionGroupOpt: null,
                    wasCompilerGenerated: true,
                    destination: elementType,
                    diagnostics);
                return element.Update(
                    element.Expression,
                    expressionPlaceholder: element.ExpressionPlaceholder,
                    conversion: element.Conversion,
                    enumeratorInfo,
                    elementPlaceholder: elementPlaceholder,
                    iteratorBody: new BoundExpressionStatement(syntax, convertElement) { WasCompilerGenerated = true },
                    lengthOrCount: element.LengthOrCount);
            }

            static bool isListInterfaceThatRequiresList(TypeSymbol targetType)
            {
                return targetType is not
                {
                    OriginalDefinition.SpecialType:
                        SpecialType.System_Collections_Generic_IEnumerable_T or
                        SpecialType.System_Collections_Generic_IReadOnlyCollection_T or
                        SpecialType.System_Collections_Generic_IReadOnlyList_T
                };
            }
        }

        internal bool TryGetCollectionIterationType(ExpressionSyntax syntax, TypeSymbol collectionType, out TypeWithAnnotations iterationType)
        {
            BoundExpression collectionExpr = new BoundValuePlaceholder(syntax, collectionType);
            return GetEnumeratorInfoAndInferCollectionElementType(
                syntax,
                syntax,
                ref collectionExpr,
                isAsync: false,
                BindingDiagnosticBag.Discarded,
                out iterationType,
                builder: out _);
        }

        private BoundCollectionExpression BindCollectionExpressionForErrorRecovery(
            BoundUnconvertedCollectionExpression node,
            TypeSymbol targetType,
            BindingDiagnosticBag diagnostics)
        {
            var syntax = node.Syntax;
            var builder = ArrayBuilder<BoundExpression>.GetInstance(node.Elements.Length);
            foreach (var element in node.Elements)
            {
                builder.Add(BindToNaturalType(element, diagnostics, reportNoTargetType: !targetType.IsErrorType()));
            }
            return new BoundCollectionExpression(
                syntax,
                collectionTypeKind: CollectionExpressionTypeKind.None,
                placeholder: null,
                collectionCreation: null,
                collectionBuilderMethod: null,
                collectionBuilderInvocationPlaceholder: null,
                collectionBuilderInvocationConversion: null,
                elements: builder.ToImmutableAndFree(),
                targetType,
                hasErrors: true);
        }

        private void GenerateImplicitConversionErrorForCollectionExpression(
            BoundUnconvertedCollectionExpression node,
            TypeSymbol targetType,
            BindingDiagnosticBag diagnostics)
        {
            var collectionTypeKind = ConversionsBase.GetCollectionExpressionTypeKind(Compilation, targetType, out var elementType);
            if (collectionTypeKind == CollectionExpressionTypeKind.CollectionBuilder &&
                elementType is null)
            {
                Error(diagnostics, ErrorCode.ERR_CollectionBuilderNoElementType, node.Syntax, targetType);
                return;
            }

            bool reportedErrors = false;

            if (collectionTypeKind == CollectionExpressionTypeKind.CollectionInitializer)
            {
                BoundObjectOrCollectionValuePlaceholder? implicitReceiver = new BoundObjectOrCollectionValuePlaceholder(node.Syntax, isNewInstance: true, targetType) { WasCompilerGenerated = true };
                var collectionInitializerAddMethodBinder = this.WithAdditionalFlags(BinderFlags.CollectionInitializerAddMethod);
                foreach (var element in node.Elements)
                {
                    _ = BindCollectionExpressionElementAddMethod(
                        element,
                        collectionInitializerAddMethodBinder,
                        implicitReceiver,
                        diagnostics,
                        out bool hasErrors);
                    reportedErrors = reportedErrors || hasErrors;
                }
                Debug.Assert(reportedErrors);
            }
            else if (collectionTypeKind != CollectionExpressionTypeKind.None &&
                elementType is { })
            {
                var elements = node.Elements;
                var useSiteInfo = GetNewCompoundUseSiteInfo(diagnostics);
                foreach (var element in elements)
                {
                    if (element is BoundCollectionExpressionSpreadElement spreadElement)
                    {
                        var enumeratorInfo = spreadElement.EnumeratorInfoOpt;
                        if (enumeratorInfo is null)
                        {
                            Error(diagnostics, ErrorCode.ERR_NoImplicitConv, spreadElement.Expression.Syntax, spreadElement.Expression.Display, elementType);
                            reportedErrors = true;
                        }
                        else
                        {
                            Conversion elementConversion = Conversions.GetCollectionExpressionSpreadElementConversion(spreadElement, elementType, ref useSiteInfo);
                            if (!elementConversion.Exists)
                            {
                                GenerateImplicitConversionError(diagnostics, this.Compilation, spreadElement.Expression.Syntax, elementConversion, enumeratorInfo.ElementType, elementType);
                                reportedErrors = true;
                            }
                        }
                    }
                    else
                    {
                        Conversion elementConversion = Conversions.ClassifyImplicitConversionFromExpression(element, elementType, ref useSiteInfo);
                        if (!elementConversion.Exists)
                        {
                            GenerateImplicitConversionError(diagnostics, element.Syntax, elementConversion, element, elementType);
                            reportedErrors = true;
                        }
                    }
                }
                Debug.Assert(reportedErrors);
            }

            if (!reportedErrors)
            {
                Error(diagnostics, ErrorCode.ERR_CollectionExpressionTargetTypeNotConstructible, node.Syntax, targetType);
            }
        }

        private MethodSymbol? GetCollectionBuilderMethod(
            NamedTypeSymbol targetType,
            TypeSymbol elementTypeOriginalDefinition,
            TypeSymbol? builderType,
            string? methodName,
            ref CompoundUseSiteInfo<AssemblySymbol> useSiteInfo,
            out Conversion returnTypeConversion)
        {
            returnTypeConversion = default;

            if (!SourceNamedTypeSymbol.IsValidCollectionBuilderType(builderType))
            {
                return null;
            }

            if (string.IsNullOrEmpty(methodName))
            {
                return null;
            }

            var readOnlySpanType = Compilation.GetWellKnownType(WellKnownType.System_ReadOnlySpan_T);

            foreach (var candidate in builderType.GetMembers(methodName))
            {
                if (candidate is not MethodSymbol { IsStatic: true } method)
                {
                    continue;
                }

                var candidateUseSiteInfo = new CompoundUseSiteInfo<AssemblySymbol>(useSiteInfo);
                if (!IsAccessible(method, ref candidateUseSiteInfo))
                {
                    continue;
                }

                var builder = ArrayBuilder<TypeWithAnnotations>.GetInstance();
                targetType.GetAllTypeArgumentsNoUseSiteDiagnostics(builder);
                var allTypeArguments = builder.ToImmutableAndFree();

                if (method.Arity != allTypeArguments.Length)
                {
                    continue;
                }

                if (method.Parameters is not [{ RefKind: RefKind.None, Type: var parameterType }]
                    || !readOnlySpanType.Equals(parameterType.OriginalDefinition, TypeCompareKind.AllIgnoreOptions))
                {
                    continue;
                }

                MethodSymbol methodWithTargetTypeParameters; // builder method substituted with type parameters from target type
                if (allTypeArguments.Length > 0)
                {
                    var allTypeParameters = TypeMap.TypeParametersAsTypeSymbolsWithAnnotations(targetType.OriginalDefinition.GetAllTypeParameters());
                    methodWithTargetTypeParameters = method.OriginalDefinition.Construct(allTypeParameters);
                    method = method.Construct(allTypeArguments);
                }
                else
                {
                    methodWithTargetTypeParameters = method;
                }

                var spanTypeArg = ((NamedTypeSymbol)methodWithTargetTypeParameters.Parameters[0].Type).TypeArgumentsWithAnnotationsNoUseSiteDiagnostics[0].Type;
                var conversion = Conversions.ClassifyImplicitConversionFromType(elementTypeOriginalDefinition, spanTypeArg, ref candidateUseSiteInfo);
                if (!conversion.IsIdentity)
                {
                    continue;
                }

                conversion = Conversions.ClassifyImplicitConversionFromType(methodWithTargetTypeParameters.ReturnType, targetType.OriginalDefinition, ref candidateUseSiteInfo);
                switch (conversion.Kind)
                {
                    case ConversionKind.Identity:
                    case ConversionKind.ImplicitReference:
                    case ConversionKind.Boxing:
                        break;
                    default:
                        continue;
                }

                useSiteInfo.AddDiagnostics(candidateUseSiteInfo.Diagnostics);
                returnTypeConversion = conversion;
                return method;
            }

            return null;
        }

        /// <summary>
        /// Rewrite the subexpressions in a conditional expression to convert the whole thing to the destination type.
        /// </summary>
        private BoundExpression ConvertConditionalExpression(
            BoundUnconvertedConditionalOperator source,
            TypeSymbol destination,
            Conversion? conversionIfTargetTyped,
            BindingDiagnosticBag diagnostics,
            bool hasErrors = false)
        {
            bool targetTyped = conversionIfTargetTyped is { };
            Debug.Assert(targetTyped || destination.IsErrorType() || destination.Equals(source.Type, TypeCompareKind.ConsiderEverything));
            ImmutableArray<Conversion> underlyingConversions = conversionIfTargetTyped.GetValueOrDefault().UnderlyingConversions;
            var condition = source.Condition;
            hasErrors |= source.HasErrors || destination.IsErrorType();

            var trueExpr =
                targetTyped
                ? CreateConversion(source.Consequence.Syntax, source.Consequence, underlyingConversions[0], isCast: false, conversionGroupOpt: null, destination, diagnostics)
                : GenerateConversionForAssignment(destination, source.Consequence, diagnostics);
            var falseExpr =
                targetTyped
                ? CreateConversion(source.Alternative.Syntax, source.Alternative, underlyingConversions[1], isCast: false, conversionGroupOpt: null, destination, diagnostics)
                : GenerateConversionForAssignment(destination, source.Alternative, diagnostics);
            var constantValue = FoldConditionalOperator(condition, trueExpr, falseExpr);
            hasErrors |= constantValue?.IsBad == true;
            if (targetTyped && !destination.IsErrorType() && !Compilation.IsFeatureEnabled(MessageID.IDS_FeatureTargetTypedConditional))
            {
                diagnostics.Add(
                    ErrorCode.ERR_NoImplicitConvTargetTypedConditional,
                    source.Syntax.Location,
                    Compilation.LanguageVersion.ToDisplayString(),
                    source.Consequence.Display,
                    source.Alternative.Display,
                    new CSharpRequiredLanguageVersion(MessageID.IDS_FeatureTargetTypedConditional.RequiredVersion()));
            }

            return new BoundConditionalOperator(source.Syntax, isRef: false, condition, trueExpr, falseExpr, constantValue, source.Type, wasTargetTyped: targetTyped, destination, hasErrors)
                .WithSuppression(source.IsSuppressed);
        }

        /// <summary>
        /// Rewrite the expressions in the switch expression arms to add a conversion to the destination type.
        /// </summary>
        private BoundExpression ConvertSwitchExpression(BoundUnconvertedSwitchExpression source, TypeSymbol destination, Conversion? conversionIfTargetTyped, BindingDiagnosticBag diagnostics, bool hasErrors = false)
        {
            bool targetTyped = conversionIfTargetTyped is { };
            Conversion conversion = conversionIfTargetTyped ?? Conversion.Identity;
            Debug.Assert(targetTyped || destination.IsErrorType() || destination.Equals(source.Type, TypeCompareKind.ConsiderEverything));
            ImmutableArray<Conversion> underlyingConversions = conversion.UnderlyingConversions;
            var builder = ArrayBuilder<BoundSwitchExpressionArm>.GetInstance(source.SwitchArms.Length);
            for (int i = 0, n = source.SwitchArms.Length; i < n; i++)
            {
                var oldCase = source.SwitchArms[i];
                var oldValue = oldCase.Value;
                var newValue =
                    targetTyped
                    ? CreateConversion(oldValue.Syntax, oldValue, underlyingConversions[i], isCast: false, conversionGroupOpt: null, destination, diagnostics)
                    : GenerateConversionForAssignment(destination, oldValue, diagnostics);
                var newCase = (oldValue == newValue) ? oldCase :
                    new BoundSwitchExpressionArm(oldCase.Syntax, oldCase.Locals, oldCase.Pattern, oldCase.WhenClause, newValue, oldCase.Label, oldCase.HasErrors);
                builder.Add(newCase);
            }

            var newSwitchArms = builder.ToImmutableAndFree();
            return new BoundConvertedSwitchExpression(
                source.Syntax, source.Type, targetTyped, source.Expression, newSwitchArms, source.ReachabilityDecisionDag,
                source.DefaultLabel, source.ReportedNotExhaustive, destination, hasErrors || source.HasErrors).WithSuppression(source.IsSuppressed);
        }

        private BoundExpression CreateUserDefinedConversion(
            SyntaxNode syntax,
            BoundExpression source,
            Conversion conversion,
            bool isCast,
            ConversionGroup conversionGroup,
            TypeSymbol destination,
            BindingDiagnosticBag diagnostics,
            bool hasErrors)
        {
            Debug.Assert(conversionGroup != null);
            Debug.Assert(conversion.IsUserDefined);

            conversion.MarkUnderlyingConversionsChecked();
            if (!conversion.IsValid)
            {
                if (!hasErrors)
                    GenerateImplicitConversionError(diagnostics, syntax, conversion, source, destination);

                return new BoundConversion(
                    syntax,
                    source,
                    conversion,
                    CheckOverflowAtRuntime,
                    explicitCastInCode: isCast,
                    conversionGroup,
                    constantValueOpt: ConstantValue.NotAvailable,
                    type: destination,
                    hasErrors: true)
                { WasCompilerGenerated = source.WasCompilerGenerated };
            }

            // Due to an oddity in the way we create a non-lifted user-defined conversion from A to D? 
            // (required backwards compatibility with the native compiler) we can end up in a situation 
            // where we have:
            // a standard conversion from A to B?
            // then a standard conversion from B? to B
            // then a user-defined  conversion from B to C
            // then a standard conversion from C to C? 
            // then a standard conversion from C? to D?
            //
            // In that scenario, the "from type" of the conversion will be B? and the "from conversion" will be 
            // from A to B?. Similarly the "to type" of the conversion will be C? and the "to conversion"
            // of the conversion will be from C? to D?.
            //
            // Therefore, we might need to introduce an extra conversion on the source side, from B? to B.
            // Now, you might think we should also introduce an extra conversion on the destination side,
            // from C to C?. But that then gives us the following bad situation: If we in fact bind this as
            //
            // (D?)(C?)(C)(B)(B?)(A)x 
            //
            // then what we are in effect doing is saying "convert C? to D? by checking for null, unwrapping,
            // converting C to D, and then wrapping". But we know that the C? will never be null. In this case
            // we should actually generate
            //
            // (D?)(C)(B)(B?)(A)x
            //
            // And thereby skip the unnecessary nullable conversion.

            Debug.Assert(conversion.BestUserDefinedConversionAnalysis is object); // All valid user-defined conversions have this populated

            // Original expression --> conversion's "from" type
            BoundExpression convertedOperand = CreateConversion(
                syntax: source.Syntax,
                source: source,
                conversion: conversion.UserDefinedFromConversion,
                isCast: false,
                conversionGroupOpt: conversionGroup,
                wasCompilerGenerated: false,
                destination: conversion.BestUserDefinedConversionAnalysis.FromType,
                diagnostics: diagnostics);

            TypeSymbol conversionParameterType = conversion.BestUserDefinedConversionAnalysis.Operator.GetParameterType(0);
            CompoundUseSiteInfo<AssemblySymbol> useSiteInfo = GetNewCompoundUseSiteInfo(diagnostics);

            if (conversion.BestUserDefinedConversionAnalysis.Kind == UserDefinedConversionAnalysisKind.ApplicableInNormalForm &&
                !TypeSymbol.Equals(conversion.BestUserDefinedConversionAnalysis.FromType, conversionParameterType, TypeCompareKind.ConsiderEverything2))
            {
                // Conversion's "from" type --> conversion method's parameter type.
                convertedOperand = CreateConversion(
                    syntax: syntax,
                    source: convertedOperand,
                    conversion: Conversions.ClassifyStandardConversion(convertedOperand.Type, conversionParameterType, ref useSiteInfo),
                    isCast: false,
                    conversionGroupOpt: conversionGroup,
                    wasCompilerGenerated: true,
                    destination: conversionParameterType,
                    diagnostics: diagnostics);
            }

            BoundExpression userDefinedConversion;

            TypeSymbol conversionReturnType = conversion.BestUserDefinedConversionAnalysis.Operator.ReturnType;
            TypeSymbol conversionToType = conversion.BestUserDefinedConversionAnalysis.ToType;
            Conversion toConversion = conversion.UserDefinedToConversion;

            if (conversion.BestUserDefinedConversionAnalysis.Kind == UserDefinedConversionAnalysisKind.ApplicableInNormalForm &&
                !TypeSymbol.Equals(conversionToType, conversionReturnType, TypeCompareKind.ConsiderEverything2))
            {
                // Conversion method's parameter type --> conversion method's return type
                // NB: not calling CreateConversion here because this is the recursive base case.
                userDefinedConversion = new BoundConversion(
                    syntax,
                    convertedOperand,
                    conversion,
                    @checked: CheckOverflowAtRuntime,
                    explicitCastInCode: isCast,
                    conversionGroup,
                    constantValueOpt: ConstantValue.NotAvailable,
                    type: conversionReturnType)
                { WasCompilerGenerated = true };

                if (conversionToType.IsNullableType() && TypeSymbol.Equals(conversionToType.GetNullableUnderlyingType(), conversionReturnType, TypeCompareKind.ConsiderEverything2))
                {
                    // Skip introducing the conversion from C to C?.  The "to" conversion is now wrong though,
                    // because it will still assume converting C? to D?. 

                    toConversion.MarkUnderlyingConversionsCheckedRecursive();
                    toConversion = Conversions.ClassifyConversionFromType(conversionReturnType, destination, isChecked: CheckOverflowAtRuntime, ref useSiteInfo);
                    Debug.Assert(toConversion.Exists);
                }
                else
                {
                    // Conversion method's return type --> conversion's "to" type
                    userDefinedConversion = CreateConversion(
                        syntax: syntax,
                        source: userDefinedConversion,
                        conversion: Conversions.ClassifyStandardConversion(conversionReturnType, conversionToType, ref useSiteInfo),
                        isCast: false,
                        conversionGroupOpt: conversionGroup,
                        wasCompilerGenerated: true,
                        destination: conversionToType,
                        diagnostics: diagnostics);
                }
            }
            else
            {
                // Conversion method's parameter type --> conversion method's "to" type
                // NB: not calling CreateConversion here because this is the recursive base case.
                userDefinedConversion = new BoundConversion(
                    syntax,
                    convertedOperand,
                    conversion,
                    @checked: CheckOverflowAtRuntime,
                    explicitCastInCode: isCast,
                    conversionGroup,
                    constantValueOpt: ConstantValue.NotAvailable,
                    type: conversionToType)
                { WasCompilerGenerated = true };
            }

            diagnostics.Add(syntax, useSiteInfo);

            // Conversion's "to" type --> final type
            BoundExpression finalConversion = CreateConversion(
                syntax: syntax,
                source: userDefinedConversion,
                conversion: toConversion,
                isCast: false,
                conversionGroupOpt: conversionGroup,
                wasCompilerGenerated: true, // NOTE: doesn't necessarily set flag on resulting bound expression.
                destination: destination,
                diagnostics: diagnostics);

            conversion.AssertUnderlyingConversionsCheckedRecursive();

            finalConversion.ResetCompilerGenerated(source.WasCompilerGenerated);

            return finalConversion;
        }

        private BoundExpression CreateFunctionTypeConversion(SyntaxNode syntax, BoundExpression source, Conversion conversion, bool isCast, ConversionGroup? conversionGroup, TypeSymbol destination, BindingDiagnosticBag diagnostics)
        {
            Debug.Assert(conversion.Kind == ConversionKind.FunctionType);
            Debug.Assert(source.Kind is BoundKind.MethodGroup or BoundKind.UnboundLambda);
            Debug.Assert(syntax.IsFeatureEnabled(MessageID.IDS_FeatureInferredDelegateType));

            CompoundUseSiteInfo<AssemblySymbol> useSiteInfo = GetNewCompoundUseSiteInfo(diagnostics);
            var delegateType = source.GetInferredDelegateType(ref useSiteInfo);
            Debug.Assert(delegateType is { });

            if (source.Kind == BoundKind.UnboundLambda &&
                destination.IsNonGenericExpressionType())
            {
                delegateType = Compilation.GetWellKnownType(WellKnownType.System_Linq_Expressions_Expression_T).Construct(delegateType);
                delegateType.AddUseSiteInfo(ref useSiteInfo);
            }

            conversion = Conversions.ClassifyConversionFromExpression(source, delegateType, isChecked: CheckOverflowAtRuntime, ref useSiteInfo);
            bool warnOnMethodGroupConversion =
                source.Kind == BoundKind.MethodGroup &&
                !isCast &&
                conversion.Exists &&
                destination.SpecialType == SpecialType.System_Object;
            BoundExpression expr;
            if (!conversion.Exists)
            {
                GenerateImplicitConversionError(diagnostics, syntax, conversion, source, delegateType);
                expr = new BoundConversion(syntax, source, conversion, @checked: false, explicitCastInCode: isCast, conversionGroup, constantValueOpt: ConstantValue.NotAvailable, type: delegateType, hasErrors: true) { WasCompilerGenerated = source.WasCompilerGenerated };
            }
            else
            {
                expr = CreateConversion(syntax, source, conversion, isCast, conversionGroup, delegateType, diagnostics);
            }

            conversion = Conversions.ClassifyConversionFromExpression(expr, destination, isChecked: CheckOverflowAtRuntime, ref useSiteInfo);
            if (!conversion.Exists)
            {
                GenerateImplicitConversionError(diagnostics, syntax, conversion, source, destination);
            }
            else if (warnOnMethodGroupConversion)
            {
                Error(diagnostics, ErrorCode.WRN_MethGrpToNonDel, syntax, ((BoundMethodGroup)source).Name, destination);
            }

            diagnostics.Add(syntax, useSiteInfo);
            return CreateConversion(syntax, expr, conversion, isCast, conversionGroup, destination, diagnostics);
        }

        private BoundExpression CreateAnonymousFunctionConversion(SyntaxNode syntax, BoundExpression source, Conversion conversion, bool isCast, ConversionGroup? conversionGroup, TypeSymbol destination, BindingDiagnosticBag diagnostics)
        {
            // We have a successful anonymous function conversion; rather than producing a node
            // which is a conversion on top of an unbound lambda, replace it with the bound
            // lambda.

            // UNDONE: Figure out what to do about the error case, where a lambda
            // UNDONE: is converted to a delegate that does not match. What to surface then?

            var unboundLambda = (UnboundLambda)source;
            var boundLambda = unboundLambda.Bind((NamedTypeSymbol)destination, isExpressionTree: destination.IsGenericOrNonGenericExpressionType(out _)).WithInAnonymousFunctionConversion();
            diagnostics.AddRange(boundLambda.Diagnostics);

            CheckParameterModifierMismatchMethodConversion(syntax, boundLambda.Symbol, destination, invokedAsExtensionMethod: false, diagnostics);
            CheckLambdaConversion(boundLambda.Symbol, destination, diagnostics);
            return new BoundConversion(
                syntax,
                boundLambda,
                conversion,
                @checked: false,
                explicitCastInCode: isCast,
                conversionGroup,
                constantValueOpt: ConstantValue.NotAvailable,
                type: destination)
            { WasCompilerGenerated = source.WasCompilerGenerated };
        }

        private BoundExpression CreateMethodGroupConversion(SyntaxNode syntax, BoundExpression source, Conversion conversion, bool isCast, ConversionGroup? conversionGroup, TypeSymbol destination, BindingDiagnosticBag diagnostics)
        {
            var (originalGroup, isAddressOf) = source switch
            {
                BoundMethodGroup m => (m, false),
                BoundUnconvertedAddressOfOperator { Operand: { } m } => (m, true),
                _ => throw ExceptionUtilities.UnexpectedValue(source),
            };
            BoundMethodGroup group = FixMethodGroupWithTypeOrValue(originalGroup, conversion, diagnostics);
            bool hasErrors = false;

            if (MethodGroupConversionHasErrors(syntax, conversion, group.ReceiverOpt, conversion.IsExtensionMethod, isAddressOf, destination, diagnostics))
            {
                hasErrors = true;
            }

            Debug.Assert(conversion.UnderlyingConversions.IsDefault);
            conversion.MarkUnderlyingConversionsChecked();

            return new BoundConversion(syntax, group, conversion, @checked: false, explicitCastInCode: isCast, conversionGroup, constantValueOpt: ConstantValue.NotAvailable, type: destination, hasErrors: hasErrors) { WasCompilerGenerated = group.WasCompilerGenerated };
        }

        private static void CheckParameterModifierMismatchMethodConversion(SyntaxNode syntax, MethodSymbol lambdaOrMethod, TypeSymbol targetType, bool invokedAsExtensionMethod, BindingDiagnosticBag diagnostics)
        {
            MethodSymbol? delegateMethod;
            if (targetType.GetDelegateType() is { } delegateType)
            {
                delegateMethod = delegateType.DelegateInvokeMethod;
            }
            else if (targetType is FunctionPointerTypeSymbol functionPointerType)
            {
                delegateMethod = functionPointerType.Signature;
            }
            else
            {
                return;
            }

            if (SourceMemberContainerTypeSymbol.RequiresValidScopedOverrideForRefSafety(delegateMethod))
            {
                SourceMemberContainerTypeSymbol.CheckValidScopedOverride(
                    delegateMethod,
                    lambdaOrMethod,
                    diagnostics,
                    static (diagnostics, delegateMethod, lambdaOrMethod, parameter, _, typeAndSyntax) =>
                    {
                        diagnostics.Add(
                            SourceMemberContainerTypeSymbol.ReportInvalidScopedOverrideAsError(delegateMethod, lambdaOrMethod) ?
                                ErrorCode.ERR_ScopedMismatchInParameterOfTarget :
                                ErrorCode.WRN_ScopedMismatchInParameterOfTarget,
                            typeAndSyntax.Syntax.Location,
                            new FormattedSymbol(parameter, SymbolDisplayFormat.ShortFormat),
                            typeAndSyntax.Type);
                    },
                    (Type: targetType, Syntax: syntax),
                    allowVariance: true,
                    invokedAsExtensionMethod: invokedAsExtensionMethod);
            }

            SourceMemberContainerTypeSymbol.CheckRefReadonlyInMismatch(
                delegateMethod, lambdaOrMethod, diagnostics,
                static (diagnostics, delegateMethod, lambdaOrMethod, lambdaOrMethodParameter, _, arg) =>
                {
                    var (delegateParameter, location) = arg;
                    diagnostics.Add(ErrorCode.WRN_TargetDifferentRefness, location, lambdaOrMethodParameter, delegateParameter);
                },
                syntax.Location,
                invokedAsExtensionMethod: invokedAsExtensionMethod);
        }

        private static void CheckLambdaConversion(LambdaSymbol lambdaSymbol, TypeSymbol targetType, BindingDiagnosticBag diagnostics)
        {
            var delegateType = targetType.GetDelegateType();
            Debug.Assert(delegateType is not null);
            var isSynthesized = delegateType.DelegateInvokeMethod?.OriginalDefinition is SynthesizedDelegateInvokeMethod;
            var delegateParameters = delegateType.DelegateParameters();

            Debug.Assert(lambdaSymbol.ParameterCount == delegateParameters.Length);
            for (int p = 0; p < lambdaSymbol.ParameterCount; p++)
            {
                var lambdaParameter = lambdaSymbol.Parameters[p];
                var delegateParameter = delegateParameters[p];

                if (isSynthesized)
                {
                    // If synthesizing a delegate with `decimal`/`DateTime` default value,
                    // check that the corresponding `*ConstantAttribute` is available.
                    if (delegateParameter.ExplicitDefaultConstantValue is { } defaultValue &&
                        // Skip reporting this diagnostic if already reported in `SourceComplexParameterSymbolBase.DefaultSyntaxValue`.
                        lambdaParameter is not SourceComplexParameterSymbolBase
                        {
                            ExplicitDefaultConstantValue.IsDecimal: true,
                            DefaultValueFromAttributes: ConstantValue.NotAvailable
                        })
                    {
                        WellKnownMember? member = defaultValue.SpecialType switch
                        {
                            SpecialType.System_Decimal => WellKnownMember.System_Runtime_CompilerServices_DecimalConstantAttribute__ctor,
                            SpecialType.System_DateTime => WellKnownMember.System_Runtime_CompilerServices_DateTimeConstantAttribute__ctor,
                            _ => null
                        };
                        if (member != null)
                        {
                            reportUseSiteDiagnosticForSynthesizedAttribute(
                                lambdaSymbol,
                                lambdaParameter,
                                member.GetValueOrDefault(),
                                diagnostics);
                        }
                    }

                    // If synthesizing a delegate with an [UnscopedRef] parameter, check the attribute is available.
                    if (delegateParameter.HasUnscopedRefAttribute)
                    {
                        reportUseSiteDiagnosticForSynthesizedAttribute(
                            lambdaSymbol,
                            lambdaParameter,
                            WellKnownMember.System_Diagnostics_CodeAnalysis_UnscopedRefAttribute__ctor,
                            diagnostics);
                    }
                }

                // Warn for defaults/`params` mismatch.
                if (!lambdaSymbol.SyntaxNode.IsKind(SyntaxKind.AnonymousMethodExpression))
                {
                    if (lambdaParameter.HasExplicitDefaultValue &&
                        lambdaParameter.ExplicitDefaultConstantValue is { IsBad: false } lambdaParamDefault)
                    {
                        var delegateParamDefault = delegateParameter.HasExplicitDefaultValue ? delegateParameter.ExplicitDefaultConstantValue : null;
                        if (delegateParamDefault?.IsBad != true && lambdaParamDefault != delegateParamDefault)
                        {
                            // Parameter {0} has default value '{1}' in lambda but '{2}' in target delegate type.
                            Error(diagnostics, ErrorCode.WRN_OptionalParamValueMismatch, lambdaParameter.GetFirstLocation(), p + 1, lambdaParamDefault, delegateParamDefault ?? ((object)MessageID.IDS_Missing.Localize()));
                        }
                    }

                    if (lambdaParameter.IsParams && !delegateParameter.IsParams && p == lambdaSymbol.ParameterCount - 1 && lambdaParameter.Type.IsSZArray())
                    {
                        // Parameter {0} has params modifier in lambda but not in target delegate type.
                        Error(diagnostics, ErrorCode.WRN_ParamsArrayInLambdaOnly, lambdaParameter.GetFirstLocation(), p + 1);
                    }
                }
            }

            static void reportUseSiteDiagnosticForSynthesizedAttribute(
                LambdaSymbol lambdaSymbol,
                ParameterSymbol lambdaParameter,
                WellKnownMember member,
                BindingDiagnosticBag diagnostics)
            {
                ReportUseSiteDiagnosticForSynthesizedAttribute(
                    lambdaSymbol.DeclaringCompilation,
                    member,
                    diagnostics,
                    lambdaParameter.TryGetFirstLocation() ?? lambdaSymbol.SyntaxNode.Location);
            }
        }

        private BoundExpression CreateStackAllocConversion(SyntaxNode syntax, BoundExpression source, Conversion conversion, bool isCast, ConversionGroup? conversionGroup, TypeSymbol destination, BindingDiagnosticBag diagnostics)
        {
            Debug.Assert(conversion.IsStackAlloc);

            var boundStackAlloc = (BoundStackAllocArrayCreation)source;
            var elementType = boundStackAlloc.ElementType;
            TypeSymbol stackAllocType;

            switch (conversion.Kind)
            {
                case ConversionKind.StackAllocToPointerType:
                    ReportUnsafeIfNotAllowed(syntax.Location, diagnostics);
                    stackAllocType = new PointerTypeSymbol(TypeWithAnnotations.Create(elementType));
                    break;
                case ConversionKind.StackAllocToSpanType:
                    CheckFeatureAvailability(syntax, MessageID.IDS_FeatureRefStructs, diagnostics);
                    stackAllocType = Compilation.GetWellKnownType(WellKnownType.System_Span_T).Construct(elementType);
                    break;
                default:
                    throw ExceptionUtilities.UnexpectedValue(conversion.Kind);
            }

            var convertedNode = new BoundConvertedStackAllocExpression(syntax, elementType, boundStackAlloc.Count, boundStackAlloc.InitializerOpt, stackAllocType, boundStackAlloc.HasErrors);

            var underlyingConversion = conversion.UnderlyingConversions.Single();
            return CreateConversion(syntax, convertedNode, underlyingConversion, isCast: isCast, conversionGroup, destination, diagnostics);
        }

        private BoundExpression CreateTupleLiteralConversion(SyntaxNode syntax, BoundTupleLiteral sourceTuple, Conversion conversion, bool isCast, ConversionGroup? conversionGroup, TypeSymbol destination, BindingDiagnosticBag diagnostics)
        {
            // We have a successful tuple conversion; rather than producing a separate conversion node 
            // which is a conversion on top of a tuple literal, tuple conversion is an element-wise conversion of arguments.
            Debug.Assert(conversion.IsNullable == destination.IsNullableType());

            var destinationWithoutNullable = destination;
            var conversionWithoutNullable = conversion;

            if (conversion.IsNullable)
            {
                destinationWithoutNullable = destination.GetNullableUnderlyingType();
                conversionWithoutNullable = conversion.UnderlyingConversions[0];
                conversion.MarkUnderlyingConversionsChecked();
            }

            Debug.Assert(conversionWithoutNullable.IsTupleLiteralConversion);

            NamedTypeSymbol targetType = (NamedTypeSymbol)destinationWithoutNullable;
            if (targetType.IsTupleType)
            {
                NamedTypeSymbol.ReportTupleNamesMismatchesIfAny(targetType, sourceTuple, diagnostics);

                // do not lose the original element names and locations in the literal if different from names in the target
                //
                // the tuple has changed the type of elements due to target-typing, 
                // but element names has not changed and locations of their declarations 
                // should not be confused with element locations on the target type.

                if (sourceTuple.Type is NamedTypeSymbol { IsTupleType: true } sourceType)
                {
                    targetType = targetType.WithTupleDataFrom(sourceType);
                }
                else
                {
                    var tupleSyntax = (TupleExpressionSyntax)sourceTuple.Syntax;
                    var locationBuilder = ArrayBuilder<Location?>.GetInstance();

                    foreach (var argument in tupleSyntax.Arguments)
                    {
                        locationBuilder.Add(argument.NameColon?.Name.Location);
                    }

                    targetType = targetType.WithElementNames(sourceTuple.ArgumentNamesOpt!,
                        locationBuilder.ToImmutableAndFree(),
                        errorPositions: default,
                        ImmutableArray.Create(tupleSyntax.Location));
                }
            }

            var arguments = sourceTuple.Arguments;
            var convertedArguments = ArrayBuilder<BoundExpression>.GetInstance(arguments.Length);

            var targetElementTypes = targetType.TupleElementTypesWithAnnotations;
            Debug.Assert(targetElementTypes.Length == arguments.Length, "converting a tuple literal to incompatible type?");
            var underlyingConversions = conversionWithoutNullable.UnderlyingConversions;
            conversionWithoutNullable.MarkUnderlyingConversionsChecked();

            for (int i = 0; i < arguments.Length; i++)
            {
                var argument = arguments[i];
                var destType = targetElementTypes[i];
                var elementConversion = underlyingConversions[i];
                var elementConversionGroup = isCast ? new ConversionGroup(elementConversion, destType) : null;
                convertedArguments.Add(CreateConversion(argument.Syntax, argument, elementConversion, isCast: isCast, elementConversionGroup, destType.Type, diagnostics));
            }

            BoundExpression result = new BoundConvertedTupleLiteral(
                sourceTuple.Syntax,
                sourceTuple,
                wasTargetTyped: true,
                convertedArguments.ToImmutableAndFree(),
                sourceTuple.ArgumentNamesOpt,
                sourceTuple.InferredNamesOpt,
                targetType).WithSuppression(sourceTuple.IsSuppressed);

            if (!TypeSymbol.Equals(sourceTuple.Type, destination, TypeCompareKind.ConsiderEverything2))
            {
                // literal cast is applied to the literal 
                result = new BoundConversion(
                    sourceTuple.Syntax,
                    result,
                    conversion,
                    @checked: false,
                    explicitCastInCode: isCast,
                    conversionGroup,
                    constantValueOpt: ConstantValue.NotAvailable,
                    type: destination);
            }

            // If we had a cast in the code, keep conversion in the tree.
            // even though the literal is already converted to the target type.
            if (isCast)
            {
                result = new BoundConversion(
                    syntax,
                    result,
                    Conversion.Identity,
                    @checked: false,
                    explicitCastInCode: isCast,
                    conversionGroup,
                    constantValueOpt: ConstantValue.NotAvailable,
                    type: destination);
            }

            return result;
        }

        private static bool IsMethodGroupWithTypeOrValueReceiver(BoundNode node)
        {
            if (node.Kind != BoundKind.MethodGroup)
            {
                return false;
            }

            return Binder.IsTypeOrValueExpression(((BoundMethodGroup)node).ReceiverOpt);
        }

        private BoundMethodGroup FixMethodGroupWithTypeOrValue(BoundMethodGroup group, Conversion conversion, BindingDiagnosticBag diagnostics)
        {
            if (!IsMethodGroupWithTypeOrValueReceiver(group))
            {
                return group;
            }

            BoundExpression? receiverOpt = group.ReceiverOpt;
            RoslynDebug.Assert(receiverOpt != null);

            receiverOpt = ReplaceTypeOrValueReceiver(receiverOpt, useType: conversion.Method?.RequiresInstanceReceiver == false && !conversion.IsExtensionMethod, diagnostics);
            return group.Update(
                group.TypeArgumentsOpt,
                group.Name,
                group.Methods,
                group.LookupSymbolOpt,
                group.LookupError,
                group.Flags,
                group.FunctionType,
                receiverOpt, //only change
                group.ResultKind);
        }

        /// <summary>
        /// This method implements the algorithm in spec section 7.6.5.1.
        /// 
        /// For method group conversions, there are situations in which the conversion is
        /// considered to exist ("Otherwise the algorithm produces a single best method M having
        /// the same number of parameters as D and the conversion is considered to exist"), but
        /// application of the conversion fails.  These are the "final validation" steps of
        /// overload resolution.
        /// </summary>
        /// <returns>
        /// True if there is any error, except lack of runtime support errors.
        /// </returns>
        private bool MemberGroupFinalValidation(BoundExpression? receiverOpt, MethodSymbol methodSymbol, SyntaxNode node, BindingDiagnosticBag diagnostics, bool invokedAsExtensionMethod)
        {
            if (!IsBadBaseAccess(node, receiverOpt, methodSymbol, diagnostics))
            {
                CheckReceiverAndRuntimeSupportForSymbolAccess(node, receiverOpt, methodSymbol, diagnostics);
            }

            if (MemberGroupFinalValidationAccessibilityChecks(receiverOpt, methodSymbol, node, diagnostics, invokedAsExtensionMethod))
            {
                return true;
            }

            // SPEC: If the best method is a generic method, the type arguments (supplied or inferred) are checked against the constraints 
            // SPEC: declared on the generic method. If any type argument does not satisfy the corresponding constraint(s) on
            // SPEC: the type parameter, a binding-time error occurs.

            // The portion of the overload resolution spec quoted above is subtle and somewhat
            // controversial. The upshot of this is that overload resolution does not consider
            // constraints to be a part of the signature. Overload resolution matches arguments to
            // parameter lists; it does not consider things which are outside of the parameter list.
            // If the best match from the arguments to the formal parameters is not viable then we
            // give an error rather than falling back to a worse match. 
            //
            // Consider the following:
            //
            // void M<T>(T t) where T : Reptile {}
            // void M(object x) {}
            // ...
            // M(new Giraffe());
            //
            // The correct analysis is to determine that the applicable candidates are
            // M<Giraffe>(Giraffe) and M(object). Overload resolution then chooses the former
            // because it is an exact match, over the latter which is an inexact match. Only after
            // the best method is determined do we check the constraints and discover that the
            // constraint on T has been violated.
            // 
            // Note that this is different from the rule that says that during type inference, if an
            // inference violates a constraint then inference fails. For example:
            // 
            // class C<T> where T : struct {}
            // ...
            // void M<U>(U u, C<U> c){}
            // void M(object x, object y) {}
            // ...
            // M("hello", null);
            //
            // Type inference determines that U is string, but since C<string> is not a valid type
            // because of the constraint, type inference fails. M<string> is never added to the
            // applicable candidate set, so the applicable candidate set consists solely of
            // M(object, object) and is therefore the best match.

            return !methodSymbol.CheckConstraints(new ConstraintsHelper.CheckConstraintsArgs(this.Compilation, this.Conversions, includeNullability: false, node.Location, diagnostics));
        }

        /// <summary>
        /// Performs the following checks:
        /// 
        /// Spec 7.6.5: Invocation expressions (definition of Final Validation) 
        ///   The method is validated in the context of the method group: If the best method is a static method, 
        ///   the method group must have resulted from a simple-name or a member-access through a type. If the best 
        ///   method is an instance method, the method group must have resulted from a simple-name, a member-access
        ///   through a variable or value, or a base-access. If neither of these requirements is true, a binding-time
        ///   error occurs.
        ///   (Note that the spec omits to mention, in the case of an instance method invoked through a simple name, that
        ///   the invocation must appear within the body of an instance method)
        ///
        /// Spec 7.5.4: Compile-time checking of dynamic overload resolution 
        ///   If F is a static method, the method group must have resulted from a simple-name, a member-access through a type, 
        ///   or a member-access whose receiver can't be classified as a type or value until after overload resolution (see §7.6.4.1). 
        ///   If F is an instance method, the method group must have resulted from a simple-name, a member-access through a variable or value,
        ///   or a member-access whose receiver can't be classified as a type or value until after overload resolution (see §7.6.4.1).
        /// </summary>
        /// <returns>
        /// True if there is any error.
        /// </returns>
        private bool MemberGroupFinalValidationAccessibilityChecks(BoundExpression? receiverOpt, Symbol memberSymbol, SyntaxNode node, BindingDiagnosticBag diagnostics, bool invokedAsExtensionMethod)
        {
            // Perform final validation of the method to be invoked.

            Debug.Assert(memberSymbol.Kind != SymbolKind.Method ||
                memberSymbol.CanBeReferencedByName);
            //note that the same assert does not hold for all properties. Some properties and (all indexers) are not referenceable by name, yet
            //their binding brings them through here, perhaps needlessly.

            if (IsTypeOrValueExpression(receiverOpt))
            {
                // TypeOrValue expression isn't replaced only if the invocation is late bound, in which case it can't be extension method.
                // None of the checks below apply if the receiver can't be classified as a type or value. 
                Debug.Assert(!invokedAsExtensionMethod);
            }
            else if (!memberSymbol.RequiresInstanceReceiver())
            {
                Debug.Assert(!invokedAsExtensionMethod || (receiverOpt != null));

                if (invokedAsExtensionMethod)
                {
                    if (IsMemberAccessedThroughType(receiverOpt))
                    {
                        if (receiverOpt.Kind == BoundKind.QueryClause)
                        {
                            RoslynDebug.Assert(receiverOpt.Type is object);
                            // Could not find an implementation of the query pattern for source type '{0}'.  '{1}' not found.
                            diagnostics.Add(ErrorCode.ERR_QueryNoProvider, node.Location, receiverOpt.Type, memberSymbol.Name);
                        }
                        else
                        {
                            // An object reference is required for the non-static field, method, or property '{0}'
                            diagnostics.Add(ErrorCode.ERR_ObjectRequired, node.Location, memberSymbol);
                        }
                        return true;
                    }
                }
                else if (!WasImplicitReceiver(receiverOpt) && IsMemberAccessedThroughVariableOrValue(receiverOpt))
                {
                    if (this.Flags.Includes(BinderFlags.CollectionInitializerAddMethod))
                    {
                        diagnostics.Add(ErrorCode.ERR_InitializerAddHasWrongSignature, node.Location, memberSymbol);
                    }
                    else if (node.Kind() == SyntaxKind.AwaitExpression && memberSymbol.Name == WellKnownMemberNames.GetAwaiter)
                    {
                        RoslynDebug.Assert(receiverOpt.Type is object);
                        diagnostics.Add(ErrorCode.ERR_BadAwaitArg, node.Location, receiverOpt.Type);
                    }
                    else
                    {
                        diagnostics.Add(ErrorCode.ERR_ObjectProhibited, node.Location, memberSymbol);
                    }
                    return true;
                }
            }
            else if (IsMemberAccessedThroughType(receiverOpt))
            {
                diagnostics.Add(ErrorCode.ERR_ObjectRequired, node.Location, memberSymbol);
                return true;
            }
            else if (WasImplicitReceiver(receiverOpt))
            {
                if (InFieldInitializer && !ContainingType!.IsScriptClass || InConstructorInitializer || InAttributeArgument)
                {
                    SyntaxNode errorNode = node;
                    if (node.Parent != null && node.Parent.Kind() == SyntaxKind.InvocationExpression)
                    {
                        errorNode = node.Parent;
                    }

                    ErrorCode code = InFieldInitializer ? ErrorCode.ERR_FieldInitRefNonstatic : ErrorCode.ERR_ObjectRequired;
                    diagnostics.Add(code, errorNode.Location, memberSymbol);
                    return true;
                }

                // If we could access the member through implicit "this" the receiver would be a BoundThisReference.
                // If it is null it means that the instance member is inaccessible.
                if (receiverOpt == null || ContainingMember().IsStatic)
                {
                    Error(diagnostics, ErrorCode.ERR_ObjectRequired, node, memberSymbol);
                    return true;
                }
            }

            var containingType = this.ContainingType;
            if (containingType is object)
            {
                CompoundUseSiteInfo<AssemblySymbol> useSiteInfo = GetNewCompoundUseSiteInfo(diagnostics);
                bool isAccessible = this.IsSymbolAccessibleConditional(memberSymbol.GetTypeOrReturnType().Type, containingType, ref useSiteInfo);
                diagnostics.Add(node, useSiteInfo);

                if (!isAccessible)
                {
                    // In the presence of non-transitive [InternalsVisibleTo] in source, or obnoxious symbols from metadata, it is possible
                    // to select a method through overload resolution in which the type is not accessible.  In this case a method cannot
                    // be called through normal IL, so we give an error.  Neither [InternalsVisibleTo] nor the need for this diagnostic is
                    // described by the language specification.
                    //
                    // Dev11 perform different access checks. See bug #530360 and tests AccessCheckTests.InaccessibleReturnType.
                    Error(diagnostics, ErrorCode.ERR_BadAccess, node, memberSymbol);
                    return true;
                }
            }

            return false;
        }

        private static bool IsMemberAccessedThroughVariableOrValue(BoundExpression? receiverOpt)
        {
            if (receiverOpt == null)
            {
                return false;
            }

            return !IsMemberAccessedThroughType(receiverOpt);
        }

        internal static bool IsMemberAccessedThroughType([NotNullWhen(true)] BoundExpression? receiverOpt)
        {
            if (receiverOpt == null)
            {
                return false;
            }

            while (receiverOpt.Kind == BoundKind.QueryClause)
            {
                receiverOpt = ((BoundQueryClause)receiverOpt).Value;
            }

            return receiverOpt.Kind == BoundKind.TypeExpression;
        }

        /// <summary>
        /// Was the receiver expression compiler-generated?
        /// </summary>
        internal static bool WasImplicitReceiver([NotNullWhen(false)] BoundExpression? receiverOpt)
        {
            if (receiverOpt == null) return true;
            if (!receiverOpt.WasCompilerGenerated) return false;
            switch (receiverOpt.Kind)
            {
                case BoundKind.ThisReference:
                case BoundKind.HostObjectMemberReference:
                case BoundKind.PreviousSubmissionReference:
                    return true;
                default:
                    return false;
            }
        }

        /// <summary>
        /// This method implements the checks in spec section 15.2.
        /// </summary>
        internal bool MethodIsCompatibleWithDelegateOrFunctionPointer(BoundExpression? receiverOpt, bool isExtensionMethod, MethodSymbol method, TypeSymbol delegateType, Location errorLocation, BindingDiagnosticBag diagnostics)
        {
            Debug.Assert(delegateType is NamedTypeSymbol { TypeKind: TypeKind.Delegate, DelegateInvokeMethod: { HasUseSiteError: false } }
                           || delegateType.TypeKind == TypeKind.FunctionPointer,
                         "This method should only be called for valid delegate or function pointer types.");

            MethodSymbol delegateOrFuncPtrMethod = delegateType switch
            {
                NamedTypeSymbol { DelegateInvokeMethod: { } invokeMethod } => invokeMethod,
                FunctionPointerTypeSymbol { Signature: { } signature } => signature,
                _ => throw ExceptionUtilities.UnexpectedValue(delegateType),
            };

            Debug.Assert(!isExtensionMethod || (receiverOpt != null));

            // - Argument types "match", and
            var delegateOrFuncPtrParameters = delegateOrFuncPtrMethod.Parameters;
            var methodParameters = method.Parameters;
            int numParams = delegateOrFuncPtrParameters.Length;

            if (methodParameters.Length != numParams + (isExtensionMethod ? 1 : 0))
            {
                // This can happen if "method" has optional parameters.
                Debug.Assert(methodParameters.Length > numParams + (isExtensionMethod ? 1 : 0));
                Error(diagnostics, getMethodMismatchErrorCode(delegateType.TypeKind), errorLocation, method, delegateType);
                return false;
            }

            CompoundUseSiteInfo<AssemblySymbol> useSiteInfo = GetNewCompoundUseSiteInfo(diagnostics);

            // If this is an extension method delegate, the caller should have verified the
            // receiver is compatible with the "this" parameter of the extension method.
            Debug.Assert(!isExtensionMethod ||
                (Conversions.ConvertExtensionMethodThisArg(methodParameters[0].Type, receiverOpt!.Type, ref useSiteInfo).Exists && useSiteInfo.Diagnostics.IsNullOrEmpty()));

            useSiteInfo = new CompoundUseSiteInfo<AssemblySymbol>(useSiteInfo);

            for (int i = 0; i < numParams; i++)
            {
                var delegateParameter = delegateOrFuncPtrParameters[i];
                var methodParameter = methodParameters[isExtensionMethod ? i + 1 : i];

                // The delegate compatibility checks are stricter than the checks on applicable functions: it's possible
                // to get here with a method that, while all the parameters are applicable, is not actually delegate
                // compatible. This is because the Applicable function member spec requires that:
                //  * Every value parameter (non-ref or similar) from the delegate type has an implicit conversion to the corresponding
                //    target parameter
                //  * Every ref or similar parameter has an identity conversion to the corresponding target parameter
                // However, the delegate compatibility requirements are stricter:
                //  * Every value parameter (non-ref or similar) from the delegate type has an implicit _reference_ conversion to the
                //    corresponding target parameter.
                //  * Every ref or similar parameter has an identity conversion to the corresponding target parameter
                // Note the addition of the reference requirement: it means that for delegate type void D(int i), void M(long l) is
                // _applicable_, but not _compatible_.
                if (!hasConversion(this, delegateType.TypeKind, Conversions, delegateParameter.Type, methodParameter.Type, delegateParameter.RefKind, methodParameter.RefKind, ref useSiteInfo))
                {
                    // No overload for '{0}' matches delegate '{1}'
                    Error(diagnostics, getMethodMismatchErrorCode(delegateType.TypeKind), errorLocation, method, delegateType);
                    diagnostics.Add(errorLocation, useSiteInfo);
                    return false;
                }
            }

            if (delegateOrFuncPtrMethod.RefKind != method.RefKind)
            {
                Error(diagnostics, getRefMismatchErrorCode(delegateType.TypeKind), errorLocation, method, delegateType);
                diagnostics.Add(errorLocation, useSiteInfo);
                return false;
            }

            var methodReturnType = method.ReturnType;
            var delegateReturnType = delegateOrFuncPtrMethod.ReturnType;
            bool returnsMatch = delegateOrFuncPtrMethod switch
            {
                { RefKind: RefKind.None, ReturnsVoid: true } => method.ReturnsVoid,
                { RefKind: var destinationRefKind } => hasConversion(this, delegateType.TypeKind, Conversions, methodReturnType, delegateReturnType, method.RefKind, destinationRefKind, ref useSiteInfo),
            };

            if (!returnsMatch)
            {
                Error(diagnostics, ErrorCode.ERR_BadRetType, errorLocation, method, method.ReturnType);
                diagnostics.Add(errorLocation, useSiteInfo);
                return false;
            }

            if (delegateType.IsFunctionPointer())
            {
                if (isExtensionMethod)
                {
                    Error(diagnostics, ErrorCode.ERR_CannotUseReducedExtensionMethodInAddressOf, errorLocation);
                    diagnostics.Add(errorLocation, useSiteInfo);
                    return false;
                }

                if (!method.IsStatic)
                {
                    // This check is here purely for completeness of implementing the spec. It should
                    // never be hit, as static methods should be eliminated as candidates in overload
                    // resolution and should never make it to this point.
                    Debug.Fail("This method should have been eliminated in overload resolution!");
                    Error(diagnostics, ErrorCode.ERR_FuncPtrMethMustBeStatic, errorLocation, method);
                    diagnostics.Add(errorLocation, useSiteInfo);
                    return false;
                }
            }

            diagnostics.Add(errorLocation, useSiteInfo);
            return true;

            static bool hasConversion(Binder binder, TypeKind targetKind, Conversions conversions, TypeSymbol source, TypeSymbol destination,
                RefKind sourceRefKind, RefKind destinationRefKind, ref CompoundUseSiteInfo<AssemblySymbol> useSiteInfo)
            {
                if (!OverloadResolution.AreRefsCompatibleForMethodConversion(sourceRefKind, destinationRefKind, binder.Compilation))
                {
                    return false;
                }

                if (sourceRefKind != RefKind.None)
                {
                    return ConversionsBase.HasIdentityConversion(source, destination);
                }

                if (conversions.HasIdentityOrImplicitReferenceConversion(source, destination, ref useSiteInfo))
                {
                    return true;
                }

                return targetKind == TypeKind.FunctionPointer
                       && (ConversionsBase.HasImplicitPointerToVoidConversion(source, destination)
                           || conversions.HasImplicitPointerConversion(source, destination, ref useSiteInfo));
            }

            static ErrorCode getMethodMismatchErrorCode(TypeKind type)
                => type switch
                {
                    TypeKind.Delegate => ErrorCode.ERR_MethDelegateMismatch,
                    TypeKind.FunctionPointer => ErrorCode.ERR_MethFuncPtrMismatch,
                    _ => throw ExceptionUtilities.UnexpectedValue(type)
                };

            static ErrorCode getRefMismatchErrorCode(TypeKind type)
                => type switch
                {
                    TypeKind.Delegate => ErrorCode.ERR_DelegateRefMismatch,
                    TypeKind.FunctionPointer => ErrorCode.ERR_FuncPtrRefMismatch,
                    _ => throw ExceptionUtilities.UnexpectedValue(type)
                };
        }

        /// <summary>
        /// This method combines final validation (section 7.6.5.1) and delegate compatibility (section 15.2).
        /// </summary>
        /// <param name="syntax">CSharpSyntaxNode of the expression requiring method group conversion.</param>
        /// <param name="conversion">Conversion to be performed.</param>
        /// <param name="receiverOpt">Optional receiver.</param>
        /// <param name="isExtensionMethod">Method invoked as extension method.</param>
        /// <param name="delegateOrFuncPtrType">Target delegate type.</param>
        /// <param name="diagnostics">Where diagnostics should be added.</param>
        /// <returns>True if a diagnostic has been added.</returns>
        private bool MethodGroupConversionHasErrors(
            SyntaxNode syntax,
            Conversion conversion,
            BoundExpression? receiverOpt,
            bool isExtensionMethod,
            bool isAddressOf,
            TypeSymbol delegateOrFuncPtrType,
            BindingDiagnosticBag diagnostics)
        {
            var discardedUseSiteInfo = CompoundUseSiteInfo<AssemblySymbol>.Discarded;
            Debug.Assert(Conversions.IsAssignableFromMulticastDelegate(delegateOrFuncPtrType, ref discardedUseSiteInfo) || delegateOrFuncPtrType.TypeKind == TypeKind.Delegate || delegateOrFuncPtrType.TypeKind == TypeKind.FunctionPointer);
            Debug.Assert(conversion.Method is object);
            MethodSymbol selectedMethod = conversion.Method;

            if (!Conversions.IsAssignableFromMulticastDelegate(delegateOrFuncPtrType, ref discardedUseSiteInfo))
            {
                if (!MethodIsCompatibleWithDelegateOrFunctionPointer(receiverOpt, isExtensionMethod, selectedMethod, delegateOrFuncPtrType, syntax.Location, diagnostics) ||
                    MemberGroupFinalValidation(receiverOpt, selectedMethod, syntax, diagnostics, isExtensionMethod))
                {
                    return true;
                }
            }

            if (selectedMethod.IsConditional)
            {
                // CS1618: Cannot create delegate with '{0}' because it has a Conditional attribute
                Error(diagnostics, ErrorCode.ERR_DelegateOnConditional, syntax.Location, selectedMethod);
                return true;
            }

            var sourceMethod = selectedMethod as SourceOrdinaryMethodSymbol;
            if (sourceMethod is object && sourceMethod.IsPartialWithoutImplementation)
            {
                // CS0762: Cannot create delegate from method '{0}' because it is a partial method without an implementing declaration
                Error(diagnostics, ErrorCode.ERR_PartialMethodToDelegate, syntax.Location, selectedMethod);
                return true;
            }

            if ((selectedMethod.HasParameterContainingPointerType() || selectedMethod.ReturnType.ContainsPointer())
                && ReportUnsafeIfNotAllowed(syntax, diagnostics))
            {
                return true;
            }

            CheckParameterModifierMismatchMethodConversion(syntax, selectedMethod, delegateOrFuncPtrType, isExtensionMethod, diagnostics);
            if (!isAddressOf)
            {
                ReportDiagnosticsIfUnmanagedCallersOnly(diagnostics, selectedMethod, syntax, isDelegateConversion: true);
            }
            ReportDiagnosticsIfObsolete(diagnostics, selectedMethod, syntax, hasBaseReceiver: false);

            // No use site errors, but there could be use site warnings.
            // If there are use site warnings, they were reported during the overload resolution process
            // that chose selectedMethod.
            Debug.Assert(!selectedMethod.HasUseSiteError, "Shouldn't have reached this point if there were use site errors.");

            return false;
        }

        /// <summary>
        /// This method is a wrapper around MethodGroupConversionHasErrors.  As a preliminary step,
        /// it checks whether a conversion exists.
        /// </summary>
        private bool MethodGroupConversionDoesNotExistOrHasErrors(
            BoundMethodGroup boundMethodGroup,
            NamedTypeSymbol delegateType,
            Location delegateMismatchLocation,
            BindingDiagnosticBag diagnostics,
            out Conversion conversion)
        {
            if (ReportDelegateInvokeUseSiteDiagnostic(diagnostics, delegateType, delegateMismatchLocation))
            {
                conversion = Conversion.NoConversion;
                return true;
            }

            CompoundUseSiteInfo<AssemblySymbol> useSiteInfo = GetNewCompoundUseSiteInfo(diagnostics);
            conversion = Conversions.GetMethodGroupDelegateConversion(boundMethodGroup, delegateType, ref useSiteInfo);
            diagnostics.Add(delegateMismatchLocation, useSiteInfo);
            if (!conversion.Exists)
            {
                if (!Conversions.ReportDelegateOrFunctionPointerMethodGroupDiagnostics(this, boundMethodGroup, delegateType, diagnostics))
                {
                    // No overload for '{0}' matches delegate '{1}'
                    diagnostics.Add(ErrorCode.ERR_MethDelegateMismatch, delegateMismatchLocation, boundMethodGroup.Name, delegateType);
                }

                return true;
            }
            else
            {
                Debug.Assert(conversion.IsValid); // i.e. if it exists, then it is valid.
                // Only cares about nullness and type of receiver, so no need to worry about BoundTypeOrValueExpression.
                return this.MethodGroupConversionHasErrors(boundMethodGroup.Syntax, conversion, boundMethodGroup.ReceiverOpt, conversion.IsExtensionMethod, isAddressOf: false, delegateType, diagnostics);
            }
        }

        public ConstantValue? FoldConstantConversion(
            SyntaxNode syntax,
            BoundExpression source,
            Conversion conversion,
            TypeSymbol destination,
            BindingDiagnosticBag diagnostics)
        {
            RoslynDebug.Assert(source != null);
            RoslynDebug.Assert((object)destination != null);

            // The diagnostics bag can be null in cases where we know ahead of time that the
            // conversion will succeed without error or warning. (For example, if we have a valid
            // implicit numeric conversion on a constant of numeric type.)

            // SPEC: A constant expression must be the null literal or a value with one of 
            // SPEC: the following types: sbyte, byte, short, ushort, int, uint, long, 
            // SPEC: ulong, char, float, double, decimal, bool, string, or any enumeration type.

            // SPEC: The following conversions are permitted in constant expressions:
            // SPEC: Identity conversions
            // SPEC: Numeric conversions
            // SPEC: Enumeration conversions
            // SPEC: Constant expression conversions
            // SPEC: Implicit and explicit reference conversions, provided that the source of the conversions 
            // SPEC: is a constant expression that evaluates to the null value.

            // SPEC VIOLATION: C# has always allowed the following, even though this does violate the rule that
            // SPEC VIOLATION: a constant expression must be either the null literal, or an expression of one 
            // SPEC VIOLATION: of the given types. 

            // SPEC VIOLATION: const C c = (C)null;

            // TODO: Some conversions can produce errors or warnings depending on checked/unchecked.
            // TODO: Fold conversions on enums and strings too.

            var sourceConstantValue = source.ConstantValueOpt;
            if (sourceConstantValue == null)
            {
                if (conversion.Kind == ConversionKind.DefaultLiteral)
                {
                    return destination.GetDefaultValue();
                }
                else
                {
                    return sourceConstantValue;
                }
            }
            else if (sourceConstantValue.IsBad)
            {
                return sourceConstantValue;
            }

            if (source.HasAnyErrors)
            {
                return null;
            }

            switch (conversion.Kind)
            {
                case ConversionKind.Identity:
                    // An identity conversion to a floating-point type (for example from a cast in
                    // source code) changes the internal representation of the constant value
                    // to precisely the required precision.
                    switch (destination.SpecialType)
                    {
                        case SpecialType.System_Single:
                            return ConstantValue.Create(sourceConstantValue.SingleValue);
                        case SpecialType.System_Double:
                            return ConstantValue.Create(sourceConstantValue.DoubleValue);
                        default:
                            return sourceConstantValue;
                    }

                case ConversionKind.NullLiteral:
                    return sourceConstantValue;

                case ConversionKind.ImplicitConstant:
                    return FoldConstantNumericConversion(syntax, sourceConstantValue, destination, diagnostics);

                case ConversionKind.ExplicitNumeric:
                case ConversionKind.ImplicitNumeric:
                case ConversionKind.ExplicitEnumeration:
                case ConversionKind.ImplicitEnumeration:
                    // The C# specification categorizes conversion from literal zero to nullable enum as 
                    // an Implicit Enumeration Conversion. Such a thing should not be constant folded
                    // because nullable enums are never constants.

                    if (destination.IsNullableType())
                    {
                        return null;
                    }

                    return FoldConstantNumericConversion(syntax, sourceConstantValue, destination, diagnostics);

                case ConversionKind.ExplicitReference:
                case ConversionKind.ImplicitReference:
                    return sourceConstantValue.IsNull ? sourceConstantValue : null;
            }

            return null;
        }

        private ConstantValue? FoldConstantNumericConversion(
            SyntaxNode syntax,
            ConstantValue sourceValue,
            TypeSymbol destination,
            BindingDiagnosticBag diagnostics)
        {
            RoslynDebug.Assert(sourceValue != null);
            Debug.Assert(!sourceValue.IsBad);

            SpecialType destinationType;
            if ((object)destination != null && destination.IsEnumType())
            {
                var underlyingType = ((NamedTypeSymbol)destination).EnumUnderlyingType;
                RoslynDebug.Assert((object)underlyingType != null);
                Debug.Assert(underlyingType.SpecialType != SpecialType.None);
                destinationType = underlyingType.SpecialType;
            }
            else
            {
                destinationType = destination.GetSpecialTypeSafe();
            }

            // In an unchecked context we ignore overflowing conversions on conversions from any
            // integral type, float and double to any integral type. "unchecked" actually does not
            // affect conversions from decimal to any integral type; if those are out of bounds then
            // we always give an error regardless.

            if (sourceValue.IsDecimal)
            {
                if (!CheckConstantBounds(destinationType, sourceValue, out _))
                {
                    // NOTE: Dev10 puts a suffix, "M", on the constant value.
                    Error(diagnostics, ErrorCode.ERR_ConstOutOfRange, syntax, sourceValue.Value + "M", destination!);
                    return ConstantValue.Bad;
                }
            }
            else if (destinationType == SpecialType.System_Decimal)
            {
                if (!CheckConstantBounds(destinationType, sourceValue, out _))
                {
                    Error(diagnostics, ErrorCode.ERR_ConstOutOfRange, syntax, sourceValue.Value!, destination!);
                    return ConstantValue.Bad;
                }
            }
            else if (CheckOverflowAtCompileTime)
            {
                if (!CheckConstantBounds(destinationType, sourceValue, out bool maySucceedAtRuntime))
                {
                    if (maySucceedAtRuntime)
                    {
                        // Can be calculated at runtime, but is not a compile-time constant.
                        Error(diagnostics, ErrorCode.WRN_ConstOutOfRangeChecked, syntax, sourceValue.Value!, destination!);
                        return null;
                    }
                    else
                    {
                        Error(diagnostics, ErrorCode.ERR_ConstOutOfRangeChecked, syntax, sourceValue.Value!, destination!);
                        return ConstantValue.Bad;
                    }
                }
            }
            else if (destinationType == SpecialType.System_IntPtr || destinationType == SpecialType.System_UIntPtr)
            {
                if (!CheckConstantBounds(destinationType, sourceValue, out _))
                {
                    // Can be calculated at runtime, but is not a compile-time constant.
                    return null;
                }
            }

            return ConstantValue.Create(DoUncheckedConversion(destinationType, sourceValue), destinationType);
        }

        private static object DoUncheckedConversion(SpecialType destinationType, ConstantValue value)
        {
            // Note that we keep "single" floats as doubles internally to maintain higher precision. However,
            // we do not do so in an entirely "lossless" manner. When *converting* to a float, we do lose 
            // the precision lost due to the conversion. But when doing arithmetic, we do the arithmetic on
            // the double values.
            //
            // An example will help. Suppose we have:
            //
            // const float cf1 = 1.0f;
            // const float cf2 = 1.0e-15f;
            // const double cd3 = cf1 - cf2;
            //
            // We first take the double-precision values for 1.0 and 1.0e-15 and round them to floats,
            // and then turn them back into doubles. Then when we do the subtraction, we do the subtraction
            // in doubles, not in floats. Had we done the subtraction in floats, we'd get 1.0; but instead we
            // do it in doubles and get 0.99999999999999.
            //
            // Similarly, if we have
            //
            // const int i4 = int.MaxValue; // 2147483647
            // const float cf5 = int.MaxValue; //  2147483648.0
            // const double cd6 = cf5; // 2147483648.0
            //
            // The int is converted to float and stored internally as the double 214783648, even though the
            // fully precise int would fit into a double.

            unchecked
            {
                switch (value.Discriminator)
                {
                    case ConstantValueTypeDiscriminator.Byte:
                        byte byteValue = value.ByteValue;
                        switch (destinationType)
                        {
                            case SpecialType.System_Byte: return (byte)byteValue;
                            case SpecialType.System_Char: return (char)byteValue;
                            case SpecialType.System_UInt16: return (ushort)byteValue;
                            case SpecialType.System_UInt32: return (uint)byteValue;
                            case SpecialType.System_UInt64: return (ulong)byteValue;
                            case SpecialType.System_SByte: return (sbyte)byteValue;
                            case SpecialType.System_Int16: return (short)byteValue;
                            case SpecialType.System_Int32: return (int)byteValue;
                            case SpecialType.System_Int64: return (long)byteValue;
                            case SpecialType.System_IntPtr: return (int)byteValue;
                            case SpecialType.System_UIntPtr: return (uint)byteValue;
                            case SpecialType.System_Single:
                            case SpecialType.System_Double: return (double)byteValue;
                            case SpecialType.System_Decimal: return (decimal)byteValue;
                            default: throw ExceptionUtilities.UnexpectedValue(destinationType);
                        }
                    case ConstantValueTypeDiscriminator.Char:
                        char charValue = value.CharValue;
                        switch (destinationType)
                        {
                            case SpecialType.System_Byte: return (byte)charValue;
                            case SpecialType.System_Char: return (char)charValue;
                            case SpecialType.System_UInt16: return (ushort)charValue;
                            case SpecialType.System_UInt32: return (uint)charValue;
                            case SpecialType.System_UInt64: return (ulong)charValue;
                            case SpecialType.System_SByte: return (sbyte)charValue;
                            case SpecialType.System_Int16: return (short)charValue;
                            case SpecialType.System_Int32: return (int)charValue;
                            case SpecialType.System_Int64: return (long)charValue;
                            case SpecialType.System_IntPtr: return (int)charValue;
                            case SpecialType.System_UIntPtr: return (uint)charValue;
                            case SpecialType.System_Single:
                            case SpecialType.System_Double: return (double)charValue;
                            case SpecialType.System_Decimal: return (decimal)charValue;
                            default: throw ExceptionUtilities.UnexpectedValue(destinationType);
                        }
                    case ConstantValueTypeDiscriminator.UInt16:
                        ushort uint16Value = value.UInt16Value;
                        switch (destinationType)
                        {
                            case SpecialType.System_Byte: return (byte)uint16Value;
                            case SpecialType.System_Char: return (char)uint16Value;
                            case SpecialType.System_UInt16: return (ushort)uint16Value;
                            case SpecialType.System_UInt32: return (uint)uint16Value;
                            case SpecialType.System_UInt64: return (ulong)uint16Value;
                            case SpecialType.System_SByte: return (sbyte)uint16Value;
                            case SpecialType.System_Int16: return (short)uint16Value;
                            case SpecialType.System_Int32: return (int)uint16Value;
                            case SpecialType.System_Int64: return (long)uint16Value;
                            case SpecialType.System_IntPtr: return (int)uint16Value;
                            case SpecialType.System_UIntPtr: return (uint)uint16Value;
                            case SpecialType.System_Single:
                            case SpecialType.System_Double: return (double)uint16Value;
                            case SpecialType.System_Decimal: return (decimal)uint16Value;
                            default: throw ExceptionUtilities.UnexpectedValue(destinationType);
                        }
                    case ConstantValueTypeDiscriminator.UInt32:
                        uint uint32Value = value.UInt32Value;
                        switch (destinationType)
                        {
                            case SpecialType.System_Byte: return (byte)uint32Value;
                            case SpecialType.System_Char: return (char)uint32Value;
                            case SpecialType.System_UInt16: return (ushort)uint32Value;
                            case SpecialType.System_UInt32: return (uint)uint32Value;
                            case SpecialType.System_UInt64: return (ulong)uint32Value;
                            case SpecialType.System_SByte: return (sbyte)uint32Value;
                            case SpecialType.System_Int16: return (short)uint32Value;
                            case SpecialType.System_Int32: return (int)uint32Value;
                            case SpecialType.System_Int64: return (long)uint32Value;
                            case SpecialType.System_IntPtr: return (int)uint32Value;
                            case SpecialType.System_UIntPtr: return (uint)uint32Value;
                            case SpecialType.System_Single: return (double)(float)uint32Value;
                            case SpecialType.System_Double: return (double)uint32Value;
                            case SpecialType.System_Decimal: return (decimal)uint32Value;
                            default: throw ExceptionUtilities.UnexpectedValue(destinationType);
                        }
                    case ConstantValueTypeDiscriminator.UInt64:
                        ulong uint64Value = value.UInt64Value;
                        switch (destinationType)
                        {
                            case SpecialType.System_Byte: return (byte)uint64Value;
                            case SpecialType.System_Char: return (char)uint64Value;
                            case SpecialType.System_UInt16: return (ushort)uint64Value;
                            case SpecialType.System_UInt32: return (uint)uint64Value;
                            case SpecialType.System_UInt64: return (ulong)uint64Value;
                            case SpecialType.System_SByte: return (sbyte)uint64Value;
                            case SpecialType.System_Int16: return (short)uint64Value;
                            case SpecialType.System_Int32: return (int)uint64Value;
                            case SpecialType.System_Int64: return (long)uint64Value;
                            case SpecialType.System_IntPtr: return (int)uint64Value;
                            case SpecialType.System_UIntPtr: return (uint)uint64Value;
                            case SpecialType.System_Single: return (double)(float)uint64Value;
                            case SpecialType.System_Double: return (double)uint64Value;
                            case SpecialType.System_Decimal: return (decimal)uint64Value;
                            default: throw ExceptionUtilities.UnexpectedValue(destinationType);
                        }
                    case ConstantValueTypeDiscriminator.NUInt:
                        uint nuintValue = value.UInt32Value;
                        switch (destinationType)
                        {
                            case SpecialType.System_Byte: return (byte)nuintValue;
                            case SpecialType.System_Char: return (char)nuintValue;
                            case SpecialType.System_UInt16: return (ushort)nuintValue;
                            case SpecialType.System_UInt32: return (uint)nuintValue;
                            case SpecialType.System_UInt64: return (ulong)nuintValue;
                            case SpecialType.System_SByte: return (sbyte)nuintValue;
                            case SpecialType.System_Int16: return (short)nuintValue;
                            case SpecialType.System_Int32: return (int)nuintValue;
                            case SpecialType.System_Int64: return (long)nuintValue;
                            case SpecialType.System_IntPtr: return (int)nuintValue;
                            case SpecialType.System_Single: return (double)(float)nuintValue;
                            case SpecialType.System_Double: return (double)nuintValue;
                            case SpecialType.System_Decimal: return (decimal)nuintValue;
                            default: throw ExceptionUtilities.UnexpectedValue(destinationType);
                        }
                    case ConstantValueTypeDiscriminator.SByte:
                        sbyte sbyteValue = value.SByteValue;
                        switch (destinationType)
                        {
                            case SpecialType.System_Byte: return (byte)sbyteValue;
                            case SpecialType.System_Char: return (char)sbyteValue;
                            case SpecialType.System_UInt16: return (ushort)sbyteValue;
                            case SpecialType.System_UInt32: return (uint)sbyteValue;
                            case SpecialType.System_UInt64: return (ulong)sbyteValue;
                            case SpecialType.System_SByte: return (sbyte)sbyteValue;
                            case SpecialType.System_Int16: return (short)sbyteValue;
                            case SpecialType.System_Int32: return (int)sbyteValue;
                            case SpecialType.System_Int64: return (long)sbyteValue;
                            case SpecialType.System_IntPtr: return (int)sbyteValue;
                            case SpecialType.System_UIntPtr: return (uint)sbyteValue;
                            case SpecialType.System_Single:
                            case SpecialType.System_Double: return (double)sbyteValue;
                            case SpecialType.System_Decimal: return (decimal)sbyteValue;
                            default: throw ExceptionUtilities.UnexpectedValue(destinationType);
                        }
                    case ConstantValueTypeDiscriminator.Int16:
                        short int16Value = value.Int16Value;
                        switch (destinationType)
                        {
                            case SpecialType.System_Byte: return (byte)int16Value;
                            case SpecialType.System_Char: return (char)int16Value;
                            case SpecialType.System_UInt16: return (ushort)int16Value;
                            case SpecialType.System_UInt32: return (uint)int16Value;
                            case SpecialType.System_UInt64: return (ulong)int16Value;
                            case SpecialType.System_SByte: return (sbyte)int16Value;
                            case SpecialType.System_Int16: return (short)int16Value;
                            case SpecialType.System_Int32: return (int)int16Value;
                            case SpecialType.System_Int64: return (long)int16Value;
                            case SpecialType.System_IntPtr: return (int)int16Value;
                            case SpecialType.System_UIntPtr: return (uint)int16Value;
                            case SpecialType.System_Single:
                            case SpecialType.System_Double: return (double)int16Value;
                            case SpecialType.System_Decimal: return (decimal)int16Value;
                            default: throw ExceptionUtilities.UnexpectedValue(destinationType);
                        }
                    case ConstantValueTypeDiscriminator.Int32:
                        int int32Value = value.Int32Value;
                        switch (destinationType)
                        {
                            case SpecialType.System_Byte: return (byte)int32Value;
                            case SpecialType.System_Char: return (char)int32Value;
                            case SpecialType.System_UInt16: return (ushort)int32Value;
                            case SpecialType.System_UInt32: return (uint)int32Value;
                            case SpecialType.System_UInt64: return (ulong)int32Value;
                            case SpecialType.System_SByte: return (sbyte)int32Value;
                            case SpecialType.System_Int16: return (short)int32Value;
                            case SpecialType.System_Int32: return (int)int32Value;
                            case SpecialType.System_Int64: return (long)int32Value;
                            case SpecialType.System_IntPtr: return (int)int32Value;
                            case SpecialType.System_UIntPtr: return (uint)int32Value;
                            case SpecialType.System_Single: return (double)(float)int32Value;
                            case SpecialType.System_Double: return (double)int32Value;
                            case SpecialType.System_Decimal: return (decimal)int32Value;
                            default: throw ExceptionUtilities.UnexpectedValue(destinationType);
                        }
                    case ConstantValueTypeDiscriminator.Int64:
                        long int64Value = value.Int64Value;
                        switch (destinationType)
                        {
                            case SpecialType.System_Byte: return (byte)int64Value;
                            case SpecialType.System_Char: return (char)int64Value;
                            case SpecialType.System_UInt16: return (ushort)int64Value;
                            case SpecialType.System_UInt32: return (uint)int64Value;
                            case SpecialType.System_UInt64: return (ulong)int64Value;
                            case SpecialType.System_SByte: return (sbyte)int64Value;
                            case SpecialType.System_Int16: return (short)int64Value;
                            case SpecialType.System_Int32: return (int)int64Value;
                            case SpecialType.System_Int64: return (long)int64Value;
                            case SpecialType.System_IntPtr: return (int)int64Value;
                            case SpecialType.System_UIntPtr: return (uint)int64Value;
                            case SpecialType.System_Single: return (double)(float)int64Value;
                            case SpecialType.System_Double: return (double)int64Value;
                            case SpecialType.System_Decimal: return (decimal)int64Value;
                            default: throw ExceptionUtilities.UnexpectedValue(destinationType);
                        }
                    case ConstantValueTypeDiscriminator.NInt:
                        int nintValue = value.Int32Value;
                        switch (destinationType)
                        {
                            case SpecialType.System_Byte: return (byte)nintValue;
                            case SpecialType.System_Char: return (char)nintValue;
                            case SpecialType.System_UInt16: return (ushort)nintValue;
                            case SpecialType.System_UInt32: return (uint)nintValue;
                            case SpecialType.System_UInt64: return (ulong)nintValue;
                            case SpecialType.System_SByte: return (sbyte)nintValue;
                            case SpecialType.System_Int16: return (short)nintValue;
                            case SpecialType.System_Int32: return (int)nintValue;
                            case SpecialType.System_Int64: return (long)nintValue;
                            case SpecialType.System_IntPtr: return (int)nintValue;
                            case SpecialType.System_UIntPtr: return (uint)nintValue;
                            case SpecialType.System_Single: return (double)(float)nintValue;
                            case SpecialType.System_Double: return (double)nintValue;
                            case SpecialType.System_Decimal: return (decimal)nintValue;
                            default: throw ExceptionUtilities.UnexpectedValue(destinationType);
                        }
                    case ConstantValueTypeDiscriminator.Single:
                    case ConstantValueTypeDiscriminator.Double:
                        // When converting from a floating-point type to an integral type, if the checked conversion would
                        // throw an overflow exception, then the unchecked conversion is undefined.  So that we have
                        // identical behavior on every host platform, we yield a result of zero in that case.
                        double doubleValue = CheckConstantBounds(destinationType, value.DoubleValue, out _) ? value.DoubleValue : 0D;
                        switch (destinationType)
                        {
                            case SpecialType.System_Byte: return (byte)doubleValue;
                            case SpecialType.System_Char: return (char)doubleValue;
                            case SpecialType.System_UInt16: return (ushort)doubleValue;
                            case SpecialType.System_UInt32: return (uint)doubleValue;
                            case SpecialType.System_UInt64: return (ulong)doubleValue;
                            case SpecialType.System_SByte: return (sbyte)doubleValue;
                            case SpecialType.System_Int16: return (short)doubleValue;
                            case SpecialType.System_Int32: return (int)doubleValue;
                            case SpecialType.System_Int64: return (long)doubleValue;
                            case SpecialType.System_IntPtr: return (int)doubleValue;
                            case SpecialType.System_UIntPtr: return (uint)doubleValue;
                            case SpecialType.System_Single: return (double)(float)doubleValue;
                            case SpecialType.System_Double: return (double)doubleValue;
                            case SpecialType.System_Decimal: return (value.Discriminator == ConstantValueTypeDiscriminator.Single) ? (decimal)(float)doubleValue : (decimal)doubleValue;
                            default: throw ExceptionUtilities.UnexpectedValue(destinationType);
                        }
                    case ConstantValueTypeDiscriminator.Decimal:
                        decimal decimalValue = CheckConstantBounds(destinationType, value.DecimalValue, out _) ? value.DecimalValue : 0m;
                        switch (destinationType)
                        {
                            case SpecialType.System_Byte: return (byte)decimalValue;
                            case SpecialType.System_Char: return (char)decimalValue;
                            case SpecialType.System_UInt16: return (ushort)decimalValue;
                            case SpecialType.System_UInt32: return (uint)decimalValue;
                            case SpecialType.System_UInt64: return (ulong)decimalValue;
                            case SpecialType.System_SByte: return (sbyte)decimalValue;
                            case SpecialType.System_Int16: return (short)decimalValue;
                            case SpecialType.System_Int32: return (int)decimalValue;
                            case SpecialType.System_Int64: return (long)decimalValue;
                            case SpecialType.System_IntPtr: return (int)decimalValue;
                            case SpecialType.System_UIntPtr: return (uint)decimalValue;
                            case SpecialType.System_Single: return (double)(float)decimalValue;
                            case SpecialType.System_Double: return (double)decimalValue;
                            case SpecialType.System_Decimal: return (decimal)decimalValue;
                            default: throw ExceptionUtilities.UnexpectedValue(destinationType);
                        }
                    default:
                        throw ExceptionUtilities.UnexpectedValue(value.Discriminator);
                }
            }

            // all cases should have been handled in the switch above.
            // return value.Value;
        }

        public static bool CheckConstantBounds(SpecialType destinationType, ConstantValue value, out bool maySucceedAtRuntime)
        {
            if (value.IsBad)
            {
                //assume that the constant was intended to be in bounds
                maySucceedAtRuntime = false;
                return true;
            }

            // Compute whether the value fits into the bounds of the given destination type without
            // error. We know that the constant will fit into either a double or a decimal, so
            // convert it to one of those and then check the bounds on that.
            var canonicalValue = CanonicalizeConstant(value);
            return canonicalValue is decimal ?
                CheckConstantBounds(destinationType, (decimal)canonicalValue, out maySucceedAtRuntime) :
                CheckConstantBounds(destinationType, (double)canonicalValue, out maySucceedAtRuntime);
        }

        private static bool CheckConstantBounds(SpecialType destinationType, double value, out bool maySucceedAtRuntime)
        {
            maySucceedAtRuntime = false;

            // Dev10 checks (minValue - 1) < value < (maxValue + 1).
            // See ExpressionBinder::isConstantInRange.
            switch (destinationType)
            {
                case SpecialType.System_Byte: return (byte.MinValue - 1D) < value && value < (byte.MaxValue + 1D);
                case SpecialType.System_Char: return (char.MinValue - 1D) < value && value < (char.MaxValue + 1D);
                case SpecialType.System_UInt16: return (ushort.MinValue - 1D) < value && value < (ushort.MaxValue + 1D);
                case SpecialType.System_UInt32: return (uint.MinValue - 1D) < value && value < (uint.MaxValue + 1D);
                case SpecialType.System_UInt64: return (ulong.MinValue - 1D) < value && value < (ulong.MaxValue + 1D);
                case SpecialType.System_SByte: return (sbyte.MinValue - 1D) < value && value < (sbyte.MaxValue + 1D);
                case SpecialType.System_Int16: return (short.MinValue - 1D) < value && value < (short.MaxValue + 1D);
                case SpecialType.System_Int32: return (int.MinValue - 1D) < value && value < (int.MaxValue + 1D);
                // Note: Using <= to compare the min value matches the native compiler.
                case SpecialType.System_Int64: return (long.MinValue - 1D) <= value && value < (long.MaxValue + 1D);
                case SpecialType.System_Decimal: return ((double)decimal.MinValue - 1D) < value && value < ((double)decimal.MaxValue + 1D);
                case SpecialType.System_IntPtr:
                    maySucceedAtRuntime = (long.MinValue - 1D) < value && value < (long.MaxValue + 1D);
                    return (int.MinValue - 1D) < value && value < (int.MaxValue + 1D);
                case SpecialType.System_UIntPtr:
                    maySucceedAtRuntime = (ulong.MinValue - 1D) < value && value < (ulong.MaxValue + 1D);
                    return (uint.MinValue - 1D) < value && value < (uint.MaxValue + 1D);
            }

            return true;
        }

        private static bool CheckConstantBounds(SpecialType destinationType, decimal value, out bool maySucceedAtRuntime)
        {
            maySucceedAtRuntime = false;

            // Dev10 checks (minValue - 1) < value < (maxValue + 1).
            // See ExpressionBinder::isConstantInRange.
            switch (destinationType)
            {
                case SpecialType.System_Byte: return (byte.MinValue - 1M) < value && value < (byte.MaxValue + 1M);
                case SpecialType.System_Char: return (char.MinValue - 1M) < value && value < (char.MaxValue + 1M);
                case SpecialType.System_UInt16: return (ushort.MinValue - 1M) < value && value < (ushort.MaxValue + 1M);
                case SpecialType.System_UInt32: return (uint.MinValue - 1M) < value && value < (uint.MaxValue + 1M);
                case SpecialType.System_UInt64: return (ulong.MinValue - 1M) < value && value < (ulong.MaxValue + 1M);
                case SpecialType.System_SByte: return (sbyte.MinValue - 1M) < value && value < (sbyte.MaxValue + 1M);
                case SpecialType.System_Int16: return (short.MinValue - 1M) < value && value < (short.MaxValue + 1M);
                case SpecialType.System_Int32: return (int.MinValue - 1M) < value && value < (int.MaxValue + 1M);
                case SpecialType.System_Int64: return (long.MinValue - 1M) < value && value < (long.MaxValue + 1M);
                case SpecialType.System_IntPtr:
                    maySucceedAtRuntime = (long.MinValue - 1M) < value && value < (long.MaxValue + 1M);
                    return (int.MinValue - 1M) < value && value < (int.MaxValue + 1M);
                case SpecialType.System_UIntPtr:
                    maySucceedAtRuntime = (ulong.MinValue - 1M) < value && value < (ulong.MaxValue + 1M);
                    return (uint.MinValue - 1M) < value && value < (uint.MaxValue + 1M);
            }

            return true;
        }

        // Takes in a constant of any kind and returns the constant as either a double or decimal
        private static object CanonicalizeConstant(ConstantValue value)
        {
            switch (value.Discriminator)
            {
                case ConstantValueTypeDiscriminator.SByte: return (decimal)value.SByteValue;
                case ConstantValueTypeDiscriminator.Int16: return (decimal)value.Int16Value;
                case ConstantValueTypeDiscriminator.Int32: return (decimal)value.Int32Value;
                case ConstantValueTypeDiscriminator.Int64: return (decimal)value.Int64Value;
                case ConstantValueTypeDiscriminator.NInt: return (decimal)value.Int32Value;
                case ConstantValueTypeDiscriminator.Byte: return (decimal)value.ByteValue;
                case ConstantValueTypeDiscriminator.Char: return (decimal)value.CharValue;
                case ConstantValueTypeDiscriminator.UInt16: return (decimal)value.UInt16Value;
                case ConstantValueTypeDiscriminator.UInt32: return (decimal)value.UInt32Value;
                case ConstantValueTypeDiscriminator.UInt64: return (decimal)value.UInt64Value;
                case ConstantValueTypeDiscriminator.NUInt: return (decimal)value.UInt32Value;
                case ConstantValueTypeDiscriminator.Single:
                case ConstantValueTypeDiscriminator.Double: return value.DoubleValue;
                case ConstantValueTypeDiscriminator.Decimal: return value.DecimalValue;
                default: throw ExceptionUtilities.UnexpectedValue(value.Discriminator);
            }

            // all cases handled in the switch, above.
        }
    }
}<|MERGE_RESOLUTION|>--- conflicted
+++ resolved
@@ -690,7 +690,6 @@
                 {
                     var element = elements[i];
                     var elementConversion = elementConversions[i];
-<<<<<<< HEAD
                     var convertedElement = element is BoundCollectionExpressionSpreadElement spreadElement ?
                         bindSpreadElement(
                             spreadElement,
@@ -706,17 +705,6 @@
                             wasCompilerGenerated: true,
                             destination: elementType,
                             diagnostics);
-=======
-                    var convertedElement = CreateConversion(
-                        element.Syntax,
-                        element,
-                        elementConversion,
-                        isCast: false,
-                        conversionGroupOpt: null,
-                        wasCompilerGenerated: true,
-                        destination: elementType,
-                        diagnostics);
->>>>>>> 7808feb7
                     builder.Add(convertedElement!);
                 }
             }
