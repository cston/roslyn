﻿// Licensed to the .NET Foundation under one or more agreements.
// The .NET Foundation licenses this file to you under the MIT license.
// See the LICENSE file in the project root for more information.
#nullable enable

using System.Collections.Generic;
using System.Collections.Immutable;
using System.Diagnostics;
using System.Diagnostics.CodeAnalysis;
using System.Linq;
using Microsoft.CodeAnalysis.CSharp.Symbols;
using Microsoft.CodeAnalysis.CSharp.Syntax;
using Microsoft.CodeAnalysis.PooledObjects;
using Roslyn.Utilities;

namespace Microsoft.CodeAnalysis.CSharp
{
    internal partial class Binder
    {
        internal BoundExpression CreateConversion(
            BoundExpression source,
            TypeSymbol destination,
            DiagnosticBag diagnostics)
        {
            HashSet<DiagnosticInfo>? useSiteDiagnostics = null;
            var conversion = Conversions.ClassifyConversionFromExpression(source, destination, ref useSiteDiagnostics);

            diagnostics.Add(source.Syntax, useSiteDiagnostics);
            return CreateConversion(source.Syntax, source, conversion, isCast: false, conversionGroupOpt: null, destination: destination, diagnostics: diagnostics);
        }

        internal BoundExpression CreateConversion(
            BoundExpression source,
            Conversion conversion,
            TypeSymbol destination,
            DiagnosticBag diagnostics)
        {
            return CreateConversion(source.Syntax, source, conversion, isCast: false, conversionGroupOpt: null, destination: destination, diagnostics: diagnostics);
        }

        internal BoundExpression CreateConversion(
            SyntaxNode syntax,
            BoundExpression source,
            Conversion conversion,
            bool isCast,
            ConversionGroup? conversionGroupOpt,
            TypeSymbol destination,
            DiagnosticBag diagnostics)
        {
            return CreateConversion(syntax, source, conversion, isCast: isCast, conversionGroupOpt, source.WasCompilerGenerated, destination, diagnostics);
        }

        protected BoundExpression CreateConversion(
            SyntaxNode syntax,
            BoundExpression source,
            Conversion conversion,
            bool isCast,
            ConversionGroup? conversionGroupOpt,
            bool wasCompilerGenerated,
            TypeSymbol destination,
            DiagnosticBag diagnostics,
            bool hasErrors = false)
        {
            RoslynDebug.Assert(source != null);
            RoslynDebug.Assert((object)destination != null);
            RoslynDebug.Assert(!isCast || conversionGroupOpt != null);

            if (conversion.IsIdentity)
            {
                if (source is BoundTupleLiteral sourceTuple)
                {
                    NamedTypeSymbol.ReportTupleNamesMismatchesIfAny(destination, sourceTuple, diagnostics);
                }

                // identity tuple and switch conversions result in a converted expression
                // to indicate that such conversions are no longer applicable.
                source = BindToNaturalType(source, diagnostics);
                RoslynDebug.Assert(source.Type is object);

                // We need to preserve any conversion that changes the type (even identity conversions, like object->dynamic),
                // or that was explicitly written in code (so that GetSemanticInfo can find the syntax in the bound tree).
                if (!isCast && source.Type.Equals(destination, TypeCompareKind.IgnoreNullableModifiersForReferenceTypes))
                {
                    return source;
                }
            }

            ReportDiagnosticsIfObsolete(diagnostics, conversion, syntax, hasBaseReceiver: false);

            if (conversion.IsMethodGroup)
            {
                return CreateMethodGroupConversion(syntax, source, conversion, isCast: isCast, conversionGroupOpt, destination, diagnostics);
            }

            if (conversion.IsAnonymousFunction && source.Kind == BoundKind.UnboundLambda)
            {
                return CreateAnonymousFunctionConversion(syntax, source, conversion, isCast: isCast, conversionGroupOpt, destination, diagnostics);
            }

            if (conversion.IsStackAlloc)
            {
                return CreateStackAllocConversion(syntax, source, conversion, isCast, conversionGroupOpt, destination, diagnostics);
            }

            if (conversion.IsTupleLiteralConversion ||
                (conversion.IsNullable && conversion.UnderlyingConversions[0].IsTupleLiteralConversion))
            {
                return CreateTupleLiteralConversion(syntax, (BoundTupleLiteral)source, conversion, isCast: isCast, conversionGroupOpt, destination, diagnostics);
            }

            if (conversion.Kind == ConversionKind.SwitchExpression)
            {
                return ConvertSwitchExpression((BoundUnconvertedSwitchExpression)source, destination, conversionIfTargetTyped: conversion, diagnostics);
            }

            if (conversion.Kind == ConversionKind.ConditionalExpression)
            {
                return ConvertConditionalExpression((BoundUnconvertedConditionalOperator)source, destination, conversionIfTargetTyped: conversion, diagnostics);
            }

            if (source.Kind == BoundKind.UnconvertedSwitchExpression)
            {
                TypeSymbol? type = source.Type;
                if (type is null)
                {
                    Debug.Assert(!conversion.Exists);
                    type = CreateErrorType();
                    hasErrors = true;
                }

                source = ConvertSwitchExpression((BoundUnconvertedSwitchExpression)source, type, conversionIfTargetTyped: null, diagnostics, hasErrors);
                if (destination.Equals(type, TypeCompareKind.ConsiderEverything) && wasCompilerGenerated)
                {
                    return source;
                }
            }

            if (conversion.IsObjectCreation)
            {
                return ConvertObjectCreationExpression(syntax, (BoundUnconvertedObjectCreationExpression)source, isCast, destination, diagnostics);
            }

            if (source.Kind == BoundKind.UnconvertedConditionalOperator)
            {
                TypeSymbol? type = source.Type;
                if (type is null)
                {
                    Debug.Assert(!conversion.Exists);
                    type = CreateErrorType();
                    hasErrors = true;
                }

                source = ConvertConditionalExpression((BoundUnconvertedConditionalOperator)source, type, conversionIfTargetTyped: null, diagnostics, hasErrors);
                if (destination.Equals(type, TypeCompareKind.ConsiderEverything) && wasCompilerGenerated)
                {
                    return source;
                }
            }

            if (conversion.IsUserDefined)
            {
                // User-defined conversions are likely to be represented as multiple
                // BoundConversion instances so a ConversionGroup is necessary.
                return CreateUserDefinedConversion(syntax, source, conversion, isCast: isCast, conversionGroupOpt ?? new ConversionGroup(conversion), destination, diagnostics, hasErrors);
            }

            ConstantValue? constantValue = this.FoldConstantConversion(syntax, source, conversion, destination, diagnostics);
            if (conversion.Kind == ConversionKind.DefaultLiteral)
            {
                source = new BoundDefaultExpression(source.Syntax, targetType: null, constantValue, type: destination)
                    .WithSuppression(source.IsSuppressed);
            }

            return new BoundConversion(
                syntax,
                BindToNaturalType(source, diagnostics),
                conversion,
                @checked: CheckOverflowAtRuntime,
                explicitCastInCode: isCast && !wasCompilerGenerated,
                conversionGroupOpt,
                constantValueOpt: constantValue,
                type: destination,
                hasErrors: hasErrors)
            { WasCompilerGenerated = wasCompilerGenerated };
        }

        private BoundExpression ConvertObjectCreationExpression(SyntaxNode syntax, BoundUnconvertedObjectCreationExpression node, bool isCast, TypeSymbol destination, DiagnosticBag diagnostics)
        {
            var arguments = AnalyzedArguments.GetInstance(node.Arguments, node.ArgumentRefKindsOpt, node.ArgumentNamesOpt);
            BoundExpression expr = BindObjectCreationExpression(node, destination.StrippedType(), arguments, diagnostics);
            if (destination.IsNullableType())
            {
                // We manually create an ImplicitNullable conversion
                // if the destination is nullable, in which case we
                // target the underlying type e.g. `S? x = new();`
                // is actually identical to `S? x = new S();`.
                HashSet<DiagnosticInfo>? useSiteDiagnostics = null;
                var conversion = Conversions.ClassifyStandardConversion(null, expr.Type, destination, ref useSiteDiagnostics);
                expr = new BoundConversion(
                    node.Syntax,
                    operand: expr,
                    conversion: conversion,
                    @checked: false,
                    explicitCastInCode: isCast,
                    conversionGroupOpt: new ConversionGroup(conversion),
                    constantValueOpt: expr.ConstantValue,
                    type: destination);

                diagnostics.Add(syntax, useSiteDiagnostics);
            }
            arguments.Free();
            return expr;
        }

        private BoundExpression BindObjectCreationExpression(BoundUnconvertedObjectCreationExpression node, TypeSymbol type, AnalyzedArguments arguments, DiagnosticBag diagnostics)
        {
            var syntax = node.Syntax;
            switch (type.TypeKind)
            {
                case TypeKind.Enum:
                case TypeKind.Struct:
                case TypeKind.Class when !type.IsAnonymousType: // We don't want to enable object creation with unspeakable types
                    return BindClassCreationExpression(syntax, type.Name, typeNode: syntax, (NamedTypeSymbol)type, arguments, diagnostics, node.InitializerOpt, wasTargetTyped: true);
                case TypeKind.TypeParameter:
                    return BindTypeParameterCreationExpression(syntax, (TypeParameterSymbol)type, arguments, node.InitializerOpt, typeSyntax: syntax, diagnostics);
                case TypeKind.Delegate:
                    return BindDelegateCreationExpression(syntax, (NamedTypeSymbol)type, arguments, node.InitializerOpt, diagnostics);
                case TypeKind.Interface:
                    return BindInterfaceCreationExpression(syntax, (NamedTypeSymbol)type, diagnostics, typeNode: syntax, arguments, node.InitializerOpt, wasTargetTyped: true);
                case TypeKind.Array:
                case TypeKind.Class:
                case TypeKind.Dynamic:
                    Error(diagnostics, ErrorCode.ERR_TypelessNewIllegalTargetType, syntax, type);
                    goto case TypeKind.Error;
                case TypeKind.Pointer:
                    Error(diagnostics, ErrorCode.ERR_UnsafeTypeInObjectCreation, syntax, type);
                    goto case TypeKind.Error;
                case TypeKind.Error:
                    return MakeBadExpressionForObjectCreation(syntax, type, arguments, node.InitializerOpt, typeSyntax: syntax, diagnostics);
                case var v:
                    throw ExceptionUtilities.UnexpectedValue(v);
            }
        }

        /// <summary>
        /// Rewrite the subexpressions in a conditional expression to convert the whole thing to the destination type.
        /// </summary>
        private BoundExpression ConvertConditionalExpression(BoundUnconvertedConditionalOperator source, TypeSymbol destination, Conversion? conversionIfTargetTyped, DiagnosticBag diagnostics, bool hasErrors = false)
        {
            bool targetTyped = conversionIfTargetTyped is { };
            Debug.Assert(targetTyped || destination.IsErrorType() || destination.Equals(source.Type, TypeCompareKind.ConsiderEverything));
            ImmutableArray<Conversion> underlyingConversions = conversionIfTargetTyped.GetValueOrDefault().UnderlyingConversions;
            var condition = source.Condition;
            hasErrors |= source.HasErrors || destination.IsErrorType();

            var trueExpr =
                targetTyped
                ? CreateConversion(source.Consequence.Syntax, source.Consequence, underlyingConversions[0], isCast: false, conversionGroupOpt: null, destination, diagnostics)
                : GenerateConversionForAssignment(destination, source.Consequence, diagnostics);
            var falseExpr =
                targetTyped
                ? CreateConversion(source.Alternative.Syntax, source.Alternative, underlyingConversions[1], isCast: false, conversionGroupOpt: null, destination, diagnostics)
                : GenerateConversionForAssignment(destination, source.Alternative, diagnostics);
            var constantValue = FoldConditionalOperator(condition, trueExpr, falseExpr);
            hasErrors |= constantValue?.IsBad == true;
            return new BoundConditionalOperator(source.Syntax, isRef: false, condition, trueExpr, falseExpr, constantValue, source.Type, wasTargetTyped: targetTyped, destination, hasErrors)
                .WithSuppression(source.IsSuppressed);
        }

        /// <summary>
        /// Rewrite the expressions in the switch expression arms to add a conversion to the destination type.
        /// </summary>
        private BoundExpression ConvertSwitchExpression(BoundUnconvertedSwitchExpression source, TypeSymbol destination, Conversion? conversionIfTargetTyped, DiagnosticBag diagnostics, bool hasErrors = false)
        {
<<<<<<< HEAD
            bool targetTyped = conversionIfTargetTyped is { };
=======
            bool targetTyped = conversionIfTargetTyped != null;
            Conversion conversion = conversionIfTargetTyped ?? Conversion.Identity;
>>>>>>> 88dd4bb5
            Debug.Assert(targetTyped || destination.IsErrorType() || destination.Equals(source.Type, TypeCompareKind.ConsiderEverything));
            ImmutableArray<Conversion> underlyingConversions = conversion.UnderlyingConversions;
            var builder = ArrayBuilder<BoundSwitchExpressionArm>.GetInstance(source.SwitchArms.Length);
            for (int i = 0, n = source.SwitchArms.Length; i < n; i++)
            {
                var oldCase = source.SwitchArms[i];
                var oldValue = oldCase.Value;
                var newValue =
                    targetTyped
                    ? CreateConversion(oldValue.Syntax, oldValue, underlyingConversions[i], isCast: false, conversionGroupOpt: null, destination, diagnostics)
                    : GenerateConversionForAssignment(destination, oldValue, diagnostics);
                var newCase = (oldValue == newValue) ? oldCase :
                    new BoundSwitchExpressionArm(oldCase.Syntax, oldCase.Locals, oldCase.Pattern, oldCase.WhenClause, newValue, oldCase.Label, oldCase.HasErrors);
                builder.Add(newCase);
            }

            var newSwitchArms = builder.ToImmutableAndFree();
            return new BoundConvertedSwitchExpression(
                source.Syntax, source.Type, targetTyped, conversion, source.Expression, newSwitchArms, source.DecisionDag,
                source.DefaultLabel, source.ReportedNotExhaustive, destination, hasErrors || source.HasErrors);
        }

        private BoundExpression CreateUserDefinedConversion(
            SyntaxNode syntax,
            BoundExpression source,
            Conversion conversion,
            bool isCast,
            ConversionGroup conversionGroup,
            TypeSymbol destination,
            DiagnosticBag diagnostics,
            bool hasErrors)
        {
            Debug.Assert(conversionGroup != null);

            if (!conversion.IsValid)
            {
                if (!hasErrors)
                    GenerateImplicitConversionError(diagnostics, syntax, conversion, source, destination);

                return new BoundConversion(
                    syntax,
                    source,
                    conversion,
                    CheckOverflowAtRuntime,
                    explicitCastInCode: isCast,
                    conversionGroup,
                    constantValueOpt: ConstantValue.NotAvailable,
                    type: destination,
                    hasErrors: true)
                { WasCompilerGenerated = source.WasCompilerGenerated };
            }

            // Due to an oddity in the way we create a non-lifted user-defined conversion from A to D? 
            // (required backwards compatibility with the native compiler) we can end up in a situation 
            // where we have:
            // a standard conversion from A to B?
            // then a standard conversion from B? to B
            // then a user-defined  conversion from B to C
            // then a standard conversion from C to C? 
            // then a standard conversion from C? to D?
            //
            // In that scenario, the "from type" of the conversion will be B? and the "from conversion" will be 
            // from A to B?. Similarly the "to type" of the conversion will be C? and the "to conversion"
            // of the conversion will be from C? to D?.
            //
            // Therefore, we might need to introduce an extra conversion on the source side, from B? to B.
            // Now, you might think we should also introduce an extra conversion on the destination side,
            // from C to C?. But that then gives us the following bad situation: If we in fact bind this as
            //
            // (D?)(C?)(C)(B)(B?)(A)x 
            //
            // then what we are in effect doing is saying "convert C? to D? by checking for null, unwrapping,
            // converting C to D, and then wrapping". But we know that the C? will never be null. In this case
            // we should actually generate
            //
            // (D?)(C)(B)(B?)(A)x
            //
            // And thereby skip the unnecessary nullable conversion.

            Debug.Assert(conversion.BestUserDefinedConversionAnalysis is object); // All valid user-defined conversions have this populated

            // Original expression --> conversion's "from" type
            BoundExpression convertedOperand = CreateConversion(
                syntax: source.Syntax,
                source: source,
                conversion: conversion.UserDefinedFromConversion,
                isCast: false,
                conversionGroupOpt: conversionGroup,
                wasCompilerGenerated: false,
                destination: conversion.BestUserDefinedConversionAnalysis.FromType,
                diagnostics: diagnostics);

            TypeSymbol conversionParameterType = conversion.BestUserDefinedConversionAnalysis.Operator.GetParameterType(0);
            HashSet<DiagnosticInfo>? useSiteDiagnostics = null;

            if (conversion.BestUserDefinedConversionAnalysis.Kind == UserDefinedConversionAnalysisKind.ApplicableInNormalForm &&
                !TypeSymbol.Equals(conversion.BestUserDefinedConversionAnalysis.FromType, conversionParameterType, TypeCompareKind.ConsiderEverything2))
            {
                // Conversion's "from" type --> conversion method's parameter type.
                convertedOperand = CreateConversion(
                    syntax: syntax,
                    source: convertedOperand,
                    conversion: Conversions.ClassifyStandardConversion(null, convertedOperand.Type, conversionParameterType, ref useSiteDiagnostics),
                    isCast: false,
                    conversionGroupOpt: conversionGroup,
                    wasCompilerGenerated: true,
                    destination: conversionParameterType,
                    diagnostics: diagnostics);
            }

            BoundExpression userDefinedConversion;

            TypeSymbol conversionReturnType = conversion.BestUserDefinedConversionAnalysis.Operator.ReturnType;
            TypeSymbol conversionToType = conversion.BestUserDefinedConversionAnalysis.ToType;
            Conversion toConversion = conversion.UserDefinedToConversion;

            if (conversion.BestUserDefinedConversionAnalysis.Kind == UserDefinedConversionAnalysisKind.ApplicableInNormalForm &&
                !TypeSymbol.Equals(conversionToType, conversionReturnType, TypeCompareKind.ConsiderEverything2))
            {
                // Conversion method's parameter type --> conversion method's return type
                // NB: not calling CreateConversion here because this is the recursive base case.
                userDefinedConversion = new BoundConversion(
                    syntax,
                    convertedOperand,
                    conversion,
                    @checked: false, // There are no checked user-defined conversions, but the conversions on either side might be checked.
                    explicitCastInCode: isCast,
                    conversionGroup,
                    constantValueOpt: ConstantValue.NotAvailable,
                    type: conversionReturnType)
                { WasCompilerGenerated = true };

                if (conversionToType.IsNullableType() && TypeSymbol.Equals(conversionToType.GetNullableUnderlyingType(), conversionReturnType, TypeCompareKind.ConsiderEverything2))
                {
                    // Skip introducing the conversion from C to C?.  The "to" conversion is now wrong though,
                    // because it will still assume converting C? to D?. 

                    toConversion = Conversions.ClassifyConversionFromType(conversionReturnType, destination, ref useSiteDiagnostics);
                    Debug.Assert(toConversion.Exists);
                }
                else
                {
                    // Conversion method's return type --> conversion's "to" type
                    userDefinedConversion = CreateConversion(
                        syntax: syntax,
                        source: userDefinedConversion,
                        conversion: Conversions.ClassifyStandardConversion(null, conversionReturnType, conversionToType, ref useSiteDiagnostics),
                        isCast: false,
                        conversionGroupOpt: conversionGroup,
                        wasCompilerGenerated: true,
                        destination: conversionToType,
                        diagnostics: diagnostics);
                }
            }
            else
            {
                // Conversion method's parameter type --> conversion method's "to" type
                // NB: not calling CreateConversion here because this is the recursive base case.
                userDefinedConversion = new BoundConversion(
                    syntax,
                    convertedOperand,
                    conversion,
                    @checked: false,
                    explicitCastInCode: isCast,
                    conversionGroup,
                    constantValueOpt: ConstantValue.NotAvailable,
                    type: conversionToType)
                { WasCompilerGenerated = true };
            }

            diagnostics.Add(syntax, useSiteDiagnostics);

            // Conversion's "to" type --> final type
            BoundExpression finalConversion = CreateConversion(
                syntax: syntax,
                source: userDefinedConversion,
                conversion: toConversion,
                isCast: false,
                conversionGroupOpt: conversionGroup,
                wasCompilerGenerated: true, // NOTE: doesn't necessarily set flag on resulting bound expression.
                destination: destination,
                diagnostics: diagnostics);

            finalConversion.ResetCompilerGenerated(source.WasCompilerGenerated);

            return finalConversion;
        }

        private static BoundExpression CreateAnonymousFunctionConversion(SyntaxNode syntax, BoundExpression source, Conversion conversion, bool isCast, ConversionGroup? conversionGroup, TypeSymbol destination, DiagnosticBag diagnostics)
        {
            // We have a successful anonymous function conversion; rather than producing a node
            // which is a conversion on top of an unbound lambda, replace it with the bound
            // lambda.

            // UNDONE: Figure out what to do about the error case, where a lambda
            // UNDONE: is converted to a delegate that does not match. What to surface then?

            var unboundLambda = (UnboundLambda)source;
            var boundLambda = unboundLambda.Bind((NamedTypeSymbol)destination);
            diagnostics.AddRange(boundLambda.Diagnostics);

            return new BoundConversion(
                syntax,
                boundLambda,
                conversion,
                @checked: false,
                explicitCastInCode: isCast,
                conversionGroup,
                constantValueOpt: ConstantValue.NotAvailable,
                type: destination)
            { WasCompilerGenerated = source.WasCompilerGenerated };
        }

        private BoundExpression CreateMethodGroupConversion(SyntaxNode syntax, BoundExpression source, Conversion conversion, bool isCast, ConversionGroup? conversionGroup, TypeSymbol destination, DiagnosticBag diagnostics)
        {
            var originalGroup = source switch
            {
                BoundMethodGroup m => m,
                BoundUnconvertedAddressOfOperator { Operand: { } m } => m,
                _ => throw ExceptionUtilities.UnexpectedValue(source),
            };
            BoundMethodGroup group = FixMethodGroupWithTypeOrValue(originalGroup, conversion, diagnostics);
            BoundExpression? receiverOpt = group.ReceiverOpt;
            MethodSymbol? method = conversion.Method;
            bool hasErrors = false;

            if (MethodGroupConversionHasErrors(syntax, conversion, group.ReceiverOpt, conversion.IsExtensionMethod, destination, diagnostics))
            {
                hasErrors = true;
            }

            return new BoundConversion(syntax, group, conversion, @checked: false, explicitCastInCode: isCast, conversionGroup, constantValueOpt: ConstantValue.NotAvailable, type: destination, hasErrors: hasErrors) { WasCompilerGenerated = source.WasCompilerGenerated };
        }

        private BoundExpression CreateStackAllocConversion(SyntaxNode syntax, BoundExpression source, Conversion conversion, bool isCast, ConversionGroup? conversionGroup, TypeSymbol destination, DiagnosticBag diagnostics)
        {
            Debug.Assert(conversion.IsStackAlloc);

            var boundStackAlloc = (BoundStackAllocArrayCreation)source;
            var elementType = boundStackAlloc.ElementType;
            TypeSymbol stackAllocType;

            switch (conversion.Kind)
            {
                case ConversionKind.StackAllocToPointerType:
                    ReportUnsafeIfNotAllowed(syntax.Location, diagnostics);
                    stackAllocType = new PointerTypeSymbol(TypeWithAnnotations.Create(elementType));
                    break;
                case ConversionKind.StackAllocToSpanType:
                    CheckFeatureAvailability(syntax, MessageID.IDS_FeatureRefStructs, diagnostics);
                    stackAllocType = Compilation.GetWellKnownType(WellKnownType.System_Span_T).Construct(elementType);
                    break;
                default:
                    throw ExceptionUtilities.UnexpectedValue(conversion.Kind);
            }

            var convertedNode = new BoundConvertedStackAllocExpression(syntax, elementType, boundStackAlloc.Count, boundStackAlloc.InitializerOpt, stackAllocType, boundStackAlloc.HasErrors);

            var underlyingConversion = conversion.UnderlyingConversions.Single();
            return CreateConversion(syntax, convertedNode, underlyingConversion, isCast: isCast, conversionGroup, destination, diagnostics);
        }

        private BoundExpression CreateTupleLiteralConversion(SyntaxNode syntax, BoundTupleLiteral sourceTuple, Conversion conversion, bool isCast, ConversionGroup? conversionGroup, TypeSymbol destination, DiagnosticBag diagnostics)
        {
            // We have a successful tuple conversion; rather than producing a separate conversion node 
            // which is a conversion on top of a tuple literal, tuple conversion is an element-wise conversion of arguments.
            Debug.Assert(conversion.IsNullable == destination.IsNullableType());

            var destinationWithoutNullable = destination;
            var conversionWithoutNullable = conversion;

            if (conversion.IsNullable)
            {
                destinationWithoutNullable = destination.GetNullableUnderlyingType();
                conversionWithoutNullable = conversion.UnderlyingConversions[0];
            }

            Debug.Assert(conversionWithoutNullable.IsTupleLiteralConversion);

            NamedTypeSymbol targetType = (NamedTypeSymbol)destinationWithoutNullable;
            if (targetType.IsTupleType)
            {
                NamedTypeSymbol.ReportTupleNamesMismatchesIfAny(targetType, sourceTuple, diagnostics);

                // do not lose the original element names and locations in the literal if different from names in the target
                //
                // the tuple has changed the type of elements due to target-typing, 
                // but element names has not changed and locations of their declarations 
                // should not be confused with element locations on the target type.

                if (sourceTuple.Type is NamedTypeSymbol { IsTupleType: true } sourceType)
                {
                    targetType = targetType.WithTupleDataFrom(sourceType);
                }
                else
                {
                    var tupleSyntax = (TupleExpressionSyntax)sourceTuple.Syntax;
                    var locationBuilder = ArrayBuilder<Location?>.GetInstance();

                    foreach (var argument in tupleSyntax.Arguments)
                    {
                        locationBuilder.Add(argument.NameColon?.Name.Location);
                    }

                    targetType = targetType.WithElementNames(sourceTuple.ArgumentNamesOpt!,
                        locationBuilder.ToImmutableAndFree(),
                        errorPositions: default,
                        ImmutableArray.Create(tupleSyntax.Location));
                }
            }

            var arguments = sourceTuple.Arguments;
            var convertedArguments = ArrayBuilder<BoundExpression>.GetInstance(arguments.Length);

            var targetElementTypes = targetType.TupleElementTypesWithAnnotations;
            Debug.Assert(targetElementTypes.Length == arguments.Length, "converting a tuple literal to incompatible type?");
            var underlyingConversions = conversionWithoutNullable.UnderlyingConversions;

            for (int i = 0; i < arguments.Length; i++)
            {
                var argument = arguments[i];
                var destType = targetElementTypes[i];
                var elementConversion = underlyingConversions[i];
                var elementConversionGroup = isCast ? new ConversionGroup(elementConversion, destType) : null;
                convertedArguments.Add(CreateConversion(argument.Syntax, argument, elementConversion, isCast: isCast, elementConversionGroup, destType.Type, diagnostics));
            }

            BoundExpression result = new BoundConvertedTupleLiteral(
                sourceTuple.Syntax,
                sourceTuple,
                wasTargetTyped: true,
                convertedArguments.ToImmutableAndFree(),
                sourceTuple.ArgumentNamesOpt,
                sourceTuple.InferredNamesOpt,
                targetType).WithSuppression(sourceTuple.IsSuppressed);

            if (!TypeSymbol.Equals(sourceTuple.Type, destination, TypeCompareKind.ConsiderEverything2))
            {
                // literal cast is applied to the literal 
                result = new BoundConversion(
                    sourceTuple.Syntax,
                    result,
                    conversion,
                    @checked: false,
                    explicitCastInCode: isCast,
                    conversionGroup,
                    constantValueOpt: ConstantValue.NotAvailable,
                    type: destination);
            }

            // If we had a cast in the code, keep conversion in the tree.
            // even though the literal is already converted to the target type.
            if (isCast)
            {
                result = new BoundConversion(
                    syntax,
                    result,
                    Conversion.Identity,
                    @checked: false,
                    explicitCastInCode: isCast,
                    conversionGroup,
                    constantValueOpt: ConstantValue.NotAvailable,
                    type: destination);
            }

            return result;
        }

        private static bool IsMethodGroupWithTypeOrValueReceiver(BoundNode node)
        {
            if (node.Kind != BoundKind.MethodGroup)
            {
                return false;
            }

            return Binder.IsTypeOrValueExpression(((BoundMethodGroup)node).ReceiverOpt);
        }

        private BoundMethodGroup FixMethodGroupWithTypeOrValue(BoundMethodGroup group, Conversion conversion, DiagnosticBag diagnostics)
        {
            if (!IsMethodGroupWithTypeOrValueReceiver(group))
            {
                return group;
            }

            BoundExpression? receiverOpt = group.ReceiverOpt;
            RoslynDebug.Assert(receiverOpt != null);

            receiverOpt = ReplaceTypeOrValueReceiver(receiverOpt, useType: conversion.Method?.RequiresInstanceReceiver == false && !conversion.IsExtensionMethod, diagnostics);
            return group.Update(
                group.TypeArgumentsOpt,
                group.Name,
                group.Methods,
                group.LookupSymbolOpt,
                group.LookupError,
                group.Flags,
                receiverOpt, //only change
                group.ResultKind);
        }

        /// <summary>
        /// This method implements the algorithm in spec section 7.6.5.1.
        /// 
        /// For method group conversions, there are situations in which the conversion is
        /// considered to exist ("Otherwise the algorithm produces a single best method M having
        /// the same number of parameters as D and the conversion is considered to exist"), but
        /// application of the conversion fails.  These are the "final validation" steps of
        /// overload resolution.
        /// </summary>
        /// <returns>
        /// True if there is any error, except lack of runtime support errors.
        /// </returns>
        private bool MemberGroupFinalValidation(BoundExpression? receiverOpt, MethodSymbol methodSymbol, SyntaxNode node, DiagnosticBag diagnostics, bool invokedAsExtensionMethod)
        {
            if (!IsBadBaseAccess(node, receiverOpt, methodSymbol, diagnostics))
            {
                CheckRuntimeSupportForSymbolAccess(node, receiverOpt, methodSymbol, diagnostics);
            }

            if (MemberGroupFinalValidationAccessibilityChecks(receiverOpt, methodSymbol, node, diagnostics, invokedAsExtensionMethod))
            {
                return true;
            }

            // SPEC: If the best method is a generic method, the type arguments (supplied or inferred) are checked against the constraints 
            // SPEC: declared on the generic method. If any type argument does not satisfy the corresponding constraint(s) on
            // SPEC: the type parameter, a binding-time error occurs.

            // The portion of the overload resolution spec quoted above is subtle and somewhat
            // controversial. The upshot of this is that overload resolution does not consider
            // constraints to be a part of the signature. Overload resolution matches arguments to
            // parameter lists; it does not consider things which are outside of the parameter list.
            // If the best match from the arguments to the formal parameters is not viable then we
            // give an error rather than falling back to a worse match. 
            //
            // Consider the following:
            //
            // void M<T>(T t) where T : Reptile {}
            // void M(object x) {}
            // ...
            // M(new Giraffe());
            //
            // The correct analysis is to determine that the applicable candidates are
            // M<Giraffe>(Giraffe) and M(object). Overload resolution then chooses the former
            // because it is an exact match, over the latter which is an inexact match. Only after
            // the best method is determined do we check the constraints and discover that the
            // constraint on T has been violated.
            // 
            // Note that this is different from the rule that says that during type inference, if an
            // inference violates a constraint then inference fails. For example:
            // 
            // class C<T> where T : struct {}
            // ...
            // void M<U>(U u, C<U> c){}
            // void M(object x, object y) {}
            // ...
            // M("hello", null);
            //
            // Type inference determines that U is string, but since C<string> is not a valid type
            // because of the constraint, type inference fails. M<string> is never added to the
            // applicable candidate set, so the applicable candidate set consists solely of
            // M(object, object) and is therefore the best match.

            return !methodSymbol.CheckConstraints(this.Conversions, node, this.Compilation, diagnostics);
        }

        /// <summary>
        /// Performs the following checks:
        /// 
        /// Spec 7.6.5: Invocation expressions (definition of Final Validation) 
        ///   The method is validated in the context of the method group: If the best method is a static method, 
        ///   the method group must have resulted from a simple-name or a member-access through a type. If the best 
        ///   method is an instance method, the method group must have resulted from a simple-name, a member-access
        ///   through a variable or value, or a base-access. If neither of these requirements is true, a binding-time
        ///   error occurs.
        ///   (Note that the spec omits to mention, in the case of an instance method invoked through a simple name, that
        ///   the invocation must appear within the body of an instance method)
        ///
        /// Spec 7.5.4: Compile-time checking of dynamic overload resolution 
        ///   If F is a static method, the method group must have resulted from a simple-name, a member-access through a type, 
        ///   or a member-access whose receiver can't be classified as a type or value until after overload resolution (see §7.6.4.1). 
        ///   If F is an instance method, the method group must have resulted from a simple-name, a member-access through a variable or value,
        ///   or a member-access whose receiver can't be classified as a type or value until after overload resolution (see §7.6.4.1).
        /// </summary>
        /// <returns>
        /// True if there is any error.
        /// </returns>
        private bool MemberGroupFinalValidationAccessibilityChecks(BoundExpression? receiverOpt, Symbol memberSymbol, SyntaxNode node, DiagnosticBag diagnostics, bool invokedAsExtensionMethod)
        {
            // Perform final validation of the method to be invoked.

            Debug.Assert(memberSymbol.Kind != SymbolKind.Method ||
                memberSymbol.CanBeReferencedByName);
            //note that the same assert does not hold for all properties. Some properties and (all indexers) are not referenceable by name, yet
            //their binding brings them through here, perhaps needlessly.

            if (IsTypeOrValueExpression(receiverOpt))
            {
                // TypeOrValue expression isn't replaced only if the invocation is late bound, in which case it can't be extension method.
                // None of the checks below apply if the receiver can't be classified as a type or value. 
                Debug.Assert(!invokedAsExtensionMethod);
            }
            else if (!memberSymbol.RequiresInstanceReceiver())
            {
                Debug.Assert(!invokedAsExtensionMethod || (receiverOpt != null));

                if (invokedAsExtensionMethod)
                {
                    if (IsMemberAccessedThroughType(receiverOpt))
                    {
                        if (receiverOpt.Kind == BoundKind.QueryClause)
                        {
                            // Could not find an implementation of the query pattern for source type '{0}'.  '{1}' not found.
                            diagnostics.Add(ErrorCode.ERR_QueryNoProvider, node.Location, receiverOpt.Type, memberSymbol.Name);
                        }
                        else
                        {
                            // An object reference is required for the non-static field, method, or property '{0}'
                            diagnostics.Add(ErrorCode.ERR_ObjectRequired, node.Location, memberSymbol);
                        }
                        return true;
                    }
                }
                else if (!WasImplicitReceiver(receiverOpt) && IsMemberAccessedThroughVariableOrValue(receiverOpt))
                {
                    if (this.Flags.Includes(BinderFlags.CollectionInitializerAddMethod))
                    {
                        diagnostics.Add(ErrorCode.ERR_InitializerAddHasWrongSignature, node.Location, memberSymbol);
                    }
                    else if (node.Kind() == SyntaxKind.AwaitExpression && memberSymbol.Name == WellKnownMemberNames.GetAwaiter)
                    {
                        diagnostics.Add(ErrorCode.ERR_BadAwaitArg, node.Location, receiverOpt.Type);
                    }
                    else
                    {
                        diagnostics.Add(ErrorCode.ERR_ObjectProhibited, node.Location, memberSymbol);
                    }
                    return true;
                }
            }
            else if (IsMemberAccessedThroughType(receiverOpt))
            {
                diagnostics.Add(ErrorCode.ERR_ObjectRequired, node.Location, memberSymbol);
                return true;
            }
            else if (WasImplicitReceiver(receiverOpt))
            {
                if (InFieldInitializer && !ContainingType!.IsScriptClass || InConstructorInitializer || InAttributeArgument)
                {
                    SyntaxNode errorNode = node;
                    if (node.Parent != null && node.Parent.Kind() == SyntaxKind.InvocationExpression)
                    {
                        errorNode = node.Parent;
                    }

                    ErrorCode code = InFieldInitializer ? ErrorCode.ERR_FieldInitRefNonstatic : ErrorCode.ERR_ObjectRequired;
                    diagnostics.Add(code, errorNode.Location, memberSymbol);
                    return true;
                }

                // If we could access the member through implicit "this" the receiver would be a BoundThisReference.
                // If it is null it means that the instance member is inaccessible.
                if (receiverOpt == null || ContainingMember().IsStatic)
                {
                    Error(diagnostics, ErrorCode.ERR_ObjectRequired, node, memberSymbol);
                    return true;
                }
            }

            var containingType = this.ContainingType;
            if (containingType is object)
            {
                HashSet<DiagnosticInfo>? useSiteDiagnostics = null;
                bool isAccessible = this.IsSymbolAccessibleConditional(memberSymbol.GetTypeOrReturnType().Type, containingType, ref useSiteDiagnostics);
                diagnostics.Add(node, useSiteDiagnostics);

                if (!isAccessible)
                {
                    // In the presence of non-transitive [InternalsVisibleTo] in source, or obnoxious symbols from metadata, it is possible
                    // to select a method through overload resolution in which the type is not accessible.  In this case a method cannot
                    // be called through normal IL, so we give an error.  Neither [InternalsVisibleTo] nor the need for this diagnostic is
                    // described by the language specification.
                    //
                    // Dev11 perform different access checks. See bug #530360 and tests AccessCheckTests.InaccessibleReturnType.
                    Error(diagnostics, ErrorCode.ERR_BadAccess, node, memberSymbol);
                    return true;
                }
            }

            return false;
        }

        private static bool IsMemberAccessedThroughVariableOrValue(BoundExpression? receiverOpt)
        {
            if (receiverOpt == null)
            {
                return false;
            }

            return !IsMemberAccessedThroughType(receiverOpt);
        }

        internal static bool IsMemberAccessedThroughType([NotNullWhen(true)] BoundExpression? receiverOpt)
        {
            if (receiverOpt == null)
            {
                return false;
            }

            while (receiverOpt.Kind == BoundKind.QueryClause)
            {
                receiverOpt = ((BoundQueryClause)receiverOpt).Value;
            }

            return receiverOpt.Kind == BoundKind.TypeExpression;
        }

        /// <summary>
        /// Was the receiver expression compiler-generated?
        /// </summary>
        internal static bool WasImplicitReceiver([NotNullWhen(false)] BoundExpression? receiverOpt)
        {
            if (receiverOpt == null) return true;
            if (!receiverOpt.WasCompilerGenerated) return false;
            switch (receiverOpt.Kind)
            {
                case BoundKind.ThisReference:
                case BoundKind.HostObjectMemberReference:
                case BoundKind.PreviousSubmissionReference:
                    return true;
                default:
                    return false;
            }
        }

        /// <summary>
        /// This method implements the checks in spec section 15.2.
        /// </summary>
        internal bool MethodIsCompatibleWithDelegateOrFunctionPointer(BoundExpression? receiverOpt, bool isExtensionMethod, MethodSymbol method, TypeSymbol delegateType, Location errorLocation, DiagnosticBag diagnostics)
        {
            Debug.Assert(delegateType is NamedTypeSymbol { TypeKind: TypeKind.Delegate, DelegateInvokeMethod: { HasUseSiteError: false } }
                           || delegateType.TypeKind == TypeKind.FunctionPointer,
                         "This method should only be called for valid delegate or function pointer types.");

            MethodSymbol delegateOrFuncPtrMethod = delegateType switch
            {
                NamedTypeSymbol { DelegateInvokeMethod: { } invokeMethod } => invokeMethod,
                FunctionPointerTypeSymbol { Signature: { } signature } => signature,
                _ => throw ExceptionUtilities.UnexpectedValue(delegateType),
            };

            Debug.Assert(!isExtensionMethod || (receiverOpt != null));

            // - Argument types "match", and
            var delegateOrFuncPtrParameters = delegateOrFuncPtrMethod.Parameters;
            var methodParameters = method.Parameters;
            int numParams = delegateOrFuncPtrParameters.Length;

            if (methodParameters.Length != numParams + (isExtensionMethod ? 1 : 0))
            {
                // This can happen if "method" has optional parameters.
                Debug.Assert(methodParameters.Length > numParams + (isExtensionMethod ? 1 : 0));
                Error(diagnostics, getMethodMismatchErrorCode(delegateType.TypeKind), errorLocation, method, delegateType);
                return false;
            }

            HashSet<DiagnosticInfo>? useSiteDiagnostics = null;

            // If this is an extension method delegate, the caller should have verified the
            // receiver is compatible with the "this" parameter of the extension method.
            Debug.Assert(!isExtensionMethod ||
                (Conversions.ConvertExtensionMethodThisArg(methodParameters[0].Type, receiverOpt!.Type, ref useSiteDiagnostics).Exists && useSiteDiagnostics.IsNullOrEmpty()));

            useSiteDiagnostics = null;

            for (int i = 0; i < numParams; i++)
            {
                var delegateParameter = delegateOrFuncPtrParameters[i];
                var methodParameter = methodParameters[isExtensionMethod ? i + 1 : i];

                // The delegate compatibility checks are stricter than the checks on applicable functions: it's possible
                // to get here with a method that, while all the parameters are applicable, is not actually delegate
                // compatible. This is because the Applicable function member spec requires that:
                //  * Every value parameter (non-ref or similar) from the delegate type has an implicit conversion to the corresponding
                //    target parameter
                //  * Every ref or similar parameter has an identity conversion to the corresponding target parameter
                // However, the delegate compatibility requirements are stricter:
                //  * Every value parameter (non-ref or similar) from the delegate type has an implicit _reference_ conversion to the
                //    corresponding target parameter.
                //  * Every ref or similar parameter has an identity conversion to the corresponding target parameter
                // Note the addition of the reference requirement: it means that for delegate type void D(int i), void M(long l) is
                // _applicable_, but not _compatible_.
                if (!hasConversion(delegateType.TypeKind, Conversions, delegateParameter.Type, methodParameter.Type, delegateParameter.RefKind, methodParameter.RefKind, ref useSiteDiagnostics))
                {
                    // No overload for '{0}' matches delegate '{1}'
                    Error(diagnostics, getMethodMismatchErrorCode(delegateType.TypeKind), errorLocation, method, delegateType);
                    diagnostics.Add(errorLocation, useSiteDiagnostics);
                    return false;
                }
            }

            if (delegateOrFuncPtrMethod.RefKind != method.RefKind)
            {
                Error(diagnostics, getRefMismatchErrorCode(delegateType.TypeKind), errorLocation, method, delegateType);
                diagnostics.Add(errorLocation, useSiteDiagnostics);
                return false;
            }

            var methodReturnType = method.ReturnType;
            var delegateReturnType = delegateOrFuncPtrMethod.ReturnType;
            bool returnsMatch = delegateOrFuncPtrMethod switch
            {
                { RefKind: RefKind.None, ReturnsVoid: true } => method.ReturnsVoid,
                { RefKind: var destinationRefKind } => hasConversion(delegateType.TypeKind, Conversions, methodReturnType, delegateReturnType, method.RefKind, destinationRefKind, ref useSiteDiagnostics),
            };

            if (!returnsMatch)
            {
                Error(diagnostics, ErrorCode.ERR_BadRetType, errorLocation, method, method.ReturnType);
                diagnostics.Add(errorLocation, useSiteDiagnostics);
                return false;
            }

            if (delegateType.IsFunctionPointer())
            {
                if (isExtensionMethod)
                {
                    Error(diagnostics, ErrorCode.ERR_CannotUseReducedExtensionMethodInAddressOf, errorLocation);
                    diagnostics.Add(errorLocation, useSiteDiagnostics);
                    return false;
                }

                if (!method.IsStatic)
                {
                    // This check is here purely for completeness of implementing the spec. It should
                    // never be hit, as static methods should be eliminated as candidates in overload
                    // resolution and should never make it to this point.
                    Debug.Fail("This method should have been eliminated in overload resolution!");
                    Error(diagnostics, ErrorCode.ERR_FuncPtrMethMustBeStatic, errorLocation, method);
                    diagnostics.Add(errorLocation, useSiteDiagnostics);
                    return false;
                }
            }

            diagnostics.Add(errorLocation, useSiteDiagnostics);
            return true;

            static bool hasConversion(TypeKind targetKind, Conversions conversions, TypeSymbol source, TypeSymbol destination,
                RefKind sourceRefKind, RefKind destinationRefKind, ref HashSet<DiagnosticInfo>? useSiteDiagnostics)
            {
                if (sourceRefKind != destinationRefKind)
                {
                    return false;
                }

                if (sourceRefKind != RefKind.None)
                {
                    return ConversionsBase.HasIdentityConversion(source, destination);
                }

                if (conversions.HasIdentityOrImplicitReferenceConversion(source, destination, ref useSiteDiagnostics))
                {
                    return true;
                }

                return targetKind == TypeKind.FunctionPointer
                       && (ConversionsBase.HasImplicitPointerToVoidConversion(source, destination)
                           || conversions.HasImplicitPointerConversion(source, destination, ref useSiteDiagnostics));
            }

            static ErrorCode getMethodMismatchErrorCode(TypeKind type)
                => type switch
                {
                    TypeKind.Delegate => ErrorCode.ERR_MethDelegateMismatch,
                    TypeKind.FunctionPointer => ErrorCode.ERR_MethFuncPtrMismatch,
                    _ => throw ExceptionUtilities.UnexpectedValue(type)
                };

            static ErrorCode getRefMismatchErrorCode(TypeKind type)
                => type switch
                {
                    TypeKind.Delegate => ErrorCode.ERR_DelegateRefMismatch,
                    TypeKind.FunctionPointer => ErrorCode.ERR_FuncPtrRefMismatch,
                    _ => throw ExceptionUtilities.UnexpectedValue(type)
                };
        }

        /// <summary>
        /// This method combines final validation (section 7.6.5.1) and delegate compatibility (section 15.2).
        /// </summary>
        /// <param name="syntax">CSharpSyntaxNode of the expression requiring method group conversion.</param>
        /// <param name="conversion">Conversion to be performed.</param>
        /// <param name="receiverOpt">Optional receiver.</param>
        /// <param name="isExtensionMethod">Method invoked as extension method.</param>
        /// <param name="delegateOrFuncPtrType">Target delegate type.</param>
        /// <param name="diagnostics">Where diagnostics should be added.</param>
        /// <returns>True if a diagnostic has been added.</returns>
        private bool MethodGroupConversionHasErrors(
            SyntaxNode syntax,
            Conversion conversion,
            BoundExpression? receiverOpt,
            bool isExtensionMethod,
            TypeSymbol delegateOrFuncPtrType,
            DiagnosticBag diagnostics)
        {
            Debug.Assert(delegateOrFuncPtrType.TypeKind == TypeKind.Delegate || delegateOrFuncPtrType.TypeKind == TypeKind.FunctionPointer);

            Debug.Assert(conversion.Method is object);
            MethodSymbol selectedMethod = conversion.Method;

            if (!MethodIsCompatibleWithDelegateOrFunctionPointer(receiverOpt, isExtensionMethod, selectedMethod, delegateOrFuncPtrType, syntax.Location, diagnostics) ||
                MemberGroupFinalValidation(receiverOpt, selectedMethod, syntax, diagnostics, isExtensionMethod))
            {
                return true;
            }

            if (selectedMethod.IsConditional)
            {
                // CS1618: Cannot create delegate with '{0}' because it has a Conditional attribute
                Error(diagnostics, ErrorCode.ERR_DelegateOnConditional, syntax.Location, selectedMethod);
                return true;
            }

            var sourceMethod = selectedMethod as SourceOrdinaryMethodSymbol;
            if (sourceMethod is object && sourceMethod.IsPartialWithoutImplementation)
            {
                // CS0762: Cannot create delegate from method '{0}' because it is a partial method without an implementing declaration
                Error(diagnostics, ErrorCode.ERR_PartialMethodToDelegate, syntax.Location, selectedMethod);
                return true;
            }

            if (selectedMethod.HasUnsafeParameter() || selectedMethod.ReturnType.IsUnsafe())
            {
                return ReportUnsafeIfNotAllowed(syntax, diagnostics);
            }

            // No use site errors, but there could be use site warnings.
            // If there are use site warnings, they were reported during the overload resolution process
            // that chose selectedMethod.
            Debug.Assert(!selectedMethod.HasUseSiteError, "Shouldn't have reached this point if there were use site errors.");

            return false;
        }

        /// <summary>
        /// This method is a wrapper around MethodGroupConversionHasErrors.  As a preliminary step,
        /// it checks whether a conversion exists.
        /// </summary>
        private bool MethodGroupConversionDoesNotExistOrHasErrors(
            BoundMethodGroup boundMethodGroup,
            NamedTypeSymbol delegateType,
            Location delegateMismatchLocation,
            DiagnosticBag diagnostics,
            out Conversion conversion)
        {
            if (ReportDelegateInvokeUseSiteDiagnostic(diagnostics, delegateType, delegateMismatchLocation))
            {
                conversion = Conversion.NoConversion;
                return true;
            }

            HashSet<DiagnosticInfo>? useSiteDiagnostics = null;
            conversion = Conversions.GetMethodGroupDelegateConversion(boundMethodGroup, delegateType, ref useSiteDiagnostics);
            diagnostics.Add(delegateMismatchLocation, useSiteDiagnostics);
            if (!conversion.Exists)
            {
                if (!Conversions.ReportDelegateOrFunctionPointerMethodGroupDiagnostics(this, boundMethodGroup, delegateType, diagnostics))
                {
                    // No overload for '{0}' matches delegate '{1}'
                    diagnostics.Add(ErrorCode.ERR_MethDelegateMismatch, delegateMismatchLocation, boundMethodGroup.Name, delegateType);
                }

                return true;
            }
            else
            {
                Debug.Assert(conversion.IsValid); // i.e. if it exists, then it is valid.
                // Only cares about nullness and type of receiver, so no need to worry about BoundTypeOrValueExpression.
                return this.MethodGroupConversionHasErrors(boundMethodGroup.Syntax, conversion, boundMethodGroup.ReceiverOpt, conversion.IsExtensionMethod, delegateType, diagnostics);
            }
        }

        public ConstantValue? FoldConstantConversion(
            SyntaxNode syntax,
            BoundExpression source,
            Conversion conversion,
            TypeSymbol destination,
            DiagnosticBag diagnostics)
        {
            RoslynDebug.Assert(source != null);
            RoslynDebug.Assert((object)destination != null);

            // The diagnostics bag can be null in cases where we know ahead of time that the
            // conversion will succeed without error or warning. (For example, if we have a valid
            // implicit numeric conversion on a constant of numeric type.)

            // SPEC: A constant expression must be the null literal or a value with one of 
            // SPEC: the following types: sbyte, byte, short, ushort, int, uint, long, 
            // SPEC: ulong, char, float, double, decimal, bool, string, or any enumeration type.

            // SPEC: The following conversions are permitted in constant expressions:
            // SPEC: Identity conversions
            // SPEC: Numeric conversions
            // SPEC: Enumeration conversions
            // SPEC: Constant expression conversions
            // SPEC: Implicit and explicit reference conversions, provided that the source of the conversions 
            // SPEC: is a constant expression that evaluates to the null value.

            // SPEC VIOLATION: C# has always allowed the following, even though this does violate the rule that
            // SPEC VIOLATION: a constant expression must be either the null literal, or an expression of one 
            // SPEC VIOLATION: of the given types. 

            // SPEC VIOLATION: const C c = (C)null;

            // TODO: Some conversions can produce errors or warnings depending on checked/unchecked.
            // TODO: Fold conversions on enums and strings too.

            var sourceConstantValue = source.ConstantValue;
            if (sourceConstantValue == null)
            {
                if (conversion.Kind == ConversionKind.DefaultLiteral)
                {
                    return destination.GetDefaultValue();
                }
                else
                {
                    return sourceConstantValue;
                }
            }
            else if (sourceConstantValue.IsBad)
            {
                return sourceConstantValue;
            }

            if (source.HasAnyErrors)
            {
                return null;
            }

            switch (conversion.Kind)
            {
                case ConversionKind.Identity:
                    // An identity conversion to a floating-point type (for example from a cast in
                    // source code) changes the internal representation of the constant value
                    // to precisely the required precision.
                    switch (destination.SpecialType)
                    {
                        case SpecialType.System_Single:
                            return ConstantValue.Create(sourceConstantValue.SingleValue);
                        case SpecialType.System_Double:
                            return ConstantValue.Create(sourceConstantValue.DoubleValue);
                        default:
                            return sourceConstantValue;
                    }

                case ConversionKind.NullLiteral:
                    return sourceConstantValue;

                case ConversionKind.ImplicitConstant:
                    return FoldConstantNumericConversion(syntax, sourceConstantValue, destination, diagnostics);

                case ConversionKind.ExplicitNumeric:
                case ConversionKind.ImplicitNumeric:
                case ConversionKind.ExplicitEnumeration:
                case ConversionKind.ImplicitEnumeration:
                    // The C# specification categorizes conversion from literal zero to nullable enum as 
                    // an Implicit Enumeration Conversion. Such a thing should not be constant folded
                    // because nullable enums are never constants.

                    if (destination.IsNullableType())
                    {
                        return null;
                    }

                    return FoldConstantNumericConversion(syntax, sourceConstantValue, destination, diagnostics);

                case ConversionKind.ExplicitReference:
                case ConversionKind.ImplicitReference:
                    return sourceConstantValue.IsNull ? sourceConstantValue : null;
            }

            return null;
        }

        private ConstantValue FoldConstantNumericConversion(
            SyntaxNode syntax,
            ConstantValue sourceValue,
            TypeSymbol destination,
            DiagnosticBag diagnostics)
        {
            RoslynDebug.Assert(sourceValue != null);
            Debug.Assert(!sourceValue.IsBad);

            SpecialType destinationType;
            if ((object)destination != null && destination.IsEnumType())
            {
                var underlyingType = ((NamedTypeSymbol)destination).EnumUnderlyingType;
                RoslynDebug.Assert((object)underlyingType != null);
                Debug.Assert(underlyingType.SpecialType != SpecialType.None);
                destinationType = underlyingType.SpecialType;
            }
            else
            {
                destinationType = destination.GetSpecialTypeSafe();
            }

            // In an unchecked context we ignore overflowing conversions on conversions from any
            // integral type, float and double to any integral type. "unchecked" actually does not
            // affect conversions from decimal to any integral type; if those are out of bounds then
            // we always give an error regardless.

            if (sourceValue.IsDecimal)
            {
                if (!CheckConstantBounds(destinationType, sourceValue))
                {
                    // NOTE: Dev10 puts a suffix, "M", on the constant value.
                    Error(diagnostics, ErrorCode.ERR_ConstOutOfRange, syntax, sourceValue.Value + "M", destination!);

                    return ConstantValue.Bad;
                }
            }
            else if (destinationType == SpecialType.System_Decimal)
            {
                if (!CheckConstantBounds(destinationType, sourceValue))
                {
                    Error(diagnostics, ErrorCode.ERR_ConstOutOfRange, syntax, sourceValue.Value!, destination!);

                    return ConstantValue.Bad;
                }
            }
            else if (CheckOverflowAtCompileTime)
            {
                if (!CheckConstantBounds(destinationType, sourceValue))
                {
                    Error(diagnostics, ErrorCode.ERR_ConstOutOfRangeChecked, syntax, sourceValue.Value!, destination!);

                    return ConstantValue.Bad;
                }
            }

            return ConstantValue.Create(DoUncheckedConversion(destinationType, sourceValue), destinationType);
        }

        private static object DoUncheckedConversion(SpecialType destinationType, ConstantValue value)
        {
            // Note that we keep "single" floats as doubles internally to maintain higher precision. However,
            // we do not do so in an entirely "lossless" manner. When *converting* to a float, we do lose 
            // the precision lost due to the conversion. But when doing arithmetic, we do the arithmetic on
            // the double values.
            //
            // An example will help. Suppose we have:
            //
            // const float cf1 = 1.0f;
            // const float cf2 = 1.0e-15f;
            // const double cd3 = cf1 - cf2;
            //
            // We first take the double-precision values for 1.0 and 1.0e-15 and round them to floats,
            // and then turn them back into doubles. Then when we do the subtraction, we do the subtraction
            // in doubles, not in floats. Had we done the subtraction in floats, we'd get 1.0; but instead we
            // do it in doubles and get 0.99999999999999.
            //
            // Similarly, if we have
            //
            // const int i4 = int.MaxValue; // 2147483647
            // const float cf5 = int.MaxValue; //  2147483648.0
            // const double cd6 = cf5; // 2147483648.0
            //
            // The int is converted to float and stored internally as the double 214783648, even though the
            // fully precise int would fit into a double.

            unchecked
            {
                switch (value.Discriminator)
                {
                    case ConstantValueTypeDiscriminator.Byte:
                        byte byteValue = value.ByteValue;
                        switch (destinationType)
                        {
                            case SpecialType.System_Byte: return (byte)byteValue;
                            case SpecialType.System_Char: return (char)byteValue;
                            case SpecialType.System_UInt16: return (ushort)byteValue;
                            case SpecialType.System_UInt32: return (uint)byteValue;
                            case SpecialType.System_UInt64: return (ulong)byteValue;
                            case SpecialType.System_SByte: return (sbyte)byteValue;
                            case SpecialType.System_Int16: return (short)byteValue;
                            case SpecialType.System_Int32: return (int)byteValue;
                            case SpecialType.System_Int64: return (long)byteValue;
                            case SpecialType.System_IntPtr: return (int)byteValue;
                            case SpecialType.System_UIntPtr: return (uint)byteValue;
                            case SpecialType.System_Single:
                            case SpecialType.System_Double: return (double)byteValue;
                            case SpecialType.System_Decimal: return (decimal)byteValue;
                            default: throw ExceptionUtilities.UnexpectedValue(destinationType);
                        }
                    case ConstantValueTypeDiscriminator.Char:
                        char charValue = value.CharValue;
                        switch (destinationType)
                        {
                            case SpecialType.System_Byte: return (byte)charValue;
                            case SpecialType.System_Char: return (char)charValue;
                            case SpecialType.System_UInt16: return (ushort)charValue;
                            case SpecialType.System_UInt32: return (uint)charValue;
                            case SpecialType.System_UInt64: return (ulong)charValue;
                            case SpecialType.System_SByte: return (sbyte)charValue;
                            case SpecialType.System_Int16: return (short)charValue;
                            case SpecialType.System_Int32: return (int)charValue;
                            case SpecialType.System_Int64: return (long)charValue;
                            case SpecialType.System_IntPtr: return (int)charValue;
                            case SpecialType.System_UIntPtr: return (uint)charValue;
                            case SpecialType.System_Single:
                            case SpecialType.System_Double: return (double)charValue;
                            case SpecialType.System_Decimal: return (decimal)charValue;
                            default: throw ExceptionUtilities.UnexpectedValue(destinationType);
                        }
                    case ConstantValueTypeDiscriminator.UInt16:
                        ushort uint16Value = value.UInt16Value;
                        switch (destinationType)
                        {
                            case SpecialType.System_Byte: return (byte)uint16Value;
                            case SpecialType.System_Char: return (char)uint16Value;
                            case SpecialType.System_UInt16: return (ushort)uint16Value;
                            case SpecialType.System_UInt32: return (uint)uint16Value;
                            case SpecialType.System_UInt64: return (ulong)uint16Value;
                            case SpecialType.System_SByte: return (sbyte)uint16Value;
                            case SpecialType.System_Int16: return (short)uint16Value;
                            case SpecialType.System_Int32: return (int)uint16Value;
                            case SpecialType.System_Int64: return (long)uint16Value;
                            case SpecialType.System_IntPtr: return (int)uint16Value;
                            case SpecialType.System_UIntPtr: return (uint)uint16Value;
                            case SpecialType.System_Single:
                            case SpecialType.System_Double: return (double)uint16Value;
                            case SpecialType.System_Decimal: return (decimal)uint16Value;
                            default: throw ExceptionUtilities.UnexpectedValue(destinationType);
                        }
                    case ConstantValueTypeDiscriminator.UInt32:
                        uint uint32Value = value.UInt32Value;
                        switch (destinationType)
                        {
                            case SpecialType.System_Byte: return (byte)uint32Value;
                            case SpecialType.System_Char: return (char)uint32Value;
                            case SpecialType.System_UInt16: return (ushort)uint32Value;
                            case SpecialType.System_UInt32: return (uint)uint32Value;
                            case SpecialType.System_UInt64: return (ulong)uint32Value;
                            case SpecialType.System_SByte: return (sbyte)uint32Value;
                            case SpecialType.System_Int16: return (short)uint32Value;
                            case SpecialType.System_Int32: return (int)uint32Value;
                            case SpecialType.System_Int64: return (long)uint32Value;
                            case SpecialType.System_IntPtr: return (int)uint32Value;
                            case SpecialType.System_UIntPtr: return (uint)uint32Value;
                            case SpecialType.System_Single: return (double)(float)uint32Value;
                            case SpecialType.System_Double: return (double)uint32Value;
                            case SpecialType.System_Decimal: return (decimal)uint32Value;
                            default: throw ExceptionUtilities.UnexpectedValue(destinationType);
                        }
                    case ConstantValueTypeDiscriminator.UInt64:
                        ulong uint64Value = value.UInt64Value;
                        switch (destinationType)
                        {
                            case SpecialType.System_Byte: return (byte)uint64Value;
                            case SpecialType.System_Char: return (char)uint64Value;
                            case SpecialType.System_UInt16: return (ushort)uint64Value;
                            case SpecialType.System_UInt32: return (uint)uint64Value;
                            case SpecialType.System_UInt64: return (ulong)uint64Value;
                            case SpecialType.System_SByte: return (sbyte)uint64Value;
                            case SpecialType.System_Int16: return (short)uint64Value;
                            case SpecialType.System_Int32: return (int)uint64Value;
                            case SpecialType.System_Int64: return (long)uint64Value;
                            case SpecialType.System_IntPtr: return (int)uint64Value;
                            case SpecialType.System_UIntPtr: return (uint)uint64Value;
                            case SpecialType.System_Single: return (double)(float)uint64Value;
                            case SpecialType.System_Double: return (double)uint64Value;
                            case SpecialType.System_Decimal: return (decimal)uint64Value;
                            default: throw ExceptionUtilities.UnexpectedValue(destinationType);
                        }
                    case ConstantValueTypeDiscriminator.NUInt:
                        uint nuintValue = value.UInt32Value;
                        switch (destinationType)
                        {
                            case SpecialType.System_Byte: return (byte)nuintValue;
                            case SpecialType.System_Char: return (char)nuintValue;
                            case SpecialType.System_UInt16: return (ushort)nuintValue;
                            case SpecialType.System_UInt32: return (uint)nuintValue;
                            case SpecialType.System_UInt64: return (ulong)nuintValue;
                            case SpecialType.System_SByte: return (sbyte)nuintValue;
                            case SpecialType.System_Int16: return (short)nuintValue;
                            case SpecialType.System_Int32: return (int)nuintValue;
                            case SpecialType.System_Int64: return (long)nuintValue;
                            case SpecialType.System_IntPtr: return (int)nuintValue;
                            case SpecialType.System_Single: return (double)(float)nuintValue;
                            case SpecialType.System_Double: return (double)nuintValue;
                            case SpecialType.System_Decimal: return (decimal)nuintValue;
                            default: throw ExceptionUtilities.UnexpectedValue(destinationType);
                        }
                    case ConstantValueTypeDiscriminator.SByte:
                        sbyte sbyteValue = value.SByteValue;
                        switch (destinationType)
                        {
                            case SpecialType.System_Byte: return (byte)sbyteValue;
                            case SpecialType.System_Char: return (char)sbyteValue;
                            case SpecialType.System_UInt16: return (ushort)sbyteValue;
                            case SpecialType.System_UInt32: return (uint)sbyteValue;
                            case SpecialType.System_UInt64: return (ulong)sbyteValue;
                            case SpecialType.System_SByte: return (sbyte)sbyteValue;
                            case SpecialType.System_Int16: return (short)sbyteValue;
                            case SpecialType.System_Int32: return (int)sbyteValue;
                            case SpecialType.System_Int64: return (long)sbyteValue;
                            case SpecialType.System_IntPtr: return (int)sbyteValue;
                            case SpecialType.System_UIntPtr: return (uint)sbyteValue;
                            case SpecialType.System_Single:
                            case SpecialType.System_Double: return (double)sbyteValue;
                            case SpecialType.System_Decimal: return (decimal)sbyteValue;
                            default: throw ExceptionUtilities.UnexpectedValue(destinationType);
                        }
                    case ConstantValueTypeDiscriminator.Int16:
                        short int16Value = value.Int16Value;
                        switch (destinationType)
                        {
                            case SpecialType.System_Byte: return (byte)int16Value;
                            case SpecialType.System_Char: return (char)int16Value;
                            case SpecialType.System_UInt16: return (ushort)int16Value;
                            case SpecialType.System_UInt32: return (uint)int16Value;
                            case SpecialType.System_UInt64: return (ulong)int16Value;
                            case SpecialType.System_SByte: return (sbyte)int16Value;
                            case SpecialType.System_Int16: return (short)int16Value;
                            case SpecialType.System_Int32: return (int)int16Value;
                            case SpecialType.System_Int64: return (long)int16Value;
                            case SpecialType.System_IntPtr: return (int)int16Value;
                            case SpecialType.System_UIntPtr: return (uint)int16Value;
                            case SpecialType.System_Single:
                            case SpecialType.System_Double: return (double)int16Value;
                            case SpecialType.System_Decimal: return (decimal)int16Value;
                            default: throw ExceptionUtilities.UnexpectedValue(destinationType);
                        }
                    case ConstantValueTypeDiscriminator.Int32:
                        int int32Value = value.Int32Value;
                        switch (destinationType)
                        {
                            case SpecialType.System_Byte: return (byte)int32Value;
                            case SpecialType.System_Char: return (char)int32Value;
                            case SpecialType.System_UInt16: return (ushort)int32Value;
                            case SpecialType.System_UInt32: return (uint)int32Value;
                            case SpecialType.System_UInt64: return (ulong)int32Value;
                            case SpecialType.System_SByte: return (sbyte)int32Value;
                            case SpecialType.System_Int16: return (short)int32Value;
                            case SpecialType.System_Int32: return (int)int32Value;
                            case SpecialType.System_Int64: return (long)int32Value;
                            case SpecialType.System_IntPtr: return (int)int32Value;
                            case SpecialType.System_UIntPtr: return (uint)int32Value;
                            case SpecialType.System_Single: return (double)(float)int32Value;
                            case SpecialType.System_Double: return (double)int32Value;
                            case SpecialType.System_Decimal: return (decimal)int32Value;
                            default: throw ExceptionUtilities.UnexpectedValue(destinationType);
                        }
                    case ConstantValueTypeDiscriminator.Int64:
                        long int64Value = value.Int64Value;
                        switch (destinationType)
                        {
                            case SpecialType.System_Byte: return (byte)int64Value;
                            case SpecialType.System_Char: return (char)int64Value;
                            case SpecialType.System_UInt16: return (ushort)int64Value;
                            case SpecialType.System_UInt32: return (uint)int64Value;
                            case SpecialType.System_UInt64: return (ulong)int64Value;
                            case SpecialType.System_SByte: return (sbyte)int64Value;
                            case SpecialType.System_Int16: return (short)int64Value;
                            case SpecialType.System_Int32: return (int)int64Value;
                            case SpecialType.System_Int64: return (long)int64Value;
                            case SpecialType.System_IntPtr: return (int)int64Value;
                            case SpecialType.System_UIntPtr: return (uint)int64Value;
                            case SpecialType.System_Single: return (double)(float)int64Value;
                            case SpecialType.System_Double: return (double)int64Value;
                            case SpecialType.System_Decimal: return (decimal)int64Value;
                            default: throw ExceptionUtilities.UnexpectedValue(destinationType);
                        }
                    case ConstantValueTypeDiscriminator.NInt:
                        int nintValue = value.Int32Value;
                        switch (destinationType)
                        {
                            case SpecialType.System_Byte: return (byte)nintValue;
                            case SpecialType.System_Char: return (char)nintValue;
                            case SpecialType.System_UInt16: return (ushort)nintValue;
                            case SpecialType.System_UInt32: return (uint)nintValue;
                            case SpecialType.System_UInt64: return (ulong)nintValue;
                            case SpecialType.System_SByte: return (sbyte)nintValue;
                            case SpecialType.System_Int16: return (short)nintValue;
                            case SpecialType.System_Int32: return (int)nintValue;
                            case SpecialType.System_Int64: return (long)nintValue;
                            case SpecialType.System_IntPtr: return (int)nintValue;
                            case SpecialType.System_UIntPtr: return (uint)nintValue;
                            case SpecialType.System_Single: return (double)(float)nintValue;
                            case SpecialType.System_Double: return (double)nintValue;
                            case SpecialType.System_Decimal: return (decimal)nintValue;
                            default: throw ExceptionUtilities.UnexpectedValue(destinationType);
                        }
                    case ConstantValueTypeDiscriminator.Single:
                    case ConstantValueTypeDiscriminator.Double:
                        // When converting from a floating-point type to an integral type, if the checked conversion would
                        // throw an overflow exception, then the unchecked conversion is undefined.  So that we have
                        // identical behavior on every host platform, we yield a result of zero in that case.
                        double doubleValue = CheckConstantBounds(destinationType, value.DoubleValue) ? value.DoubleValue : 0D;
                        switch (destinationType)
                        {
                            case SpecialType.System_Byte: return (byte)doubleValue;
                            case SpecialType.System_Char: return (char)doubleValue;
                            case SpecialType.System_UInt16: return (ushort)doubleValue;
                            case SpecialType.System_UInt32: return (uint)doubleValue;
                            case SpecialType.System_UInt64: return (ulong)doubleValue;
                            case SpecialType.System_SByte: return (sbyte)doubleValue;
                            case SpecialType.System_Int16: return (short)doubleValue;
                            case SpecialType.System_Int32: return (int)doubleValue;
                            case SpecialType.System_Int64: return (long)doubleValue;
                            case SpecialType.System_IntPtr: return (int)doubleValue;
                            case SpecialType.System_UIntPtr: return (uint)doubleValue;
                            case SpecialType.System_Single: return (double)(float)doubleValue;
                            case SpecialType.System_Double: return (double)doubleValue;
                            case SpecialType.System_Decimal: return (value.Discriminator == ConstantValueTypeDiscriminator.Single) ? (decimal)(float)doubleValue : (decimal)doubleValue;
                            default: throw ExceptionUtilities.UnexpectedValue(destinationType);
                        }
                    case ConstantValueTypeDiscriminator.Decimal:
                        decimal decimalValue = CheckConstantBounds(destinationType, value.DecimalValue) ? value.DecimalValue : 0m;
                        switch (destinationType)
                        {
                            case SpecialType.System_Byte: return (byte)decimalValue;
                            case SpecialType.System_Char: return (char)decimalValue;
                            case SpecialType.System_UInt16: return (ushort)decimalValue;
                            case SpecialType.System_UInt32: return (uint)decimalValue;
                            case SpecialType.System_UInt64: return (ulong)decimalValue;
                            case SpecialType.System_SByte: return (sbyte)decimalValue;
                            case SpecialType.System_Int16: return (short)decimalValue;
                            case SpecialType.System_Int32: return (int)decimalValue;
                            case SpecialType.System_Int64: return (long)decimalValue;
                            case SpecialType.System_IntPtr: return (int)decimalValue;
                            case SpecialType.System_UIntPtr: return (uint)decimalValue;
                            case SpecialType.System_Single: return (double)(float)decimalValue;
                            case SpecialType.System_Double: return (double)decimalValue;
                            case SpecialType.System_Decimal: return (decimal)decimalValue;
                            default: throw ExceptionUtilities.UnexpectedValue(destinationType);
                        }
                    default:
                        throw ExceptionUtilities.UnexpectedValue(value.Discriminator);
                }
            }

            // all cases should have been handled in the switch above.
            // return value.Value;
        }

        public static bool CheckConstantBounds(SpecialType destinationType, ConstantValue value)
        {
            if (value.IsBad)
            {
                //assume that the constant was intended to be in bounds
                return true;
            }

            // Compute whether the value fits into the bounds of the given destination type without
            // error. We know that the constant will fit into either a double or a decimal, so
            // convert it to one of those and then check the bounds on that.
            var canonicalValue = CanonicalizeConstant(value);
            return canonicalValue is decimal ?
                CheckConstantBounds(destinationType, (decimal)canonicalValue) :
                CheckConstantBounds(destinationType, (double)canonicalValue);
        }

        private static bool CheckConstantBounds(SpecialType destinationType, double value)
        {
            // Dev10 checks (minValue - 1) < value < (maxValue + 1).
            // See ExpressionBinder::isConstantInRange.
            switch (destinationType)
            {
                case SpecialType.System_Byte: return (byte.MinValue - 1D) < value && value < (byte.MaxValue + 1D);
                case SpecialType.System_Char: return (char.MinValue - 1D) < value && value < (char.MaxValue + 1D);
                case SpecialType.System_UInt16: return (ushort.MinValue - 1D) < value && value < (ushort.MaxValue + 1D);
                case SpecialType.System_UInt32: return (uint.MinValue - 1D) < value && value < (uint.MaxValue + 1D);
                case SpecialType.System_UInt64: return (ulong.MinValue - 1D) < value && value < (ulong.MaxValue + 1D);
                case SpecialType.System_SByte: return (sbyte.MinValue - 1D) < value && value < (sbyte.MaxValue + 1D);
                case SpecialType.System_Int16: return (short.MinValue - 1D) < value && value < (short.MaxValue + 1D);
                case SpecialType.System_Int32: return (int.MinValue - 1D) < value && value < (int.MaxValue + 1D);
                // Note: Using <= to compare the min value matches the native compiler.
                case SpecialType.System_Int64: return (long.MinValue - 1D) <= value && value < (long.MaxValue + 1D);
                case SpecialType.System_Decimal: return ((double)decimal.MinValue - 1D) < value && value < ((double)decimal.MaxValue + 1D);
            }

            return true;
        }

        private static bool CheckConstantBounds(SpecialType destinationType, decimal value)
        {
            // Dev10 checks (minValue - 1) < value < (MaxValue + 1) + 1).
            // See ExpressionBinder::isConstantInRange.
            switch (destinationType)
            {
                case SpecialType.System_Byte: return (byte.MinValue - 1M) < value && value < (byte.MaxValue + 1M);
                case SpecialType.System_Char: return (char.MinValue - 1M) < value && value < (char.MaxValue + 1M);
                case SpecialType.System_UInt16: return (ushort.MinValue - 1M) < value && value < (ushort.MaxValue + 1M);
                case SpecialType.System_UInt32: return (uint.MinValue - 1M) < value && value < (uint.MaxValue + 1M);
                case SpecialType.System_UInt64: return (ulong.MinValue - 1M) < value && value < (ulong.MaxValue + 1M);
                case SpecialType.System_SByte: return (sbyte.MinValue - 1M) < value && value < (sbyte.MaxValue + 1M);
                case SpecialType.System_Int16: return (short.MinValue - 1M) < value && value < (short.MaxValue + 1M);
                case SpecialType.System_Int32: return (int.MinValue - 1M) < value && value < (int.MaxValue + 1M);
                case SpecialType.System_Int64: return (long.MinValue - 1M) < value && value < (long.MaxValue + 1M);
            }

            return true;
        }

        // Takes in a constant of any kind and returns the constant as either a double or decimal
        private static object CanonicalizeConstant(ConstantValue value)
        {
            switch (value.Discriminator)
            {
                case ConstantValueTypeDiscriminator.SByte: return (decimal)value.SByteValue;
                case ConstantValueTypeDiscriminator.Int16: return (decimal)value.Int16Value;
                case ConstantValueTypeDiscriminator.Int32: return (decimal)value.Int32Value;
                case ConstantValueTypeDiscriminator.Int64: return (decimal)value.Int64Value;
                case ConstantValueTypeDiscriminator.NInt: return (decimal)value.Int32Value;
                case ConstantValueTypeDiscriminator.Byte: return (decimal)value.ByteValue;
                case ConstantValueTypeDiscriminator.Char: return (decimal)value.CharValue;
                case ConstantValueTypeDiscriminator.UInt16: return (decimal)value.UInt16Value;
                case ConstantValueTypeDiscriminator.UInt32: return (decimal)value.UInt32Value;
                case ConstantValueTypeDiscriminator.UInt64: return (decimal)value.UInt64Value;
                case ConstantValueTypeDiscriminator.NUInt: return (decimal)value.UInt32Value;
                case ConstantValueTypeDiscriminator.Single:
                case ConstantValueTypeDiscriminator.Double: return value.DoubleValue;
                case ConstantValueTypeDiscriminator.Decimal: return value.DecimalValue;
                default: throw ExceptionUtilities.UnexpectedValue(value.Discriminator);
            }

            // all cases handled in the switch, above.
        }
    }
}<|MERGE_RESOLUTION|>--- conflicted
+++ resolved
@@ -272,12 +272,8 @@
         /// </summary>
         private BoundExpression ConvertSwitchExpression(BoundUnconvertedSwitchExpression source, TypeSymbol destination, Conversion? conversionIfTargetTyped, DiagnosticBag diagnostics, bool hasErrors = false)
         {
-<<<<<<< HEAD
             bool targetTyped = conversionIfTargetTyped is { };
-=======
-            bool targetTyped = conversionIfTargetTyped != null;
             Conversion conversion = conversionIfTargetTyped ?? Conversion.Identity;
->>>>>>> 88dd4bb5
             Debug.Assert(targetTyped || destination.IsErrorType() || destination.Equals(source.Type, TypeCompareKind.ConsiderEverything));
             ImmutableArray<Conversion> underlyingConversions = conversion.UnderlyingConversions;
             var builder = ArrayBuilder<BoundSwitchExpressionArm>.GetInstance(source.SwitchArms.Length);
