--- conflicted
+++ resolved
@@ -693,11 +693,7 @@
             return MakeQueryUnboundLambda(node, new QueryUnboundLambdaState(this, qvm, parameters, bodyFactory), withDependencies);
         }
 
-<<<<<<< HEAD
-        private UnboundLambda MakeQueryUnboundLambda(CSharpSyntaxNode node, QueryUnboundLambdaState state, bool withDependencies)
-=======
-        private static UnboundLambda MakeQueryUnboundLambda(CSharpSyntaxNode node, QueryUnboundLambdaState state)
->>>>>>> 27b21d2e
+        private static UnboundLambda MakeQueryUnboundLambda(CSharpSyntaxNode node, QueryUnboundLambdaState state, bool withDependencies)
         {
             Debug.Assert(node is ExpressionSyntax || LambdaUtilities.IsQueryPairLambda(node));
             var lambda = new UnboundLambda(node, state, withDependencies, hasErrors: false) { WasCompilerGenerated = true };
