﻿// Licensed to the .NET Foundation under one or more agreements.
// The .NET Foundation licenses this file to you under the MIT license.
// See the LICENSE file in the project root for more information.

using System;
using System.Collections.Concurrent;
using System.Collections.Generic;
using System.Collections.Immutable;
using System.Diagnostics;
using System.Diagnostics.CodeAnalysis;
using System.Linq;
using System.Threading;
using Microsoft.CodeAnalysis.CSharp.Emit;
using Microsoft.CodeAnalysis.CSharp.Symbols;
using Microsoft.CodeAnalysis.CSharp.Syntax;
using Microsoft.CodeAnalysis.PooledObjects;
using Roslyn.Utilities;

namespace Microsoft.CodeAnalysis.CSharp
{
    internal interface IBoundLambdaOrFunction
    {
        MethodSymbol Symbol { get; }
        SyntaxNode Syntax { get; }
        BoundBlock? Body { get; }
        bool WasCompilerGenerated { get; }
    }

    internal sealed partial class BoundLocalFunctionStatement : IBoundLambdaOrFunction
    {
        MethodSymbol IBoundLambdaOrFunction.Symbol { get { return Symbol; } }

        SyntaxNode IBoundLambdaOrFunction.Syntax { get { return Syntax; } }

        BoundBlock? IBoundLambdaOrFunction.Body { get => this.Body; }
    }

    internal readonly struct InferredLambdaReturnType
    {
        internal readonly int NumExpressions;
        internal readonly bool IsExplicitType;
        internal readonly bool HadExpressionlessReturn;
        internal readonly RefKind RefKind;
        internal readonly TypeWithAnnotations TypeWithAnnotations;
        internal readonly bool InferredFromFunctionType;
        internal readonly ImmutableArray<DiagnosticInfo> UseSiteDiagnostics;
        internal readonly ImmutableArray<AssemblySymbol> Dependencies;

        internal InferredLambdaReturnType(
            int numExpressions,
            bool isExplicitType,
            bool hadExpressionlessReturn,
            RefKind refKind,
            TypeWithAnnotations typeWithAnnotations,
            bool inferredFromFunctionType,
            ImmutableArray<DiagnosticInfo> useSiteDiagnostics,
            ImmutableArray<AssemblySymbol> dependencies)
        {
            NumExpressions = numExpressions;
            IsExplicitType = isExplicitType;
            HadExpressionlessReturn = hadExpressionlessReturn;
            RefKind = refKind;
            TypeWithAnnotations = typeWithAnnotations;
            InferredFromFunctionType = inferredFromFunctionType;
            UseSiteDiagnostics = useSiteDiagnostics;
            Dependencies = dependencies;
        }
    }

    internal sealed partial class BoundLambda : IBoundLambdaOrFunction
    {
        public MessageID MessageID { get { return Syntax.Kind() == SyntaxKind.AnonymousMethodExpression ? MessageID.IDS_AnonMethod : MessageID.IDS_Lambda; } }

        internal InferredLambdaReturnType InferredReturnType { get; }

        internal bool InAnonymousFunctionConversion { get; private set; }

        MethodSymbol IBoundLambdaOrFunction.Symbol { get { return Symbol; } }

        SyntaxNode IBoundLambdaOrFunction.Syntax { get { return Syntax; } }

        public BoundLambda(SyntaxNode syntax, UnboundLambda unboundLambda, BoundBlock body, ImmutableBindingDiagnostic<AssemblySymbol> diagnostics, Binder binder, TypeSymbol? delegateType, InferredLambdaReturnType inferredReturnType)
            : this(syntax, unboundLambda.WithNoCache(), (LambdaSymbol)binder.ContainingMemberOrLambda!, body, diagnostics, binder, delegateType)
        {
            InferredReturnType = inferredReturnType;

            Debug.Assert(
                syntax.IsAnonymousFunction() ||                                                                 // lambda expressions
                syntax is ExpressionSyntax && LambdaUtilities.IsLambdaBody(syntax, allowReducedLambdas: true) || // query lambdas
                LambdaUtilities.IsQueryPairLambda(syntax)                                                       // "pair" lambdas in queries
            );
        }

        internal BoundLambda WithInAnonymousFunctionConversion()
        {
            if (InAnonymousFunctionConversion)
            {
                return this;
            }

            var result = (BoundLambda)MemberwiseClone();
            result.InAnonymousFunctionConversion = true;
            return result;
        }

        public TypeWithAnnotations GetInferredReturnType(ref CompoundUseSiteInfo<AssemblySymbol> useSiteInfo, out bool inferredFromFunctionType)
        {
            // Nullability (and conversions) are ignored.
            return GetInferredReturnType(conversions: null, nullableState: null, ref useSiteInfo, out inferredFromFunctionType);
        }

        /// <summary>
        /// Infer return type. If `nullableState` is non-null, nullability is also inferred and `NullableWalker.Analyze`
        /// uses that state to set the inferred nullability of variables in the enclosing scope. `conversions` is
        /// only needed when nullability is inferred.
        /// </summary>
        public TypeWithAnnotations GetInferredReturnType(ConversionsBase? conversions, NullableWalker.VariableState? nullableState, ref CompoundUseSiteInfo<AssemblySymbol> useSiteInfo, out bool inferredFromFunctionType)
        {
            if (!InferredReturnType.UseSiteDiagnostics.IsEmpty)
            {
                useSiteInfo.AddDiagnostics(InferredReturnType.UseSiteDiagnostics);
            }

            if (!InferredReturnType.Dependencies.IsEmpty)
            {
                useSiteInfo.AddDependencies(InferredReturnType.Dependencies);
            }

            InferredLambdaReturnType inferredReturnType;

            if (nullableState == null || InferredReturnType.IsExplicitType)
            {
                inferredReturnType = InferredReturnType;
            }
            else
            {
                Debug.Assert(!UnboundLambda.HasExplicitReturnType(out _, out _));
                Debug.Assert(conversions != null);
                // Diagnostics from NullableWalker.Analyze can be dropped here since Analyze
                // will be called again from NullableWalker.ApplyConversion when the
                // BoundLambda is converted to an anonymous function.
                // https://github.com/dotnet/roslyn/issues/31752: Can we avoid generating extra
                // diagnostics? And is this exponential when there are nested lambdas?
                var returnTypes = ArrayBuilder<(BoundReturnStatement, TypeWithAnnotations)>.GetInstance();
                var diagnostics = DiagnosticBag.GetInstance();
                var delegateType = Type.GetDelegateType();
                var compilation = Binder.Compilation;
                NullableWalker.Analyze(compilation,
                                       lambda: this,
                                       (Conversions)conversions,
                                       diagnostics,
                                       delegateInvokeMethodOpt: delegateType?.DelegateInvokeMethod,
                                       initialState: nullableState,
                                       returnTypes);
                diagnostics.Free();
                inferredReturnType = InferReturnType(returnTypes, node: this, Binder, delegateType, Symbol.IsAsync, conversions);
                returnTypes.Free();
            }

            inferredFromFunctionType = inferredReturnType.InferredFromFunctionType;
            return inferredReturnType.TypeWithAnnotations;
        }

        internal LambdaSymbol CreateLambdaSymbol(NamedTypeSymbol delegateType, Symbol containingSymbol) =>
            UnboundLambda.Data.CreateLambdaSymbol(delegateType, containingSymbol);

        internal LambdaSymbol CreateLambdaSymbol(
            Symbol containingSymbol,
            TypeWithAnnotations returnType,
            ImmutableArray<TypeWithAnnotations> parameterTypes,
            ImmutableArray<RefKind> parameterRefKinds,
            RefKind refKind)
            => UnboundLambda.Data.CreateLambdaSymbol(
                containingSymbol,
                returnType,
                parameterTypes,
                parameterRefKinds.IsDefault ? Enumerable.Repeat(RefKind.None, parameterTypes.Length).ToImmutableArray() : parameterRefKinds,
                refKind);

        /// <summary>
        /// Indicates the type of return statement with no expression. Used in InferReturnType.
        /// </summary>
        internal static readonly TypeSymbol NoReturnExpression = new UnsupportedMetadataTypeSymbol();

        internal static InferredLambdaReturnType InferReturnType(ArrayBuilder<(BoundReturnStatement, TypeWithAnnotations)> returnTypes,
            BoundLambda node, Binder binder, TypeSymbol? delegateType, bool isAsync, ConversionsBase conversions)
        {
            Debug.Assert(!node.UnboundLambda.HasExplicitReturnType(out _, out _));
            return InferReturnTypeImpl(returnTypes, node, binder, delegateType, isAsync, conversions, node.UnboundLambda.WithDependencies);
        }

        internal static InferredLambdaReturnType InferReturnType(ArrayBuilder<(BoundReturnStatement, TypeWithAnnotations)> returnTypes,
            UnboundLambda node, Binder binder, TypeSymbol? delegateType, bool isAsync, ConversionsBase conversions)
        {
            Debug.Assert(!node.HasExplicitReturnType(out _, out _));
            return InferReturnTypeImpl(returnTypes, node, binder, delegateType, isAsync, conversions, node.WithDependencies);
        }

        /// <summary>
        /// Behavior of this function should be kept aligned with <see cref="UnboundLambdaState.ReturnInferenceCacheKey"/>.
        /// </summary>
        private static InferredLambdaReturnType InferReturnTypeImpl(ArrayBuilder<(BoundReturnStatement, TypeWithAnnotations)> returnTypes,
            BoundNode node, Binder binder, TypeSymbol? delegateType, bool isAsync, ConversionsBase conversions, bool withDependencies)
        {
            var types = ArrayBuilder<(BoundExpression expr, TypeWithAnnotations resultType, bool isChecked)>.GetInstance();
            bool hasReturnWithoutArgument = false;
            RefKind refKind = RefKind.None;
            foreach (var (returnStatement, type) in returnTypes)
            {
                RefKind rk = returnStatement.RefKind;
                if (rk != RefKind.None)
                {
                    refKind = rk;
                }

                if ((object)type.Type == NoReturnExpression)
                {
                    hasReturnWithoutArgument = true;
                }
                else
                {
                    types.Add((returnStatement.ExpressionOpt!, type, returnStatement.Checked));
                }
            }

            var useSiteInfo = withDependencies ? new CompoundUseSiteInfo<AssemblySymbol>(binder.Compilation.Assembly) : CompoundUseSiteInfo<AssemblySymbol>.DiscardedDependencies;
            var bestType = CalculateReturnType(binder, conversions, delegateType, types, isAsync, node, ref useSiteInfo, out bool inferredFromFunctionType);
            Debug.Assert(bestType.Type is not FunctionTypeSymbol);
            int numExpressions = types.Count;
            types.Free();
            return new InferredLambdaReturnType(
                numExpressions,
                isExplicitType: false,
                hadExpressionlessReturn: hasReturnWithoutArgument,
                refKind,
                bestType,
                inferredFromFunctionType: inferredFromFunctionType,
                useSiteInfo.Diagnostics.AsImmutableOrEmpty(),
                useSiteInfo.AccumulatesDependencies ? useSiteInfo.Dependencies.AsImmutableOrEmpty() : ImmutableArray<AssemblySymbol>.Empty);
        }

        private static TypeWithAnnotations CalculateReturnType(
            Binder binder,
            ConversionsBase conversions,
            TypeSymbol? delegateType,
            ArrayBuilder<(BoundExpression expr, TypeWithAnnotations resultType, bool isChecked)> returns,
            bool isAsync,
            BoundNode node,
            ref CompoundUseSiteInfo<AssemblySymbol> useSiteInfo,
            out bool inferredFromFunctionType)
        {
            TypeWithAnnotations bestResultType;
            int n = returns.Count;
            switch (n)
            {
                case 0:
                    inferredFromFunctionType = false;
                    bestResultType = default;
                    break;
                case 1:
                    if (conversions.IncludeNullability)
                    {
                        inferredFromFunctionType = false;
                        bestResultType = returns[0].resultType;
                    }
                    else
                    {
                        var bestType = returns[0].expr.GetTypeOrFunctionType();
                        if (bestType is FunctionTypeSymbol functionType)
                        {
                            bestType = functionType.GetInternalDelegateType();
                            inferredFromFunctionType = bestType is { };
                        }
                        else
                        {
                            inferredFromFunctionType = false;
                        }
                        bestResultType = TypeWithAnnotations.Create(bestType);
                    }
                    break;
                default:
                    // Need to handle ref returns. See https://github.com/dotnet/roslyn/issues/30432
                    if (conversions.IncludeNullability)
                    {
                        bestResultType = NullableWalker.BestTypeForLambdaReturns(returns, binder, node, (Conversions)conversions, out inferredFromFunctionType);
                    }
                    else
                    {
                        var bestType = BestTypeInferrer.InferBestType(returns.SelectAsArray(pair => pair.expr), conversions, ref useSiteInfo, out inferredFromFunctionType);
                        bestResultType = TypeWithAnnotations.Create(bestType);
                    }
                    break;
            }

            if (!isAsync)
            {
                return bestResultType;
            }

            // For async lambdas, the return type is the return type of the
            // delegate Invoke method if Invoke has a Task-like return type.
            // Otherwise the return type is Task or Task<T>.
            NamedTypeSymbol? taskType = null;
            var delegateReturnType = delegateType?.GetDelegateType()?.DelegateInvokeMethod?.ReturnType as NamedTypeSymbol;
            if (delegateReturnType?.IsVoidType() == false)
            {
                if (delegateReturnType.IsCustomTaskType(builderArgument: out _))
                {
                    taskType = delegateReturnType.ConstructedFrom;
                }
            }

            if (n == 0)
            {
                // No return statements have expressions; use delegate InvokeMethod
                // or infer type Task if delegate type not available.
                var resultType = taskType?.Arity == 0 ?
                    taskType :
                    binder.Compilation.GetWellKnownType(WellKnownType.System_Threading_Tasks_Task);
                return TypeWithAnnotations.Create(resultType);
            }

            if (!bestResultType.HasType || bestResultType.IsVoidType())
            {
                // If the best type was 'void', ERR_CantReturnVoid is reported while binding the "return void"
                // statement(s).
                return default;
            }

            // Some non-void best type T was found; use delegate InvokeMethod
            // or infer type Task<T> if delegate type not available.
            var taskTypeT = taskType?.Arity == 1 ?
                taskType :
                binder.Compilation.GetWellKnownType(WellKnownType.System_Threading_Tasks_Task_T);
            return TypeWithAnnotations.Create(taskTypeT.Construct(ImmutableArray.Create(bestResultType)));
        }

        internal sealed class BlockReturns : BoundTreeWalker
        {
            private readonly ArrayBuilder<(BoundReturnStatement, TypeWithAnnotations)> _builder;

            private BlockReturns(ArrayBuilder<(BoundReturnStatement, TypeWithAnnotations)> builder)
            {
                _builder = builder;
            }

            public static void GetReturnTypes(ArrayBuilder<(BoundReturnStatement, TypeWithAnnotations)> builder, BoundBlock block)
            {
                var visitor = new BlockReturns(builder);
                visitor.Visit(block);
            }

            public override BoundNode? Visit(BoundNode node)
            {
                if (!(node is BoundExpression))
                {
                    return base.Visit(node);
                }

                return null;
            }

            protected override BoundExpression VisitExpressionWithoutStackGuard(BoundExpression node)
            {
                throw ExceptionUtilities.Unreachable();
            }

            public override BoundNode? VisitLocalFunctionStatement(BoundLocalFunctionStatement node)
            {
                // Do not recurse into local functions; we don't want their returns.
                return null;
            }

            public override BoundNode? VisitReturnStatement(BoundReturnStatement node)
            {
                var expression = node.ExpressionOpt;
                var type = (expression is null) ?
                    NoReturnExpression :
                    expression.Type?.SetUnknownNullabilityForReferenceTypes();
                _builder.Add((node, TypeWithAnnotations.Create(type)));
                return null;
            }
        }
    }

    internal partial class UnboundLambda
    {
        private readonly NullableWalker.VariableState? _nullableState;

        public static UnboundLambda Create(
            CSharpSyntaxNode syntax,
            Binder binder,
            bool withDependencies,
            RefKind returnRefKind,
            TypeWithAnnotations returnType,
            ImmutableArray<SyntaxList<AttributeListSyntax>> parameterAttributes,
            ImmutableArray<RefKind> refKinds,
            ImmutableArray<ScopedKind> declaredScopes,
            ImmutableArray<TypeWithAnnotations> types,
            ImmutableArray<string> names,
            ImmutableArray<bool> discardsOpt,
            SeparatedSyntaxList<ParameterSyntax>? syntaxList,
            ImmutableArray<EqualsValueClauseSyntax?> defaultValues,
            bool isAsync,
            bool isStatic,
            bool hasParamsArray)
        {
            Debug.Assert(binder != null);
            Debug.Assert(syntax.IsAnonymousFunction());
            bool hasErrors = !types.IsDefault && types.Any(static t => t.Type?.Kind == SymbolKind.ErrorType);

            var functionType = FunctionTypeSymbol.CreateIfFeatureEnabled(syntax, binder, static (binder, expr) => ((UnboundLambda)expr).Data.InferDelegateType());
            var data = new PlainUnboundLambdaState(binder, returnRefKind, returnType, parameterAttributes, names, discardsOpt, types, refKinds, declaredScopes, defaultValues, syntaxList, isAsync: isAsync, isStatic: isStatic, hasParamsArray: hasParamsArray, includeCache: true);
            var lambda = new UnboundLambda(syntax, data, functionType, withDependencies, hasErrors: hasErrors);
            data.SetUnboundLambda(lambda);
            functionType?.SetExpression(lambda.WithNoCache());

            return lambda;
        }

        private UnboundLambda(SyntaxNode syntax, UnboundLambdaState state, FunctionTypeSymbol? functionType, bool withDependencies, NullableWalker.VariableState? nullableState, bool hasErrors) :
            this(syntax, state, functionType, withDependencies, hasErrors)
        {
            this._nullableState = nullableState;
        }

        internal UnboundLambda WithNullableState(NullableWalker.VariableState nullableState)
        {
            var data = Data.WithCaching(true);
            var lambda = new UnboundLambda(Syntax, data, FunctionType, WithDependencies, nullableState, HasErrors);
            data.SetUnboundLambda(lambda);
            return lambda;
        }

        internal UnboundLambda WithNoCache()
        {
            var data = Data.WithCaching(false);
            if ((object)data == Data)
            {
                return this;
            }

            var lambda = new UnboundLambda(Syntax, data, FunctionType, WithDependencies, _nullableState, HasErrors);
            data.SetUnboundLambda(lambda);
            return lambda;
        }

        public MessageID MessageID { get { return Data.MessageID; } }

        public BoundLambda Bind(NamedTypeSymbol delegateType, bool isExpressionTree)
            => SuppressIfNeeded(Data.Bind(delegateType, isExpressionTree));

        public bool HasBoundForErrorRecovery => Data.HasBoundForErrorRecovery;

        public BoundLambda BindForErrorRecovery()
            => SuppressIfNeeded(Data.BindForErrorRecovery());

        public BoundLambda BindForReturnTypeInference(NamedTypeSymbol delegateType)
            => SuppressIfNeeded(Data.BindForReturnTypeInference(delegateType));

        private BoundLambda SuppressIfNeeded(BoundLambda lambda)
            => this.IsSuppressed ? (BoundLambda)lambda.WithSuppression() : lambda;

        public bool HasSignature { get { return Data.HasSignature; } }
        public bool HasExplicitReturnType(out RefKind refKind, out TypeWithAnnotations returnType)
            => Data.HasExplicitReturnType(out refKind, out returnType);
        public Binder GetWithParametersBinder(LambdaSymbol lambdaSymbol, Binder binder)
            => Data.GetWithParametersBinder(lambdaSymbol, binder);
        public bool HasExplicitlyTypedParameterList { get { return Data.HasExplicitlyTypedParameterList; } }
        public int ParameterCount { get { return Data.ParameterCount; } }
        public TypeWithAnnotations InferReturnType(ConversionsBase conversions, NamedTypeSymbol delegateType, ref CompoundUseSiteInfo<AssemblySymbol> useSiteInfo, out bool inferredFromFunctionType)
            => BindForReturnTypeInference(delegateType).GetInferredReturnType(conversions, _nullableState, ref useSiteInfo, out inferredFromFunctionType);

        public RefKind RefKind(int index) { return Data.RefKind(index); }
        public ScopedKind DeclaredScope(int index) { return Data.DeclaredScope(index); }
        public void GenerateAnonymousFunctionConversionError(BindingDiagnosticBag diagnostics, TypeSymbol targetType) { Data.GenerateAnonymousFunctionConversionError(diagnostics, targetType); }
        public bool GenerateSummaryErrors(BindingDiagnosticBag diagnostics) { return Data.GenerateSummaryErrors(diagnostics); }
        public bool IsAsync { get { return Data.IsAsync; } }
        public bool IsStatic => Data.IsStatic;
        public bool HasParamsArray => Data.HasParamsArray;
        public SyntaxList<AttributeListSyntax> ParameterAttributes(int index) { return Data.ParameterAttributes(index); }
        public TypeWithAnnotations ParameterTypeWithAnnotations(int index) { return Data.ParameterTypeWithAnnotations(index); }
        public TypeSymbol ParameterType(int index) { return ParameterTypeWithAnnotations(index).Type; }
        public ParameterSyntax? ParameterSyntax(int index) => Data.ParameterSyntax(index);
        public Location ParameterLocation(int index) { return Data.ParameterLocation(index); }
        public string ParameterName(int index) { return Data.ParameterName(index); }
        public bool ParameterIsDiscard(int index) { return Data.ParameterIsDiscard(index); }
    }

    /// <summary>
    /// Lambda binding state, recorded during testing only.
    /// </summary>
    internal sealed class LambdaBindingData
    {
        /// <summary>
        /// Number of lambdas bound.
        /// </summary>
        internal int LambdaBindingCount;

        internal int UnboundLambdaStateCount;
    }

    internal abstract class UnboundLambdaState
    {
        private UnboundLambda _unboundLambda = null!; // we would prefer this readonly, but we have an initialization cycle.
        internal readonly Binder Binder;

        [PerformanceSensitive(
            "https://github.com/dotnet/roslyn/issues/23582",
            Constraint = "Avoid " + nameof(ConcurrentDictionary<(NamedTypeSymbol, bool), BoundLambda>) + " which has a large default size, but this cache is normally small.")]
        private ImmutableDictionary<(NamedTypeSymbol Type, bool IsExpressionLambda), BoundLambda>? _bindingCache;

        [PerformanceSensitive(
            "https://github.com/dotnet/roslyn/issues/23582",
            Constraint = "Avoid " + nameof(ConcurrentDictionary<ReturnInferenceCacheKey, BoundLambda>) + " which has a large default size, but this cache is normally small.")]
        private ImmutableDictionary<ReturnInferenceCacheKey, BoundLambda>? _returnInferenceCache;

        private BoundLambda? _errorBinding;

        public UnboundLambdaState(Binder binder, bool includeCache)
        {
            Debug.Assert(binder != null);
            Debug.Assert(binder.ContainingMemberOrLambda != null);

            if (binder.Compilation.TestOnlyCompilationData is LambdaBindingData data)
            {
                Interlocked.Increment(ref data.UnboundLambdaStateCount);
            }

            if (includeCache)
            {
                _bindingCache = ImmutableDictionary<(NamedTypeSymbol Type, bool IsExpressionLambda), BoundLambda>.Empty.WithComparers(BindingCacheComparer.Instance);
                _returnInferenceCache = ImmutableDictionary<ReturnInferenceCacheKey, BoundLambda>.Empty;
            }

            this.Binder = binder;
        }

        public void SetUnboundLambda(UnboundLambda unbound)
        {
            Debug.Assert(unbound != null);
            Debug.Assert(_unboundLambda == null || (object)_unboundLambda == unbound);
            _unboundLambda = unbound;
        }

        protected abstract UnboundLambdaState WithCachingCore(bool includeCache);

        internal UnboundLambdaState WithCaching(bool includeCache)
        {
            if ((_bindingCache == null) != includeCache)
            {
                return this;
            }

            var state = WithCachingCore(includeCache);
            Debug.Assert((state._bindingCache == null) != includeCache);
            return state;
        }

        public UnboundLambda UnboundLambda => _unboundLambda;

        public abstract MessageID MessageID { get; }
        public abstract string ParameterName(int index);
        public abstract bool ParameterIsDiscard(int index);
        public abstract SyntaxList<AttributeListSyntax> ParameterAttributes(int index);
        public abstract bool HasSignature { get; }
        public abstract bool HasExplicitReturnType(out RefKind refKind, out TypeWithAnnotations returnType);
        public abstract bool HasExplicitlyTypedParameterList { get; }
        public abstract int ParameterCount { get; }
        public abstract bool IsAsync { get; }
        public abstract bool IsStatic { get; }
        public abstract bool HasParamsArray { get; }
        public abstract Location ParameterLocation(int index);
        public abstract TypeWithAnnotations ParameterTypeWithAnnotations(int index);
        public abstract RefKind RefKind(int index);
<<<<<<< HEAD
        protected BoundBlock BindLambdaBody(LambdaSymbol lambdaSymbol, Binder lambdaBodyBinder, BindingDiagnosticBag diagnostics)
        {
            if (lambdaSymbol.DeclaringCompilation?.TestOnlyCompilationData is LambdaBindingData data)
            {
                Interlocked.Increment(ref data.LambdaBindingCount);
            }
            return BindLambdaBodyCore(lambdaSymbol, lambdaBodyBinder, diagnostics);
        }
        protected abstract BoundBlock BindLambdaBodyCore(LambdaSymbol lambdaSymbol, Binder lambdaBodyBinder, BindingDiagnosticBag diagnostics);
=======
        public abstract ScopedKind DeclaredScope(int index);
        public abstract ParameterSyntax? ParameterSyntax(int i);
        protected abstract BoundBlock BindLambdaBody(LambdaSymbol lambdaSymbol, Binder lambdaBodyBinder, BindingDiagnosticBag diagnostics);
>>>>>>> f9946775

        /// <summary>
        /// Return the bound expression if the lambda has an expression body and can be reused easily.
        /// This is an optimization only. Implementations can return null to skip reuse.
        /// </summary>
        protected abstract BoundExpression? GetLambdaExpressionBody(BoundBlock body);

        /// <summary>
        /// Produce a bound block for the expression returned from GetLambdaExpressionBody.
        /// </summary>
        protected abstract BoundBlock CreateBlockFromLambdaExpressionBody(Binder lambdaBodyBinder, BoundExpression expression, BindingDiagnosticBag diagnostics);

        public virtual void GenerateAnonymousFunctionConversionError(BindingDiagnosticBag diagnostics, TypeSymbol targetType)
        {
            this.Binder.GenerateAnonymousFunctionConversionError(diagnostics, _unboundLambda.Syntax, _unboundLambda, targetType);
        }

        // Returns the inferred return type, or null if none can be inferred.
        public BoundLambda Bind(NamedTypeSymbol delegateType, bool isTargetExpressionTree)
        {
            bool inExpressionTree = Binder.InExpressionTree || isTargetExpressionTree;

            if (!_bindingCache!.TryGetValue((delegateType, inExpressionTree), out BoundLambda? result))
            {
                result = ReallyBind(delegateType, inExpressionTree);
                result = ImmutableInterlocked.GetOrAdd(ref _bindingCache, (delegateType, inExpressionTree), result);
            }

            return result;
        }

        internal IEnumerable<TypeSymbol> InferredReturnTypes()
        {
            bool any = false;
            foreach (var lambda in _returnInferenceCache!.Values)
            {
                var type = lambda.InferredReturnType.TypeWithAnnotations;
                if (type.HasType)
                {
                    any = true;
                    yield return type.Type;
                }
            }

            if (!any)
            {
                var type = BindForErrorRecovery().InferredReturnType.TypeWithAnnotations;
                if (type.HasType)
                {
                    yield return type.Type;
                }
            }
        }

        private static MethodSymbol? DelegateInvokeMethod(NamedTypeSymbol? delegateType)
        {
            return delegateType.GetDelegateType()?.DelegateInvokeMethod;
        }

        private static TypeWithAnnotations DelegateReturnTypeWithAnnotations(MethodSymbol? invokeMethod, out RefKind refKind)
        {
            if (invokeMethod is null)
            {
                refKind = CodeAnalysis.RefKind.None;
                return default;
            }
            refKind = invokeMethod.RefKind;
            return invokeMethod.ReturnTypeWithAnnotations;
        }

        internal (ImmutableArray<RefKind>, ArrayBuilder<ScopedKind>, ImmutableArray<TypeWithAnnotations>, bool) CollectParameterProperties()
        {
            var parameterRefKindsBuilder = ArrayBuilder<RefKind>.GetInstance(ParameterCount);
            var parameterScopesBuilder = ArrayBuilder<ScopedKind>.GetInstance(ParameterCount);
            var parameterTypesBuilder = ArrayBuilder<TypeWithAnnotations>.GetInstance(ParameterCount);
            bool getEffectiveScopeFromSymbol = false;

            for (int i = 0; i < ParameterCount; i++)
            {
                var refKind = RefKind(i);
                var scope = DeclaredScope(i);
                var type = ParameterTypeWithAnnotations(i);
                if (scope == ScopedKind.None &&
                    ParameterHelpers.IsRefScopedByDefault(Binder.UseUpdatedEscapeRules, refKind))
                {
                    scope = ScopedKind.ScopedRef;
                    if (_unboundLambda.ParameterAttributes(i).Any())
                    {
                        getEffectiveScopeFromSymbol = true;
                    }
                }
                parameterRefKindsBuilder.Add(refKind);
                parameterScopesBuilder.Add(scope);
                parameterTypesBuilder.Add(type);
            }

            var parameterRefKinds = parameterRefKindsBuilder.ToImmutableAndFree();
            var parameterTypes = parameterTypesBuilder.ToImmutableAndFree();

            return (parameterRefKinds, parameterScopesBuilder, parameterTypes, getEffectiveScopeFromSymbol);
        }

        internal NamedTypeSymbol? InferDelegateType()
        {
            Debug.Assert(Binder.ContainingMemberOrLambda is { });

            if (!HasExplicitlyTypedParameterList)
            {
                return null;
            }

            var (parameterRefKinds, parameterScopesBuilder, parameterTypes, getEffectiveScopeFromSymbol) = CollectParameterProperties();

            var lambdaSymbol = CreateLambdaSymbol(
                Binder.ContainingMemberOrLambda,
                returnType: default,
                parameterTypes,
                parameterRefKinds,
                refKind: default);

            if (!HasExplicitReturnType(out var returnRefKind, out var returnType))
            {
                var lambdaBodyBinder = new ExecutableCodeBinder(_unboundLambda.Syntax, lambdaSymbol, GetWithParametersBinder(lambdaSymbol, Binder));
                var block = BindLambdaBody(lambdaSymbol, lambdaBodyBinder, BindingDiagnosticBag.Discarded);
                var returnTypes = ArrayBuilder<(BoundReturnStatement, TypeWithAnnotations)>.GetInstance();
                BoundLambda.BlockReturns.GetReturnTypes(returnTypes, block);
                var inferredReturnType = BoundLambda.InferReturnType(
                    returnTypes,
                    _unboundLambda,
                    lambdaBodyBinder,
                    delegateType: null,
                    isAsync: IsAsync,
                    Binder.Conversions);

                returnType = inferredReturnType.TypeWithAnnotations;
                returnRefKind = inferredReturnType.RefKind;

                if (!returnType.HasType && inferredReturnType.NumExpressions > 0)
                {
                    return null;
                }
            }

#if !DEBUG
            if (getEffectiveScopeFromSymbol)
#endif
            {
                for (int i = 0; i < ParameterCount; i++)
                {
                    if (DeclaredScope(i) == ScopedKind.None && parameterScopesBuilder[i] == ScopedKind.ScopedRef && _unboundLambda.ParameterAttributes(i).Any())
                    {
                        Debug.Assert(getEffectiveScopeFromSymbol);
                        parameterScopesBuilder[i] = lambdaSymbol.Parameters[i].EffectiveScope;
                    }
                    else
                    {
                        Debug.Assert(lambdaSymbol.Parameters[i].EffectiveScope == parameterScopesBuilder[i]);
                    }
                }
            }

            if (!returnType.HasType)
            {
                // Binder.GetMethodGroupOrLambdaDelegateType() expects a non-null return type.
                returnType = TypeWithAnnotations.Create(Binder.Compilation.GetSpecialType(SpecialType.System_Void));
            }

            return Binder.GetMethodGroupOrLambdaDelegateType(
                _unboundLambda.Syntax,
                lambdaSymbol,
                parameterScopesBuilder.ToImmutableAndFree(),
                lambdaSymbol.Parameters.SelectAsArray(p => p.HasUnscopedRefAttribute),
                returnRefKind,
                returnType);
        }

        private BoundLambda ReallyBind(NamedTypeSymbol delegateType, bool inExpressionTree)
        {
            Debug.Assert(Binder.ContainingMemberOrLambda is { });

            var invokeMethod = DelegateInvokeMethod(delegateType);
            var returnType = DelegateReturnTypeWithAnnotations(invokeMethod, out RefKind refKind);

            LambdaSymbol lambdaSymbol;
            Binder lambdaBodyBinder;
            BoundBlock block;

            var diagnostics = BindingDiagnosticBag.GetInstance(withDiagnostics: true, _unboundLambda.WithDependencies);
            var compilation = Binder.Compilation;
            var cacheKey = ReturnInferenceCacheKey.Create(delegateType, IsAsync);

            // When binding for real (not for return inference), there is still a good chance
            // we could reuse a body of a lambda previous bound for return type inference.
            // For simplicity, reuse is limited to expression-bodied lambdas. In those cases,
            // we reuse the bound expression and apply any conversion to the return value
            // since the inferred return type was not used when binding for return inference.
            // We don't reuse the body if we're binding in an expression tree, because we didn't
            // know that we were binding for an expression tree when originally binding the lambda
            // for return inference.
            if (!inExpressionTree &&
                refKind == CodeAnalysis.RefKind.None &&
                _returnInferenceCache!.TryGetValue(cacheKey, out BoundLambda? returnInferenceLambda) &&
                GetLambdaExpressionBody(returnInferenceLambda.Body) is BoundExpression expression &&
                (lambdaSymbol = returnInferenceLambda.Symbol).RefKind == refKind &&
                (object)LambdaSymbol.InferenceFailureReturnType != lambdaSymbol.ReturnType &&
                lambdaSymbol.ReturnTypeWithAnnotations.Equals(returnType, TypeCompareKind.ConsiderEverything))
            {
                lambdaBodyBinder = returnInferenceLambda.Binder;
                block = CreateBlockFromLambdaExpressionBody(lambdaBodyBinder, expression, diagnostics);
                diagnostics.AddRange(returnInferenceLambda.Diagnostics);
            }
            else
            {
                lambdaSymbol = CreateLambdaSymbol(Binder.ContainingMemberOrLambda, returnType, cacheKey.ParameterTypes, cacheKey.ParameterRefKinds, refKind);
                lambdaBodyBinder = new ExecutableCodeBinder(_unboundLambda.Syntax, lambdaSymbol, GetWithParametersBinder(lambdaSymbol, Binder), inExpressionTree ? BinderFlags.InExpressionTree : BinderFlags.None);
                block = BindLambdaBody(lambdaSymbol, lambdaBodyBinder, diagnostics);
            }

            lambdaSymbol.GetDeclarationDiagnostics(diagnostics);

            if (lambdaSymbol.RefKind == CodeAnalysis.RefKind.RefReadOnly)
            {
                compilation.EnsureIsReadOnlyAttributeExists(diagnostics, lambdaSymbol.DiagnosticLocation, modifyCompilation: false);
            }

            var lambdaParameters = lambdaSymbol.Parameters;
            ParameterHelpers.EnsureIsReadOnlyAttributeExists(compilation, lambdaParameters, diagnostics, modifyCompilation: false);

            if (returnType.HasType)
            {
                if (compilation.ShouldEmitNativeIntegerAttributes(returnType.Type))
                {
                    compilation.EnsureNativeIntegerAttributeExists(diagnostics, lambdaSymbol.DiagnosticLocation, modifyCompilation: false);
                }

                if (compilation.ShouldEmitNullableAttributes(lambdaSymbol) &&
                    returnType.NeedsNullableAttribute())
                {
                    compilation.EnsureNullableAttributeExists(diagnostics, lambdaSymbol.DiagnosticLocation, modifyCompilation: false);
                    // Note: we don't need to warn on annotations used in #nullable disable context for lambdas, as this is handled in binding already
                }
            }

            ParameterHelpers.EnsureNativeIntegerAttributeExists(compilation, lambdaParameters, diagnostics, modifyCompilation: false);
            ParameterHelpers.EnsureScopedRefAttributeExists(compilation, lambdaParameters, diagnostics, modifyCompilation: false);
            ParameterHelpers.EnsureNullableAttributeExists(compilation, lambdaSymbol, lambdaParameters, diagnostics, modifyCompilation: false);
            // Note: we don't need to warn on annotations used in #nullable disable context for lambdas, as this is handled in binding already

            ValidateUnsafeParameters(diagnostics, cacheKey.ParameterTypes);

            bool reachableEndpoint = ControlFlowPass.Analyze(compilation, lambdaSymbol, block, diagnostics.DiagnosticBag);
            if (reachableEndpoint)
            {
                if (Binder.MethodOrLambdaRequiresValue(lambdaSymbol, this.Binder.Compilation))
                {
                    // Not all code paths return a value in {0} of type '{1}'
                    diagnostics.Add(ErrorCode.ERR_AnonymousReturnExpected, lambdaSymbol.DiagnosticLocation, this.MessageID.Localize(), delegateType);
                }
                else
                {
                    block = FlowAnalysisPass.AppendImplicitReturn(block, lambdaSymbol);
                }
            }

            if (IsAsync && !ErrorFacts.PreventsSuccessfulDelegateConversion(diagnostics.DiagnosticBag))
            {
                if (returnType.HasType && // Can be null if "delegateType" is not actually a delegate type.
                    !returnType.IsVoidType() &&
                    !lambdaSymbol.IsAsyncEffectivelyReturningTask(compilation) &&
                    !lambdaSymbol.IsAsyncEffectivelyReturningGenericTask(compilation))
                {
                    // Cannot convert async {0} to delegate type '{1}'. An async {0} may return void, Task or Task&lt;T&gt;, none of which are convertible to '{1}'.
                    diagnostics.Add(ErrorCode.ERR_CantConvAsyncAnonFuncReturns, lambdaSymbol.DiagnosticLocation, lambdaSymbol.MessageID.Localize(), delegateType);
                }
            }

            var result = new BoundLambda(_unboundLambda.Syntax, _unboundLambda, block, diagnostics.ToReadOnlyAndFree(), lambdaBodyBinder, delegateType, inferredReturnType: default)
            { WasCompilerGenerated = _unboundLambda.WasCompilerGenerated };

            return result;
        }

        internal LambdaSymbol CreateLambdaSymbol(
            Symbol containingSymbol,
            TypeWithAnnotations returnType,
            ImmutableArray<TypeWithAnnotations> parameterTypes,
            ImmutableArray<RefKind> parameterRefKinds,
            RefKind refKind)
            => new LambdaSymbol(
                Binder,
                Binder.Compilation,
                containingSymbol,
                _unboundLambda,
                parameterTypes,
                parameterRefKinds,
                refKind,
                returnType);

        internal LambdaSymbol CreateLambdaSymbol(NamedTypeSymbol delegateType, Symbol containingSymbol)
        {
            var invokeMethod = DelegateInvokeMethod(delegateType);
            var returnType = DelegateReturnTypeWithAnnotations(invokeMethod, out RefKind refKind);
            ReturnInferenceCacheKey.GetFields(delegateType, IsAsync, out var parameterTypes, out var parameterRefKinds, out _);
            return CreateLambdaSymbol(containingSymbol, returnType, parameterTypes, parameterRefKinds, refKind);
        }

        private void ValidateUnsafeParameters(BindingDiagnosticBag diagnostics, ImmutableArray<TypeWithAnnotations> targetParameterTypes)
        {
            // It is legal to use a delegate type that has unsafe parameter types inside
            // a safe context if the anonymous method has no parameter list!
            //
            // unsafe delegate void D(int* p);
            // class C { D d = delegate {}; }
            //
            // is legal even if C is not an unsafe context because no int* is actually used.

            if (this.HasSignature)
            {
                // NOTE: we can get here with targetParameterTypes.Length > ParameterCount
                // in a case where we are binding for error reporting purposes 
                var numParametersToCheck = Math.Min(targetParameterTypes.Length, ParameterCount);
                for (int i = 0; i < numParametersToCheck; i++)
                {
                    if (targetParameterTypes[i].Type.IsUnsafe())
                    {
                        this.Binder.ReportUnsafeIfNotAllowed(this.ParameterLocation(i), diagnostics);
                    }
                }
            }
        }

        private BoundLambda ReallyInferReturnType(
            NamedTypeSymbol? delegateType,
            ImmutableArray<TypeWithAnnotations> parameterTypes,
            ImmutableArray<RefKind> parameterRefKinds)
        {
            bool hasExplicitReturnType = HasExplicitReturnType(out var refKind, out var returnType);
            (var lambdaSymbol, var block, var lambdaBodyBinder, var diagnostics) = BindWithParameterAndReturnType(parameterTypes, parameterRefKinds, returnType, refKind);
            InferredLambdaReturnType inferredReturnType;
            if (hasExplicitReturnType)
            {
                // The InferredLambdaReturnType fields other than RefKind and ReturnType
                // are only used when actually inferring a type, not when the type is explicit.
                inferredReturnType = new InferredLambdaReturnType(
                    numExpressions: 0,
                    isExplicitType: true,
                    hadExpressionlessReturn: false,
                    refKind,
                    returnType,
                    inferredFromFunctionType: false,
                    ImmutableArray<DiagnosticInfo>.Empty,
                    ImmutableArray<AssemblySymbol>.Empty);
            }
            else
            {
                var returnTypes = ArrayBuilder<(BoundReturnStatement, TypeWithAnnotations)>.GetInstance();
                BoundLambda.BlockReturns.GetReturnTypes(returnTypes, block);
                inferredReturnType = BoundLambda.InferReturnType(returnTypes, _unboundLambda, lambdaBodyBinder, delegateType, lambdaSymbol.IsAsync, lambdaBodyBinder.Conversions);
                // TODO: Should InferredReturnType.UseSiteDiagnostics be merged into BoundLambda.Diagnostics?
                refKind = inferredReturnType.RefKind;
                returnType = inferredReturnType.TypeWithAnnotations;
                if (!returnType.HasType)
                {
                    bool forErrorRecovery = delegateType is null;
                    returnType = (forErrorRecovery && returnTypes.Count == 0)
                        ? TypeWithAnnotations.Create(this.Binder.Compilation.GetSpecialType(SpecialType.System_Void))
                        : TypeWithAnnotations.Create(LambdaSymbol.InferenceFailureReturnType);
                }
                returnTypes.Free();
            }

            var result = new BoundLambda(
                _unboundLambda.Syntax,
                _unboundLambda,
                block,
                diagnostics.ToReadOnlyAndFree(),
                lambdaBodyBinder,
                delegateType,
                inferredReturnType)
            { WasCompilerGenerated = _unboundLambda.WasCompilerGenerated };

            if (!hasExplicitReturnType)
            {
                lambdaSymbol.SetInferredReturnType(refKind, returnType);
            }

            return result;
        }

        private (LambdaSymbol lambdaSymbol, BoundBlock block, ExecutableCodeBinder lambdaBodyBinder, BindingDiagnosticBag diagnostics) BindWithParameterAndReturnType(
            ImmutableArray<TypeWithAnnotations> parameterTypes,
            ImmutableArray<RefKind> parameterRefKinds,
            TypeWithAnnotations returnType,
            RefKind refKind)
        {
            var diagnostics = BindingDiagnosticBag.GetInstance(withDiagnostics: true, _unboundLambda.WithDependencies);
            var lambdaSymbol = CreateLambdaSymbol(Binder.ContainingMemberOrLambda!,
                                                  returnType,
                                                  parameterTypes,
                                                  parameterRefKinds,
                                                  refKind);
            var lambdaBodyBinder = new ExecutableCodeBinder(_unboundLambda.Syntax, lambdaSymbol, GetWithParametersBinder(lambdaSymbol, Binder));
            var block = BindLambdaBody(lambdaSymbol, lambdaBodyBinder, diagnostics);
            lambdaSymbol.GetDeclarationDiagnostics(diagnostics);
            return (lambdaSymbol, block, lambdaBodyBinder, diagnostics);
        }

        public BoundLambda BindForReturnTypeInference(NamedTypeSymbol delegateType)
        {
            var cacheKey = ReturnInferenceCacheKey.Create(delegateType, IsAsync);

            BoundLambda? result;
            if (!_returnInferenceCache!.TryGetValue(cacheKey, out result))
            {
                result = ReallyInferReturnType(delegateType, cacheKey.ParameterTypes, cacheKey.ParameterRefKinds);
                result = ImmutableInterlocked.GetOrAdd(ref _returnInferenceCache, cacheKey, result);
            }

            return result;
        }

        /// <summary>
        /// Behavior of this key should be kept aligned with <see cref="BoundLambda.InferReturnTypeImpl"/>.
        /// </summary>
        private sealed class ReturnInferenceCacheKey
        {
            public readonly ImmutableArray<TypeWithAnnotations> ParameterTypes;
            public readonly ImmutableArray<RefKind> ParameterRefKinds;
            public readonly NamedTypeSymbol? TaskLikeReturnTypeOpt;

            public static readonly ReturnInferenceCacheKey Empty = new ReturnInferenceCacheKey(ImmutableArray<TypeWithAnnotations>.Empty, ImmutableArray<RefKind>.Empty, null);

            private ReturnInferenceCacheKey(ImmutableArray<TypeWithAnnotations> parameterTypes, ImmutableArray<RefKind> parameterRefKinds, NamedTypeSymbol? taskLikeReturnTypeOpt)
            {
                Debug.Assert(parameterTypes.Length == parameterRefKinds.Length);
                Debug.Assert(taskLikeReturnTypeOpt is null || ((object)taskLikeReturnTypeOpt == taskLikeReturnTypeOpt.ConstructedFrom && taskLikeReturnTypeOpt.IsCustomTaskType(out var builderArgument)));
                this.ParameterTypes = parameterTypes;
                this.ParameterRefKinds = parameterRefKinds;
                this.TaskLikeReturnTypeOpt = taskLikeReturnTypeOpt;
            }

            public override bool Equals(object? obj)
            {
                if ((object)this == obj)
                {
                    return true;
                }

                var other = obj as ReturnInferenceCacheKey;

                if (other is null ||
                    other.ParameterTypes.Length != this.ParameterTypes.Length ||
                    !TypeSymbol.Equals(other.TaskLikeReturnTypeOpt, this.TaskLikeReturnTypeOpt, TypeCompareKind.ConsiderEverything2))
                {
                    return false;
                }

                for (int i = 0; i < this.ParameterTypes.Length; i++)
                {
                    if (!other.ParameterTypes[i].Equals(this.ParameterTypes[i], TypeCompareKind.ConsiderEverything) ||
                        other.ParameterRefKinds[i] != this.ParameterRefKinds[i])
                    {
                        return false;
                    }
                }

                return true;
            }

            public override int GetHashCode()
            {
                var value = TaskLikeReturnTypeOpt?.GetHashCode() ?? 0;
                foreach (var type in ParameterTypes)
                {
                    value = Hash.Combine(type.Type, value);
                }
                return value;
            }

            public static ReturnInferenceCacheKey Create(NamedTypeSymbol? delegateType, bool isAsync)
            {
                GetFields(delegateType, isAsync, out var parameterTypes, out var parameterRefKinds, out var taskLikeReturnTypeOpt);
                if (parameterTypes.IsEmpty && parameterRefKinds.IsEmpty && taskLikeReturnTypeOpt is null)
                {
                    return Empty;
                }
                return new ReturnInferenceCacheKey(parameterTypes, parameterRefKinds, taskLikeReturnTypeOpt);
            }

            public static void GetFields(
                NamedTypeSymbol? delegateType,
                bool isAsync,
                out ImmutableArray<TypeWithAnnotations> parameterTypes,
                out ImmutableArray<RefKind> parameterRefKinds,
                out NamedTypeSymbol? taskLikeReturnTypeOpt)
            {
                // delegateType or DelegateInvokeMethod can be null in cases of malformed delegates
                // in such case we would want something trivial with no parameters
                parameterTypes = ImmutableArray<TypeWithAnnotations>.Empty;
                parameterRefKinds = ImmutableArray<RefKind>.Empty;
                taskLikeReturnTypeOpt = null;
                MethodSymbol? invoke = DelegateInvokeMethod(delegateType);
                if (invoke is not null)
                {
                    int parameterCount = invoke.ParameterCount;
                    if (parameterCount > 0)
                    {
                        var typesBuilder = ArrayBuilder<TypeWithAnnotations>.GetInstance(parameterCount);
                        var refKindsBuilder = ArrayBuilder<RefKind>.GetInstance(parameterCount);

                        foreach (var p in invoke.Parameters)
                        {
                            refKindsBuilder.Add(p.RefKind);
                            typesBuilder.Add(p.TypeWithAnnotations);
                        }

                        parameterTypes = typesBuilder.ToImmutableAndFree();
                        parameterRefKinds = refKindsBuilder.ToImmutableAndFree();
                    }

                    if (isAsync)
                    {
                        var delegateReturnType = invoke.ReturnType as NamedTypeSymbol;
                        if (delegateReturnType?.IsVoidType() == false)
                        {
                            if (delegateReturnType.IsCustomTaskType(out var builderType))
                            {
                                taskLikeReturnTypeOpt = delegateReturnType.ConstructedFrom;
                            }
                        }
                    }
                }
            }
        }

        public virtual Binder GetWithParametersBinder(LambdaSymbol lambdaSymbol, Binder binder)
        {
            return new WithLambdaParametersBinder(lambdaSymbol, binder);
        }

        public bool HasBoundForErrorRecovery => _errorBinding is { };

        // UNDONE: [MattWar]
        // UNDONE: Here we enable the consumer of an unbound lambda that could not be 
        // UNDONE: successfully converted to a best bound lambda to do error recovery 
        // UNDONE: by either picking an existing binding, or by binding the body using
        // UNDONE: error types for parameter types as necessary. This is not exactly
        // UNDONE: the strategy we discussed in the design meeting; rather there we
        // UNDONE: decided to do this more the way we did it in the native compiler:
        // UNDONE: there we wrote a post-processing pass that searched the tree for
        // UNDONE: unbound lambdas and did this sort of replacement on them, so that
        // UNDONE: we never observed an unbound lambda in the tree.
        // UNDONE:
        // UNDONE: I think that is a reasonable approach but it is not implemented yet.
        // UNDONE: When we figure out precisely where that rewriting pass should go, 
        // UNDONE: we can use the gear implemented in this method as an implementation
        // UNDONE: detail of it.
        // UNDONE:
        // UNDONE: Note: that rewriting can now be done in BindToTypeForErrorRecovery.
        public BoundLambda BindForErrorRecovery()
        {
            // It is possible that either (1) we never did a binding, because
            // we've got code like "var x = (z)=>{int y = 123; M(y, z);};" or 
            // (2) we did a bunch of bindings but none of them turned out to
            // be the one we wanted. In such a situation we still want 
            // IntelliSense to work on y in the body of the lambda, and 
            // possibly to make a good guess as to what M means even if we
            // don't know the type of z.

            if (_errorBinding == null)
            {
                Interlocked.CompareExchange(ref _errorBinding, ReallyBindForErrorRecovery(), null);
            }

            return _errorBinding;
        }

        private BoundLambda ReallyBindForErrorRecovery()
        {
            // If we have bindings, we can use heuristics to choose one.
            // If not, we can assign error types to all the parameters
            // and bind.

            return
                GuessBestBoundLambda(_bindingCache!)
                ?? rebind(GuessBestBoundLambda(_returnInferenceCache!))
                ?? rebind(ReallyInferReturnType(delegateType: null, ImmutableArray<TypeWithAnnotations>.Empty, ImmutableArray<RefKind>.Empty));

            // Rebind a lambda to push target conversions through the return/result expressions
            [return: NotNullIfNotNull(nameof(lambda))] BoundLambda? rebind(BoundLambda? lambda)
            {
                if (lambda is null)
                    return null;
                var delegateType = (NamedTypeSymbol?)lambda.Type;
                ReturnInferenceCacheKey.GetFields(delegateType, IsAsync, out var parameterTypes, out var parameterRefKinds, out _);
                return ReallyBindForErrorRecovery(delegateType, lambda.InferredReturnType, parameterTypes, parameterRefKinds);
            }
        }

        private BoundLambda ReallyBindForErrorRecovery(
            NamedTypeSymbol? delegateType,
            InferredLambdaReturnType inferredReturnType,
            ImmutableArray<TypeWithAnnotations> parameterTypes,
            ImmutableArray<RefKind> parameterRefKinds)
        {
            var returnType = inferredReturnType.TypeWithAnnotations;
            var refKind = inferredReturnType.RefKind;
            if (!returnType.HasType)
            {
                Debug.Assert(!inferredReturnType.IsExplicitType);
                var invokeMethod = DelegateInvokeMethod(delegateType);
                returnType = DelegateReturnTypeWithAnnotations(invokeMethod, out refKind);
                if (!returnType.HasType || returnType.Type.ContainsTypeParameter())
                {
                    var t = (inferredReturnType.HadExpressionlessReturn || inferredReturnType.NumExpressions == 0)
                        ? this.Binder.Compilation.GetSpecialType(SpecialType.System_Void)
                        : this.Binder.CreateErrorType();
                    returnType = TypeWithAnnotations.Create(t);
                    refKind = CodeAnalysis.RefKind.None;
                }
            }

            (var lambdaSymbol, var block, var lambdaBodyBinder, var diagnostics) = BindWithParameterAndReturnType(parameterTypes, parameterRefKinds, returnType, refKind);
            return new BoundLambda(
                _unboundLambda.Syntax,
                _unboundLambda,
                block,
                diagnostics.ToReadOnlyAndFree(),
                lambdaBodyBinder,
                delegateType,
                new InferredLambdaReturnType(
                    inferredReturnType.NumExpressions,
                    isExplicitType: inferredReturnType.IsExplicitType,
                    inferredReturnType.HadExpressionlessReturn,
                    refKind,
                    returnType,
                    inferredFromFunctionType: inferredReturnType.InferredFromFunctionType,
                    ImmutableArray<DiagnosticInfo>.Empty,
                    ImmutableArray<AssemblySymbol>.Empty))
            { WasCompilerGenerated = _unboundLambda.WasCompilerGenerated };
        }

        private static BoundLambda? GuessBestBoundLambda<T>(ImmutableDictionary<T, BoundLambda> candidates)
            where T : notnull
        {
            switch (candidates.Count)
            {
                case 0:
                    return null;
                case 1:
                    return candidates.First().Value;
                default:
                    // Prefer candidates with fewer diagnostics.
                    IEnumerable<KeyValuePair<T, BoundLambda>> minDiagnosticsGroup = candidates.GroupBy(lambda => lambda.Value.Diagnostics.Diagnostics.Length).OrderBy(group => group.Key).First();

                    // If multiple candidates have the same number of diagnostics, order them by delegate type name.
                    // It's not great, but it should be stable.
                    return minDiagnosticsGroup
                        .OrderBy(lambda => GetLambdaSortString(lambda.Value.Symbol))
                        .FirstOrDefault()
                        .Value;
            }
        }

        private static string GetLambdaSortString(LambdaSymbol lambda)
        {
            var builder = PooledStringBuilder.GetInstance();

            foreach (var parameter in lambda.Parameters)
            {
                builder.Builder.Append(parameter.ToDisplayString(SymbolDisplayFormat.CSharpErrorMessageNoParameterNamesFormat));
            }

            if (lambda.ReturnTypeWithAnnotations.HasType)
            {
                builder.Builder.Append(lambda.ReturnTypeWithAnnotations.ToDisplayString(SymbolDisplayFormat.FullyQualifiedFormat));
            }

            var result = builder.ToStringAndFree();
            return result;
        }

        public bool GenerateSummaryErrors(BindingDiagnosticBag diagnostics)
        {
            // It is highly likely that "the same" error will be given for two different
            // bindings of the same lambda but with different values for the parameters
            // of the error. For example, if we have x=>x.Blah() where x could be int
            // or string, then the two errors will be "int does not have member Blah" and 
            // "string does not have member Blah", but the locations and errors numbers
            // will be the same.
            //
            // We should first see if there is a set of errors that are "the same" by
            // this definition that occur in every lambda binding; if there are then
            // those are the errors we should report.
            //
            // If there are no errors that are common to *every* binding then we
            // can report the complete set of errors produced by every binding. However,
            // we still wish to avoid duplicates, so we will use the same logic for
            // building the union as the intersection; two errors with the same code
            // and location are to be treated as the same error and only reported once,
            // regardless of how that error is parameterized.
            //
            // The question then rears its head: when given two of "the same" error
            // to report that are nevertheless different in their arguments, which one
            // do we choose? To the user it hardly matters; either one points to the
            // right location in source code. But it surely matters to our testing team;
            // we do not want to be in a position where some small change to our internal
            // representation of lambdas causes tests to break because errors are reported
            // differently.
            //
            // What we need to do is find a *repeatable* arbitrary way to choose between
            // two errors; we can for example simply take the one that is lower in alphabetical
            // order when converted to a string.

            var convBags = from boundLambda in _bindingCache select boundLambda.Value.Diagnostics;
            var retBags = from boundLambda in _returnInferenceCache!.Values select boundLambda.Diagnostics;
            var allBags = convBags.Concat(retBags);

            FirstAmongEqualsSet<Diagnostic>? intersection = null;
            foreach (ImmutableBindingDiagnostic<AssemblySymbol> bag in allBags)
            {
                if (intersection == null)
                {
                    intersection = CreateFirstAmongEqualsSet(bag.Diagnostics);
                }
                else
                {
                    intersection.IntersectWith(bag.Diagnostics);
                }
            }

            if (intersection != null)
            {
                if (PreventsSuccessfulDelegateConversion(intersection))
                {
                    diagnostics.AddRange(intersection);
                    return true;
                }
            }

            FirstAmongEqualsSet<Diagnostic>? union = null;

            foreach (ImmutableBindingDiagnostic<AssemblySymbol> bag in allBags)
            {
                if (union == null)
                {
                    union = CreateFirstAmongEqualsSet(bag.Diagnostics);
                }
                else
                {
                    union.UnionWith(bag.Diagnostics);
                }
            }

            if (union != null)
            {
                if (PreventsSuccessfulDelegateConversion(union))
                {
                    diagnostics.AddRange(union);
                    return true;
                }
            }

            return false;
        }

        private static bool PreventsSuccessfulDelegateConversion(FirstAmongEqualsSet<Diagnostic> set)
        {
            foreach (var diagnostic in set)
            {
                if (ErrorFacts.PreventsSuccessfulDelegateConversion((ErrorCode)diagnostic.Code))
                {
                    return true;
                }
            }
            return false;
        }

        private static FirstAmongEqualsSet<Diagnostic> CreateFirstAmongEqualsSet(ImmutableArray<Diagnostic> bag)
        {
            // For the purposes of lambda error reporting we wish to compare 
            // diagnostics for equality only considering their code and location,
            // but not other factors such as the values supplied for the 
            // parameters of the diagnostic.
            return new FirstAmongEqualsSet<Diagnostic>(
                bag,
                CommonDiagnosticComparer.Instance,
                CanonicallyCompareDiagnostics);
        }

        /// <summary>
        /// What we need to do is find a *repeatable* arbitrary way to choose between
        /// two errors; we can for example simply take the one whose arguments are lower in alphabetical
        /// order when converted to a string.  As an optimization, we compare error codes
        /// first and skip string comparison if they differ.
        /// </summary>
        private static int CanonicallyCompareDiagnostics(Diagnostic x, Diagnostic y)
        {
            // Optimization: don't bother 
            if (x.Code != y.Code)
                return x.Code - y.Code;

            var nx = x.Arguments?.Count ?? 0;
            var ny = y.Arguments?.Count ?? 0;
            for (int i = 0, n = Math.Min(nx, ny); i < n; i++)
            {
                object? argx = x.Arguments![i];
                object? argy = y.Arguments![i];

                int argCompare = string.CompareOrdinal(argx?.ToString(), argy?.ToString());
                if (argCompare != 0)
                    return argCompare;
            }

            return nx - ny;
        }

        private sealed class BindingCacheComparer : IEqualityComparer<(NamedTypeSymbol Type, bool IsExpressionTree)>
        {
            public static readonly BindingCacheComparer Instance = new BindingCacheComparer();

            public bool Equals([AllowNull] (NamedTypeSymbol Type, bool IsExpressionTree) x, [AllowNull] (NamedTypeSymbol Type, bool IsExpressionTree) y)
                => x.IsExpressionTree == y.IsExpressionTree && Symbol.Equals(x.Type, y.Type, TypeCompareKind.ConsiderEverything);

            public int GetHashCode([DisallowNull] (NamedTypeSymbol Type, bool IsExpressionTree) obj)
                => Hash.Combine(obj.Type, obj.IsExpressionTree.GetHashCode());
        }
    }

    internal sealed class PlainUnboundLambdaState : UnboundLambdaState
    {
        private readonly RefKind _returnRefKind;
        private readonly TypeWithAnnotations _returnType;
        private readonly ImmutableArray<SyntaxList<AttributeListSyntax>> _parameterAttributes;
        private readonly ImmutableArray<string> _parameterNames;
        private readonly ImmutableArray<bool> _parameterIsDiscardOpt;
        private readonly ImmutableArray<TypeWithAnnotations> _parameterTypesWithAnnotations;
        private readonly ImmutableArray<RefKind> _parameterRefKinds;
        private readonly ImmutableArray<ScopedKind> _parameterDeclaredScopes;
        private readonly ImmutableArray<EqualsValueClauseSyntax?> _defaultValues;
        private readonly SeparatedSyntaxList<ParameterSyntax>? _parameterSyntaxList;
        private readonly bool _isAsync;
        private readonly bool _isStatic;
        private readonly bool _hasParamsArray;

        internal PlainUnboundLambdaState(
            Binder binder,
            RefKind returnRefKind,
            TypeWithAnnotations returnType,
            ImmutableArray<SyntaxList<AttributeListSyntax>> parameterAttributes,
            ImmutableArray<string> parameterNames,
            ImmutableArray<bool> parameterIsDiscardOpt,
            ImmutableArray<TypeWithAnnotations> parameterTypesWithAnnotations,
            ImmutableArray<RefKind> parameterRefKinds,
            ImmutableArray<ScopedKind> parameterDeclaredScopes,
            ImmutableArray<EqualsValueClauseSyntax?> defaultValues,
            SeparatedSyntaxList<ParameterSyntax>? parameterSyntaxList,
            bool isAsync,
            bool isStatic,
            bool hasParamsArray,
            bool includeCache)
            : base(binder, includeCache)
        {
            _returnRefKind = returnRefKind;
            _returnType = returnType;
            _parameterAttributes = parameterAttributes;
            _parameterNames = parameterNames;
            _parameterIsDiscardOpt = parameterIsDiscardOpt;
            _parameterTypesWithAnnotations = parameterTypesWithAnnotations;
            _parameterRefKinds = parameterRefKinds;
            _parameterDeclaredScopes = parameterDeclaredScopes;
            _defaultValues = defaultValues;
            _parameterSyntaxList = parameterSyntaxList;
            _isAsync = isAsync;
            _isStatic = isStatic;
            _hasParamsArray = hasParamsArray;
        }

        public override bool HasSignature { get { return !_parameterNames.IsDefault; } }

        public override bool HasExplicitReturnType(out RefKind refKind, out TypeWithAnnotations returnType)
        {
            refKind = _returnRefKind;
            returnType = _returnType;
            return _returnType.HasType;
        }

        public override bool HasExplicitlyTypedParameterList { get { return !_parameterTypesWithAnnotations.IsDefault; } }

        public override int ParameterCount { get { return _parameterNames.IsDefault ? 0 : _parameterNames.Length; } }

        public override bool IsAsync { get { return _isAsync; } }

        public override bool IsStatic => _isStatic;

        public override bool HasParamsArray => _hasParamsArray;

        public override MessageID MessageID { get { return this.UnboundLambda.Syntax.Kind() == SyntaxKind.AnonymousMethodExpression ? MessageID.IDS_AnonMethod : MessageID.IDS_Lambda; } }

        private CSharpSyntaxNode Body
        {
            get
            {
                return UnboundLambda.Syntax.AnonymousFunctionBody();
            }
        }

        public override Location ParameterLocation(int index)
        {
            Debug.Assert(HasSignature && 0 <= index && index < ParameterCount);
            var syntax = UnboundLambda.Syntax;
            switch (syntax.Kind())
            {
                default:
                case SyntaxKind.SimpleLambdaExpression:
                    return ((SimpleLambdaExpressionSyntax)syntax).Parameter.Identifier.GetLocation();
                case SyntaxKind.ParenthesizedLambdaExpression:
                    return ((ParenthesizedLambdaExpressionSyntax)syntax).ParameterList.Parameters[index].Identifier.GetLocation();
                case SyntaxKind.AnonymousMethodExpression:
                    return ((AnonymousMethodExpressionSyntax)syntax).ParameterList!.Parameters[index].Identifier.GetLocation();
            }
        }

        private bool IsExpressionLambda { get { return Body.Kind() != SyntaxKind.Block; } }

        public override SyntaxList<AttributeListSyntax> ParameterAttributes(int index)
        {
            return _parameterAttributes.IsDefault ? default : _parameterAttributes[index];
        }

        public override string ParameterName(int index)
        {
            Debug.Assert(!_parameterNames.IsDefault && 0 <= index && index < _parameterNames.Length);
            return _parameterNames[index];
        }

        public override bool ParameterIsDiscard(int index)
        {
            return _parameterIsDiscardOpt.IsDefault ? false : _parameterIsDiscardOpt[index];
        }

        public override RefKind RefKind(int index)
        {
            Debug.Assert(0 <= index && index < _parameterTypesWithAnnotations.Length);
            return _parameterRefKinds.IsDefault ? Microsoft.CodeAnalysis.RefKind.None : _parameterRefKinds[index];
        }

        public override ScopedKind DeclaredScope(int index)
        {
            Debug.Assert(0 <= index && index < _parameterTypesWithAnnotations.Length);
            return _parameterDeclaredScopes.IsDefault ? ScopedKind.None : _parameterDeclaredScopes[index];
        }

        public override ParameterSyntax ParameterSyntax(int index)
        {

            Debug.Assert(_parameterSyntaxList is not null && 0 <= index && index < _parameterSyntaxList.Value.Count);
            return _parameterSyntaxList.Value[index];
        }

        public override TypeWithAnnotations ParameterTypeWithAnnotations(int index)
        {
            Debug.Assert(this.HasExplicitlyTypedParameterList);
            Debug.Assert(0 <= index && index < _parameterTypesWithAnnotations.Length);
            return _parameterTypesWithAnnotations[index];
        }

        protected override UnboundLambdaState WithCachingCore(bool includeCache)
        {
            return new PlainUnboundLambdaState(Binder, _returnRefKind, _returnType, _parameterAttributes, _parameterNames, _parameterIsDiscardOpt, _parameterTypesWithAnnotations, _parameterRefKinds, _parameterDeclaredScopes, _defaultValues, _parameterSyntaxList, isAsync: _isAsync, isStatic: _isStatic, hasParamsArray: _hasParamsArray, includeCache: includeCache);
        }

        protected override BoundExpression? GetLambdaExpressionBody(BoundBlock body)
        {
            if (IsExpressionLambda)
            {
                var statements = body.Statements;
                if (statements.Length == 1 &&
                    // To simplify Binder.CreateBlockFromExpression (used below), we only reuse by-value return values.
                    statements[0] is BoundReturnStatement { RefKind: Microsoft.CodeAnalysis.RefKind.None, ExpressionOpt: BoundExpression expr })
                {
                    return expr;
                }
            }
            return null;
        }

        protected override BoundBlock CreateBlockFromLambdaExpressionBody(Binder lambdaBodyBinder, BoundExpression expression, BindingDiagnosticBag diagnostics)
        {
            return lambdaBodyBinder.CreateBlockFromExpression((ExpressionSyntax)this.Body, expression, diagnostics);
        }

        protected override BoundBlock BindLambdaBodyCore(LambdaSymbol lambdaSymbol, Binder lambdaBodyBinder, BindingDiagnosticBag diagnostics)
        {
            if (this.IsExpressionLambda)
            {
                return lambdaBodyBinder.BindLambdaExpressionAsBlock((ExpressionSyntax)this.Body, diagnostics);
            }
            else
            {
                return lambdaBodyBinder.BindEmbeddedBlock((BlockSyntax)this.Body, diagnostics);
            }
        }
    }
}<|MERGE_RESOLUTION|>--- conflicted
+++ resolved
@@ -573,21 +573,19 @@
         public abstract Location ParameterLocation(int index);
         public abstract TypeWithAnnotations ParameterTypeWithAnnotations(int index);
         public abstract RefKind RefKind(int index);
-<<<<<<< HEAD
-        protected BoundBlock BindLambdaBody(LambdaSymbol lambdaSymbol, Binder lambdaBodyBinder, BindingDiagnosticBag diagnostics)
-        {
-            if (lambdaSymbol.DeclaringCompilation?.TestOnlyCompilationData is LambdaBindingData data)
-            {
-                Interlocked.Increment(ref data.LambdaBindingCount);
-            }
-            return BindLambdaBodyCore(lambdaSymbol, lambdaBodyBinder, diagnostics);
-        }
-        protected abstract BoundBlock BindLambdaBodyCore(LambdaSymbol lambdaSymbol, Binder lambdaBodyBinder, BindingDiagnosticBag diagnostics);
-=======
         public abstract ScopedKind DeclaredScope(int index);
         public abstract ParameterSyntax? ParameterSyntax(int i);
-        protected abstract BoundBlock BindLambdaBody(LambdaSymbol lambdaSymbol, Binder lambdaBodyBinder, BindingDiagnosticBag diagnostics);
->>>>>>> f9946775
+
+        protected BoundBlock BindLambdaBody(LambdaSymbol lambdaSymbol, Binder lambdaBodyBinder, BindingDiagnosticBag diagnostics)
+        {
+            if (lambdaSymbol.DeclaringCompilation?.TestOnlyCompilationData is LambdaBindingData data)
+            {
+                Interlocked.Increment(ref data.LambdaBindingCount);
+            }
+            return BindLambdaBodyCore(lambdaSymbol, lambdaBodyBinder, diagnostics);
+        }
+
+        protected abstract BoundBlock BindLambdaBodyCore(LambdaSymbol lambdaSymbol, Binder lambdaBodyBinder, BindingDiagnosticBag diagnostics);
 
         /// <summary>
         /// Return the bound expression if the lambda has an expression body and can be reused easily.
