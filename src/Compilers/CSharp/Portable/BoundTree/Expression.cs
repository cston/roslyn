﻿// Copyright (c) Microsoft.  All Rights Reserved.  Licensed under the Apache License, Version 2.0.  See License.txt in the project root for license information.

using System.Collections.Immutable;

namespace Microsoft.CodeAnalysis.CSharp
{
    internal partial class BoundObjectCreationExpression
    {
<<<<<<< HEAD
        protected override OperationKind OperationKind => this.ExpressionKind;

        protected override ITypeSymbol OperationType => this.Type;

        protected abstract OperationKind ExpressionKind { get; }

        public override abstract void Accept(OperationVisitor visitor);

        public override abstract TResult Accept<TArgument, TResult>(OperationVisitor<TArgument, TResult> visitor, TArgument argument);

        protected override Optional<object> OperationConstantValue
        {
            get
            {
                ConstantValue value = this.ConstantValue;
                return value != null ? new Optional<object>(value.Value) : default(Optional<object>);
            }
        }
    }

    internal sealed partial class BoundDeconstructValuePlaceholder : BoundValuePlaceholderBase, IPlaceholderExpression
    {
        protected override OperationKind ExpressionKind => OperationKind.PlaceholderExpression;

        public override void Accept(OperationVisitor visitor)
        {
            visitor.VisitPlaceholderExpression(this);
        }

        public override TResult Accept<TArgument, TResult>(OperationVisitor<TArgument, TResult> visitor, TArgument argument)
        {
            return visitor.VisitPlaceholderExpression(this, argument);
        }
    }

    internal partial class BoundCall : IInvocationExpression
                    {
        IMethodSymbol IInvocationExpression.TargetMethod => this.Method;

        IOperation IInvocationExpression.Instance => ((object)this.Method == null || this.Method.IsStatic) ? null : this.ReceiverOpt;

        bool IInvocationExpression.IsVirtual =>
            (object)this.Method != null &&
            this.ReceiverOpt != null &&
            (this.Method.IsVirtual || this.Method.IsAbstract || this.Method.IsOverride) &&
            !this.ReceiverOpt.SuppressVirtualCalls;

        ImmutableArray<IArgument> IHasArgumentsExpression.ArgumentsInEvaluationOrder
            => DeriveArguments(this, this.BinderOpt, this.Method, this.Method, this.Arguments, this.ArgumentNamesOpt, this.ArgsToParamsOpt, this.ArgumentRefKindsOpt, this.Method.Parameters, this.Expanded,  this.Syntax, this.InvokedAsExtensionMethod);

        protected override OperationKind ExpressionKind => OperationKind.InvocationExpression;
        
        public override void Accept(OperationVisitor visitor)
        {
            visitor.VisitInvocationExpression(this);
        }

        public override TResult Accept<TArgument, TResult>(OperationVisitor<TArgument, TResult> visitor, TArgument argument)
        {
            return visitor.VisitInvocationExpression(this, argument);
        }

        private static readonly ConditionalWeakTable<BoundExpression, IEnumerable<IArgument>> s_callToArgumentsMappings 
            = new ConditionalWeakTable<BoundExpression, IEnumerable<IArgument>>(); 

        internal static IArgument CreateArgumentOperation(ArgumentKind kind, IParameterSymbol parameter, IOperation value)
        {
            return new Argument(kind,
                parameter,
                value,
                inConversion: null,
                outConversion: null,
                isInvalid: parameter == null || value.IsInvalid,
                syntax: value.Syntax,
                type: value.Type,
                constantValue: default(Optional<object>));
        }

        internal static ImmutableArray<IArgument> DeriveArguments(
            BoundExpression boundNode,
            Binder binder,
            Symbol methodOrIndexer,
            MethodSymbol optionalParametersMethod,
            ImmutableArray<BoundExpression> boundArguments,
            ImmutableArray<string> argumentNamesOpt,
            ImmutableArray<int> argumentsToParametersOpt,
            ImmutableArray<RefKind> argumentRefKindsOpt,
            ImmutableArray<ParameterSymbol> parameters,
            bool expanded,
            SyntaxNode invocationSyntax,
            bool invokedAsExtensionMethod = false)
        {                       
            // We can simply return empty array only if both parameters and boundArguments are empty, because:
            // - if only parameters is empty, there's error in code but we still need to return provided expression.
            // - if boundArguments is empty, then either there's error or we need to provide values for optional/param-array parameters. 
            if (parameters.IsDefaultOrEmpty && boundArguments.IsDefaultOrEmpty)
            {
                return ImmutableArray<IArgument>.Empty;
            }

            return (ImmutableArray<IArgument>) s_callToArgumentsMappings.GetValue(
                boundNode, 
                (n) =>
                {
                    //TODO: https://github.com/dotnet/roslyn/issues/18722
                    //      Right now, for erroneous code, we exposes all expression in place of arguments as IArgument with Parameter set to null,
                    //      so user needs to check IsInvalid first before using anything we returned. Need to implement a new interface for invalid 
                    //      invocation instead.
                    //      Note this check doesn't cover all scenarios. For example, when a parameter is a generic type but the type of the type argument 
                    //      is undefined.
                    if ((object)optionalParametersMethod == null 
                        || n.HasAnyErrors
                        || parameters.Any(p => p.Type.IsErrorType())
                        || optionalParametersMethod.GetUseSiteDiagnostic()?.DefaultSeverity == DiagnosticSeverity.Error)
                    {
                        // optionalParametersMethod can be null if we are writing to a readonly indexer or reading from an writeonly indexer,
                        // in which case HasErrors property would be true, but we still want to treat this as invalid invocation.
                        return boundArguments.SelectAsArray(arg => CreateArgumentOperation(ArgumentKind.Explicit, null, arg));
                    }                                                                                           

                   return LocalRewriter.MakeArgumentsInEvaluationOrder(
                        binder: binder,
                        syntax: invocationSyntax,
                        arguments: boundArguments,
                        methodOrIndexer: methodOrIndexer,
                        optionalParametersMethod: optionalParametersMethod,
                        expanded: expanded,
                        argsToParamsOpt: argumentsToParametersOpt,
                        invokedAsExtensionMethod: invokedAsExtensionMethod); 
                });
        }
    }

    internal partial class BoundLocal : ILocalReferenceExpression
    {
        ILocalSymbol ILocalReferenceExpression.Local => this.LocalSymbol;
        
        protected override OperationKind ExpressionKind => OperationKind.LocalReferenceExpression;

        public override void Accept(OperationVisitor visitor)
        {
            visitor.VisitLocalReferenceExpression(this);
        }

        public override TResult Accept<TArgument, TResult>(OperationVisitor<TArgument, TResult> visitor, TArgument argument)
        {
            return visitor.VisitLocalReferenceExpression(this, argument);
        }
    }

    internal partial class BoundFieldAccess : IFieldReferenceExpression
    {
        IOperation IMemberReferenceExpression.Instance => this.FieldSymbol.IsStatic ? null : this.ReceiverOpt;

        ISymbol IMemberReferenceExpression.Member => this.FieldSymbol;

        IFieldSymbol IFieldReferenceExpression.Field => this.FieldSymbol;

        protected override OperationKind ExpressionKind => OperationKind.FieldReferenceExpression;

        public override void Accept(OperationVisitor visitor)
        {
            visitor.VisitFieldReferenceExpression(this);
        }

        public override TResult Accept<TArgument, TResult>(OperationVisitor<TArgument, TResult> visitor, TArgument argument)
        {
            return visitor.VisitFieldReferenceExpression(this, argument);
        }
    }

    internal partial class BoundPropertyAccess : IPropertyReferenceExpression
    {
        IPropertySymbol IPropertyReferenceExpression.Property => this.PropertySymbol;
       
        IOperation IMemberReferenceExpression.Instance => this.PropertySymbol.IsStatic ? null : this.ReceiverOpt;

        ISymbol IMemberReferenceExpression.Member => this.PropertySymbol;

        protected override OperationKind ExpressionKind => OperationKind.PropertyReferenceExpression;

        public override void Accept(OperationVisitor visitor)
        {
            visitor.VisitPropertyReferenceExpression(this);
    }

        public override TResult Accept<TArgument, TResult>(OperationVisitor<TArgument, TResult> visitor, TArgument argument)
        {
            return visitor.VisitPropertyReferenceExpression(this, argument);
        }
    }

    internal partial class BoundIndexerAccess : IIndexedPropertyReferenceExpression
    {
        IPropertySymbol IPropertyReferenceExpression.Property => this.Indexer;

        IOperation IMemberReferenceExpression.Instance => this.Indexer.IsStatic ? null : this.ReceiverOpt;

        ISymbol IMemberReferenceExpression.Member => this.Indexer;

        ImmutableArray<IArgument> IHasArgumentsExpression.ArgumentsInEvaluationOrder
        {
            get
            {
                MethodSymbol accessor = this.UseSetterForDefaultArgumentGeneration 
                    ? this.Indexer.GetOwnOrInheritedSetMethod() 
                    : this.Indexer.GetOwnOrInheritedGetMethod(); 

                return BoundCall.DeriveArguments(this, 
                    this.BinderOpt, 
                    this.Indexer, 
                    accessor, 
                    this.Arguments, 
                    this.ArgumentNamesOpt, 
                    this.ArgsToParamsOpt, 
                    this.ArgumentRefKindsOpt, 
                    this.Indexer.Parameters, 
                    this.Expanded, 
                    this.Syntax);
            }
        }

        bool IOperation.IsInvalid
             => this.HasErrors 
            || (this.Indexer.IsReadOnly && this.UseSetterForDefaultArgumentGeneration) 
            || (this.Indexer.IsWriteOnly && !this.UseSetterForDefaultArgumentGeneration);

        protected override OperationKind ExpressionKind => OperationKind.IndexedPropertyReferenceExpression;

        public override void Accept(OperationVisitor visitor)
        {
            visitor.VisitIndexedPropertyReferenceExpression(this);
        }

        public override TResult Accept<TArgument, TResult>(OperationVisitor<TArgument, TResult> visitor, TArgument argument)
        {
            return visitor.VisitIndexedPropertyReferenceExpression(this, argument);
        }
    }

    internal partial class BoundEventAccess : IEventReferenceExpression
    {
        IEventSymbol IEventReferenceExpression.Event => this.EventSymbol;

        IOperation IMemberReferenceExpression.Instance => this.EventSymbol.IsStatic ? null : this.ReceiverOpt;

        ISymbol IMemberReferenceExpression.Member => this.EventSymbol;

        protected override OperationKind ExpressionKind => OperationKind.EventReferenceExpression;

        public override void Accept(OperationVisitor visitor)
        {
            visitor.VisitEventReferenceExpression(this);
    }

        public override TResult Accept<TArgument, TResult>(OperationVisitor<TArgument, TResult> visitor, TArgument argument)
    {
            return visitor.VisitEventReferenceExpression(this, argument);
        }
    }

    internal partial class BoundEventAssignmentOperator : IEventAssignmentExpression
    {
        IEventSymbol IEventAssignmentExpression.Event => this.Event;

        IOperation IEventAssignmentExpression.EventInstance => this.Event.IsStatic ? null : this.ReceiverOpt;

        IOperation IEventAssignmentExpression.HandlerValue => this.Argument;

        bool IEventAssignmentExpression.Adds => this.IsAddition;

        protected override OperationKind ExpressionKind => OperationKind.EventAssignmentExpression;

        public override void Accept(OperationVisitor visitor)
        {
            visitor.VisitEventAssignmentExpression(this);
    }

        public override TResult Accept<TArgument, TResult>(OperationVisitor<TArgument, TResult> visitor, TArgument argument)
    {
            return visitor.VisitEventAssignmentExpression(this, argument);
        }
    }

    internal partial class BoundDelegateCreationExpression
    {
        protected override OperationKind ExpressionKind => OperationKind.None;

        protected override ImmutableArray<IOperation> Children => ImmutableArray.Create<IOperation>(this.Argument); 

        public override void Accept(OperationVisitor visitor)
        {
            visitor.VisitNoneOperation(this);
        }

        public override TResult Accept<TArgument, TResult>(OperationVisitor<TArgument, TResult> visitor, TArgument argument)
        {
            return visitor.VisitNoneOperation(this, argument);
        }
    }

    internal partial class BoundParameter : IParameterReferenceExpression
    {
        IParameterSymbol IParameterReferenceExpression.Parameter => this.ParameterSymbol;

        protected override OperationKind ExpressionKind => OperationKind.ParameterReferenceExpression;

        public override void Accept(OperationVisitor visitor)
        {
            visitor.VisitParameterReferenceExpression(this);
    }

        public override TResult Accept<TArgument, TResult>(OperationVisitor<TArgument, TResult> visitor, TArgument argument)
    {
            return visitor.VisitParameterReferenceExpression(this, argument);
        }
    }

    internal partial class BoundLiteral : ILiteralExpression
    {
        string ILiteralExpression.Text => this.Syntax.ToString();

        protected override OperationKind ExpressionKind => OperationKind.LiteralExpression;

        public override void Accept(OperationVisitor visitor)
        {
            visitor.VisitLiteralExpression(this);
    }

        public override TResult Accept<TArgument, TResult>(OperationVisitor<TArgument, TResult> visitor, TArgument argument)
    {
            return visitor.VisitLiteralExpression(this, argument);
        }
    }

    internal partial class BoundTupleExpression
    {
        protected override OperationKind ExpressionKind => OperationKind.None;

        protected override ImmutableArray<IOperation> Children => this.Arguments.As<IOperation>();

        public override void Accept(OperationVisitor visitor)
        {
            visitor.VisitNoneOperation(this);
        }

        public override TResult Accept<TArgument, TResult>(OperationVisitor<TArgument, TResult> visitor, TArgument argument)
        {
            return visitor.VisitNoneOperation(this, argument);
        }
    }

    internal partial class BoundObjectCreationExpression : IObjectCreationExpression
    {
        private static readonly ConditionalWeakTable<BoundObjectCreationExpression, object> s_memberInitializersMappings =
            new ConditionalWeakTable<BoundObjectCreationExpression, object>();

        IMethodSymbol IObjectCreationExpression.Constructor => this.Constructor;

        ImmutableArray<IArgument> IHasArgumentsExpression.ArgumentsInEvaluationOrder 
            => BoundCall.DeriveArguments(this, 
                this.BinderOpt,
                this.Constructor, 
                this.Constructor, 
                this.Arguments, 
                this.ArgumentNamesOpt,
                this.ArgsToParamsOpt, 
                this.ArgumentRefKindsOpt, 
                this.Constructor.Parameters, 
                this.Expanded, 
                this.Syntax);

        ImmutableArray<IOperation> IObjectCreationExpression.Initializers => GetChildInitializers(this.InitializerExpressionOpt).As<IOperation>();

        internal static ImmutableArray<BoundExpression> GetChildInitializers(BoundExpression objectOrCollectionInitializer)
        {
            var objectInitializerExpression = objectOrCollectionInitializer as BoundObjectInitializerExpression;
            if (objectInitializerExpression != null)
            {
                return objectInitializerExpression.Initializers;
            }

            var collectionInitializerExpresion = objectOrCollectionInitializer as BoundCollectionInitializerExpression;
            if (collectionInitializerExpresion != null)
            {
                return collectionInitializerExpresion.Initializers;
            }

            return ImmutableArray<BoundExpression>.Empty;
        }

        protected override OperationKind ExpressionKind => OperationKind.ObjectCreationExpression;

        public override void Accept(OperationVisitor visitor)
        {
            visitor.VisitObjectCreationExpression(this);
        }

        public override TResult Accept<TArgument, TResult>(OperationVisitor<TArgument, TResult> visitor, TArgument argument)
        {
            return visitor.VisitObjectCreationExpression(this, argument);
        }

        private sealed class FieldInitializer : IFieldInitializer
        {
            public FieldInitializer(SyntaxNode syntax, IFieldSymbol initializedField, IOperation value)
            {
                this.Syntax = syntax;
                this.InitializedField = initializedField;
                this.Value = value;
            }

            public IFieldSymbol InitializedField { get; }

            public ImmutableArray<IFieldSymbol> InitializedFields => ImmutableArray.Create(this.InitializedField);

            public IOperation Value { get; }

            OperationKind IOperation.Kind => OperationKind.FieldInitializerInCreation;

            public SyntaxNode Syntax { get; }

            bool IOperation.IsInvalid => this.Value.IsInvalid || (object)this.InitializedField == null;

            public ITypeSymbol Type => null;

            public Optional<object> ConstantValue => default(Optional<object>);

            void IOperation.Accept(OperationVisitor visitor)
            {
                visitor.VisitFieldInitializer(this);
            }

            TResult IOperation.Accept<TArgument, TResult>(OperationVisitor<TArgument, TResult> visitor, TArgument argument)
            {
                return visitor.VisitFieldInitializer(this, argument);
            }
        }

        private sealed class PropertyInitializer : IPropertyInitializer
        {
            public PropertyInitializer(SyntaxNode syntax, IPropertySymbol initializedProperty, IOperation value)
            {
                this.Syntax = syntax;
                this.InitializedProperty = initializedProperty;
                this.Value = value;
            }

            public IPropertySymbol InitializedProperty { get; }

            public IOperation Value { get; }

            OperationKind IOperation.Kind => OperationKind.PropertyInitializerInCreation;

            public SyntaxNode Syntax { get; }

            bool IOperation.IsInvalid => this.Value.IsInvalid || (object)this.InitializedProperty == null;

            public ITypeSymbol Type => null;

            public Optional<object> ConstantValue => default(Optional<object>);

            void IOperation.Accept(OperationVisitor visitor)
            {
                visitor.VisitPropertyInitializer(this);
            }

            TResult IOperation.Accept<TArgument, TResult>(OperationVisitor<TArgument, TResult> visitor, TArgument argument)
            {
                return visitor.VisitPropertyInitializer(this, argument);
            }
        }
    }

    internal partial class UnboundLambda : IUnboundLambdaExpression
    {
        protected override OperationKind ExpressionKind => OperationKind.UnboundLambdaExpression;

        public override void Accept(OperationVisitor visitor)
        {
            visitor.VisitUnboundLambdaExpression(this);
        }

        public override TResult Accept<TArgument, TResult>(OperationVisitor<TArgument, TResult> visitor, TArgument argument)
        {
            return visitor.VisitUnboundLambdaExpression(this, argument);
        }
    }

    internal partial class BoundLambda : ILambdaExpression
    {
        IMethodSymbol ILambdaExpression.Signature => this.Symbol;

        IBlockStatement ILambdaExpression.Body => this.Body;

        protected override OperationKind ExpressionKind => OperationKind.LambdaExpression;

        public override void Accept(OperationVisitor visitor)
        {
            visitor.VisitLambdaExpression(this);
        }

        public override TResult Accept<TArgument, TResult>(OperationVisitor<TArgument, TResult> visitor, TArgument argument)
        {
            return visitor.VisitLambdaExpression(this, argument);
        }
    }

    internal partial class BoundConversion : IConversionExpression, IMethodBindingExpression
    {
        IOperation IConversionExpression.Operand => this.Operand;

        Semantics.ConversionKind IConversionExpression.ConversionKind
        {
            get
            {
                switch (this.ConversionKind)
                {
                    case CSharp.ConversionKind.ExplicitUserDefined:
                    case CSharp.ConversionKind.ImplicitUserDefined:
                        return Semantics.ConversionKind.OperatorMethod;

                    case CSharp.ConversionKind.ExplicitReference:
                    case CSharp.ConversionKind.ImplicitReference:
                    case CSharp.ConversionKind.Boxing:
                    case CSharp.ConversionKind.Unboxing:
                    case CSharp.ConversionKind.Identity:
                        return Semantics.ConversionKind.Cast;

                    case CSharp.ConversionKind.AnonymousFunction:
                    case CSharp.ConversionKind.ExplicitDynamic:
                    case CSharp.ConversionKind.ImplicitDynamic:
                    case CSharp.ConversionKind.ExplicitEnumeration:
                    case CSharp.ConversionKind.ImplicitEnumeration:
                    case CSharp.ConversionKind.ImplicitThrow:
                    case CSharp.ConversionKind.ImplicitTupleLiteral:
                    case CSharp.ConversionKind.ImplicitTuple:
                    case CSharp.ConversionKind.ExplicitTupleLiteral:
                    case CSharp.ConversionKind.ExplicitTuple:
                    case CSharp.ConversionKind.ExplicitNullable:
                    case CSharp.ConversionKind.ImplicitNullable:
                    case CSharp.ConversionKind.ExplicitNumeric:
                    case CSharp.ConversionKind.ImplicitNumeric:
                    case CSharp.ConversionKind.ImplicitConstant:
                    case CSharp.ConversionKind.IntegerToPointer:
                    case CSharp.ConversionKind.IntPtr:
                    case CSharp.ConversionKind.DefaultOrNullLiteral:
                    case CSharp.ConversionKind.NullToPointer:
                    case CSharp.ConversionKind.PointerToInteger:
                    case CSharp.ConversionKind.PointerToPointer:
                    case CSharp.ConversionKind.PointerToVoid:
                        return Semantics.ConversionKind.CSharp;

                    default:
                        return Semantics.ConversionKind.Invalid;
                }
            }
        }

        bool IConversionExpression.IsExplicit => this.ExplicitCastInCode;

        IMethodSymbol IHasOperatorMethodExpression.OperatorMethod => this.SymbolOpt;

        bool IHasOperatorMethodExpression.UsesOperatorMethod => this.ConversionKind == CSharp.ConversionKind.ExplicitUserDefined || this.ConversionKind == CSharp.ConversionKind.ImplicitUserDefined;

        // Consider introducing a different bound node type for method group conversions. These aren't truly conversions, but represent selection of a particular method.
        protected override OperationKind ExpressionKind => this.ConversionKind == ConversionKind.MethodGroup ? OperationKind.MethodBindingExpression : OperationKind.ConversionExpression;

        IMethodSymbol IMethodBindingExpression.Method => this.ConversionKind == ConversionKind.MethodGroup ? this.SymbolOpt as IMethodSymbol : null;

        bool IMethodBindingExpression.IsVirtual
        {
            get
            {
                var method = this.SymbolOpt;
                return (object)method != null &&
                    (method.IsAbstract || method.IsOverride || method.IsVirtual) &&
                    !this.SuppressVirtualCalls;
            }
        }

        IOperation IMemberReferenceExpression.Instance
        {
            get
            {
                if (this.ConversionKind == ConversionKind.MethodGroup)
                {
                    BoundMethodGroup methodGroup = this.Operand as BoundMethodGroup;
                    if (methodGroup != null)
                    {
                        return methodGroup.InstanceOpt;
                    }
                }

                return null;
            }
        }

        ISymbol IMemberReferenceExpression.Member => ((IMethodBindingExpression)this).Method;

        public override void Accept(OperationVisitor visitor)
        {
            if (this.ExpressionKind == OperationKind.MethodBindingExpression)
            {
                visitor.VisitMethodBindingExpression(this);
    }
            else
            {
                visitor.VisitConversionExpression(this);
            }
        }

        public override TResult Accept<TArgument, TResult>(OperationVisitor<TArgument, TResult> visitor, TArgument argument)
    {
            return this.ExpressionKind == OperationKind.MethodBindingExpression
                    ? visitor.VisitMethodBindingExpression(this, argument)
                    : visitor.VisitConversionExpression(this, argument);
        }
    }

    internal partial class BoundAsOperator : IConversionExpression
    {
        IOperation IConversionExpression.Operand => this.Operand;

        Semantics.ConversionKind IConversionExpression.ConversionKind => Semantics.ConversionKind.TryCast;

        bool IConversionExpression.IsExplicit => true;

        IMethodSymbol IHasOperatorMethodExpression.OperatorMethod => null;

        bool IHasOperatorMethodExpression.UsesOperatorMethod => false;

        protected override OperationKind ExpressionKind => OperationKind.ConversionExpression;

        public override void Accept(OperationVisitor visitor)
        {
            visitor.VisitConversionExpression(this);
    }

        public override TResult Accept<TArgument, TResult>(OperationVisitor<TArgument, TResult> visitor, TArgument argument)
    {
            return visitor.VisitConversionExpression(this, argument);
        }
    }

    internal partial class BoundIsOperator : IIsTypeExpression
    {
        IOperation IIsTypeExpression.Operand => this.Operand;

        ITypeSymbol IIsTypeExpression.IsType => this.TargetType.Type;

        protected override OperationKind ExpressionKind => OperationKind.IsTypeExpression;

        public override void Accept(OperationVisitor visitor)
        {
            visitor.VisitIsTypeExpression(this);
        }

        public override TResult Accept<TArgument, TResult>(OperationVisitor<TArgument, TResult> visitor, TArgument argument)
        {
            return visitor.VisitIsTypeExpression(this, argument);
        }
    }

    internal partial class BoundSizeOfOperator : ISizeOfExpression
    {
        ITypeSymbol ITypeOperationExpression.TypeOperand => this.SourceType.Type;

        protected override OperationKind ExpressionKind => OperationKind.SizeOfExpression;

        public override void Accept(OperationVisitor visitor)
        {
            visitor.VisitSizeOfExpression(this);
    }

        public override TResult Accept<TArgument, TResult>(OperationVisitor<TArgument, TResult> visitor, TArgument argument)
    {
            return visitor.VisitSizeOfExpression(this, argument);
        }
    }

    internal partial class BoundTypeOfOperator : ITypeOfExpression
    {
        ITypeSymbol ITypeOperationExpression.TypeOperand => this.SourceType.Type;

        protected override OperationKind ExpressionKind => OperationKind.TypeOfExpression;

        public override void Accept(OperationVisitor visitor)
        {
            visitor.VisitTypeOfExpression(this);
    }

        public override TResult Accept<TArgument, TResult>(OperationVisitor<TArgument, TResult> visitor, TArgument argument)
    {
            return visitor.VisitTypeOfExpression(this, argument);
        }
    }

    internal partial class BoundArrayCreation : IArrayCreationExpression
    {
        ITypeSymbol IArrayCreationExpression.ElementType
        {
            get
            {
                IArrayTypeSymbol arrayType = this.Type as IArrayTypeSymbol;
                if ((object)arrayType != null)
                {
                    return arrayType.ElementType;
                }

                return null;
            }
        }

        ImmutableArray<IOperation> IArrayCreationExpression.DimensionSizes => this.Bounds.As<IOperation>();

        IArrayInitializer IArrayCreationExpression.Initializer => this.InitializerOpt;

        protected override OperationKind ExpressionKind => OperationKind.ArrayCreationExpression;

        public override void Accept(OperationVisitor visitor)
        {
            visitor.VisitArrayCreationExpression(this);
    }

        public override TResult Accept<TArgument, TResult>(OperationVisitor<TArgument, TResult> visitor, TArgument argument)
    {
            return visitor.VisitArrayCreationExpression(this, argument);
        }
    }

    internal partial class BoundArrayInitialization : IArrayInitializer
    {
        public ImmutableArray<IOperation> ElementValues => this.Initializers.As<IOperation>();

        protected override OperationKind ExpressionKind => OperationKind.ArrayInitializer;

        public override void Accept(OperationVisitor visitor)
        {
            visitor.VisitArrayInitializer(this);
    }

        public override TResult Accept<TArgument, TResult>(OperationVisitor<TArgument, TResult> visitor, TArgument argument)
    {
            return visitor.VisitArrayInitializer(this, argument);
        }
    }

    internal partial class BoundDefaultExpression : IDefaultValueExpression
    {
        protected override OperationKind ExpressionKind => OperationKind.DefaultValueExpression;

        public override void Accept(OperationVisitor visitor)
        {
            visitor.VisitDefaultValueExpression(this);
        }

        public override TResult Accept<TArgument, TResult>(OperationVisitor<TArgument, TResult> visitor, TArgument argument)
        {
            return visitor.VisitDefaultValueExpression(this, argument);
        }
    }

    internal partial class BoundDup
    {
        protected override OperationKind ExpressionKind => OperationKind.None;

        public override void Accept(OperationVisitor visitor)
        {
            visitor.VisitNoneOperation(this);
        }

        public override TResult Accept<TArgument, TResult>(OperationVisitor<TArgument, TResult> visitor, TArgument argument)
        {
            return visitor.VisitNoneOperation(this, argument);
        }
    }

    internal partial class BoundBaseReference : IInstanceReferenceExpression
    {
        InstanceReferenceKind IInstanceReferenceExpression.InstanceReferenceKind => InstanceReferenceKind.BaseClass;

        protected override OperationKind ExpressionKind => OperationKind.InstanceReferenceExpression;
        
        public override void Accept(OperationVisitor visitor)
        {
            visitor.VisitInstanceReferenceExpression(this);
    }

        public override TResult Accept<TArgument, TResult>(OperationVisitor<TArgument, TResult> visitor, TArgument argument)
    {
            return visitor.VisitInstanceReferenceExpression(this, argument);
        }
    }

    internal partial class BoundThisReference : IInstanceReferenceExpression
    {
        InstanceReferenceKind IInstanceReferenceExpression.InstanceReferenceKind => this.Syntax.Kind() == SyntaxKind.ThisExpression ? InstanceReferenceKind.Explicit : InstanceReferenceKind.Implicit;

        protected override OperationKind ExpressionKind => OperationKind.InstanceReferenceExpression;

        public override void Accept(OperationVisitor visitor)
        {
            visitor.VisitInstanceReferenceExpression(this);
        }

        public override TResult Accept<TArgument, TResult>(OperationVisitor<TArgument, TResult> visitor, TArgument argument)
        {
            return visitor.VisitInstanceReferenceExpression(this, argument);
        }
    }

    internal partial class BoundAssignmentOperator : IAssignmentExpression
    {
        IOperation IAssignmentExpression.Target => this.Left;

        IOperation IAssignmentExpression.Value => this.Right;

        protected override OperationKind ExpressionKind => OperationKind.AssignmentExpression;

        public override void Accept(OperationVisitor visitor)
        {
            visitor.VisitAssignmentExpression(this);
        }

        public override TResult Accept<TArgument, TResult>(OperationVisitor<TArgument, TResult> visitor, TArgument argument)
        {
            return visitor.VisitAssignmentExpression(this, argument);
        }
    }

    internal sealed partial class BoundDeconstructionAssignmentOperator : BoundExpression
    {
        // TODO: implement IOperation for pattern-matching constructs (https://github.com/dotnet/roslyn/issues/8699)
        protected override OperationKind ExpressionKind => OperationKind.None;

        protected override ImmutableArray<IOperation> Children => ImmutableArray.Create<IOperation>(this.Left, this.Right);

        public override void Accept(OperationVisitor visitor)
        {
            // TODO: implement IOperation for pattern-matching constructs (https://github.com/dotnet/roslyn/issues/8699)
            visitor.VisitNoneOperation(this);
        }

        public override TResult Accept<TArgument, TResult>(OperationVisitor<TArgument, TResult> visitor, TArgument argument)
        {
            // TODO: implement IOperation for pattern-matching constructs (https://github.com/dotnet/roslyn/issues/8699)
            return visitor.VisitNoneOperation(this, argument);
        }
    }

    internal partial class BoundCompoundAssignmentOperator : ICompoundAssignmentExpression
    {
        BinaryOperationKind ICompoundAssignmentExpression.BinaryOperationKind => Expression.DeriveBinaryOperationKind(this.Operator.Kind);

        IOperation IAssignmentExpression.Target => this.Left;

        IOperation IAssignmentExpression.Value => this.Right;

        bool IHasOperatorMethodExpression.UsesOperatorMethod => (this.Operator.Kind & BinaryOperatorKind.TypeMask) == BinaryOperatorKind.UserDefined;

        IMethodSymbol IHasOperatorMethodExpression.OperatorMethod => this.Operator.Method;

        protected override OperationKind ExpressionKind => OperationKind.CompoundAssignmentExpression;

        public override void Accept(OperationVisitor visitor)
        {
            visitor.VisitCompoundAssignmentExpression(this);
        }

        public override TResult Accept<TArgument, TResult>(OperationVisitor<TArgument, TResult> visitor, TArgument argument)
        {
            return visitor.VisitCompoundAssignmentExpression(this, argument);
        }
    }

    internal partial class BoundIncrementOperator : IIncrementExpression
    {
        UnaryOperationKind IIncrementExpression.IncrementOperationKind => Expression.DeriveUnaryOperationKind(this.OperatorKind);

        BinaryOperationKind ICompoundAssignmentExpression.BinaryOperationKind => Expression.DeriveBinaryOperationKind(((IIncrementExpression)this).IncrementOperationKind);

        IOperation IAssignmentExpression.Target => this.Operand;

        private static readonly ConditionalWeakTable<BoundIncrementOperator, IOperation> s_incrementValueMappings = new ConditionalWeakTable<BoundIncrementOperator, IOperation>();

        IOperation IAssignmentExpression.Value => s_incrementValueMappings.GetValue(this, (increment) => new BoundLiteral(this.Syntax, Semantics.Expression.SynthesizeNumeric(increment.Type, 1), increment.Type));

        bool IHasOperatorMethodExpression.UsesOperatorMethod => (this.OperatorKind & UnaryOperatorKind.TypeMask) == UnaryOperatorKind.UserDefined;

        IMethodSymbol IHasOperatorMethodExpression.OperatorMethod => this.MethodOpt;

        protected override OperationKind ExpressionKind => OperationKind.IncrementExpression;

        public override void Accept(OperationVisitor visitor)
        {
            visitor.VisitIncrementExpression(this);
        }

        public override TResult Accept<TArgument, TResult>(OperationVisitor<TArgument, TResult> visitor, TArgument argument)
        {
            return visitor.VisitIncrementExpression(this, argument);
    }
    }

    internal partial class BoundBadExpression : IInvalidExpression
    {
        protected override OperationKind ExpressionKind => OperationKind.InvalidExpression;

        ImmutableArray<IOperation> IInvalidExpression.Children => StaticCast<IOperation>.From(ChildBoundNodes);

        public override void Accept(OperationVisitor visitor)
        {
            visitor.VisitInvalidExpression(this);
    }

        public override TResult Accept<TArgument, TResult>(OperationVisitor<TArgument, TResult> visitor, TArgument argument)
    {
            return visitor.VisitInvalidExpression(this, argument);
        }
    }

    internal partial class BoundNewT : ITypeParameterObjectCreationExpression
    {
        protected override OperationKind ExpressionKind => OperationKind.TypeParameterObjectCreationExpression;

        public override void Accept(OperationVisitor visitor)
        {
            visitor.VisitTypeParameterObjectCreationExpression(this);
    }

        public override TResult Accept<TArgument, TResult>(OperationVisitor<TArgument, TResult> visitor, TArgument argument)
    {
            return visitor.VisitTypeParameterObjectCreationExpression(this, argument);
        }
    }

    internal partial class BoundUnaryOperator : IUnaryOperatorExpression
    {
        UnaryOperationKind IUnaryOperatorExpression.UnaryOperationKind => Expression.DeriveUnaryOperationKind(this.OperatorKind);

        IOperation IUnaryOperatorExpression.Operand => this.Operand;

        bool IHasOperatorMethodExpression.UsesOperatorMethod => (this.OperatorKind & UnaryOperatorKind.TypeMask) == UnaryOperatorKind.UserDefined;

        IMethodSymbol IHasOperatorMethodExpression.OperatorMethod => this.MethodOpt;

        protected override OperationKind ExpressionKind => OperationKind.UnaryOperatorExpression;

        public override void Accept(OperationVisitor visitor)
        {
            visitor.VisitUnaryOperatorExpression(this);
    }

        public override TResult Accept<TArgument, TResult>(OperationVisitor<TArgument, TResult> visitor, TArgument argument)
    {
            return visitor.VisitUnaryOperatorExpression(this, argument);
        }
    }

    internal partial class BoundBinaryOperator : IBinaryOperatorExpression
    {
        BinaryOperationKind IBinaryOperatorExpression.BinaryOperationKind => Expression.DeriveBinaryOperationKind(this.OperatorKind);

        IOperation IBinaryOperatorExpression.LeftOperand => this.Left;

        IOperation IBinaryOperatorExpression.RightOperand => this.Right;

        bool IHasOperatorMethodExpression.UsesOperatorMethod => (this.OperatorKind & BinaryOperatorKind.TypeMask) == BinaryOperatorKind.UserDefined;

        IMethodSymbol IHasOperatorMethodExpression.OperatorMethod => this.MethodOpt;

        protected override OperationKind ExpressionKind
        {
            get
            {
                switch (this.OperatorKind & BinaryOperatorKind.OpMask)
                {
                    case BinaryOperatorKind.Addition:
                    case BinaryOperatorKind.Subtraction:
                    case BinaryOperatorKind.Multiplication:
                    case BinaryOperatorKind.Division:
                    case BinaryOperatorKind.Remainder:
                    case BinaryOperatorKind.LeftShift:
                    case BinaryOperatorKind.RightShift:
                    case BinaryOperatorKind.And:
                    case BinaryOperatorKind.Or:
                    case BinaryOperatorKind.Xor:
                    case BinaryOperatorKind.LessThan:
                    case BinaryOperatorKind.LessThanOrEqual:
                    case BinaryOperatorKind.Equal:
                    case BinaryOperatorKind.NotEqual:
                    case BinaryOperatorKind.GreaterThan:
                    case BinaryOperatorKind.GreaterThanOrEqual:
                        return OperationKind.BinaryOperatorExpression;

                    default:
                        return OperationKind.InvalidExpression;
                }
            }
        }

        public override void Accept(OperationVisitor visitor)
        {
            visitor.VisitBinaryOperatorExpression(this);
    }

        public override TResult Accept<TArgument, TResult>(OperationVisitor<TArgument, TResult> visitor, TArgument argument)
    {
            return visitor.VisitBinaryOperatorExpression(this, argument);
        }
    }

    internal partial class BoundConditionalOperator : IConditionalChoiceExpression
    {
        IOperation IConditionalChoiceExpression.Condition => this.Condition;

        IOperation IConditionalChoiceExpression.IfTrueValue => this.Consequence;

        IOperation IConditionalChoiceExpression.IfFalseValue => this.Alternative;

        protected override OperationKind ExpressionKind => OperationKind.ConditionalChoiceExpression;

        public override void Accept(OperationVisitor visitor)
        {
            visitor.VisitConditionalChoiceExpression(this);
    }

        public override TResult Accept<TArgument, TResult>(OperationVisitor<TArgument, TResult> visitor, TArgument argument)
    {
            return visitor.VisitConditionalChoiceExpression(this, argument);
        }
    }

    internal partial class BoundNullCoalescingOperator : INullCoalescingExpression
    {
        IOperation INullCoalescingExpression.PrimaryOperand => this.LeftOperand;

        IOperation INullCoalescingExpression.SecondaryOperand => this.RightOperand;

        protected override OperationKind ExpressionKind => OperationKind.NullCoalescingExpression;

        public override void Accept(OperationVisitor visitor)
        {
            visitor.VisitNullCoalescingExpression(this);
    }

        public override TResult Accept<TArgument, TResult>(OperationVisitor<TArgument, TResult> visitor, TArgument argument)
    {
            return visitor.VisitNullCoalescingExpression(this, argument);
        }
    }

    internal partial class BoundAwaitExpression : IAwaitExpression
    {
        IOperation IAwaitExpression.AwaitedValue => this.Expression;

        protected override OperationKind ExpressionKind => OperationKind.AwaitExpression;

        public override void Accept(OperationVisitor visitor)
        {
            visitor.VisitAwaitExpression(this);
        }

        public override TResult Accept<TArgument, TResult>(OperationVisitor<TArgument, TResult> visitor, TArgument argument)
        {
            return visitor.VisitAwaitExpression(this, argument);
        }
    }

    internal partial class BoundArrayAccess : IArrayElementReferenceExpression
    {
        IOperation IArrayElementReferenceExpression.ArrayReference => this.Expression;

        ImmutableArray<IOperation> IArrayElementReferenceExpression.Indices => this.Indices.As<IOperation>();
        
        protected override OperationKind ExpressionKind => OperationKind.ArrayElementReferenceExpression;

        public override void Accept(OperationVisitor visitor)
        {
            visitor.VisitArrayElementReferenceExpression(this);
        }

        public override TResult Accept<TArgument, TResult>(OperationVisitor<TArgument, TResult> visitor, TArgument argument)
        {
            return visitor.VisitArrayElementReferenceExpression(this, argument);
        }
    }

    internal partial class BoundSuppressNullableWarningExpression : ISuppressNullableWarningExpression
    {
        IOperation ISuppressNullableWarningExpression.Expression => this.Expression;

        protected override OperationKind ExpressionKind => OperationKind.SuppressNullableWarningExpression;

        public override void Accept(OperationVisitor visitor)
        {
            visitor.VisitSuppressNullableWarningExpression(this);
        }

        public override TResult Accept<TArgument, TResult>(OperationVisitor<TArgument, TResult> visitor, TArgument argument)
        {
            return visitor.VisitSuppressNullableWarningExpression(this, argument);
        }
    }

    internal partial class BoundPointerIndirectionOperator : IPointerIndirectionReferenceExpression
    {
        IOperation IPointerIndirectionReferenceExpression.Pointer => this.Operand;
        
        protected override OperationKind ExpressionKind => OperationKind.PointerIndirectionReferenceExpression;

        public override void Accept(OperationVisitor visitor)
        {
            visitor.VisitPointerIndirectionReferenceExpression(this);
        }

        public override TResult Accept<TArgument, TResult>(OperationVisitor<TArgument, TResult> visitor, TArgument argument)
        {
            return visitor.VisitPointerIndirectionReferenceExpression(this, argument);
        }
    }

    internal partial class BoundAddressOfOperator : IAddressOfExpression
    {
        IOperation IAddressOfExpression.Reference => this.Operand;

        protected override OperationKind ExpressionKind => OperationKind.AddressOfExpression;

        public override void Accept(OperationVisitor visitor)
        {
            visitor.VisitAddressOfExpression(this);
    }

        public override TResult Accept<TArgument, TResult>(OperationVisitor<TArgument, TResult> visitor, TArgument argument)
    {
            return visitor.VisitAddressOfExpression(this, argument);
        }
    }

    internal partial class BoundImplicitReceiver : IInstanceReferenceExpression
    {
        InstanceReferenceKind IInstanceReferenceExpression.InstanceReferenceKind => InstanceReferenceKind.Implicit;

        protected override OperationKind ExpressionKind => OperationKind.InstanceReferenceExpression;

        public override void Accept(OperationVisitor visitor)
        {
            visitor.VisitInstanceReferenceExpression(this);
        }

        public override TResult Accept<TArgument, TResult>(OperationVisitor<TArgument, TResult> visitor, TArgument argument)
        {
            return visitor.VisitInstanceReferenceExpression(this, argument);
        }
    }

    internal partial class BoundConditionalAccess : IConditionalAccessExpression
    {
        IOperation IConditionalAccessExpression.ConditionalValue => this.AccessExpression;

        IOperation IConditionalAccessExpression.ConditionalInstance => this.Receiver;

        protected override OperationKind ExpressionKind => OperationKind.ConditionalAccessExpression;

        public override void Accept(OperationVisitor visitor)
        {
            visitor.VisitConditionalAccessExpression(this);
        }

        public override TResult Accept<TArgument, TResult>(OperationVisitor<TArgument, TResult> visitor, TArgument argument)
        {
            return visitor.VisitConditionalAccessExpression(this, argument);
        }
    }

    internal partial class BoundConditionalReceiver : IConditionalAccessInstanceExpression
    {
        protected override OperationKind ExpressionKind => OperationKind.ConditionalAccessInstanceExpression;

        public override void Accept(OperationVisitor visitor)
        {
            visitor.VisitConditionalAccessInstanceExpression(this);
        }

        public override TResult Accept<TArgument, TResult>(OperationVisitor<TArgument, TResult> visitor, TArgument argument)
        {
            return visitor.VisitConditionalAccessInstanceExpression(this, argument);
        }
    }

    internal partial class BoundEqualsValue : ISymbolInitializer
    {
        IOperation ISymbolInitializer.Value => this.Value;

        bool IOperation.IsInvalid => ((IOperation)this.Value).IsInvalid;

        public override abstract void Accept(OperationVisitor visitor);

        public override abstract TResult Accept<TArgument, TResult>(OperationVisitor<TArgument, TResult> visitor, TArgument argument);
    }

    internal partial class BoundFieldEqualsValue : IFieldInitializer
    {
        ImmutableArray<IFieldSymbol> IFieldInitializer.InitializedFields => ImmutableArray.Create<IFieldSymbol>(this.Field);

        protected override OperationKind OperationKind => OperationKind.FieldInitializerAtDeclaration;

        public override void Accept(OperationVisitor visitor)
        {
            visitor.VisitFieldInitializer(this);
        }

        public override TResult Accept<TArgument, TResult>(OperationVisitor<TArgument, TResult> visitor, TArgument argument)
        {
            return visitor.VisitFieldInitializer(this, argument);
        }
    }

    internal partial class BoundPropertyEqualsValue : IPropertyInitializer
    {
        IPropertySymbol IPropertyInitializer.InitializedProperty => this.Property;

        protected override OperationKind OperationKind => OperationKind.PropertyInitializerAtDeclaration;

        public override void Accept(OperationVisitor visitor)
        {
            visitor.VisitPropertyInitializer(this);
        }

        public override TResult Accept<TArgument, TResult>(OperationVisitor<TArgument, TResult> visitor, TArgument argument)
        {
            return visitor.VisitPropertyInitializer(this, argument);
        }
    }

    internal partial class BoundParameterEqualsValue : IParameterInitializer
    {
        IParameterSymbol IParameterInitializer.Parameter => this.Parameter;

        protected override OperationKind OperationKind => OperationKind.ParameterInitializerAtDeclaration;

        public override void Accept(OperationVisitor visitor)
        {
            visitor.VisitParameterInitializer(this);
        }

        public override TResult Accept<TArgument, TResult>(OperationVisitor<TArgument, TResult> visitor, TArgument argument)
        {
            return visitor.VisitParameterInitializer(this, argument);
        }
    }

    internal partial class BoundDynamicIndexerAccess
    {
        protected override OperationKind ExpressionKind => OperationKind.None;

        protected override ImmutableArray<IOperation> Children => this.Arguments.Insert(0, this.ReceiverOpt).As<IOperation>();

        public override void Accept(OperationVisitor visitor)
        {
            visitor.VisitNoneOperation(this);
        }

        public override TResult Accept<TArgument, TResult>(OperationVisitor<TArgument, TResult> visitor, TArgument argument)
        {
            return visitor.VisitNoneOperation(this, argument);
        }
    }

    internal partial class BoundUserDefinedConditionalLogicalOperator
    {
        protected override OperationKind ExpressionKind => OperationKind.None;

        protected override ImmutableArray<IOperation> Children => ImmutableArray.Create<IOperation>(this.Left, this.Right);

        public override void Accept(OperationVisitor visitor)
        {
            visitor.VisitNoneOperation(this);
        }

        public override TResult Accept<TArgument, TResult>(OperationVisitor<TArgument, TResult> visitor, TArgument argument)
        {
            return visitor.VisitNoneOperation(this, argument);
        }
    }

    internal partial class BoundAnonymousObjectCreationExpression
    {
        protected override OperationKind ExpressionKind => OperationKind.None;

        protected override ImmutableArray<IOperation> Children => this.Arguments.As<IOperation>();

        public override void Accept(OperationVisitor visitor)
        {
            visitor.VisitNoneOperation(this);
        }

        public override TResult Accept<TArgument, TResult>(OperationVisitor<TArgument, TResult> visitor, TArgument argument)
        {
            return visitor.VisitNoneOperation(this, argument);
        }
    }

    internal partial class BoundAnonymousPropertyDeclaration
    {
        protected override OperationKind ExpressionKind => OperationKind.None;

        public override void Accept(OperationVisitor visitor)
        {
            visitor.VisitNoneOperation(this);
        }

        public override TResult Accept<TArgument, TResult>(OperationVisitor<TArgument, TResult> visitor, TArgument argument)
        {
            return visitor.VisitNoneOperation(this, argument);
        }
    }

    internal partial class BoundAttribute
    {
        protected override OperationKind ExpressionKind => OperationKind.None;

        protected override ImmutableArray<IOperation> Children => this.ConstructorArguments.AddRange(this.NamedArguments).As<IOperation>();

        public override void Accept(OperationVisitor visitor)
        {
            visitor.VisitNoneOperation(this);
        }

        public override TResult Accept<TArgument, TResult>(OperationVisitor<TArgument, TResult> visitor, TArgument argument)
        {
            return visitor.VisitNoneOperation(this, argument);
        }
    }

    internal partial class BoundRangeVariable
    {
        protected override OperationKind ExpressionKind => OperationKind.None;

        public override void Accept(OperationVisitor visitor)
        {
            visitor.VisitNoneOperation(this);
        }

        public override TResult Accept<TArgument, TResult>(OperationVisitor<TArgument, TResult> visitor, TArgument argument)
        {
            return visitor.VisitNoneOperation(this, argument);
        }
    }

    internal partial class BoundLabel
    {
        protected override OperationKind ExpressionKind => OperationKind.None;

        public override void Accept(OperationVisitor visitor)
        {
            visitor.VisitNoneOperation(this);
        }

        public override TResult Accept<TArgument, TResult>(OperationVisitor<TArgument, TResult> visitor, TArgument argument)
        {
            return visitor.VisitNoneOperation(this, argument);
        }
    }

    internal partial class BoundObjectInitializerMember
    {
        protected override OperationKind ExpressionKind => OperationKind.None;

        public override void Accept(OperationVisitor visitor)
        {
            visitor.VisitNoneOperation(this);
        }

        public override TResult Accept<TArgument, TResult>(OperationVisitor<TArgument, TResult> visitor, TArgument argument)
        {
            return visitor.VisitNoneOperation(this, argument);
        }
    }

    internal partial class BoundQueryClause
    {
        protected override OperationKind ExpressionKind => OperationKind.None;

        protected override ImmutableArray<IOperation> Children => ImmutableArray.Create<IOperation>(this.Value);

        public override void Accept(OperationVisitor visitor)
        {
            visitor.VisitNoneOperation(this);
        }

        public override TResult Accept<TArgument, TResult>(OperationVisitor<TArgument, TResult> visitor, TArgument argument)
        {
            return visitor.VisitNoneOperation(this, argument);
        }
    }

    internal partial class BoundPattern
    {
        protected override abstract ImmutableArray<IOperation> Children { get; }
    }

    internal partial class BoundDeclarationPattern
    {
        protected override ImmutableArray<IOperation> Children => ImmutableArray.Create<IOperation>(this.VariableAccess);
    }

    internal partial class BoundConstantPattern
    {
        protected override ImmutableArray<IOperation> Children => ImmutableArray.Create<IOperation>(this.Value);
    }

    internal partial class BoundWildcardPattern
    {
        protected override ImmutableArray<IOperation> Children => ImmutableArray<IOperation>.Empty;
    }

    internal partial class BoundArgListOperator
    {
        protected override OperationKind ExpressionKind => OperationKind.None;

        protected override ImmutableArray<IOperation> Children => Arguments.As<IOperation>();

        public override void Accept(OperationVisitor visitor)
        {
            visitor.VisitNoneOperation(this);
        }

        public override TResult Accept<TArgument, TResult>(OperationVisitor<TArgument, TResult> visitor, TArgument argument)
        {
            return visitor.VisitNoneOperation(this, argument);
        }
    }

    internal partial class BoundPropertyGroup
    {
        protected override OperationKind ExpressionKind => OperationKind.None;

        public override void Accept(OperationVisitor visitor)
        {
            visitor.VisitNoneOperation(this);
    }

        public override TResult Accept<TArgument, TResult>(OperationVisitor<TArgument, TResult> visitor, TArgument argument)
        {
            return visitor.VisitNoneOperation(this, argument);
        }
    }

    internal partial class BoundCollectionElementInitializer
    {
        protected override OperationKind ExpressionKind => OperationKind.None;

        protected override ImmutableArray<IOperation> Children => this.Arguments.As<IOperation>();

        public override void Accept(OperationVisitor visitor)
        {
            visitor.VisitNoneOperation(this);
        }

        public override TResult Accept<TArgument, TResult>(OperationVisitor<TArgument, TResult> visitor, TArgument argument)
        {
            return visitor.VisitNoneOperation(this, argument);
        }
    }

    internal partial class BoundNameOfOperator
    {
        protected override OperationKind ExpressionKind => OperationKind.None;

        protected override ImmutableArray<IOperation> Children => ImmutableArray.Create<IOperation>(this.Argument);

        public override void Accept(OperationVisitor visitor)
        {
            visitor.VisitNoneOperation(this);
        }

        public override TResult Accept<TArgument, TResult>(OperationVisitor<TArgument, TResult> visitor, TArgument argument)
        {
            return visitor.VisitNoneOperation(this, argument);
        }
    }

    internal partial class BoundMethodGroup
    {
        protected override OperationKind ExpressionKind => OperationKind.None;

        public override void Accept(OperationVisitor visitor)
        {
            visitor.VisitNoneOperation(this);
        }

        public override TResult Accept<TArgument, TResult>(OperationVisitor<TArgument, TResult> visitor, TArgument argument)
        {
            return visitor.VisitNoneOperation(this, argument);
        }
    }

    internal partial class BoundTypeExpression
    {
        protected override OperationKind ExpressionKind => OperationKind.None;

        public override void Accept(OperationVisitor visitor)
        {
            visitor.VisitNoneOperation(this);
        }

        public override TResult Accept<TArgument, TResult>(OperationVisitor<TArgument, TResult> visitor, TArgument argument)
        {
            return visitor.VisitNoneOperation(this, argument);
        }
    }

    internal partial class BoundNamespaceExpression
    {
        protected override OperationKind ExpressionKind => OperationKind.None;

        public override void Accept(OperationVisitor visitor)
        {
            visitor.VisitNoneOperation(this);
        }

        public override TResult Accept<TArgument, TResult>(OperationVisitor<TArgument, TResult> visitor, TArgument argument)
        {
            return visitor.VisitNoneOperation(this, argument);
        }
    }

    internal partial class BoundSequencePointExpression
    {
        protected override OperationKind ExpressionKind => OperationKind.None;

        public override void Accept(OperationVisitor visitor)
        {
            visitor.VisitNoneOperation(this);
        }

        public override TResult Accept<TArgument, TResult>(OperationVisitor<TArgument, TResult> visitor, TArgument argument)
        {
            return visitor.VisitNoneOperation(this, argument);
        }
    }

    internal partial class BoundSequence
    {
        protected override OperationKind ExpressionKind => OperationKind.None;

        public override void Accept(OperationVisitor visitor)
        {
            visitor.VisitNoneOperation(this);
        }

        public override TResult Accept<TArgument, TResult>(OperationVisitor<TArgument, TResult> visitor, TArgument argument)
        {
            return visitor.VisitNoneOperation(this, argument);
        }
    }

    internal partial class BoundPreviousSubmissionReference
    {
        protected override OperationKind ExpressionKind => OperationKind.None;

        public override void Accept(OperationVisitor visitor)
        {
            visitor.VisitNoneOperation(this);
        }

        public override TResult Accept<TArgument, TResult>(OperationVisitor<TArgument, TResult> visitor, TArgument argument)
        {
            return visitor.VisitNoneOperation(this, argument);
        }
    }

    internal partial class BoundHostObjectMemberReference
    {
        protected override OperationKind ExpressionKind => OperationKind.None;

        public override void Accept(OperationVisitor visitor)
        {
            visitor.VisitNoneOperation(this);
        }

        public override TResult Accept<TArgument, TResult>(OperationVisitor<TArgument, TResult> visitor, TArgument argument)
        {
            return visitor.VisitNoneOperation(this, argument);
        }
    }

    internal partial class BoundTypeOrValueExpression
    {
        protected override OperationKind ExpressionKind => OperationKind.None;

        public override void Accept(OperationVisitor visitor)
        {
            visitor.VisitNoneOperation(this);
        }

        public override TResult Accept<TArgument, TResult>(OperationVisitor<TArgument, TResult> visitor, TArgument argument)
        {
            return visitor.VisitNoneOperation(this, argument);
        }
    }

    internal partial class BoundPseudoVariable
    {
        protected override OperationKind ExpressionKind => OperationKind.None;

        public override void Accept(OperationVisitor visitor)
        {
            visitor.VisitNoneOperation(this);
        }

        public override TResult Accept<TArgument, TResult>(OperationVisitor<TArgument, TResult> visitor, TArgument argument)
        {
            return visitor.VisitNoneOperation(this, argument);
        }
    }

    internal partial class BoundPointerElementAccess
    {
        protected override OperationKind ExpressionKind => OperationKind.None;

        protected override ImmutableArray<IOperation> Children => ImmutableArray.Create<IOperation>(this.Expression, this.Index);

        public override void Accept(OperationVisitor visitor)
        {
            visitor.VisitNoneOperation(this);
        }

        public override TResult Accept<TArgument, TResult>(OperationVisitor<TArgument, TResult> visitor, TArgument argument)
        {
            return visitor.VisitNoneOperation(this, argument);
        }
    }

    internal partial class BoundRefTypeOperator
    {
        protected override OperationKind ExpressionKind => OperationKind.None;

        protected override ImmutableArray<IOperation> Children => ImmutableArray.Create<IOperation>(this.Operand);

        public override void Accept(OperationVisitor visitor)
        {
            visitor.VisitNoneOperation(this);
        }

        public override TResult Accept<TArgument, TResult>(OperationVisitor<TArgument, TResult> visitor, TArgument argument)
        {
            return visitor.VisitNoneOperation(this, argument);
        }
    }

    internal partial class BoundDynamicMemberAccess
    {
        protected override OperationKind ExpressionKind => OperationKind.None;

        protected override ImmutableArray<IOperation> Children => ImmutableArray.Create<IOperation>(this.Receiver);

        public override void Accept(OperationVisitor visitor)
        {
            visitor.VisitNoneOperation(this);
        }

        public override TResult Accept<TArgument, TResult>(OperationVisitor<TArgument, TResult> visitor, TArgument argument)
        {
            return visitor.VisitNoneOperation(this, argument);
        }
    }

    internal partial class BoundMakeRefOperator
    {
        protected override OperationKind ExpressionKind => OperationKind.None;

        protected override ImmutableArray<IOperation> Children => ImmutableArray.Create<IOperation>(this.Operand);

        public override void Accept(OperationVisitor visitor)
        {
            visitor.VisitNoneOperation(this);
        }

        public override TResult Accept<TArgument, TResult>(OperationVisitor<TArgument, TResult> visitor, TArgument argument)
        {
            return visitor.VisitNoneOperation(this, argument);
        }
    }

    internal partial class BoundRefValueOperator
    {
        protected override OperationKind ExpressionKind => OperationKind.None;

        protected override ImmutableArray<IOperation> Children => ImmutableArray.Create<IOperation>(this.Operand);

        public override void Accept(OperationVisitor visitor)
        {
            visitor.VisitNoneOperation(this);
        }

        public override TResult Accept<TArgument, TResult>(OperationVisitor<TArgument, TResult> visitor, TArgument argument)
        {
            return visitor.VisitNoneOperation(this, argument);
        }
    }

    internal partial class BoundDynamicInvocation
    {
        protected override OperationKind ExpressionKind => OperationKind.None;

        protected override ImmutableArray<IOperation> Children => this.Arguments.As<IOperation>().Insert(0, this.Expression);

        public override void Accept(OperationVisitor visitor)
        {
            visitor.VisitNoneOperation(this);
        }

        public override TResult Accept<TArgument, TResult>(OperationVisitor<TArgument, TResult> visitor, TArgument argument)
        {
            return visitor.VisitNoneOperation(this, argument);
        }
    }

    internal partial class BoundArrayLength
    {
        protected override OperationKind ExpressionKind => OperationKind.None;

        public override void Accept(OperationVisitor visitor)
        {
            visitor.VisitNoneOperation(this);
        }

        public override TResult Accept<TArgument, TResult>(OperationVisitor<TArgument, TResult> visitor, TArgument argument)
        {
            return visitor.VisitNoneOperation(this, argument);
        }
    }

    internal partial class BoundMethodDefIndex
    {
        protected override OperationKind ExpressionKind => OperationKind.None;

        public override void Accept(OperationVisitor visitor)
        {
            visitor.VisitNoneOperation(this);
        }

        public override TResult Accept<TArgument, TResult>(OperationVisitor<TArgument, TResult> visitor, TArgument argument)
        {
            return visitor.VisitNoneOperation(this, argument);
        }
    }

    internal partial class BoundModuleVersionId
    {
        protected override OperationKind ExpressionKind => OperationKind.None;

        public override void Accept(OperationVisitor visitor)
        {
            visitor.VisitNoneOperation(this);
        }

        public override TResult Accept<TArgument, TResult>(OperationVisitor<TArgument, TResult> visitor, TArgument argument)
        {
            return visitor.VisitNoneOperation(this, argument);
        }
    }

    internal partial class BoundModuleVersionIdString
    {
        protected override OperationKind ExpressionKind => OperationKind.None;

        public override void Accept(OperationVisitor visitor)
        {
            visitor.VisitNoneOperation(this);
        }

        public override TResult Accept<TArgument, TResult>(OperationVisitor<TArgument, TResult> visitor, TArgument argument)
        {
            return visitor.VisitNoneOperation(this, argument);
        }
    }

    internal partial class BoundInstrumentationPayloadRoot
    {
        protected override OperationKind ExpressionKind => OperationKind.None;

        public override void Accept(OperationVisitor visitor)
        {
            visitor.VisitNoneOperation(this);
        }

        public override TResult Accept<TArgument, TResult>(OperationVisitor<TArgument, TResult> visitor, TArgument argument)
        {
            return visitor.VisitNoneOperation(this, argument);
        }
    }

    internal partial class BoundMaximumMethodDefIndex
    {
        protected override OperationKind ExpressionKind => OperationKind.None;

        public override void Accept(OperationVisitor visitor)
        {
            visitor.VisitNoneOperation(this);
        }

        public override TResult Accept<TArgument, TResult>(OperationVisitor<TArgument, TResult> visitor, TArgument argument)
=======
        internal static ImmutableArray<BoundExpression> GetChildInitializers(BoundExpression objectOrCollectionInitializer)
>>>>>>> 3b5a3354
        {
            var objectInitializerExpression = objectOrCollectionInitializer as BoundObjectInitializerExpression;
            if (objectInitializerExpression != null)
            {
                return objectInitializerExpression.Initializers;
            }

            var collectionInitializerExpresion = objectOrCollectionInitializer as BoundCollectionInitializerExpression;
            if (collectionInitializerExpresion != null)
            {
                return collectionInitializerExpresion.Initializers;
            }

            return ImmutableArray<BoundExpression>.Empty;
        }
    }

    internal sealed partial class BoundDeconstructionAssignmentOperator : BoundExpression
    {
        protected override ImmutableArray<BoundNode> Children => ImmutableArray.Create<BoundNode>(this.Left, this.Right);
    }

    internal partial class BoundBadExpression
    {
        protected override ImmutableArray<BoundNode> Children => StaticCast<BoundNode>.From(this.ChildBoundNodes);
    }

    internal partial class BoundDynamicIndexerAccess
    {
        protected override ImmutableArray<BoundNode> Children => StaticCast<BoundNode>.From(this.Arguments.Insert(0, this.ReceiverOpt));
    }

    internal partial class BoundUserDefinedConditionalLogicalOperator
    {
        protected override ImmutableArray<BoundNode> Children => ImmutableArray.Create<BoundNode>(this.Left, this.Right);
    }

    internal partial class BoundAnonymousObjectCreationExpression
    {
        protected override ImmutableArray<BoundNode> Children => StaticCast<BoundNode>.From(this.Arguments);
    }

    internal partial class BoundAttribute
    {
        protected override ImmutableArray<BoundNode> Children => StaticCast<BoundNode>.From(this.ConstructorArguments.AddRange(this.NamedArguments));
    }

    internal partial class BoundQueryClause
    {
        protected override ImmutableArray<BoundNode> Children => ImmutableArray.Create<BoundNode>(this.Value);
    }

    internal partial class BoundArgListOperator
    {
        protected override ImmutableArray<BoundNode> Children => StaticCast<BoundNode>.From(this.Arguments);
    }

    internal partial class BoundNameOfOperator
    {
        protected override ImmutableArray<BoundNode> Children => ImmutableArray.Create<BoundNode>(this.Argument);
    }

    internal partial class BoundPointerElementAccess
    {
        protected override ImmutableArray<BoundNode> Children => ImmutableArray.Create<BoundNode>(this.Expression, this.Index);
    }

    internal partial class BoundRefTypeOperator
    {
        protected override ImmutableArray<BoundNode> Children => ImmutableArray.Create<BoundNode>(this.Operand);
    }

    internal partial class BoundDynamicMemberAccess
    {
        protected override ImmutableArray<BoundNode> Children => ImmutableArray.Create<BoundNode>(this.Receiver);
    }

    internal partial class BoundMakeRefOperator
    {
        protected override ImmutableArray<BoundNode> Children => ImmutableArray.Create<BoundNode>(this.Operand);
    }

    internal partial class BoundRefValueOperator
    {
        protected override ImmutableArray<BoundNode> Children => ImmutableArray.Create<BoundNode>(this.Operand);
    }

    internal partial class BoundDynamicInvocation
    {
        protected override ImmutableArray<BoundNode> Children => StaticCast<BoundNode>.From(this.Arguments.Insert(0, this.Expression));
    }

    internal partial class BoundFixedLocalCollectionInitializer
    {
        protected override ImmutableArray<BoundNode> Children => ImmutableArray.Create<BoundNode>(this.Expression);
    }

<<<<<<< HEAD
    /// <summary>
    /// Special node, used only during Data Flow Pass
    /// </summary>
    internal partial class BoundValuePlaceholder
    {
        public override void Accept(OperationVisitor visitor)
        {
            throw ExceptionUtilities.Unreachable;
        }

        public override TResult Accept<TArgument, TResult>(OperationVisitor<TArgument, TResult> visitor, TArgument argument)
        {
            throw ExceptionUtilities.Unreachable;
        }

        protected override OperationKind ExpressionKind
        {
            get
            {
                throw ExceptionUtilities.Unreachable;
            }
        }
    }

    internal class Expression
=======
    internal partial class BoundStackAllocArrayCreation
>>>>>>> 3b5a3354
    {
        protected override ImmutableArray<BoundNode> Children => ImmutableArray.Create<BoundNode>(this.Count);
    }

    internal partial class BoundConvertedStackAllocExpression
    {
        protected override ImmutableArray<BoundNode> Children => ImmutableArray.Create<BoundNode>(this.Count);
    }

    internal partial class BoundDynamicObjectCreationExpression
    {
        protected override ImmutableArray<BoundNode> Children => StaticCast<BoundNode>.From(this.Arguments.AddRange(BoundObjectCreationExpression.GetChildInitializers(this.InitializerExpressionOpt)));
    }

    internal partial class BoundNoPiaObjectCreationExpression
    {
        protected override ImmutableArray<BoundNode> Children => StaticCast<BoundNode>.From(BoundObjectCreationExpression.GetChildInitializers(this.InitializerExpressionOpt));
    }

    partial class BoundThrowExpression
    {
        protected override ImmutableArray<BoundNode> Children => ImmutableArray.Create<BoundNode>(this.Expression);
    }

    internal abstract partial class BoundMethodOrPropertyGroup
    {
        protected override ImmutableArray<BoundNode> Children => ImmutableArray.Create<BoundNode>(this.ReceiverOpt);
    }

    internal partial class BoundSequence
    {
        protected override ImmutableArray<BoundNode> Children => StaticCast<BoundNode>.From(this.SideEffects.Add(this.Value));
    }

    internal partial class BoundStatementList
    {
        protected override ImmutableArray<BoundNode> Children => 
            (this.Kind == BoundKind.StatementList || this.Kind == BoundKind.Scope) ? StaticCast<BoundNode>.From(this.Statements) : ImmutableArray<BoundNode>.Empty;
    }
}<|MERGE_RESOLUTION|>--- conflicted
+++ resolved
@@ -6,7 +6,6 @@
 {
     internal partial class BoundObjectCreationExpression
     {
-<<<<<<< HEAD
         protected override OperationKind OperationKind => this.ExpressionKind;
 
         protected override ITypeSymbol OperationType => this.Type;
@@ -1812,10 +1811,7 @@
             visitor.VisitNoneOperation(this);
         }
 
-        public override TResult Accept<TArgument, TResult>(OperationVisitor<TArgument, TResult> visitor, TArgument argument)
-=======
         internal static ImmutableArray<BoundExpression> GetChildInitializers(BoundExpression objectOrCollectionInitializer)
->>>>>>> 3b5a3354
         {
             var objectInitializerExpression = objectOrCollectionInitializer as BoundObjectInitializerExpression;
             if (objectInitializerExpression != null)
@@ -1913,35 +1909,7 @@
         protected override ImmutableArray<BoundNode> Children => ImmutableArray.Create<BoundNode>(this.Expression);
     }
 
-<<<<<<< HEAD
-    /// <summary>
-    /// Special node, used only during Data Flow Pass
-    /// </summary>
-    internal partial class BoundValuePlaceholder
-    {
-        public override void Accept(OperationVisitor visitor)
-        {
-            throw ExceptionUtilities.Unreachable;
-        }
-
-        public override TResult Accept<TArgument, TResult>(OperationVisitor<TArgument, TResult> visitor, TArgument argument)
-        {
-            throw ExceptionUtilities.Unreachable;
-        }
-
-        protected override OperationKind ExpressionKind
-        {
-            get
-            {
-                throw ExceptionUtilities.Unreachable;
-            }
-        }
-    }
-
-    internal class Expression
-=======
     internal partial class BoundStackAllocArrayCreation
->>>>>>> 3b5a3354
     {
         protected override ImmutableArray<BoundNode> Children => ImmutableArray.Create<BoundNode>(this.Count);
     }
