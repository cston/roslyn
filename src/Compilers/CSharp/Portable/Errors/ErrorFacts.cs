﻿// Licensed to the .NET Foundation under one or more agreements.
// The .NET Foundation licenses this file to you under the MIT license.
// See the LICENSE file in the project root for more information.

#nullable disable

using System;
using System.Collections.Generic;
using System.Collections.Immutable;
using System.Diagnostics;
using System.Globalization;
using System.Reflection;

namespace Microsoft.CodeAnalysis.CSharp
{
    internal static partial class ErrorFacts
    {
        private const string s_titleSuffix = "_Title";
        private const string s_descriptionSuffix = "_Description";
        private static readonly Lazy<ImmutableDictionary<ErrorCode, string>> s_categoriesMap = new Lazy<ImmutableDictionary<ErrorCode, string>>(CreateCategoriesMap);
        public static readonly ImmutableHashSet<string> NullableWarnings;

        static ErrorFacts()
        {
            ImmutableHashSet<string>.Builder nullableWarnings = ImmutableHashSet.CreateBuilder<string>();

            nullableWarnings.Add(GetId(ErrorCode.WRN_NullReferenceAssignment));
            nullableWarnings.Add(GetId(ErrorCode.WRN_NullReferenceReceiver));
            nullableWarnings.Add(GetId(ErrorCode.WRN_NullReferenceReturn));
            nullableWarnings.Add(GetId(ErrorCode.WRN_NullReferenceArgument));
            nullableWarnings.Add(GetId(ErrorCode.WRN_UninitializedNonNullableField));
            nullableWarnings.Add(GetId(ErrorCode.WRN_NullabilityMismatchInAssignment));
            nullableWarnings.Add(GetId(ErrorCode.WRN_NullabilityMismatchInArgument));
            nullableWarnings.Add(GetId(ErrorCode.WRN_NullabilityMismatchInArgumentForOutput));
            nullableWarnings.Add(GetId(ErrorCode.WRN_NullabilityMismatchInReturnTypeOfTargetDelegate));
            nullableWarnings.Add(GetId(ErrorCode.WRN_NullabilityMismatchInParameterTypeOfTargetDelegate));
            nullableWarnings.Add(GetId(ErrorCode.WRN_NullAsNonNullable));
            nullableWarnings.Add(GetId(ErrorCode.WRN_NullableValueTypeMayBeNull));
            nullableWarnings.Add(GetId(ErrorCode.WRN_NullabilityMismatchInTypeParameterConstraint));
            nullableWarnings.Add(GetId(ErrorCode.WRN_NullabilityMismatchInTypeParameterReferenceTypeConstraint));
            nullableWarnings.Add(GetId(ErrorCode.WRN_NullabilityMismatchInTypeParameterNotNullConstraint));
            nullableWarnings.Add(GetId(ErrorCode.WRN_ThrowPossibleNull));
            nullableWarnings.Add(GetId(ErrorCode.WRN_UnboxPossibleNull));
            nullableWarnings.Add(GetId(ErrorCode.WRN_SwitchExpressionNotExhaustiveForNull));
            nullableWarnings.Add(GetId(ErrorCode.WRN_SwitchExpressionNotExhaustiveForNullWithWhen));

            nullableWarnings.Add(GetId(ErrorCode.WRN_ConvertingNullableToNonNullable));
            nullableWarnings.Add(GetId(ErrorCode.WRN_DisallowNullAttributeForbidsMaybeNullAssignment));
            nullableWarnings.Add(GetId(ErrorCode.WRN_ParameterConditionallyDisallowsNull));

            nullableWarnings.Add(GetId(ErrorCode.WRN_NullabilityMismatchInTypeOnOverride));
            nullableWarnings.Add(GetId(ErrorCode.WRN_NullabilityMismatchInReturnTypeOnOverride));
            nullableWarnings.Add(GetId(ErrorCode.WRN_NullabilityMismatchInReturnTypeOnPartial));
            nullableWarnings.Add(GetId(ErrorCode.WRN_NullabilityMismatchInParameterTypeOnOverride));
            nullableWarnings.Add(GetId(ErrorCode.WRN_NullabilityMismatchInParameterTypeOnPartial));
            nullableWarnings.Add(GetId(ErrorCode.WRN_NullabilityMismatchInTypeOnImplicitImplementation));
            nullableWarnings.Add(GetId(ErrorCode.WRN_NullabilityMismatchInReturnTypeOnImplicitImplementation));
            nullableWarnings.Add(GetId(ErrorCode.WRN_NullabilityMismatchInParameterTypeOnImplicitImplementation));
            nullableWarnings.Add(GetId(ErrorCode.WRN_NullabilityMismatchInTypeOnExplicitImplementation));
            nullableWarnings.Add(GetId(ErrorCode.WRN_NullabilityMismatchInReturnTypeOnExplicitImplementation));
            nullableWarnings.Add(GetId(ErrorCode.WRN_NullabilityMismatchInParameterTypeOnExplicitImplementation));
            nullableWarnings.Add(GetId(ErrorCode.WRN_NullabilityMismatchInConstraintsOnImplicitImplementation));
            nullableWarnings.Add(GetId(ErrorCode.WRN_NullabilityMismatchInExplicitlyImplementedInterface));
            nullableWarnings.Add(GetId(ErrorCode.WRN_NullabilityMismatchInInterfaceImplementedByBase));
            nullableWarnings.Add(GetId(ErrorCode.WRN_DuplicateInterfaceWithNullabilityMismatchInBaseList));
            nullableWarnings.Add(GetId(ErrorCode.WRN_NullabilityMismatchInConstraintsOnPartialImplementation));
            nullableWarnings.Add(GetId(ErrorCode.WRN_NullReferenceInitializer));
            nullableWarnings.Add(GetId(ErrorCode.WRN_ShouldNotReturn));
            nullableWarnings.Add(GetId(ErrorCode.WRN_DoesNotReturnMismatch));
            nullableWarnings.Add(GetId(ErrorCode.WRN_TopLevelNullabilityMismatchInParameterTypeOnExplicitImplementation));
            nullableWarnings.Add(GetId(ErrorCode.WRN_TopLevelNullabilityMismatchInParameterTypeOnImplicitImplementation));
            nullableWarnings.Add(GetId(ErrorCode.WRN_TopLevelNullabilityMismatchInParameterTypeOnOverride));
            nullableWarnings.Add(GetId(ErrorCode.WRN_TopLevelNullabilityMismatchInReturnTypeOnExplicitImplementation));
            nullableWarnings.Add(GetId(ErrorCode.WRN_TopLevelNullabilityMismatchInReturnTypeOnImplicitImplementation));
            nullableWarnings.Add(GetId(ErrorCode.WRN_TopLevelNullabilityMismatchInReturnTypeOnOverride));
            nullableWarnings.Add(GetId(ErrorCode.WRN_MemberNotNull));
            nullableWarnings.Add(GetId(ErrorCode.WRN_MemberNotNullBadMember));
            nullableWarnings.Add(GetId(ErrorCode.WRN_MemberNotNullWhen));
            nullableWarnings.Add(GetId(ErrorCode.WRN_ParameterDisallowsNull));
            nullableWarnings.Add(GetId(ErrorCode.WRN_ParameterNotNullIfNotNull));
            nullableWarnings.Add(GetId(ErrorCode.WRN_ReturnNotNullIfNotNull));
            nullableWarnings.Add(GetId(ErrorCode.WRN_NullabilityMismatchInReturnTypeOnInterceptor));
            nullableWarnings.Add(GetId(ErrorCode.WRN_NullabilityMismatchInParameterTypeOnInterceptor));

            NullableWarnings = nullableWarnings.ToImmutable();
        }

        private static string GetId(ErrorCode errorCode)
        {
            return MessageProvider.Instance.GetIdForErrorCode((int)errorCode);
        }

        private static ImmutableDictionary<ErrorCode, string> CreateCategoriesMap()
        {
            var map = new Dictionary<ErrorCode, string>()
            {
                // { ERROR_CODE,    CATEGORY }
            };

            return map.ToImmutableDictionary();
        }

        internal static DiagnosticSeverity GetSeverity(ErrorCode code)
        {
            if (code == ErrorCode.Void)
            {
                return InternalDiagnosticSeverity.Void;
            }
            else if (code == ErrorCode.Unknown)
            {
                return InternalDiagnosticSeverity.Unknown;
            }
            else if (IsWarning(code))
            {
                return DiagnosticSeverity.Warning;
            }
            else if (IsInfo(code))
            {
                return DiagnosticSeverity.Info;
            }
            else if (IsHidden(code))
            {
                return DiagnosticSeverity.Hidden;
            }
            else
            {
                return DiagnosticSeverity.Error;
            }
        }

        /// <remarks>Don't call this during a parse--it loads resources</remarks>
        public static string GetMessage(MessageID code, CultureInfo culture)
        {
            string message = ResourceManager.GetString(code.ToString(), culture);
            Debug.Assert(!string.IsNullOrEmpty(message), code.ToString());
            return message;
        }

        /// <remarks>Don't call this during a parse--it loads resources</remarks>
        public static string GetMessage(ErrorCode code, CultureInfo culture)
        {
            string message = ResourceManager.GetString(code.ToString(), culture);
            Debug.Assert(!string.IsNullOrEmpty(message), code.ToString());
            return message;
        }

        public static LocalizableResourceString GetMessageFormat(ErrorCode code)
        {
            return new LocalizableResourceString(code.ToString(), ResourceManager, typeof(ErrorFacts));
        }

        public static LocalizableResourceString GetTitle(ErrorCode code)
        {
            return new LocalizableResourceString(code.ToString() + s_titleSuffix, ResourceManager, typeof(ErrorFacts));
        }

        public static LocalizableResourceString GetDescription(ErrorCode code)
        {
            return new LocalizableResourceString(code.ToString() + s_descriptionSuffix, ResourceManager, typeof(ErrorFacts));
        }

        public static string GetHelpLink(ErrorCode code)
        {
            return $"https://msdn.microsoft.com/query/roslyn.query?appId=roslyn&k=k({GetId(code)})";
        }

        public static string GetCategory(ErrorCode code)
        {
            string category;
            if (s_categoriesMap.Value.TryGetValue(code, out category))
            {
                return category;
            }

            return Diagnostic.CompilerDiagnosticCategory;
        }

        /// <remarks>Don't call this during a parse--it loads resources</remarks>
        public static string GetMessage(XmlParseErrorCode id, CultureInfo culture)
        {
            return ResourceManager.GetString(id.ToString(), culture);
        }

        private static System.Resources.ResourceManager s_resourceManager;
        private static System.Resources.ResourceManager ResourceManager
        {
            get
            {
                if (s_resourceManager == null)
                {
                    s_resourceManager = new System.Resources.ResourceManager(typeof(CSharpResources).FullName, typeof(ErrorCode).GetTypeInfo().Assembly);
                }

                return s_resourceManager;
            }
        }

        internal static int GetWarningLevel(ErrorCode code)
        {
            if (IsInfo(code) || IsHidden(code))
            {
                // Info and hidden diagnostics should always be produced because some analyzers depend on them.
                return Diagnostic.InfoAndHiddenWarningLevel;
            }

            // Warning wave warnings (warning level > 4) should be documented in
            // docs/compilers/CSharp/Warnversion Warning Waves.md
            switch (code)
            {
                case ErrorCode.WRN_BadYieldInLock:
                    // Warning level 9 is exclusively for warnings introduced in the compiler
                    // shipped with dotnet 9 (C# 13) and that can be reported for pre-existing code.
                    return 9;
                case ErrorCode.WRN_AddressOfInAsync:
                case ErrorCode.WRN_ByValArraySizeConstRequired:
                    // Warning level 8 is exclusively for warnings introduced in the compiler
                    // shipped with dotnet 8 (C# 12) and that can be reported for pre-existing code.
                    return 8;
                case ErrorCode.WRN_LowerCaseTypeName:
                    // Warning level 7 is exclusively for warnings introduced in the compiler
                    // shipped with dotnet 7 (C# 11) and that can be reported for pre-existing code.
                    return 7;
                case ErrorCode.WRN_PartialMethodTypeDifference:
                    // Warning level 6 is exclusively for warnings introduced in the compiler
                    // shipped with dotnet 6 (C# 10) and that can be reported for pre-existing code.
                    return 6;
                case ErrorCode.WRN_NubExprIsConstBool2:
                case ErrorCode.WRN_StaticInAsOrIs:
                case ErrorCode.WRN_PrecedenceInversion:
                case ErrorCode.WRN_UseDefViolationPropertyUnsupportedVersion:
                case ErrorCode.WRN_UseDefViolationFieldUnsupportedVersion:
                case ErrorCode.WRN_UnassignedThisAutoPropertyUnsupportedVersion:
                case ErrorCode.WRN_UnassignedThisUnsupportedVersion:
                case ErrorCode.WRN_ParamUnassigned:
                case ErrorCode.WRN_UseDefViolationProperty:
                case ErrorCode.WRN_UseDefViolationField:
                case ErrorCode.WRN_UseDefViolationThisUnsupportedVersion:
                case ErrorCode.WRN_UseDefViolationOut:
                case ErrorCode.WRN_UseDefViolation:
                case ErrorCode.WRN_SyncAndAsyncEntryPoints:
                case ErrorCode.WRN_ParameterIsStaticClass:
                case ErrorCode.WRN_ReturnTypeIsStaticClass:
                    // Warning level 5 is exclusively for warnings introduced in the compiler
                    // shipped with dotnet 5 (C# 9) and that can be reported for pre-existing code.
                    return 5;
                case ErrorCode.WRN_InvalidMainSig:
                case ErrorCode.WRN_LowercaseEllSuffix:
                case ErrorCode.WRN_NewNotRequired:
                case ErrorCode.WRN_MainCantBeGeneric:
                case ErrorCode.WRN_ProtectedInSealed:
                case ErrorCode.WRN_UnassignedInternalField:
                case ErrorCode.WRN_MissingParamTag:
                case ErrorCode.WRN_MissingXMLComment:
                case ErrorCode.WRN_MissingTypeParamTag:
                case ErrorCode.WRN_InvalidVersionFormat:
                    return 4;
                case ErrorCode.WRN_UnreferencedEvent:
                case ErrorCode.WRN_DuplicateUsing:
                case ErrorCode.WRN_UnreferencedVar:
                case ErrorCode.WRN_UnreferencedField:
                case ErrorCode.WRN_UnreferencedVarAssg:
                case ErrorCode.WRN_UnreferencedLocalFunction:
                case ErrorCode.WRN_SequentialOnPartialClass:
                case ErrorCode.WRN_UnreferencedFieldAssg:
                case ErrorCode.WRN_AmbiguousXMLReference:
                case ErrorCode.WRN_PossibleMistakenNullStatement:
                case ErrorCode.WRN_EqualsWithoutGetHashCode:
                case ErrorCode.WRN_EqualityOpWithoutEquals:
                case ErrorCode.WRN_EqualityOpWithoutGetHashCode:
                case ErrorCode.WRN_IncorrectBooleanAssg:
                case ErrorCode.WRN_BitwiseOrSignExtend:
                case ErrorCode.WRN_TypeParameterSameAsOuterTypeParameter:
                case ErrorCode.WRN_InvalidAssemblyName:
                case ErrorCode.WRN_UnifyReferenceBldRev:
                case ErrorCode.WRN_AssignmentToSelf:
                case ErrorCode.WRN_ComparisonToSelf:
                case ErrorCode.WRN_IsDynamicIsConfusing:
                case ErrorCode.WRN_DebugFullNameTooLong:
                case ErrorCode.WRN_PdbLocalNameTooLong:
                case ErrorCode.WRN_RecordEqualsWithoutGetHashCode:
                    return 3;
                case ErrorCode.WRN_NewRequired:
                case ErrorCode.WRN_NewOrOverrideExpected:
                case ErrorCode.WRN_UnreachableCode:
                case ErrorCode.WRN_UnreferencedLabel:
                case ErrorCode.WRN_NegativeArrayIndex:
                case ErrorCode.WRN_BadRefCompareLeft:
                case ErrorCode.WRN_BadRefCompareRight:
                case ErrorCode.WRN_PatternIsAmbiguous:
                case ErrorCode.WRN_PatternNotPublicOrNotInstance:
                case ErrorCode.WRN_PatternBadSignature:
                case ErrorCode.WRN_SameFullNameThisNsAgg:
                case ErrorCode.WRN_SameFullNameThisAggAgg:
                case ErrorCode.WRN_SameFullNameThisAggNs:
                case ErrorCode.WRN_GlobalAliasDefn:
                case ErrorCode.WRN_AlwaysNull:
                case ErrorCode.WRN_CmpAlwaysFalse:
                case ErrorCode.WRN_GotoCaseShouldConvert:
                case ErrorCode.WRN_NubExprIsConstBool:
                case ErrorCode.WRN_ExplicitImplCollision:
                case ErrorCode.WRN_DeprecatedSymbolStr:
                case ErrorCode.WRN_VacuousIntegralComp:
                case ErrorCode.WRN_AssignmentToLockOrDispose:
                case ErrorCode.WRN_DeprecatedCollectionInitAddStr:
                case ErrorCode.WRN_DeprecatedCollectionInitAdd:
                case ErrorCode.WRN_DuplicateParamTag:
                case ErrorCode.WRN_UnmatchedParamTag:
                case ErrorCode.WRN_UnprocessedXMLComment:
                case ErrorCode.WRN_InvalidSearchPathDir:
                case ErrorCode.WRN_UnifyReferenceMajMin:
                case ErrorCode.WRN_DuplicateTypeParamTag:
                case ErrorCode.WRN_UnmatchedTypeParamTag:
                case ErrorCode.WRN_UnmatchedParamRefTag:
                case ErrorCode.WRN_UnmatchedTypeParamRefTag:
                case ErrorCode.WRN_CantHaveManifestForModule:
                case ErrorCode.WRN_DynamicDispatchToConditionalMethod:
                case ErrorCode.WRN_NoSources:
                case ErrorCode.WRN_CLS_MeaninglessOnPrivateType:
                case ErrorCode.WRN_CLS_AssemblyNotCLS2:
                case ErrorCode.WRN_MainIgnored:
                case ErrorCode.WRN_UnqualifiedNestedTypeInCref:
                case ErrorCode.WRN_NoRuntimeMetadataVersion:
                    return 2;
                case ErrorCode.WRN_IsAlwaysTrue:
                case ErrorCode.WRN_IsAlwaysFalse:
                case ErrorCode.WRN_ByRefNonAgileField:
                case ErrorCode.WRN_VolatileByRef:
                case ErrorCode.WRN_FinalizeMethod:
                case ErrorCode.WRN_DeprecatedSymbol:
                case ErrorCode.WRN_ExternMethodNoImplementation:
                case ErrorCode.WRN_AttributeLocationOnBadDeclaration:
                case ErrorCode.WRN_InvalidAttributeLocation:
                case ErrorCode.WRN_NonObsoleteOverridingObsolete:
                case ErrorCode.WRN_CoClassWithoutComImport:
                case ErrorCode.WRN_ObsoleteOverridingNonObsolete:
                case ErrorCode.WRN_ExternCtorNoImplementation:
                case ErrorCode.WRN_WarningDirective:
                case ErrorCode.WRN_UnreachableGeneralCatch:
                case ErrorCode.WRN_DefaultValueForUnconsumedLocation:
                case ErrorCode.WRN_EmptySwitch:
                case ErrorCode.WRN_XMLParseError:
                case ErrorCode.WRN_BadXMLRef:
                case ErrorCode.WRN_BadXMLRefParamType:
                case ErrorCode.WRN_BadXMLRefReturnType:
                case ErrorCode.WRN_BadXMLRefSyntax:
                case ErrorCode.WRN_FailedInclude:
                case ErrorCode.WRN_InvalidInclude:
                case ErrorCode.WRN_XMLParseIncludeError:
                case ErrorCode.WRN_ALinkWarn:
                case ErrorCode.WRN_AssemblyAttributeFromModuleIsOverridden:
                case ErrorCode.WRN_CmdOptionConflictsSource:
                case ErrorCode.WRN_IllegalPragma:
                case ErrorCode.WRN_IllegalPPWarning:
                case ErrorCode.WRN_BadRestoreNumber:
                case ErrorCode.WRN_NonECMAFeature:
                case ErrorCode.WRN_ErrorOverride:
                case ErrorCode.WRN_MultiplePredefTypes:
                case ErrorCode.WRN_TooManyLinesForDebugger:
                case ErrorCode.WRN_CallOnNonAgileField:
                case ErrorCode.WRN_InvalidNumber:
                case ErrorCode.WRN_IllegalPPChecksum:
                case ErrorCode.WRN_EndOfPPLineExpected:
                case ErrorCode.WRN_ConflictingChecksum:
                case ErrorCode.WRN_DotOnDefault:
                case ErrorCode.WRN_BadXMLRefTypeVar:
                case ErrorCode.WRN_ReferencedAssemblyReferencesLinkedPIA:
                case ErrorCode.WRN_MultipleRuntimeImplementationMatches:
                case ErrorCode.WRN_MultipleRuntimeOverrideMatches:
                case ErrorCode.WRN_FileAlreadyIncluded:
                case ErrorCode.WRN_NoConfigNotOnCommandLine:
                case ErrorCode.WRN_AnalyzerCannotBeCreated:
                case ErrorCode.WRN_NoAnalyzerInAssembly:
                case ErrorCode.WRN_UnableToLoadAnalyzer:
                case ErrorCode.WRN_DefineIdentifierRequired:
                case ErrorCode.WRN_CLS_NoVarArgs:
                case ErrorCode.WRN_CLS_BadArgType:
                case ErrorCode.WRN_CLS_BadReturnType:
                case ErrorCode.WRN_CLS_BadFieldPropType:
                case ErrorCode.WRN_CLS_BadIdentifierCase:
                case ErrorCode.WRN_CLS_OverloadRefOut:
                case ErrorCode.WRN_CLS_OverloadUnnamed:
                case ErrorCode.WRN_CLS_BadIdentifier:
                case ErrorCode.WRN_CLS_BadBase:
                case ErrorCode.WRN_CLS_BadInterfaceMember:
                case ErrorCode.WRN_CLS_NoAbstractMembers:
                case ErrorCode.WRN_CLS_NotOnModules:
                case ErrorCode.WRN_CLS_ModuleMissingCLS:
                case ErrorCode.WRN_CLS_AssemblyNotCLS:
                case ErrorCode.WRN_CLS_BadAttributeType:
                case ErrorCode.WRN_CLS_ArrayArgumentToAttribute:
                case ErrorCode.WRN_CLS_NotOnModules2:
                case ErrorCode.WRN_CLS_IllegalTrueInFalse:
                case ErrorCode.WRN_CLS_MeaninglessOnParam:
                case ErrorCode.WRN_CLS_MeaninglessOnReturn:
                case ErrorCode.WRN_CLS_BadTypeVar:
                case ErrorCode.WRN_CLS_VolatileField:
                case ErrorCode.WRN_CLS_BadInterface:
                case ErrorCode.WRN_UnobservedAwaitableExpression:
                case ErrorCode.WRN_CallerLineNumberParamForUnconsumedLocation:
                case ErrorCode.WRN_CallerFilePathParamForUnconsumedLocation:
                case ErrorCode.WRN_CallerMemberNameParamForUnconsumedLocation:
                case ErrorCode.WRN_CallerFilePathPreferredOverCallerMemberName:
                case ErrorCode.WRN_CallerLineNumberPreferredOverCallerMemberName:
                case ErrorCode.WRN_CallerLineNumberPreferredOverCallerFilePath:
                case ErrorCode.WRN_DelaySignButNoKey:
                case ErrorCode.WRN_UnimplementedCommandLineSwitch:
                case ErrorCode.WRN_AsyncLacksAwaits:
                case ErrorCode.WRN_BadUILang:
                case ErrorCode.WRN_RefCultureMismatch:
                case ErrorCode.WRN_ConflictingMachineAssembly:
                case ErrorCode.WRN_FilterIsConstantTrue:
                case ErrorCode.WRN_FilterIsConstantFalse:
                case ErrorCode.WRN_FilterIsConstantFalseRedundantTryCatch:
                case ErrorCode.WRN_IdentifierOrNumericLiteralExpected:
                case ErrorCode.WRN_ReferencedAssemblyDoesNotHaveStrongName:
                case ErrorCode.WRN_AlignmentMagnitude:
                case ErrorCode.WRN_AttributeIgnoredWhenPublicSigning:
                case ErrorCode.WRN_TupleLiteralNameMismatch:
                case ErrorCode.WRN_WindowsExperimental:
                case ErrorCode.WRN_AttributesOnBackingFieldsNotAvailable:
                case ErrorCode.WRN_TupleBinopLiteralNameMismatch:
                case ErrorCode.WRN_TypeParameterSameAsOuterMethodTypeParameter:
                case ErrorCode.WRN_ConvertingNullableToNonNullable:
                case ErrorCode.WRN_NullReferenceAssignment:
                case ErrorCode.WRN_NullReferenceReceiver:
                case ErrorCode.WRN_NullReferenceReturn:
                case ErrorCode.WRN_NullReferenceArgument:
                case ErrorCode.WRN_NullabilityMismatchInTypeOnOverride:
                case ErrorCode.WRN_NullabilityMismatchInReturnTypeOnOverride:
                case ErrorCode.WRN_NullabilityMismatchInReturnTypeOnPartial:
                case ErrorCode.WRN_NullabilityMismatchInParameterTypeOnOverride:
                case ErrorCode.WRN_NullabilityMismatchInParameterTypeOnPartial:
                case ErrorCode.WRN_NullabilityMismatchInConstraintsOnPartialImplementation:
                case ErrorCode.WRN_NullabilityMismatchInTypeOnImplicitImplementation:
                case ErrorCode.WRN_NullabilityMismatchInReturnTypeOnImplicitImplementation:
                case ErrorCode.WRN_NullabilityMismatchInParameterTypeOnImplicitImplementation:
                case ErrorCode.WRN_DuplicateInterfaceWithNullabilityMismatchInBaseList:
                case ErrorCode.WRN_NullabilityMismatchInInterfaceImplementedByBase:
                case ErrorCode.WRN_NullabilityMismatchInExplicitlyImplementedInterface:
                case ErrorCode.WRN_NullabilityMismatchInTypeOnExplicitImplementation:
                case ErrorCode.WRN_NullabilityMismatchInReturnTypeOnExplicitImplementation:
                case ErrorCode.WRN_NullabilityMismatchInParameterTypeOnExplicitImplementation:
                case ErrorCode.WRN_UninitializedNonNullableField:
                case ErrorCode.WRN_NullabilityMismatchInAssignment:
                case ErrorCode.WRN_NullabilityMismatchInArgument:
                case ErrorCode.WRN_NullabilityMismatchInArgumentForOutput:
                case ErrorCode.WRN_NullabilityMismatchInReturnTypeOfTargetDelegate:
                case ErrorCode.WRN_NullabilityMismatchInParameterTypeOfTargetDelegate:
                case ErrorCode.WRN_NullAsNonNullable:
                case ErrorCode.WRN_NullableValueTypeMayBeNull:
                case ErrorCode.WRN_NullabilityMismatchInTypeParameterConstraint:
                case ErrorCode.WRN_MissingNonNullTypesContextForAnnotation:
                case ErrorCode.WRN_MissingNonNullTypesContextForAnnotationInGeneratedCode:
                case ErrorCode.WRN_NullabilityMismatchInConstraintsOnImplicitImplementation:
                case ErrorCode.WRN_NullabilityMismatchInTypeParameterReferenceTypeConstraint:
                case ErrorCode.WRN_SwitchExpressionNotExhaustive:
                case ErrorCode.WRN_IsTypeNamedUnderscore:
                case ErrorCode.WRN_GivenExpressionNeverMatchesPattern:
                case ErrorCode.WRN_GivenExpressionAlwaysMatchesConstant:
                case ErrorCode.WRN_SwitchExpressionNotExhaustiveWithUnnamedEnumValue:
                case ErrorCode.WRN_CaseConstantNamedUnderscore:
                case ErrorCode.WRN_ThrowPossibleNull:
                case ErrorCode.WRN_UnboxPossibleNull:
                case ErrorCode.WRN_SwitchExpressionNotExhaustiveForNull:
                case ErrorCode.WRN_ImplicitCopyInReadOnlyMember:
                case ErrorCode.WRN_UnconsumedEnumeratorCancellationAttributeUsage:
                case ErrorCode.WRN_UndecoratedCancellationTokenParameter:
                case ErrorCode.WRN_NullabilityMismatchInTypeParameterNotNullConstraint:
                case ErrorCode.WRN_DisallowNullAttributeForbidsMaybeNullAssignment:
                case ErrorCode.WRN_ParameterConditionallyDisallowsNull:
                case ErrorCode.WRN_NullReferenceInitializer:
                case ErrorCode.WRN_ShouldNotReturn:
                case ErrorCode.WRN_DoesNotReturnMismatch:
                case ErrorCode.WRN_TopLevelNullabilityMismatchInReturnTypeOnOverride:
                case ErrorCode.WRN_TopLevelNullabilityMismatchInParameterTypeOnOverride:
                case ErrorCode.WRN_TopLevelNullabilityMismatchInReturnTypeOnImplicitImplementation:
                case ErrorCode.WRN_TopLevelNullabilityMismatchInParameterTypeOnImplicitImplementation:
                case ErrorCode.WRN_TopLevelNullabilityMismatchInReturnTypeOnExplicitImplementation:
                case ErrorCode.WRN_TopLevelNullabilityMismatchInParameterTypeOnExplicitImplementation:
                case ErrorCode.WRN_ConstOutOfRangeChecked:
                case ErrorCode.WRN_MemberNotNull:
                case ErrorCode.WRN_MemberNotNullBadMember:
                case ErrorCode.WRN_MemberNotNullWhen:
                case ErrorCode.WRN_GeneratorFailedDuringInitialization:
                case ErrorCode.WRN_GeneratorFailedDuringGeneration:
                case ErrorCode.WRN_ParameterDisallowsNull:
                case ErrorCode.WRN_GivenExpressionAlwaysMatchesPattern:
                case ErrorCode.WRN_IsPatternAlways:
                case ErrorCode.WRN_SwitchExpressionNotExhaustiveWithWhen:
                case ErrorCode.WRN_SwitchExpressionNotExhaustiveForNullWithWhen:
                case ErrorCode.WRN_RecordNamedDisallowed:
                case ErrorCode.WRN_ParameterNotNullIfNotNull:
                case ErrorCode.WRN_ReturnNotNullIfNotNull:
                case ErrorCode.WRN_AnalyzerReferencesFramework:
                case ErrorCode.WRN_UnreadRecordParameter:
                case ErrorCode.WRN_DoNotCompareFunctionPointers:
                case ErrorCode.WRN_CallerArgumentExpressionParamForUnconsumedLocation:
                case ErrorCode.WRN_CallerLineNumberPreferredOverCallerArgumentExpression:
                case ErrorCode.WRN_CallerFilePathPreferredOverCallerArgumentExpression:
                case ErrorCode.WRN_CallerMemberNamePreferredOverCallerArgumentExpression:
                case ErrorCode.WRN_CallerArgumentExpressionAttributeHasInvalidParameterName:
                case ErrorCode.WRN_CallerArgumentExpressionAttributeSelfReferential:
                case ErrorCode.WRN_ParameterOccursAfterInterpolatedStringHandlerParameter:
                case ErrorCode.WRN_InterpolatedStringHandlerArgumentAttributeIgnoredOnLambdaParameters:
                case ErrorCode.WRN_CompileTimeCheckedOverflow:
                case ErrorCode.WRN_MethGrpToNonDel:
                case ErrorCode.WRN_UseDefViolationPropertySupportedVersion:
                case ErrorCode.WRN_UseDefViolationFieldSupportedVersion:
                case ErrorCode.WRN_UseDefViolationThisSupportedVersion:
                case ErrorCode.WRN_UnassignedThisAutoPropertySupportedVersion:
                case ErrorCode.WRN_UnassignedThisSupportedVersion:
                case ErrorCode.WRN_ObsoleteMembersShouldNotBeRequired:
                case ErrorCode.WRN_AnalyzerReferencesNewerCompiler:
                case ErrorCode.WRN_DuplicateAnalyzerReference:
                case ErrorCode.WRN_ScopedMismatchInParameterOfTarget:
                case ErrorCode.WRN_ScopedMismatchInParameterOfOverrideOrImplementation:
                case ErrorCode.WRN_ManagedAddr:
                case ErrorCode.WRN_EscapeVariable:
                case ErrorCode.WRN_EscapeStackAlloc:
                case ErrorCode.WRN_RefReturnNonreturnableLocal:
                case ErrorCode.WRN_RefReturnNonreturnableLocal2:
                case ErrorCode.WRN_RefReturnStructThis:
                case ErrorCode.WRN_RefAssignNarrower:
                case ErrorCode.WRN_MismatchedRefEscapeInTernary:
                case ErrorCode.WRN_RefReturnParameter:
                case ErrorCode.WRN_RefReturnScopedParameter:
                case ErrorCode.WRN_RefReturnParameter2:
                case ErrorCode.WRN_RefReturnScopedParameter2:
                case ErrorCode.WRN_RefReturnLocal:
                case ErrorCode.WRN_RefReturnLocal2:
                case ErrorCode.WRN_RefAssignReturnOnly:
                case ErrorCode.WRN_RefReturnOnlyParameter:
                case ErrorCode.WRN_RefReturnOnlyParameter2:
                case ErrorCode.WRN_RefAssignValEscapeWider:
                case ErrorCode.WRN_OptionalParamValueMismatch:
                case ErrorCode.WRN_ParamsArrayInLambdaOnly:
                case ErrorCode.WRN_CapturedPrimaryConstructorParameterPassedToBase:
                case ErrorCode.WRN_UnreadPrimaryConstructorParameter:
                case ErrorCode.WRN_InterceptorSignatureMismatch:
                case ErrorCode.WRN_NullabilityMismatchInReturnTypeOnInterceptor:
                case ErrorCode.WRN_NullabilityMismatchInParameterTypeOnInterceptor:
                case ErrorCode.WRN_CapturedPrimaryConstructorParameterInFieldInitializer:
                case ErrorCode.WRN_PrimaryConstructorParameterIsShadowedAndNotPassedToBase:
                case ErrorCode.WRN_InlineArrayIndexerNotUsed:
                case ErrorCode.WRN_InlineArraySliceNotUsed:
                case ErrorCode.WRN_InlineArrayConversionOperatorNotUsed:
                case ErrorCode.WRN_InlineArrayNotSupportedByLanguage:
                case ErrorCode.WRN_BadArgRef:
                case ErrorCode.WRN_ArgExpectedRefOrIn:
                case ErrorCode.WRN_RefReadonlyNotVariable:
                case ErrorCode.WRN_ArgExpectedIn:
                case ErrorCode.WRN_OverridingDifferentRefness:
                case ErrorCode.WRN_HidingDifferentRefness:
                case ErrorCode.WRN_TargetDifferentRefness:
                case ErrorCode.WRN_RefReadonlyParameterDefaultValue:
                case ErrorCode.WRN_UseDefViolationRefField:
                case ErrorCode.WRN_Experimental:
                case ErrorCode.WRN_CollectionExpressionRefStructMayAllocate:
                case ErrorCode.WRN_CollectionExpressionRefStructSpreadMayAllocate:
                case ErrorCode.WRN_ConvertingLock:
                case ErrorCode.WRN_DynamicDispatchToParamsCollectionMethod:
                case ErrorCode.WRN_DynamicDispatchToParamsCollectionIndexer:
                case ErrorCode.WRN_DynamicDispatchToParamsCollectionConstructor:

                    return 1;
                default:
                    return 0;
            }
            // Note: when adding a warning here, consider whether it should be registered as a nullability warning too
        }

        /// <summary>
        /// Returns true if this is a build-only diagnostic that is never reported from
        /// <see cref="SemanticModel.GetDiagnostics(Text.TextSpan?, System.Threading.CancellationToken)"/> API.
        /// Diagnostics generated during compilation phases such as lowering, emit, etc.
        /// are example of build-only diagnostics.
        /// </summary>
        internal static bool IsBuildOnlyDiagnostic(ErrorCode code)
        {
#pragma warning disable CS8524 // The switch expression does not handle some values of its input type (it is not exhaustive) involving an unnamed enum value.
            return code switch
            {
                ErrorCode.WRN_ALinkWarn
                or ErrorCode.WRN_UnreferencedField
                or ErrorCode.WRN_UnreferencedFieldAssg
                or ErrorCode.WRN_UnreferencedEvent
                or ErrorCode.WRN_UnassignedInternalField
                or ErrorCode.ERR_MissingPredefinedMember
                or ErrorCode.ERR_PredefinedTypeNotFound
                or ErrorCode.ERR_NoEntryPoint
                or ErrorCode.WRN_InvalidMainSig
                or ErrorCode.ERR_MultipleEntryPoints
                or ErrorCode.WRN_MainIgnored
                or ErrorCode.ERR_MainClassNotClass
                or ErrorCode.WRN_MainCantBeGeneric
                or ErrorCode.ERR_NoMainInClass
                or ErrorCode.ERR_MainClassNotFound
                or ErrorCode.WRN_SyncAndAsyncEntryPoints
                or ErrorCode.ERR_BadDelegateConstructor
                or ErrorCode.ERR_InsufficientStack
                or ErrorCode.ERR_ModuleEmitFailure
                or ErrorCode.ERR_TooManyLocals
                or ErrorCode.ERR_BindToBogus
                or ErrorCode.ERR_ExportedTypeConflictsWithDeclaration
                or ErrorCode.ERR_ForwardedTypeConflictsWithDeclaration
                or ErrorCode.ERR_ExportedTypesConflict
                or ErrorCode.ERR_ForwardedTypeConflictsWithExportedType
                or ErrorCode.ERR_ByRefTypeAndAwait
                or ErrorCode.ERR_RefReturningCallAndAwait
                or ErrorCode.ERR_SpecialByRefInLambda
                or ErrorCode.ERR_DynamicRequiredTypesMissing
                or ErrorCode.ERR_CannotBeConvertedToUtf8
                or ErrorCode.ERR_FileTypeNonUniquePath
                or ErrorCode.ERR_InterceptorSignatureMismatch
                or ErrorCode.ERR_InterceptorMustHaveMatchingThisParameter
                or ErrorCode.ERR_InterceptorMustNotHaveThisParameter
                or ErrorCode.ERR_DuplicateInterceptor
                or ErrorCode.WRN_InterceptorSignatureMismatch
                or ErrorCode.ERR_InterceptorNotAccessible
                or ErrorCode.ERR_InterceptorScopedMismatch
                or ErrorCode.WRN_NullabilityMismatchInReturnTypeOnInterceptor
                or ErrorCode.WRN_NullabilityMismatchInParameterTypeOnInterceptor
                or ErrorCode.ERR_InterceptorCannotInterceptNameof
                or ErrorCode.ERR_SymbolDefinedInAssembly
                or ErrorCode.ERR_InterceptorArityNotCompatible
                or ErrorCode.ERR_InterceptorCannotBeGeneric
                or ErrorCode.ERR_InterceptableMethodMustBeOrdinary
                or ErrorCode.ERR_PossibleAsyncIteratorWithoutYield
                or ErrorCode.ERR_PossibleAsyncIteratorWithoutYieldOrAwait
                or ErrorCode.ERR_RefLocalAcrossAwait
                    // Update src\EditorFeatures\CSharp\LanguageServer\CSharpLspBuildOnlyDiagnostics.cs
                    // whenever new values are added here.
                    => true,

                ErrorCode.Void
                or ErrorCode.Unknown
                or ErrorCode.ERR_NoMetadataFile
                or ErrorCode.FTL_MetadataCantOpenFile
                or ErrorCode.ERR_NoTypeDef
                or ErrorCode.ERR_OutputWriteFailed
                or ErrorCode.ERR_BadBinaryOps
                or ErrorCode.ERR_IntDivByZero
                or ErrorCode.ERR_BadIndexLHS
                or ErrorCode.ERR_BadIndexCount
                or ErrorCode.ERR_BadUnaryOp
                or ErrorCode.ERR_ThisInStaticMeth
                or ErrorCode.ERR_ThisInBadContext
                or ErrorCode.ERR_NoImplicitConv
                or ErrorCode.ERR_NoExplicitConv
                or ErrorCode.ERR_ConstOutOfRange
                or ErrorCode.ERR_AmbigBinaryOps
                or ErrorCode.ERR_AmbigUnaryOp
                or ErrorCode.ERR_InAttrOnOutParam
                or ErrorCode.ERR_ValueCantBeNull
                or ErrorCode.ERR_NoExplicitBuiltinConv
                or ErrorCode.FTL_DebugEmitFailure
                or ErrorCode.ERR_BadVisReturnType
                or ErrorCode.ERR_BadVisParamType
                or ErrorCode.ERR_BadVisFieldType
                or ErrorCode.ERR_BadVisPropertyType
                or ErrorCode.ERR_BadVisIndexerReturn
                or ErrorCode.ERR_BadVisIndexerParam
                or ErrorCode.ERR_BadVisOpReturn
                or ErrorCode.ERR_BadVisOpParam
                or ErrorCode.ERR_BadVisDelegateReturn
                or ErrorCode.ERR_BadVisDelegateParam
                or ErrorCode.ERR_BadVisBaseClass
                or ErrorCode.ERR_BadVisBaseInterface
                or ErrorCode.ERR_EventNeedsBothAccessors
                or ErrorCode.ERR_EventNotDelegate
                or ErrorCode.ERR_InterfaceEventInitializer
                or ErrorCode.ERR_BadEventUsage
                or ErrorCode.ERR_ExplicitEventFieldImpl
                or ErrorCode.ERR_CantOverrideNonEvent
                or ErrorCode.ERR_AddRemoveMustHaveBody
                or ErrorCode.ERR_AbstractEventInitializer
                or ErrorCode.ERR_PossibleBadNegCast
                or ErrorCode.ERR_ReservedEnumerator
                or ErrorCode.ERR_AsMustHaveReferenceType
                or ErrorCode.WRN_LowercaseEllSuffix
                or ErrorCode.ERR_BadEventUsageNoField
                or ErrorCode.ERR_ConstraintOnlyAllowedOnGenericDecl
                or ErrorCode.ERR_TypeParamMustBeIdentifier
                or ErrorCode.ERR_MemberReserved
                or ErrorCode.ERR_DuplicateParamName
                or ErrorCode.ERR_DuplicateNameInNS
                or ErrorCode.ERR_DuplicateNameInClass
                or ErrorCode.ERR_NameNotInContext
                or ErrorCode.ERR_AmbigContext
                or ErrorCode.WRN_DuplicateUsing
                or ErrorCode.ERR_BadMemberFlag
                or ErrorCode.ERR_BadMemberProtection
                or ErrorCode.WRN_NewRequired
                or ErrorCode.WRN_NewNotRequired
                or ErrorCode.ERR_CircConstValue
                or ErrorCode.ERR_MemberAlreadyExists
                or ErrorCode.ERR_StaticNotVirtual
                or ErrorCode.ERR_OverrideNotNew
                or ErrorCode.WRN_NewOrOverrideExpected
                or ErrorCode.ERR_OverrideNotExpected
                or ErrorCode.ERR_NamespaceUnexpected
                or ErrorCode.ERR_NoSuchMember
                or ErrorCode.ERR_BadSKknown
                or ErrorCode.ERR_BadSKunknown
                or ErrorCode.ERR_ObjectRequired
                or ErrorCode.ERR_AmbigCall
                or ErrorCode.ERR_BadAccess
                or ErrorCode.ERR_MethDelegateMismatch
                or ErrorCode.ERR_RetObjectRequired
                or ErrorCode.ERR_RetNoObjectRequired
                or ErrorCode.ERR_LocalDuplicate
                or ErrorCode.ERR_AssgLvalueExpected
                or ErrorCode.ERR_StaticConstParam
                or ErrorCode.ERR_NotConstantExpression
                or ErrorCode.ERR_NotNullConstRefField
                or ErrorCode.ERR_LocalIllegallyOverrides
                or ErrorCode.ERR_BadUsingNamespace
                or ErrorCode.ERR_NoBreakOrCont
                or ErrorCode.ERR_DuplicateLabel
                or ErrorCode.ERR_NoConstructors
                or ErrorCode.ERR_NoNewAbstract
                or ErrorCode.ERR_ConstValueRequired
                or ErrorCode.ERR_CircularBase
                or ErrorCode.ERR_MethodNameExpected
                or ErrorCode.ERR_ConstantExpected
                or ErrorCode.ERR_V6SwitchGoverningTypeValueExpected
                or ErrorCode.ERR_DuplicateCaseLabel
                or ErrorCode.ERR_InvalidGotoCase
                or ErrorCode.ERR_PropertyLacksGet
                or ErrorCode.ERR_BadExceptionType
                or ErrorCode.ERR_BadEmptyThrow
                or ErrorCode.ERR_BadFinallyLeave
                or ErrorCode.ERR_LabelShadow
                or ErrorCode.ERR_LabelNotFound
                or ErrorCode.ERR_UnreachableCatch
                or ErrorCode.ERR_ReturnExpected
                or ErrorCode.WRN_UnreachableCode
                or ErrorCode.ERR_SwitchFallThrough
                or ErrorCode.WRN_UnreferencedLabel
                or ErrorCode.ERR_UseDefViolation
                or ErrorCode.WRN_UnreferencedVar
                or ErrorCode.ERR_UseDefViolationField
                or ErrorCode.ERR_UnassignedThisUnsupportedVersion
                or ErrorCode.ERR_AmbigQM
                or ErrorCode.ERR_InvalidQM
                or ErrorCode.ERR_NoBaseClass
                or ErrorCode.ERR_BaseIllegal
                or ErrorCode.ERR_ObjectProhibited
                or ErrorCode.ERR_ParamUnassigned
                or ErrorCode.ERR_InvalidArray
                or ErrorCode.ERR_ExternHasBody
                or ErrorCode.ERR_AbstractAndExtern
                or ErrorCode.ERR_BadAttributeParamType
                or ErrorCode.ERR_BadAttributeArgument
                or ErrorCode.WRN_IsAlwaysTrue
                or ErrorCode.WRN_IsAlwaysFalse
                or ErrorCode.ERR_LockNeedsReference
                or ErrorCode.ERR_NullNotValid
                or ErrorCode.ERR_UseDefViolationThisUnsupportedVersion
                or ErrorCode.ERR_ArgsInvalid
                or ErrorCode.ERR_AssgReadonly
                or ErrorCode.ERR_RefReadonly
                or ErrorCode.ERR_PtrExpected
                or ErrorCode.ERR_PtrIndexSingle
                or ErrorCode.WRN_ByRefNonAgileField
                or ErrorCode.ERR_AssgReadonlyStatic
                or ErrorCode.ERR_RefReadonlyStatic
                or ErrorCode.ERR_AssgReadonlyProp
                or ErrorCode.ERR_IllegalStatement
                or ErrorCode.ERR_BadGetEnumerator
                or ErrorCode.ERR_AbstractBaseCall
                or ErrorCode.ERR_RefProperty
                or ErrorCode.ERR_ManagedAddr
                or ErrorCode.ERR_BadFixedInitType
                or ErrorCode.ERR_FixedMustInit
                or ErrorCode.ERR_InvalidAddrOp
                or ErrorCode.ERR_FixedNeeded
                or ErrorCode.ERR_FixedNotNeeded
                or ErrorCode.ERR_UnsafeNeeded
                or ErrorCode.ERR_OpTFRetType
                or ErrorCode.ERR_OperatorNeedsMatch
                or ErrorCode.ERR_BadBoolOp
                or ErrorCode.ERR_MustHaveOpTF
                or ErrorCode.WRN_UnreferencedVarAssg
                or ErrorCode.ERR_CheckedOverflow
                or ErrorCode.ERR_ConstOutOfRangeChecked
                or ErrorCode.ERR_BadVarargs
                or ErrorCode.ERR_ParamsMustBeCollection
                or ErrorCode.ERR_IllegalArglist
                or ErrorCode.ERR_IllegalUnsafe
                or ErrorCode.ERR_AmbigMember
                or ErrorCode.ERR_BadForeachDecl
                or ErrorCode.ERR_ParamsLast
                or ErrorCode.ERR_SizeofUnsafe
                or ErrorCode.ERR_DottedTypeNameNotFoundInNS
                or ErrorCode.ERR_FieldInitRefNonstatic
                or ErrorCode.ERR_SealedNonOverride
                or ErrorCode.ERR_CantOverrideSealed
                or ErrorCode.ERR_VoidError
                or ErrorCode.ERR_ConditionalOnOverride
                or ErrorCode.ERR_PointerInAsOrIs
                or ErrorCode.ERR_CallingFinalizeDeprecated
                or ErrorCode.ERR_SingleTypeNameNotFound
                or ErrorCode.ERR_NegativeStackAllocSize
                or ErrorCode.ERR_NegativeArraySize
                or ErrorCode.ERR_OverrideFinalizeDeprecated
                or ErrorCode.ERR_CallingBaseFinalizeDeprecated
                or ErrorCode.WRN_NegativeArrayIndex
                or ErrorCode.WRN_BadRefCompareLeft
                or ErrorCode.WRN_BadRefCompareRight
                or ErrorCode.ERR_BadCastInFixed
                or ErrorCode.ERR_StackallocInCatchFinally
                or ErrorCode.ERR_VarargsLast
                or ErrorCode.ERR_MissingPartial
                or ErrorCode.ERR_PartialTypeKindConflict
                or ErrorCode.ERR_PartialModifierConflict
                or ErrorCode.ERR_PartialMultipleBases
                or ErrorCode.ERR_PartialWrongTypeParams
                or ErrorCode.ERR_PartialWrongConstraints
                or ErrorCode.ERR_NoImplicitConvCast
                or ErrorCode.ERR_PartialMisplaced
                or ErrorCode.ERR_ImportedCircularBase
                or ErrorCode.ERR_UseDefViolationOut
                or ErrorCode.ERR_ArraySizeInDeclaration
                or ErrorCode.ERR_InaccessibleGetter
                or ErrorCode.ERR_InaccessibleSetter
                or ErrorCode.ERR_InvalidPropertyAccessMod
                or ErrorCode.ERR_DuplicatePropertyAccessMods
                or ErrorCode.ERR_AccessModMissingAccessor
                or ErrorCode.ERR_UnimplementedInterfaceAccessor
                or ErrorCode.WRN_PatternIsAmbiguous
                or ErrorCode.WRN_PatternNotPublicOrNotInstance
                or ErrorCode.WRN_PatternBadSignature
                or ErrorCode.ERR_FriendRefNotEqualToThis
                or ErrorCode.WRN_SequentialOnPartialClass
                or ErrorCode.ERR_BadConstType
                or ErrorCode.ERR_NoNewTyvar
                or ErrorCode.ERR_BadArity
                or ErrorCode.ERR_BadTypeArgument
                or ErrorCode.ERR_TypeArgsNotAllowed
                or ErrorCode.ERR_HasNoTypeVars
                or ErrorCode.ERR_NewConstraintNotSatisfied
                or ErrorCode.ERR_GenericConstraintNotSatisfiedRefType
                or ErrorCode.ERR_GenericConstraintNotSatisfiedNullableEnum
                or ErrorCode.ERR_GenericConstraintNotSatisfiedNullableInterface
                or ErrorCode.ERR_GenericConstraintNotSatisfiedTyVar
                or ErrorCode.ERR_GenericConstraintNotSatisfiedValType
                or ErrorCode.ERR_DuplicateGeneratedName
                or ErrorCode.ERR_GlobalSingleTypeNameNotFound
                or ErrorCode.ERR_NewBoundMustBeLast
                or ErrorCode.ERR_TypeVarCantBeNull
                or ErrorCode.ERR_DuplicateBound
                or ErrorCode.ERR_ClassBoundNotFirst
                or ErrorCode.ERR_BadRetType
                or ErrorCode.ERR_DuplicateConstraintClause
                or ErrorCode.ERR_CantInferMethTypeArgs
                or ErrorCode.ERR_LocalSameNameAsTypeParam
                or ErrorCode.ERR_AsWithTypeVar
                or ErrorCode.ERR_BadIndexerNameAttr
                or ErrorCode.ERR_AttrArgWithTypeVars
                or ErrorCode.ERR_NewTyvarWithArgs
                or ErrorCode.ERR_AbstractSealedStatic
                or ErrorCode.WRN_AmbiguousXMLReference
                or ErrorCode.WRN_VolatileByRef
                or ErrorCode.ERR_ComImportWithImpl
                or ErrorCode.ERR_ComImportWithBase
                or ErrorCode.ERR_ImplBadConstraints
                or ErrorCode.ERR_DottedTypeNameNotFoundInAgg
                or ErrorCode.ERR_MethGrpToNonDel
                or ErrorCode.ERR_BadExternAlias
                or ErrorCode.ERR_ColColWithTypeAlias
                or ErrorCode.ERR_AliasNotFound
                or ErrorCode.ERR_SameFullNameAggAgg
                or ErrorCode.ERR_SameFullNameNsAgg
                or ErrorCode.WRN_SameFullNameThisNsAgg
                or ErrorCode.WRN_SameFullNameThisAggAgg
                or ErrorCode.WRN_SameFullNameThisAggNs
                or ErrorCode.ERR_SameFullNameThisAggThisNs
                or ErrorCode.ERR_ExternAfterElements
                or ErrorCode.WRN_GlobalAliasDefn
                or ErrorCode.ERR_SealedStaticClass
                or ErrorCode.ERR_PrivateAbstractAccessor
                or ErrorCode.ERR_ValueExpected
                or ErrorCode.ERR_UnboxNotLValue
                or ErrorCode.ERR_AnonMethGrpInForEach
                or ErrorCode.ERR_BadIncDecRetType
                or ErrorCode.ERR_TypeConstraintsMustBeUniqueAndFirst
                or ErrorCode.ERR_RefValBoundWithClass
                or ErrorCode.ERR_NewBoundWithVal
                or ErrorCode.ERR_RefConstraintNotSatisfied
                or ErrorCode.ERR_ValConstraintNotSatisfied
                or ErrorCode.ERR_CircularConstraint
                or ErrorCode.ERR_BaseConstraintConflict
                or ErrorCode.ERR_ConWithValCon
                or ErrorCode.ERR_AmbigUDConv
                or ErrorCode.WRN_AlwaysNull
                or ErrorCode.ERR_OverrideWithConstraints
                or ErrorCode.ERR_AmbigOverride
                or ErrorCode.ERR_DecConstError
                or ErrorCode.WRN_CmpAlwaysFalse
                or ErrorCode.WRN_FinalizeMethod
                or ErrorCode.ERR_ExplicitImplParams
                or ErrorCode.WRN_GotoCaseShouldConvert
                or ErrorCode.ERR_MethodImplementingAccessor
                or ErrorCode.WRN_NubExprIsConstBool
                or ErrorCode.WRN_ExplicitImplCollision
                or ErrorCode.ERR_AbstractHasBody
                or ErrorCode.ERR_ConcreteMissingBody
                or ErrorCode.ERR_AbstractAndSealed
                or ErrorCode.ERR_AbstractNotVirtual
                or ErrorCode.ERR_StaticConstant
                or ErrorCode.ERR_CantOverrideNonFunction
                or ErrorCode.ERR_CantOverrideNonVirtual
                or ErrorCode.ERR_CantChangeAccessOnOverride
                or ErrorCode.ERR_CantChangeReturnTypeOnOverride
                or ErrorCode.ERR_CantDeriveFromSealedType
                or ErrorCode.ERR_AbstractInConcreteClass
                or ErrorCode.ERR_StaticConstructorWithExplicitConstructorCall
                or ErrorCode.ERR_StaticConstructorWithAccessModifiers
                or ErrorCode.ERR_RecursiveConstructorCall
                or ErrorCode.ERR_ObjectCallingBaseConstructor
                or ErrorCode.ERR_StructWithBaseConstructorCall
                or ErrorCode.ERR_StructLayoutCycle
                or ErrorCode.ERR_InterfacesCantContainFields
                or ErrorCode.ERR_InterfacesCantContainConstructors
                or ErrorCode.ERR_NonInterfaceInInterfaceList
                or ErrorCode.ERR_DuplicateInterfaceInBaseList
                or ErrorCode.ERR_CycleInInterfaceInheritance
                or ErrorCode.ERR_HidingAbstractMethod
                or ErrorCode.ERR_UnimplementedAbstractMethod
                or ErrorCode.ERR_UnimplementedInterfaceMember
                or ErrorCode.ERR_ObjectCantHaveBases
                or ErrorCode.ERR_ExplicitInterfaceImplementationNotInterface
                or ErrorCode.ERR_InterfaceMemberNotFound
                or ErrorCode.ERR_ClassDoesntImplementInterface
                or ErrorCode.ERR_ExplicitInterfaceImplementationInNonClassOrStruct
                or ErrorCode.ERR_MemberNameSameAsType
                or ErrorCode.ERR_EnumeratorOverflow
                or ErrorCode.ERR_CantOverrideNonProperty
                or ErrorCode.ERR_NoGetToOverride
                or ErrorCode.ERR_NoSetToOverride
                or ErrorCode.ERR_PropertyCantHaveVoidType
                or ErrorCode.ERR_PropertyWithNoAccessors
                or ErrorCode.ERR_NewVirtualInSealed
                or ErrorCode.ERR_ExplicitPropertyAddingAccessor
                or ErrorCode.ERR_ExplicitPropertyMissingAccessor
                or ErrorCode.ERR_ConversionWithInterface
                or ErrorCode.ERR_ConversionWithBase
                or ErrorCode.ERR_ConversionWithDerived
                or ErrorCode.ERR_IdentityConversion
                or ErrorCode.ERR_ConversionNotInvolvingContainedType
                or ErrorCode.ERR_DuplicateConversionInClass
                or ErrorCode.ERR_OperatorsMustBeStatic
                or ErrorCode.ERR_BadIncDecSignature
                or ErrorCode.ERR_BadUnaryOperatorSignature
                or ErrorCode.ERR_BadBinaryOperatorSignature
                or ErrorCode.ERR_BadShiftOperatorSignature
                or ErrorCode.ERR_InterfacesCantContainConversionOrEqualityOperators
                or ErrorCode.ERR_CantOverrideBogusMethod
                or ErrorCode.ERR_CantCallSpecialMethod
                or ErrorCode.ERR_BadTypeReference
                or ErrorCode.ERR_BadDestructorName
                or ErrorCode.ERR_OnlyClassesCanContainDestructors
                or ErrorCode.ERR_ConflictAliasAndMember
                or ErrorCode.ERR_ConditionalOnSpecialMethod
                or ErrorCode.ERR_ConditionalMustReturnVoid
                or ErrorCode.ERR_DuplicateAttribute
                or ErrorCode.ERR_ConditionalOnInterfaceMethod
                or ErrorCode.ERR_OperatorCantReturnVoid
                or ErrorCode.ERR_InvalidAttributeArgument
                or ErrorCode.ERR_AttributeOnBadSymbolType
                or ErrorCode.ERR_FloatOverflow
                or ErrorCode.ERR_InvalidReal
                or ErrorCode.ERR_ComImportWithoutUuidAttribute
                or ErrorCode.ERR_InvalidNamedArgument
                or ErrorCode.ERR_DllImportOnInvalidMethod
                or ErrorCode.ERR_FieldCantBeRefAny
                or ErrorCode.ERR_ArrayElementCantBeRefAny
                or ErrorCode.WRN_DeprecatedSymbol
                or ErrorCode.ERR_NotAnAttributeClass
                or ErrorCode.ERR_BadNamedAttributeArgument
                or ErrorCode.WRN_DeprecatedSymbolStr
                or ErrorCode.ERR_DeprecatedSymbolStr
                or ErrorCode.ERR_IndexerCantHaveVoidType
                or ErrorCode.ERR_VirtualPrivate
                or ErrorCode.ERR_ArrayInitToNonArrayType
                or ErrorCode.ERR_ArrayInitInBadPlace
                or ErrorCode.ERR_MissingStructOffset
                or ErrorCode.WRN_ExternMethodNoImplementation
                or ErrorCode.WRN_ProtectedInSealed
                or ErrorCode.ERR_InterfaceImplementedByConditional
                or ErrorCode.ERR_InterfaceImplementedImplicitlyByVariadic
                or ErrorCode.ERR_IllegalRefParam
                or ErrorCode.ERR_BadArgumentToAttribute
                or ErrorCode.ERR_StructOffsetOnBadStruct
                or ErrorCode.ERR_StructOffsetOnBadField
                or ErrorCode.ERR_AttributeUsageOnNonAttributeClass
                or ErrorCode.WRN_PossibleMistakenNullStatement
                or ErrorCode.ERR_DuplicateNamedAttributeArgument
                or ErrorCode.ERR_DeriveFromEnumOrValueType
                or ErrorCode.ERR_DefaultMemberOnIndexedType
                or ErrorCode.ERR_BogusType
                or ErrorCode.ERR_CStyleArray
                or ErrorCode.WRN_VacuousIntegralComp
                or ErrorCode.ERR_AbstractAttributeClass
                or ErrorCode.ERR_BadNamedAttributeArgumentType
                or ErrorCode.WRN_AttributeLocationOnBadDeclaration
                or ErrorCode.WRN_InvalidAttributeLocation
                or ErrorCode.WRN_EqualsWithoutGetHashCode
                or ErrorCode.WRN_EqualityOpWithoutEquals
                or ErrorCode.WRN_EqualityOpWithoutGetHashCode
                or ErrorCode.ERR_OutAttrOnRefParam
                or ErrorCode.ERR_OverloadRefKind
                or ErrorCode.ERR_LiteralDoubleCast
                or ErrorCode.WRN_IncorrectBooleanAssg
                or ErrorCode.ERR_ProtectedInStruct
                or ErrorCode.ERR_InconsistentIndexerNames
                or ErrorCode.ERR_ComImportWithUserCtor
                or ErrorCode.ERR_FieldCantHaveVoidType
                or ErrorCode.WRN_NonObsoleteOverridingObsolete
                or ErrorCode.ERR_SystemVoid
                or ErrorCode.ERR_ExplicitParamArrayOrCollection
                or ErrorCode.WRN_BitwiseOrSignExtend
                or ErrorCode.ERR_VolatileStruct
                or ErrorCode.ERR_VolatileAndReadonly
                or ErrorCode.ERR_AbstractField
                or ErrorCode.ERR_BogusExplicitImpl
                or ErrorCode.ERR_ExplicitMethodImplAccessor
                or ErrorCode.WRN_CoClassWithoutComImport
                or ErrorCode.ERR_ConditionalWithOutParam
                or ErrorCode.ERR_AccessorImplementingMethod
                or ErrorCode.ERR_AliasQualAsExpression
                or ErrorCode.ERR_DerivingFromATyVar
                or ErrorCode.ERR_DuplicateTypeParameter
                or ErrorCode.WRN_TypeParameterSameAsOuterTypeParameter
                or ErrorCode.ERR_TypeVariableSameAsParent
                or ErrorCode.ERR_UnifyingInterfaceInstantiations
                or ErrorCode.ERR_TyVarNotFoundInConstraint
                or ErrorCode.ERR_BadBoundType
                or ErrorCode.ERR_SpecialTypeAsBound
                or ErrorCode.ERR_BadVisBound
                or ErrorCode.ERR_LookupInTypeVariable
                or ErrorCode.ERR_BadConstraintType
                or ErrorCode.ERR_InstanceMemberInStaticClass
                or ErrorCode.ERR_StaticBaseClass
                or ErrorCode.ERR_ConstructorInStaticClass
                or ErrorCode.ERR_DestructorInStaticClass
                or ErrorCode.ERR_InstantiatingStaticClass
                or ErrorCode.ERR_StaticDerivedFromNonObject
                or ErrorCode.ERR_StaticClassInterfaceImpl
                or ErrorCode.ERR_OperatorInStaticClass
                or ErrorCode.ERR_ConvertToStaticClass
                or ErrorCode.ERR_ConstraintIsStaticClass
                or ErrorCode.ERR_GenericArgIsStaticClass
                or ErrorCode.ERR_ArrayOfStaticClass
                or ErrorCode.ERR_IndexerInStaticClass
                or ErrorCode.ERR_ParameterIsStaticClass
                or ErrorCode.ERR_ReturnTypeIsStaticClass
                or ErrorCode.ERR_VarDeclIsStaticClass
                or ErrorCode.ERR_BadEmptyThrowInFinally
                or ErrorCode.ERR_InvalidSpecifier
                or ErrorCode.WRN_AssignmentToLockOrDispose
                or ErrorCode.ERR_ForwardedTypeInThisAssembly
                or ErrorCode.ERR_ForwardedTypeIsNested
                or ErrorCode.ERR_CycleInTypeForwarder
                or ErrorCode.ERR_AssemblyNameOnNonModule
                or ErrorCode.ERR_InvalidFwdType
                or ErrorCode.ERR_CloseUnimplementedInterfaceMemberStatic
                or ErrorCode.ERR_CloseUnimplementedInterfaceMemberNotPublic
                or ErrorCode.ERR_CloseUnimplementedInterfaceMemberWrongReturnType
                or ErrorCode.ERR_DuplicateTypeForwarder
                or ErrorCode.ERR_ExpectedSelectOrGroup
                or ErrorCode.ERR_ExpectedContextualKeywordOn
                or ErrorCode.ERR_ExpectedContextualKeywordEquals
                or ErrorCode.ERR_ExpectedContextualKeywordBy
                or ErrorCode.ERR_InvalidAnonymousTypeMemberDeclarator
                or ErrorCode.ERR_InvalidInitializerElementInitializer
                or ErrorCode.ERR_InconsistentLambdaParameterUsage
                or ErrorCode.ERR_PartialMethodInvalidModifier
                or ErrorCode.ERR_PartialMethodOnlyInPartialClass
                or ErrorCode.ERR_PartialMethodNotExplicit
                or ErrorCode.ERR_PartialMethodExtensionDifference
                or ErrorCode.ERR_PartialMethodOnlyOneLatent
                or ErrorCode.ERR_PartialMethodOnlyOneActual
                or ErrorCode.ERR_PartialMethodParamsDifference
                or ErrorCode.ERR_PartialMethodMustHaveLatent
                or ErrorCode.ERR_PartialMethodInconsistentConstraints
                or ErrorCode.ERR_PartialMethodToDelegate
                or ErrorCode.ERR_PartialMethodStaticDifference
                or ErrorCode.ERR_PartialMethodUnsafeDifference
                or ErrorCode.ERR_PartialMethodInExpressionTree
                or ErrorCode.ERR_ExplicitImplCollisionOnRefOut
                or ErrorCode.ERR_IndirectRecursiveConstructorCall
                or ErrorCode.WRN_ObsoleteOverridingNonObsolete
                or ErrorCode.WRN_DebugFullNameTooLong
                or ErrorCode.ERR_ImplicitlyTypedVariableAssignedBadValue
                or ErrorCode.ERR_ImplicitlyTypedVariableWithNoInitializer
                or ErrorCode.ERR_ImplicitlyTypedVariableMultipleDeclarator
                or ErrorCode.ERR_ImplicitlyTypedVariableAssignedArrayInitializer
                or ErrorCode.ERR_ImplicitlyTypedLocalCannotBeFixed
                or ErrorCode.ERR_ImplicitlyTypedVariableCannotBeConst
                or ErrorCode.WRN_ExternCtorNoImplementation
                or ErrorCode.ERR_TypeVarNotFound
                or ErrorCode.ERR_ImplicitlyTypedArrayNoBestType
                or ErrorCode.ERR_AnonymousTypePropertyAssignedBadValue
                or ErrorCode.ERR_ExpressionTreeContainsBaseAccess
                or ErrorCode.ERR_ExpressionTreeContainsAssignment
                or ErrorCode.ERR_AnonymousTypeDuplicatePropertyName
                or ErrorCode.ERR_StatementLambdaToExpressionTree
                or ErrorCode.ERR_ExpressionTreeMustHaveDelegate
                or ErrorCode.ERR_AnonymousTypeNotAvailable
                or ErrorCode.ERR_LambdaInIsAs
                or ErrorCode.ERR_ExpressionTreeContainsMultiDimensionalArrayInitializer
                or ErrorCode.ERR_MissingArgument
                or ErrorCode.ERR_VariableUsedBeforeDeclaration
                or ErrorCode.ERR_UnassignedThisAutoPropertyUnsupportedVersion
                or ErrorCode.ERR_VariableUsedBeforeDeclarationAndHidesField
                or ErrorCode.ERR_ExpressionTreeContainsBadCoalesce
                or ErrorCode.ERR_ArrayInitializerExpected
                or ErrorCode.ERR_ArrayInitializerIncorrectLength
                or ErrorCode.ERR_ExpressionTreeContainsNamedArgument
                or ErrorCode.ERR_ExpressionTreeContainsOptionalArgument
                or ErrorCode.ERR_ExpressionTreeContainsIndexedProperty
                or ErrorCode.ERR_IndexedPropertyRequiresParams
                or ErrorCode.ERR_IndexedPropertyMustHaveAllOptionalParams
                or ErrorCode.ERR_IdentifierExpected
                or ErrorCode.ERR_SemicolonExpected
                or ErrorCode.ERR_SyntaxError
                or ErrorCode.ERR_DuplicateModifier
                or ErrorCode.ERR_DuplicateAccessor
                or ErrorCode.ERR_IntegralTypeExpected
                or ErrorCode.ERR_IllegalEscape
                or ErrorCode.ERR_NewlineInConst
                or ErrorCode.ERR_EmptyCharConst
                or ErrorCode.ERR_TooManyCharsInConst
                or ErrorCode.ERR_InvalidNumber
                or ErrorCode.ERR_GetOrSetExpected
                or ErrorCode.ERR_ClassTypeExpected
                or ErrorCode.ERR_NamedArgumentExpected
                or ErrorCode.ERR_TooManyCatches
                or ErrorCode.ERR_ThisOrBaseExpected
                or ErrorCode.ERR_OvlUnaryOperatorExpected
                or ErrorCode.ERR_OvlBinaryOperatorExpected
                or ErrorCode.ERR_IntOverflow
                or ErrorCode.ERR_EOFExpected
                or ErrorCode.ERR_BadEmbeddedStmt
                or ErrorCode.ERR_PPDirectiveExpected
                or ErrorCode.ERR_EndOfPPLineExpected
                or ErrorCode.ERR_CloseParenExpected
                or ErrorCode.ERR_EndifDirectiveExpected
                or ErrorCode.ERR_UnexpectedDirective
                or ErrorCode.ERR_ErrorDirective
                or ErrorCode.WRN_WarningDirective
                or ErrorCode.ERR_TypeExpected
                or ErrorCode.ERR_PPDefFollowsToken
                or ErrorCode.ERR_OpenEndedComment
                or ErrorCode.ERR_OvlOperatorExpected
                or ErrorCode.ERR_EndRegionDirectiveExpected
                or ErrorCode.ERR_UnterminatedStringLit
                or ErrorCode.ERR_BadDirectivePlacement
                or ErrorCode.ERR_IdentifierExpectedKW
                or ErrorCode.ERR_SemiOrLBraceExpected
                or ErrorCode.ERR_MultiTypeInDeclaration
                or ErrorCode.ERR_AddOrRemoveExpected
                or ErrorCode.ERR_UnexpectedCharacter
                or ErrorCode.ERR_ProtectedInStatic
                or ErrorCode.WRN_UnreachableGeneralCatch
                or ErrorCode.ERR_IncrementLvalueExpected
                or ErrorCode.ERR_NoSuchMemberOrExtension
                or ErrorCode.WRN_DeprecatedCollectionInitAddStr
                or ErrorCode.ERR_DeprecatedCollectionInitAddStr
                or ErrorCode.WRN_DeprecatedCollectionInitAdd
                or ErrorCode.ERR_DefaultValueNotAllowed
                or ErrorCode.WRN_DefaultValueForUnconsumedLocation
                or ErrorCode.ERR_PartialWrongTypeParamsVariance
                or ErrorCode.ERR_GlobalSingleTypeNameNotFoundFwd
                or ErrorCode.ERR_DottedTypeNameNotFoundInNSFwd
                or ErrorCode.ERR_SingleTypeNameNotFoundFwd
                or ErrorCode.WRN_IdentifierOrNumericLiteralExpected
                or ErrorCode.ERR_UnexpectedToken
                or ErrorCode.ERR_BadThisParam
                or ErrorCode.ERR_BadTypeforThis
                or ErrorCode.ERR_BadParamModThis
                or ErrorCode.ERR_BadExtensionMeth
                or ErrorCode.ERR_BadExtensionAgg
                or ErrorCode.ERR_DupParamMod
                or ErrorCode.ERR_ExtensionMethodsDecl
                or ErrorCode.ERR_ExtensionAttrNotFound
                or ErrorCode.ERR_ExplicitExtension
                or ErrorCode.ERR_ValueTypeExtDelegate
                or ErrorCode.ERR_BadArgCount
                or ErrorCode.ERR_BadArgType
                or ErrorCode.ERR_NoSourceFile
                or ErrorCode.ERR_CantRefResource
                or ErrorCode.ERR_ResourceNotUnique
                or ErrorCode.ERR_ImportNonAssembly
                or ErrorCode.ERR_RefLvalueExpected
                or ErrorCode.ERR_BaseInStaticMeth
                or ErrorCode.ERR_BaseInBadContext
                or ErrorCode.ERR_RbraceExpected
                or ErrorCode.ERR_LbraceExpected
                or ErrorCode.ERR_InExpected
                or ErrorCode.ERR_InvalidPreprocExpr
                or ErrorCode.ERR_InvalidMemberDecl
                or ErrorCode.ERR_MemberNeedsType
                or ErrorCode.ERR_BadBaseType
                or ErrorCode.WRN_EmptySwitch
                or ErrorCode.ERR_ExpectedEndTry
                or ErrorCode.ERR_InvalidExprTerm
                or ErrorCode.ERR_BadNewExpr
                or ErrorCode.ERR_NoNamespacePrivate
                or ErrorCode.ERR_BadVarDecl
                or ErrorCode.ERR_UsingAfterElements
                or ErrorCode.ERR_BadBinOpArgs
                or ErrorCode.ERR_BadUnOpArgs
                or ErrorCode.ERR_NoVoidParameter
                or ErrorCode.ERR_DuplicateAlias
                or ErrorCode.ERR_BadProtectedAccess
                or ErrorCode.ERR_AddModuleAssembly
                or ErrorCode.ERR_BindToBogusProp2
                or ErrorCode.ERR_BindToBogusProp1
                or ErrorCode.ERR_NoVoidHere
                or ErrorCode.ERR_IndexerNeedsParam
                or ErrorCode.ERR_BadArraySyntax
                or ErrorCode.ERR_BadOperatorSyntax
                or ErrorCode.ERR_OutputNeedsName
                or ErrorCode.ERR_CantHaveWin32ResAndManifest
                or ErrorCode.ERR_CantHaveWin32ResAndIcon
                or ErrorCode.ERR_CantReadResource
                or ErrorCode.ERR_DocFileGen
                or ErrorCode.WRN_XMLParseError
                or ErrorCode.WRN_DuplicateParamTag
                or ErrorCode.WRN_UnmatchedParamTag
                or ErrorCode.WRN_MissingParamTag
                or ErrorCode.WRN_BadXMLRef
                or ErrorCode.ERR_BadStackAllocExpr
                or ErrorCode.ERR_InvalidLineNumber
                or ErrorCode.ERR_MissingPPFile
                or ErrorCode.ERR_ForEachMissingMember
                or ErrorCode.WRN_BadXMLRefParamType
                or ErrorCode.WRN_BadXMLRefReturnType
                or ErrorCode.ERR_BadWin32Res
                or ErrorCode.WRN_BadXMLRefSyntax
                or ErrorCode.ERR_BadModifierLocation
                or ErrorCode.ERR_MissingArraySize
                or ErrorCode.WRN_UnprocessedXMLComment
                or ErrorCode.WRN_FailedInclude
                or ErrorCode.WRN_InvalidInclude
                or ErrorCode.WRN_MissingXMLComment
                or ErrorCode.WRN_XMLParseIncludeError
                or ErrorCode.ERR_BadDelArgCount
                or ErrorCode.ERR_UnexpectedSemicolon
                or ErrorCode.ERR_MethodReturnCantBeRefAny
                or ErrorCode.ERR_CompileCancelled
                or ErrorCode.ERR_MethodArgCantBeRefAny
                or ErrorCode.ERR_AssgReadonlyLocal
                or ErrorCode.ERR_RefReadonlyLocal
                or ErrorCode.ERR_CantUseRequiredAttribute
                or ErrorCode.ERR_NoModifiersOnAccessor
                or ErrorCode.ERR_ParamsCantBeWithModifier
                or ErrorCode.ERR_ReturnNotLValue
                or ErrorCode.ERR_MissingCoClass
                or ErrorCode.ERR_AmbiguousAttribute
                or ErrorCode.ERR_BadArgExtraRef
                or ErrorCode.WRN_CmdOptionConflictsSource
                or ErrorCode.ERR_BadCompatMode
                or ErrorCode.ERR_DelegateOnConditional
                or ErrorCode.ERR_CantMakeTempFile
                or ErrorCode.ERR_BadArgRef
                or ErrorCode.ERR_YieldInAnonMeth
                or ErrorCode.ERR_ReturnInIterator
                or ErrorCode.ERR_BadIteratorArgType
                or ErrorCode.ERR_BadIteratorReturn
                or ErrorCode.ERR_BadYieldInFinally
                or ErrorCode.ERR_BadYieldInTryOfCatch
                or ErrorCode.ERR_EmptyYield
                or ErrorCode.ERR_AnonDelegateCantUse
                or ErrorCode.ERR_AnonDelegateCantUseRefLike
                or ErrorCode.ERR_UnsupportedPrimaryConstructorParameterCapturingRef
                or ErrorCode.ERR_UnsupportedPrimaryConstructorParameterCapturingRefLike
                or ErrorCode.ERR_AnonDelegateCantUseStructPrimaryConstructorParameterInMember
                or ErrorCode.ERR_AnonDelegateCantUseStructPrimaryConstructorParameterCaptured
                or ErrorCode.ERR_BadYieldInCatch
                or ErrorCode.ERR_BadDelegateLeave
                or ErrorCode.WRN_IllegalPragma
                or ErrorCode.WRN_IllegalPPWarning
                or ErrorCode.WRN_BadRestoreNumber
                or ErrorCode.ERR_VarargsIterator
                or ErrorCode.ERR_UnsafeIteratorArgType
                or ErrorCode.ERR_BadCoClassSig
                or ErrorCode.ERR_MultipleIEnumOfT
                or ErrorCode.ERR_FixedDimsRequired
                or ErrorCode.ERR_FixedNotInStruct
                or ErrorCode.ERR_AnonymousReturnExpected
                or ErrorCode.WRN_NonECMAFeature
                or ErrorCode.ERR_ExpectedVerbatimLiteral
                or ErrorCode.ERR_AssgReadonly2
                or ErrorCode.ERR_RefReadonly2
                or ErrorCode.ERR_AssgReadonlyStatic2
                or ErrorCode.ERR_RefReadonlyStatic2
                or ErrorCode.ERR_AssgReadonlyLocal2Cause
                or ErrorCode.ERR_RefReadonlyLocal2Cause
                or ErrorCode.ERR_AssgReadonlyLocalCause
                or ErrorCode.ERR_RefReadonlyLocalCause
                or ErrorCode.WRN_ErrorOverride
                or ErrorCode.ERR_AnonMethToNonDel
                or ErrorCode.ERR_CantConvAnonMethParams
                or ErrorCode.ERR_CantConvAnonMethReturns
                or ErrorCode.ERR_IllegalFixedType
                or ErrorCode.ERR_FixedOverflow
                or ErrorCode.ERR_InvalidFixedArraySize
                or ErrorCode.ERR_FixedBufferNotFixed
                or ErrorCode.ERR_AttributeNotOnAccessor
                or ErrorCode.WRN_InvalidSearchPathDir
                or ErrorCode.ERR_IllegalVarArgs
                or ErrorCode.ERR_IllegalParams
                or ErrorCode.ERR_BadModifiersOnNamespace
                or ErrorCode.ERR_BadPlatformType
                or ErrorCode.ERR_ThisStructNotInAnonMeth
                or ErrorCode.ERR_NoConvToIDisp
                or ErrorCode.ERR_BadParamRef
                or ErrorCode.ERR_BadParamExtraRef
                or ErrorCode.ERR_BadParamType
                or ErrorCode.ERR_BadExternIdentifier
                or ErrorCode.ERR_AliasMissingFile
                or ErrorCode.ERR_GlobalExternAlias
                or ErrorCode.WRN_MultiplePredefTypes
                or ErrorCode.ERR_LocalCantBeFixedAndHoisted
                or ErrorCode.WRN_TooManyLinesForDebugger
                or ErrorCode.ERR_CantConvAnonMethNoParams
                or ErrorCode.ERR_ConditionalOnNonAttributeClass
                or ErrorCode.WRN_CallOnNonAgileField
                or ErrorCode.WRN_InvalidNumber
                or ErrorCode.WRN_IllegalPPChecksum
                or ErrorCode.WRN_EndOfPPLineExpected
                or ErrorCode.WRN_ConflictingChecksum
                or ErrorCode.WRN_InvalidAssemblyName
                or ErrorCode.WRN_UnifyReferenceMajMin
                or ErrorCode.WRN_UnifyReferenceBldRev
                or ErrorCode.ERR_DuplicateImport
                or ErrorCode.ERR_DuplicateImportSimple
                or ErrorCode.ERR_AssemblyMatchBadVersion
                or ErrorCode.ERR_FixedNeedsLvalue
                or ErrorCode.WRN_DuplicateTypeParamTag
                or ErrorCode.WRN_UnmatchedTypeParamTag
                or ErrorCode.WRN_MissingTypeParamTag
                or ErrorCode.ERR_CantChangeTypeOnOverride
                or ErrorCode.ERR_DoNotUseFixedBufferAttr
                or ErrorCode.WRN_AssignmentToSelf
                or ErrorCode.WRN_ComparisonToSelf
                or ErrorCode.ERR_CantOpenWin32Res
                or ErrorCode.WRN_DotOnDefault
                or ErrorCode.ERR_NoMultipleInheritance
                or ErrorCode.ERR_BaseClassMustBeFirst
                or ErrorCode.WRN_BadXMLRefTypeVar
                or ErrorCode.ERR_FriendAssemblyBadArgs
                or ErrorCode.ERR_FriendAssemblySNReq
                or ErrorCode.ERR_DelegateOnNullable
                or ErrorCode.ERR_BadCtorArgCount
                or ErrorCode.ERR_GlobalAttributesNotFirst
                or ErrorCode.ERR_ExpressionExpected
                or ErrorCode.WRN_UnmatchedParamRefTag
                or ErrorCode.WRN_UnmatchedTypeParamRefTag
                or ErrorCode.ERR_DefaultValueMustBeConstant
                or ErrorCode.ERR_DefaultValueBeforeRequiredValue
                or ErrorCode.ERR_NamedArgumentSpecificationBeforeFixedArgument
                or ErrorCode.ERR_BadNamedArgument
                or ErrorCode.ERR_DuplicateNamedArgument
                or ErrorCode.ERR_RefOutDefaultValue
                or ErrorCode.ERR_NamedArgumentForArray
                or ErrorCode.ERR_DefaultValueForExtensionParameter
                or ErrorCode.ERR_NamedArgumentUsedInPositional
                or ErrorCode.ERR_DefaultValueUsedWithAttributes
                or ErrorCode.ERR_BadNamedArgumentForDelegateInvoke
                or ErrorCode.ERR_NoPIAAssemblyMissingAttribute
                or ErrorCode.ERR_NoCanonicalView
                or ErrorCode.ERR_NoConversionForDefaultParam
                or ErrorCode.ERR_DefaultValueForParamsParameter
                or ErrorCode.ERR_NewCoClassOnLink
                or ErrorCode.ERR_NoPIANestedType
                or ErrorCode.ERR_InteropTypeMissingAttribute
                or ErrorCode.ERR_InteropStructContainsMethods
                or ErrorCode.ERR_InteropTypesWithSameNameAndGuid
                or ErrorCode.ERR_NoPIAAssemblyMissingAttributes
                or ErrorCode.ERR_AssemblySpecifiedForLinkAndRef
                or ErrorCode.ERR_LocalTypeNameClash
                or ErrorCode.WRN_ReferencedAssemblyReferencesLinkedPIA
                or ErrorCode.ERR_NotNullRefDefaultParameter
                or ErrorCode.ERR_FixedLocalInLambda
                or ErrorCode.ERR_MissingMethodOnSourceInterface
                or ErrorCode.ERR_MissingSourceInterface
                or ErrorCode.ERR_GenericsUsedInNoPIAType
                or ErrorCode.ERR_GenericsUsedAcrossAssemblies
                or ErrorCode.ERR_NoConversionForNubDefaultParam
                or ErrorCode.ERR_InvalidSubsystemVersion
                or ErrorCode.ERR_InteropMethodWithBody
                or ErrorCode.ERR_BadWarningLevel
                or ErrorCode.ERR_BadDebugType
                or ErrorCode.ERR_BadResourceVis
                or ErrorCode.ERR_DefaultValueTypeMustMatch
                or ErrorCode.ERR_DefaultValueBadValueType
                or ErrorCode.ERR_MemberAlreadyInitialized
                or ErrorCode.ERR_MemberCannotBeInitialized
                or ErrorCode.ERR_StaticMemberInObjectInitializer
                or ErrorCode.ERR_ReadonlyValueTypeInObjectInitializer
                or ErrorCode.ERR_ValueTypePropertyInObjectInitializer
                or ErrorCode.ERR_UnsafeTypeInObjectCreation
                or ErrorCode.ERR_EmptyElementInitializer
                or ErrorCode.ERR_InitializerAddHasWrongSignature
                or ErrorCode.ERR_CollectionInitRequiresIEnumerable
                or ErrorCode.ERR_CantOpenWin32Manifest
                or ErrorCode.WRN_CantHaveManifestForModule
                or ErrorCode.ERR_BadInstanceArgType
                or ErrorCode.ERR_QueryDuplicateRangeVariable
                or ErrorCode.ERR_QueryRangeVariableOverrides
                or ErrorCode.ERR_QueryRangeVariableAssignedBadValue
                or ErrorCode.ERR_QueryNoProviderCastable
                or ErrorCode.ERR_QueryNoProviderStandard
                or ErrorCode.ERR_QueryNoProvider
                or ErrorCode.ERR_QueryOuterKey
                or ErrorCode.ERR_QueryInnerKey
                or ErrorCode.ERR_QueryOutRefRangeVariable
                or ErrorCode.ERR_QueryMultipleProviders
                or ErrorCode.ERR_QueryTypeInferenceFailedMulti
                or ErrorCode.ERR_QueryTypeInferenceFailed
                or ErrorCode.ERR_QueryTypeInferenceFailedSelectMany
                or ErrorCode.ERR_ExpressionTreeContainsPointerOp
                or ErrorCode.ERR_ExpressionTreeContainsAnonymousMethod
                or ErrorCode.ERR_AnonymousMethodToExpressionTree
                or ErrorCode.ERR_QueryRangeVariableReadOnly
                or ErrorCode.ERR_QueryRangeVariableSameAsTypeParam
                or ErrorCode.ERR_TypeVarNotFoundRangeVariable
                or ErrorCode.ERR_BadArgTypesForCollectionAdd
                or ErrorCode.ERR_ByRefParameterInExpressionTree
                or ErrorCode.ERR_VarArgsInExpressionTree
                or ErrorCode.ERR_InitializerAddHasParamModifiers
                or ErrorCode.ERR_NonInvocableMemberCalled
                or ErrorCode.WRN_MultipleRuntimeImplementationMatches
                or ErrorCode.WRN_MultipleRuntimeOverrideMatches
                or ErrorCode.ERR_ObjectOrCollectionInitializerWithDelegateCreation
                or ErrorCode.ERR_InvalidConstantDeclarationType
                or ErrorCode.ERR_IllegalVarianceSyntax
                or ErrorCode.ERR_UnexpectedVariance
                or ErrorCode.ERR_BadDynamicTypeof
                or ErrorCode.ERR_ExpressionTreeContainsDynamicOperation
                or ErrorCode.ERR_BadDynamicConversion
                or ErrorCode.ERR_DeriveFromDynamic
                or ErrorCode.ERR_DeriveFromConstructedDynamic
                or ErrorCode.ERR_DynamicTypeAsBound
                or ErrorCode.ERR_ConstructedDynamicTypeAsBound
                or ErrorCode.ERR_ExplicitDynamicAttr
                or ErrorCode.ERR_NoDynamicPhantomOnBase
                or ErrorCode.ERR_NoDynamicPhantomOnBaseIndexer
                or ErrorCode.ERR_BadArgTypeDynamicExtension
                or ErrorCode.WRN_DynamicDispatchToConditionalMethod
                or ErrorCode.ERR_NoDynamicPhantomOnBaseCtor
                or ErrorCode.ERR_BadDynamicMethodArgMemgrp
                or ErrorCode.ERR_BadDynamicMethodArgLambda
                or ErrorCode.ERR_BadDynamicMethodArg
                or ErrorCode.ERR_BadDynamicQuery
                or ErrorCode.ERR_DynamicAttributeMissing
                or ErrorCode.WRN_IsDynamicIsConfusing
                or ErrorCode.ERR_BadAsyncReturn
                or ErrorCode.ERR_BadAwaitInFinally
                or ErrorCode.ERR_BadAwaitInCatch
                or ErrorCode.ERR_BadAwaitArg
                or ErrorCode.ERR_BadAsyncArgType
                or ErrorCode.ERR_BadAsyncExpressionTree
                or ErrorCode.ERR_MixingWinRTEventWithRegular
                or ErrorCode.ERR_BadAwaitWithoutAsync
                or ErrorCode.ERR_BadAsyncLacksBody
                or ErrorCode.ERR_BadAwaitInQuery
                or ErrorCode.ERR_BadAwaitInLock
                or ErrorCode.ERR_TaskRetNoObjectRequired
                or ErrorCode.WRN_AsyncLacksAwaits
                or ErrorCode.ERR_FileNotFound
                or ErrorCode.WRN_FileAlreadyIncluded
                or ErrorCode.ERR_NoFileSpec
                or ErrorCode.ERR_SwitchNeedsString
                or ErrorCode.ERR_BadSwitch
                or ErrorCode.WRN_NoSources
                or ErrorCode.ERR_OpenResponseFile
                or ErrorCode.ERR_CantOpenFileWrite
                or ErrorCode.ERR_BadBaseNumber
                or ErrorCode.ERR_BinaryFile
                or ErrorCode.FTL_BadCodepage
                or ErrorCode.ERR_NoMainOnDLL
                or ErrorCode.FTL_InvalidTarget
                or ErrorCode.FTL_InvalidInputFileName
                or ErrorCode.WRN_NoConfigNotOnCommandLine
                or ErrorCode.ERR_InvalidFileAlignment
                or ErrorCode.WRN_DefineIdentifierRequired
                or ErrorCode.FTL_OutputFileExists
                or ErrorCode.ERR_OneAliasPerReference
                or ErrorCode.ERR_SwitchNeedsNumber
                or ErrorCode.ERR_MissingDebugSwitch
                or ErrorCode.ERR_ComRefCallInExpressionTree
                or ErrorCode.WRN_BadUILang
                or ErrorCode.ERR_InvalidFormatForGuidForOption
                or ErrorCode.ERR_MissingGuidForOption
                or ErrorCode.ERR_InvalidOutputName
                or ErrorCode.ERR_InvalidDebugInformationFormat
                or ErrorCode.ERR_LegacyObjectIdSyntax
                or ErrorCode.ERR_SourceLinkRequiresPdb
                or ErrorCode.ERR_CannotEmbedWithoutPdb
                or ErrorCode.ERR_BadSwitchValue
                or ErrorCode.WRN_CLS_NoVarArgs
                or ErrorCode.WRN_CLS_BadArgType
                or ErrorCode.WRN_CLS_BadReturnType
                or ErrorCode.WRN_CLS_BadFieldPropType
                or ErrorCode.WRN_CLS_BadIdentifierCase
                or ErrorCode.WRN_CLS_OverloadRefOut
                or ErrorCode.WRN_CLS_OverloadUnnamed
                or ErrorCode.WRN_CLS_BadIdentifier
                or ErrorCode.WRN_CLS_BadBase
                or ErrorCode.WRN_CLS_BadInterfaceMember
                or ErrorCode.WRN_CLS_NoAbstractMembers
                or ErrorCode.WRN_CLS_NotOnModules
                or ErrorCode.WRN_CLS_ModuleMissingCLS
                or ErrorCode.WRN_CLS_AssemblyNotCLS
                or ErrorCode.WRN_CLS_BadAttributeType
                or ErrorCode.WRN_CLS_ArrayArgumentToAttribute
                or ErrorCode.WRN_CLS_NotOnModules2
                or ErrorCode.WRN_CLS_IllegalTrueInFalse
                or ErrorCode.WRN_CLS_MeaninglessOnPrivateType
                or ErrorCode.WRN_CLS_AssemblyNotCLS2
                or ErrorCode.WRN_CLS_MeaninglessOnParam
                or ErrorCode.WRN_CLS_MeaninglessOnReturn
                or ErrorCode.WRN_CLS_BadTypeVar
                or ErrorCode.WRN_CLS_VolatileField
                or ErrorCode.WRN_CLS_BadInterface
                or ErrorCode.FTL_BadChecksumAlgorithm
                or ErrorCode.ERR_BadAwaitArgIntrinsic
                or ErrorCode.ERR_BadAwaitAsIdentifier
                or ErrorCode.ERR_AwaitInUnsafeContext
                or ErrorCode.ERR_UnsafeAsyncArgType
                or ErrorCode.ERR_VarargsAsync
                or ErrorCode.ERR_BadAwaitArgVoidCall
                or ErrorCode.ERR_NonTaskMainCantBeAsync
                or ErrorCode.ERR_CantConvAsyncAnonFuncReturns
                or ErrorCode.ERR_BadAwaiterPattern
                or ErrorCode.ERR_BadSpecialByRefParameter
                or ErrorCode.WRN_UnobservedAwaitableExpression
                or ErrorCode.ERR_SynchronizedAsyncMethod
                or ErrorCode.ERR_BadAsyncReturnExpression
                or ErrorCode.ERR_NoConversionForCallerLineNumberParam
                or ErrorCode.ERR_NoConversionForCallerFilePathParam
                or ErrorCode.ERR_NoConversionForCallerMemberNameParam
                or ErrorCode.ERR_BadCallerLineNumberParamWithoutDefaultValue
                or ErrorCode.ERR_BadCallerFilePathParamWithoutDefaultValue
                or ErrorCode.ERR_BadCallerMemberNameParamWithoutDefaultValue
                or ErrorCode.ERR_BadPrefer32OnLib
                or ErrorCode.WRN_CallerLineNumberParamForUnconsumedLocation
                or ErrorCode.WRN_CallerFilePathParamForUnconsumedLocation
                or ErrorCode.WRN_CallerMemberNameParamForUnconsumedLocation
                or ErrorCode.ERR_DoesntImplementAwaitInterface
                or ErrorCode.ERR_BadAwaitArg_NeedSystem
                or ErrorCode.ERR_CantReturnVoid
                or ErrorCode.ERR_SecurityCriticalOrSecuritySafeCriticalOnAsync
                or ErrorCode.ERR_SecurityCriticalOrSecuritySafeCriticalOnAsyncInClassOrStruct
                or ErrorCode.ERR_BadAwaitWithoutAsyncMethod
                or ErrorCode.ERR_BadAwaitWithoutVoidAsyncMethod
                or ErrorCode.ERR_BadAwaitWithoutAsyncLambda
                or ErrorCode.ERR_NoSuchMemberOrExtensionNeedUsing
                or ErrorCode.ERR_UnexpectedAliasedName
                or ErrorCode.ERR_UnexpectedGenericName
                or ErrorCode.ERR_UnexpectedUnboundGenericName
                or ErrorCode.ERR_GlobalStatement
                or ErrorCode.ERR_BadUsingType
                or ErrorCode.ERR_ReservedAssemblyName
                or ErrorCode.ERR_PPReferenceFollowsToken
                or ErrorCode.ERR_ExpectedPPFile
                or ErrorCode.ERR_ReferenceDirectiveOnlyAllowedInScripts
                or ErrorCode.ERR_NameNotInContextPossibleMissingReference
                or ErrorCode.ERR_MetadataNameTooLong
                or ErrorCode.ERR_AttributesNotAllowed
                or ErrorCode.ERR_ExternAliasNotAllowed
                or ErrorCode.ERR_ConflictingAliasAndDefinition
                or ErrorCode.ERR_GlobalDefinitionOrStatementExpected
                or ErrorCode.ERR_ExpectedSingleScript
                or ErrorCode.ERR_RecursivelyTypedVariable
                or ErrorCode.ERR_YieldNotAllowedInScript
                or ErrorCode.ERR_NamespaceNotAllowedInScript
                or ErrorCode.WRN_StaticInAsOrIs
                or ErrorCode.ERR_InvalidDelegateType
                or ErrorCode.ERR_BadVisEventType
                or ErrorCode.ERR_GlobalAttributesNotAllowed
                or ErrorCode.ERR_PublicKeyFileFailure
                or ErrorCode.ERR_PublicKeyContainerFailure
                or ErrorCode.ERR_FriendRefSigningMismatch
                or ErrorCode.ERR_CannotPassNullForFriendAssembly
                or ErrorCode.ERR_SignButNoPrivateKey
                or ErrorCode.WRN_DelaySignButNoKey
                or ErrorCode.ERR_InvalidVersionFormat
                or ErrorCode.WRN_InvalidVersionFormat
                or ErrorCode.ERR_NoCorrespondingArgument
                or ErrorCode.ERR_ResourceFileNameNotUnique
                or ErrorCode.ERR_DllImportOnGenericMethod
                or ErrorCode.ERR_EncUpdateFailedMissingAttribute
                or ErrorCode.ERR_ParameterNotValidForType
                or ErrorCode.ERR_AttributeParameterRequired1
                or ErrorCode.ERR_AttributeParameterRequired2
                or ErrorCode.ERR_SecurityAttributeMissingAction
                or ErrorCode.ERR_SecurityAttributeInvalidAction
                or ErrorCode.ERR_SecurityAttributeInvalidActionAssembly
                or ErrorCode.ERR_SecurityAttributeInvalidActionTypeOrMethod
                or ErrorCode.ERR_PrincipalPermissionInvalidAction
                or ErrorCode.ERR_FeatureNotValidInExpressionTree
                or ErrorCode.ERR_MarshalUnmanagedTypeNotValidForFields
                or ErrorCode.ERR_MarshalUnmanagedTypeOnlyValidForFields
                or ErrorCode.ERR_PermissionSetAttributeInvalidFile
                or ErrorCode.ERR_PermissionSetAttributeFileReadError
                or ErrorCode.ERR_InvalidVersionFormat2
                or ErrorCode.ERR_InvalidAssemblyCultureForExe
                or ErrorCode.ERR_DuplicateAttributeInNetModule
                or ErrorCode.ERR_CantOpenIcon
                or ErrorCode.ERR_ErrorBuildingWin32Resources
                or ErrorCode.ERR_BadAttributeParamDefaultArgument
                or ErrorCode.ERR_MissingTypeInSource
                or ErrorCode.ERR_MissingTypeInAssembly
                or ErrorCode.ERR_SecurityAttributeInvalidTarget
                or ErrorCode.ERR_InvalidAssemblyName
                or ErrorCode.ERR_NoTypeDefFromModule
                or ErrorCode.WRN_CallerFilePathPreferredOverCallerMemberName
                or ErrorCode.WRN_CallerLineNumberPreferredOverCallerMemberName
                or ErrorCode.WRN_CallerLineNumberPreferredOverCallerFilePath
                or ErrorCode.ERR_InvalidDynamicCondition
                or ErrorCode.ERR_WinRtEventPassedByRef
                or ErrorCode.ERR_NetModuleNameMismatch
                or ErrorCode.ERR_BadModuleName
                or ErrorCode.ERR_BadCompilationOptionValue
                or ErrorCode.ERR_BadAppConfigPath
                or ErrorCode.WRN_AssemblyAttributeFromModuleIsOverridden
                or ErrorCode.ERR_CmdOptionConflictsSource
                or ErrorCode.ERR_FixedBufferTooManyDimensions
                or ErrorCode.ERR_CantReadConfigFile
                or ErrorCode.ERR_BadAwaitInCatchFilter
                or ErrorCode.WRN_FilterIsConstantTrue
                or ErrorCode.ERR_EncNoPIAReference
                or ErrorCode.ERR_LinkedNetmoduleMetadataMustProvideFullPEImage
                or ErrorCode.ERR_MetadataReferencesNotSupported
                or ErrorCode.ERR_InvalidAssemblyCulture
                or ErrorCode.ERR_EncReferenceToAddedMember
                or ErrorCode.ERR_MutuallyExclusiveOptions
                or ErrorCode.ERR_InvalidDebugInfo
                or ErrorCode.WRN_UnimplementedCommandLineSwitch
                or ErrorCode.WRN_ReferencedAssemblyDoesNotHaveStrongName
                or ErrorCode.ERR_InvalidSignaturePublicKey
                or ErrorCode.ERR_ForwardedTypesConflict
                or ErrorCode.WRN_RefCultureMismatch
                or ErrorCode.ERR_AgnosticToMachineModule
                or ErrorCode.ERR_ConflictingMachineModule
                or ErrorCode.WRN_ConflictingMachineAssembly
                or ErrorCode.ERR_CryptoHashFailed
                or ErrorCode.ERR_MissingNetModuleReference
                or ErrorCode.ERR_NetModuleNameMustBeUnique
                or ErrorCode.ERR_UnsupportedTransparentIdentifierAccess
                or ErrorCode.ERR_ParamDefaultValueDiffersFromAttribute
                or ErrorCode.WRN_UnqualifiedNestedTypeInCref
                or ErrorCode.HDN_UnusedUsingDirective
                or ErrorCode.HDN_UnusedExternAlias
                or ErrorCode.WRN_NoRuntimeMetadataVersion
                or ErrorCode.ERR_FeatureNotAvailableInVersion1
                or ErrorCode.ERR_FeatureNotAvailableInVersion2
                or ErrorCode.ERR_FeatureNotAvailableInVersion3
                or ErrorCode.ERR_FeatureNotAvailableInVersion4
                or ErrorCode.ERR_FeatureNotAvailableInVersion5
                or ErrorCode.ERR_FieldHasMultipleDistinctConstantValues
                or ErrorCode.ERR_ComImportWithInitializers
                or ErrorCode.WRN_PdbLocalNameTooLong
                or ErrorCode.ERR_RetNoObjectRequiredLambda
                or ErrorCode.ERR_TaskRetNoObjectRequiredLambda
                or ErrorCode.WRN_AnalyzerCannotBeCreated
                or ErrorCode.WRN_NoAnalyzerInAssembly
                or ErrorCode.WRN_UnableToLoadAnalyzer
                or ErrorCode.ERR_CantReadRulesetFile
                or ErrorCode.ERR_BadPdbData
                or ErrorCode.INF_UnableToLoadSomeTypesInAnalyzer
                or ErrorCode.ERR_InitializerOnNonAutoProperty
                or ErrorCode.ERR_AutoPropertyMustHaveGetAccessor
                or ErrorCode.ERR_InstancePropertyInitializerInInterface
                or ErrorCode.ERR_EnumsCantContainDefaultConstructor
                or ErrorCode.ERR_EncodinglessSyntaxTree
                or ErrorCode.ERR_BlockBodyAndExpressionBody
                or ErrorCode.ERR_FeatureIsExperimental
                or ErrorCode.ERR_FeatureNotAvailableInVersion6
                or ErrorCode.ERR_SwitchFallOut
                or ErrorCode.ERR_NullPropagatingOpInExpressionTree
                or ErrorCode.WRN_NubExprIsConstBool2
                or ErrorCode.ERR_DictionaryInitializerInExpressionTree
                or ErrorCode.ERR_ExtensionCollectionElementInitializerInExpressionTree
                or ErrorCode.ERR_UnclosedExpressionHole
                or ErrorCode.ERR_UseDefViolationProperty
                or ErrorCode.ERR_AutoPropertyMustOverrideSet
                or ErrorCode.ERR_ExpressionHasNoName
                or ErrorCode.ERR_SubexpressionNotInNameof
                or ErrorCode.ERR_AliasQualifiedNameNotAnExpression
                or ErrorCode.ERR_NameofMethodGroupWithTypeParameters
                or ErrorCode.ERR_NoAliasHere
                or ErrorCode.ERR_UnescapedCurly
                or ErrorCode.ERR_EscapedCurly
                or ErrorCode.ERR_TrailingWhitespaceInFormatSpecifier
                or ErrorCode.ERR_EmptyFormatSpecifier
                or ErrorCode.ERR_ErrorInReferencedAssembly
                or ErrorCode.ERR_ExternHasConstructorInitializer
                or ErrorCode.ERR_ExpressionOrDeclarationExpected
                or ErrorCode.ERR_NameofExtensionMethod
                or ErrorCode.WRN_AlignmentMagnitude
                or ErrorCode.ERR_ConstantStringTooLong
                or ErrorCode.ERR_DebugEntryPointNotSourceMethodDefinition
                or ErrorCode.ERR_LoadDirectiveOnlyAllowedInScripts
                or ErrorCode.ERR_PPLoadFollowsToken
                or ErrorCode.ERR_SourceFileReferencesNotSupported
                or ErrorCode.ERR_BadAwaitInStaticVariableInitializer
                or ErrorCode.ERR_InvalidPathMap
                or ErrorCode.ERR_PublicSignButNoKey
                or ErrorCode.ERR_TooManyUserStrings
                or ErrorCode.ERR_PeWritingFailure
                or ErrorCode.WRN_AttributeIgnoredWhenPublicSigning
                or ErrorCode.ERR_OptionMustBeAbsolutePath
                or ErrorCode.ERR_FeatureNotAvailableInVersion7
                or ErrorCode.ERR_DynamicLocalFunctionParamsParameter
                or ErrorCode.ERR_ExpressionTreeContainsLocalFunction
                or ErrorCode.ERR_InvalidInstrumentationKind
                or ErrorCode.ERR_LocalFunctionMissingBody
                or ErrorCode.ERR_InvalidHashAlgorithmName
                or ErrorCode.ERR_ThrowMisplaced
                or ErrorCode.ERR_PatternNullableType
                or ErrorCode.ERR_BadPatternExpression
                or ErrorCode.ERR_SwitchExpressionValueExpected
                or ErrorCode.ERR_SwitchCaseSubsumed
                or ErrorCode.ERR_PatternWrongType
                or ErrorCode.ERR_ExpressionTreeContainsIsMatch
                or ErrorCode.WRN_TupleLiteralNameMismatch
                or ErrorCode.ERR_TupleTooFewElements
                or ErrorCode.ERR_TupleReservedElementName
                or ErrorCode.ERR_TupleReservedElementNameAnyPosition
                or ErrorCode.ERR_TupleDuplicateElementName
                or ErrorCode.ERR_PredefinedTypeMemberNotFoundInAssembly
                or ErrorCode.ERR_MissingDeconstruct
                or ErrorCode.ERR_TypeInferenceFailedForImplicitlyTypedDeconstructionVariable
                or ErrorCode.ERR_DeconstructRequiresExpression
                or ErrorCode.ERR_DeconstructWrongCardinality
                or ErrorCode.ERR_CannotDeconstructDynamic
                or ErrorCode.ERR_DeconstructTooFewElements
                or ErrorCode.ERR_ConversionNotTupleCompatible
                or ErrorCode.ERR_DeconstructionVarFormDisallowsSpecificType
                or ErrorCode.ERR_TupleElementNamesAttributeMissing
                or ErrorCode.ERR_ExplicitTupleElementNamesAttribute
                or ErrorCode.ERR_CantChangeTupleNamesOnOverride
                or ErrorCode.ERR_DuplicateInterfaceWithTupleNamesInBaseList
                or ErrorCode.ERR_ImplBadTupleNames
                or ErrorCode.ERR_PartialMethodInconsistentTupleNames
                or ErrorCode.ERR_ExpressionTreeContainsTupleLiteral
                or ErrorCode.ERR_ExpressionTreeContainsTupleConversion
                or ErrorCode.ERR_AutoPropertyCannotBeRefReturning
                or ErrorCode.ERR_RefPropertyMustHaveGetAccessor
                or ErrorCode.ERR_RefPropertyCannotHaveSetAccessor
                or ErrorCode.ERR_CantChangeRefReturnOnOverride
                or ErrorCode.ERR_MustNotHaveRefReturn
                or ErrorCode.ERR_MustHaveRefReturn
                or ErrorCode.ERR_RefReturnMustHaveIdentityConversion
                or ErrorCode.ERR_CloseUnimplementedInterfaceMemberWrongRefReturn
                or ErrorCode.ERR_RefReturningCallInExpressionTree
                or ErrorCode.ERR_BadIteratorReturnRef
                or ErrorCode.ERR_BadRefReturnExpressionTree
                or ErrorCode.ERR_RefReturnLvalueExpected
                or ErrorCode.ERR_RefReturnNonreturnableLocal
                or ErrorCode.ERR_RefReturnNonreturnableLocal2
                or ErrorCode.ERR_RefReturnRangeVariable
                or ErrorCode.ERR_RefReturnReadonly
                or ErrorCode.ERR_RefReturnReadonlyStatic
                or ErrorCode.ERR_RefReturnReadonly2
                or ErrorCode.ERR_RefReturnReadonlyStatic2
                or ErrorCode.ERR_RefReturnParameter
                or ErrorCode.ERR_RefReturnParameter2
                or ErrorCode.ERR_RefReturnLocal
                or ErrorCode.ERR_RefReturnLocal2
                or ErrorCode.ERR_RefReturnStructThis
                or ErrorCode.ERR_InitializeByValueVariableWithReference
                or ErrorCode.ERR_InitializeByReferenceVariableWithValue
                or ErrorCode.ERR_RefAssignmentMustHaveIdentityConversion
                or ErrorCode.ERR_ByReferenceVariableMustBeInitialized
                or ErrorCode.ERR_AnonDelegateCantUseLocal
                or ErrorCode.ERR_PredefinedValueTupleTypeNotFound
                or ErrorCode.ERR_SemiOrLBraceOrArrowExpected
                or ErrorCode.ERR_NewWithTupleTypeSyntax
                or ErrorCode.ERR_PredefinedValueTupleTypeMustBeStruct
                or ErrorCode.ERR_DiscardTypeInferenceFailed
                or ErrorCode.ERR_DeclarationExpressionNotPermitted
                or ErrorCode.ERR_MustDeclareForeachIteration
                or ErrorCode.ERR_TupleElementNamesInDeconstruction
                or ErrorCode.ERR_ExpressionTreeContainsThrowExpression
                or ErrorCode.ERR_DelegateRefMismatch
                or ErrorCode.ERR_BadSourceCodeKind
                or ErrorCode.ERR_BadDocumentationMode
                or ErrorCode.ERR_BadLanguageVersion
                or ErrorCode.ERR_ImplicitlyTypedOutVariableUsedInTheSameArgumentList
                or ErrorCode.ERR_TypeInferenceFailedForImplicitlyTypedOutVariable
                or ErrorCode.ERR_ExpressionTreeContainsOutVariable
                or ErrorCode.ERR_VarInvocationLvalueReserved
                or ErrorCode.ERR_PublicSignNetModule
                or ErrorCode.ERR_BadAssemblyName
                or ErrorCode.ERR_BadAsyncMethodBuilderTaskProperty
                or ErrorCode.ERR_TypeForwardedToMultipleAssemblies
                or ErrorCode.ERR_ExpressionTreeContainsDiscard
                or ErrorCode.ERR_PatternDynamicType
                or ErrorCode.ERR_VoidAssignment
                or ErrorCode.ERR_VoidInTuple
                or ErrorCode.ERR_Merge_conflict_marker_encountered
                or ErrorCode.ERR_InvalidPreprocessingSymbol
                or ErrorCode.ERR_FeatureNotAvailableInVersion7_1
                or ErrorCode.ERR_LanguageVersionCannotHaveLeadingZeroes
                or ErrorCode.ERR_CompilerAndLanguageVersion
                or ErrorCode.WRN_WindowsExperimental
                or ErrorCode.ERR_TupleInferredNamesNotAvailable
                or ErrorCode.ERR_TypelessTupleInAs
                or ErrorCode.ERR_NoRefOutWhenRefOnly
                or ErrorCode.ERR_NoNetModuleOutputWhenRefOutOrRefOnly
                or ErrorCode.ERR_BadOpOnNullOrDefaultOrNew
                or ErrorCode.ERR_DefaultLiteralNotValid
                or ErrorCode.ERR_PatternWrongGenericTypeInVersion
                or ErrorCode.ERR_AmbigBinaryOpsOnDefault
                or ErrorCode.ERR_FeatureNotAvailableInVersion7_2
                or ErrorCode.WRN_UnreferencedLocalFunction
                or ErrorCode.ERR_DynamicLocalFunctionTypeParameter
                or ErrorCode.ERR_BadNonTrailingNamedArgument
                or ErrorCode.ERR_NamedArgumentSpecificationBeforeFixedArgumentInDynamicInvocation
                or ErrorCode.ERR_RefConditionalAndAwait
                or ErrorCode.ERR_RefConditionalNeedsTwoRefs
                or ErrorCode.ERR_RefConditionalDifferentTypes
                or ErrorCode.ERR_BadParameterModifiers
                or ErrorCode.ERR_RefReadonlyNotField
                or ErrorCode.ERR_RefReadonlyNotField2
                or ErrorCode.ERR_AssignReadonlyNotField
                or ErrorCode.ERR_AssignReadonlyNotField2
                or ErrorCode.ERR_RefReturnReadonlyNotField
                or ErrorCode.ERR_RefReturnReadonlyNotField2
                or ErrorCode.ERR_ExplicitReservedAttr
                or ErrorCode.ERR_TypeReserved
                or ErrorCode.ERR_RefExtensionMustBeValueTypeOrConstrainedToOne
                or ErrorCode.ERR_InExtensionMustBeValueType
                or ErrorCode.ERR_FieldsInRoStruct
                or ErrorCode.ERR_AutoPropsInRoStruct
                or ErrorCode.ERR_FieldlikeEventsInRoStruct
                or ErrorCode.ERR_BadSpecialByRefIterator
                or ErrorCode.ERR_FieldAutoPropCantBeByRefLike
                or ErrorCode.ERR_StackAllocConversionNotPossible
                or ErrorCode.ERR_EscapeCall
                or ErrorCode.ERR_EscapeCall2
                or ErrorCode.ERR_EscapeOther
                or ErrorCode.ERR_CallArgMixing
                or ErrorCode.ERR_MismatchedRefEscapeInTernary
                or ErrorCode.ERR_EscapeVariable
                or ErrorCode.ERR_EscapeStackAlloc
                or ErrorCode.ERR_RefReturnThis
                or ErrorCode.ERR_OutAttrOnInParam
                or ErrorCode.ERR_PredefinedValueTupleTypeAmbiguous3
                or ErrorCode.ERR_InvalidVersionFormatDeterministic
                or ErrorCode.ERR_AttributeCtorInParameter
                or ErrorCode.WRN_FilterIsConstantFalse
                or ErrorCode.WRN_FilterIsConstantFalseRedundantTryCatch
                or ErrorCode.ERR_ConditionalInInterpolation
                or ErrorCode.ERR_CantUseVoidInArglist
                or ErrorCode.ERR_InDynamicMethodArg
                or ErrorCode.ERR_FeatureNotAvailableInVersion7_3
                or ErrorCode.WRN_AttributesOnBackingFieldsNotAvailable
                or ErrorCode.ERR_DoNotUseFixedBufferAttrOnProperty
                or ErrorCode.ERR_RefLocalOrParamExpected
                or ErrorCode.ERR_RefAssignNarrower
                or ErrorCode.ERR_NewBoundWithUnmanaged
                or ErrorCode.ERR_UnmanagedConstraintNotSatisfied
                or ErrorCode.ERR_CantUseInOrOutInArglist
                or ErrorCode.ERR_ConWithUnmanagedCon
                or ErrorCode.ERR_UnmanagedBoundWithClass
                or ErrorCode.ERR_InvalidStackAllocArray
                or ErrorCode.ERR_ExpressionTreeContainsTupleBinOp
                or ErrorCode.WRN_TupleBinopLiteralNameMismatch
                or ErrorCode.ERR_TupleSizesMismatchForBinOps
                or ErrorCode.ERR_ExprCannotBeFixed
                or ErrorCode.ERR_InvalidObjectCreation
                or ErrorCode.WRN_TypeParameterSameAsOuterMethodTypeParameter
                or ErrorCode.ERR_OutVariableCannotBeByRef
                or ErrorCode.ERR_DeconstructVariableCannotBeByRef
                or ErrorCode.ERR_OmittedTypeArgument
                or ErrorCode.ERR_FeatureNotAvailableInVersion8
                or ErrorCode.ERR_AltInterpolatedVerbatimStringsNotAvailable
                or ErrorCode.ERR_IteratorMustBeAsync
                or ErrorCode.ERR_NoConvToIAsyncDisp
                or ErrorCode.ERR_AwaitForEachMissingMember
                or ErrorCode.ERR_BadGetAsyncEnumerator
                or ErrorCode.ERR_MultipleIAsyncEnumOfT
                or ErrorCode.ERR_ForEachMissingMemberWrongAsync
                or ErrorCode.ERR_AwaitForEachMissingMemberWrongAsync
                or ErrorCode.ERR_BadDynamicAwaitForEach
                or ErrorCode.ERR_NoConvToIAsyncDispWrongAsync
                or ErrorCode.ERR_NoConvToIDispWrongAsync
                or ErrorCode.ERR_StaticLocalFunctionCannotCaptureVariable
                or ErrorCode.ERR_StaticLocalFunctionCannotCaptureThis
                or ErrorCode.ERR_AttributeNotOnEventAccessor
                or ErrorCode.WRN_UnconsumedEnumeratorCancellationAttributeUsage
                or ErrorCode.WRN_UndecoratedCancellationTokenParameter
                or ErrorCode.ERR_MultipleEnumeratorCancellationAttributes
                or ErrorCode.ERR_VarianceInterfaceNesting
                or ErrorCode.ERR_ImplicitIndexIndexerWithName
                or ErrorCode.ERR_ImplicitRangeIndexerWithName
                or ErrorCode.ERR_WrongNumberOfSubpatterns
                or ErrorCode.ERR_PropertyPatternNameMissing
                or ErrorCode.ERR_MissingPattern
                or ErrorCode.ERR_DefaultPattern
                or ErrorCode.ERR_SwitchExpressionNoBestType
                or ErrorCode.ERR_VarMayNotBindToType
                or ErrorCode.WRN_SwitchExpressionNotExhaustive
                or ErrorCode.ERR_SwitchArmSubsumed
                or ErrorCode.ERR_ConstantPatternVsOpenType
                or ErrorCode.WRN_CaseConstantNamedUnderscore
                or ErrorCode.WRN_IsTypeNamedUnderscore
                or ErrorCode.ERR_ExpressionTreeContainsSwitchExpression
                or ErrorCode.ERR_SwitchGoverningExpressionRequiresParens
                or ErrorCode.ERR_TupleElementNameMismatch
                or ErrorCode.ERR_DeconstructParameterNameMismatch
                or ErrorCode.ERR_IsPatternImpossible
                or ErrorCode.WRN_GivenExpressionNeverMatchesPattern
                or ErrorCode.WRN_GivenExpressionAlwaysMatchesConstant
                or ErrorCode.ERR_PointerTypeInPatternMatching
                or ErrorCode.ERR_ArgumentNameInITuplePattern
                or ErrorCode.ERR_DiscardPatternInSwitchStatement
                or ErrorCode.WRN_SwitchExpressionNotExhaustiveWithUnnamedEnumValue
                or ErrorCode.WRN_ThrowPossibleNull
                or ErrorCode.ERR_IllegalSuppression
                or ErrorCode.WRN_ConvertingNullableToNonNullable
                or ErrorCode.WRN_NullReferenceAssignment
                or ErrorCode.WRN_NullReferenceReceiver
                or ErrorCode.WRN_NullReferenceReturn
                or ErrorCode.WRN_NullReferenceArgument
                or ErrorCode.WRN_UnboxPossibleNull
                or ErrorCode.WRN_DisallowNullAttributeForbidsMaybeNullAssignment
                or ErrorCode.WRN_NullabilityMismatchInTypeOnOverride
                or ErrorCode.WRN_NullabilityMismatchInReturnTypeOnOverride
                or ErrorCode.WRN_NullabilityMismatchInParameterTypeOnOverride
                or ErrorCode.WRN_NullabilityMismatchInParameterTypeOnPartial
                or ErrorCode.WRN_NullabilityMismatchInTypeOnImplicitImplementation
                or ErrorCode.WRN_NullabilityMismatchInReturnTypeOnImplicitImplementation
                or ErrorCode.WRN_NullabilityMismatchInParameterTypeOnImplicitImplementation
                or ErrorCode.WRN_NullabilityMismatchInTypeOnExplicitImplementation
                or ErrorCode.WRN_NullabilityMismatchInReturnTypeOnExplicitImplementation
                or ErrorCode.WRN_NullabilityMismatchInParameterTypeOnExplicitImplementation
                or ErrorCode.WRN_UninitializedNonNullableField
                or ErrorCode.WRN_NullabilityMismatchInAssignment
                or ErrorCode.WRN_NullabilityMismatchInArgument
                or ErrorCode.WRN_NullabilityMismatchInReturnTypeOfTargetDelegate
                or ErrorCode.WRN_NullabilityMismatchInParameterTypeOfTargetDelegate
                or ErrorCode.ERR_ExplicitNullableAttribute
                or ErrorCode.WRN_NullabilityMismatchInArgumentForOutput
                or ErrorCode.WRN_NullAsNonNullable
                or ErrorCode.ERR_NullableUnconstrainedTypeParameter
                or ErrorCode.ERR_AnnotationDisallowedInObjectCreation
                or ErrorCode.WRN_NullableValueTypeMayBeNull
                or ErrorCode.ERR_NullableOptionNotAvailable
                or ErrorCode.WRN_NullabilityMismatchInTypeParameterConstraint
                or ErrorCode.WRN_MissingNonNullTypesContextForAnnotation
                or ErrorCode.WRN_NullabilityMismatchInConstraintsOnImplicitImplementation
                or ErrorCode.WRN_NullabilityMismatchInTypeParameterReferenceTypeConstraint
                or ErrorCode.ERR_TripleDotNotAllowed
                or ErrorCode.ERR_BadNullableContextOption
                or ErrorCode.ERR_NullableDirectiveQualifierExpected
                or ErrorCode.ERR_BadNullableTypeof
                or ErrorCode.ERR_ExpressionTreeCantContainRefStruct
                or ErrorCode.ERR_ElseCannotStartStatement
                or ErrorCode.ERR_ExpressionTreeCantContainNullCoalescingAssignment
                or ErrorCode.WRN_NullabilityMismatchInExplicitlyImplementedInterface
                or ErrorCode.WRN_NullabilityMismatchInInterfaceImplementedByBase
                or ErrorCode.WRN_DuplicateInterfaceWithNullabilityMismatchInBaseList
                or ErrorCode.ERR_DuplicateExplicitImpl
                or ErrorCode.ERR_UsingVarInSwitchCase
                or ErrorCode.ERR_GoToForwardJumpOverUsingVar
                or ErrorCode.ERR_GoToBackwardJumpOverUsingVar
                or ErrorCode.ERR_IsNullableType
                or ErrorCode.ERR_AsNullableType
                or ErrorCode.ERR_FeatureInPreview
                or ErrorCode.WRN_SwitchExpressionNotExhaustiveForNull
                or ErrorCode.WRN_ImplicitCopyInReadOnlyMember
                or ErrorCode.ERR_StaticMemberCantBeReadOnly
                or ErrorCode.ERR_AutoSetterCantBeReadOnly
                or ErrorCode.ERR_AutoPropertyWithSetterCantBeReadOnly
                or ErrorCode.ERR_InvalidPropertyReadOnlyMods
                or ErrorCode.ERR_DuplicatePropertyReadOnlyMods
                or ErrorCode.ERR_FieldLikeEventCantBeReadOnly
                or ErrorCode.ERR_PartialMethodReadOnlyDifference
                or ErrorCode.ERR_ReadOnlyModMissingAccessor
                or ErrorCode.ERR_OverrideRefConstraintNotSatisfied
                or ErrorCode.ERR_OverrideValConstraintNotSatisfied
                or ErrorCode.WRN_NullabilityMismatchInConstraintsOnPartialImplementation
                or ErrorCode.ERR_NullableDirectiveTargetExpected
                or ErrorCode.WRN_MissingNonNullTypesContextForAnnotationInGeneratedCode
                or ErrorCode.WRN_NullReferenceInitializer
                or ErrorCode.ERR_MultipleAnalyzerConfigsInSameDir
                or ErrorCode.ERR_RuntimeDoesNotSupportDefaultInterfaceImplementation
                or ErrorCode.ERR_RuntimeDoesNotSupportDefaultInterfaceImplementationForMember
                or ErrorCode.ERR_InvalidModifierForLanguageVersion
                or ErrorCode.ERR_ImplicitImplementationOfNonPublicInterfaceMember
                or ErrorCode.ERR_MostSpecificImplementationIsNotFound
                or ErrorCode.ERR_LanguageVersionDoesNotSupportInterfaceImplementationForMember
                or ErrorCode.ERR_RuntimeDoesNotSupportProtectedAccessForInterfaceMember
                or ErrorCode.ERR_DefaultInterfaceImplementationInNoPIAType
                or ErrorCode.ERR_AbstractEventHasAccessors
                or ErrorCode.WRN_NullabilityMismatchInTypeParameterNotNullConstraint
                or ErrorCode.ERR_DuplicateNullSuppression
                or ErrorCode.ERR_DefaultLiteralNoTargetType
                or ErrorCode.ERR_ReAbstractionInNoPIAType
                or ErrorCode.ERR_InternalError
                or ErrorCode.ERR_ImplicitObjectCreationIllegalTargetType
                or ErrorCode.ERR_ImplicitObjectCreationNotValid
                or ErrorCode.ERR_ImplicitObjectCreationNoTargetType
                or ErrorCode.ERR_BadFuncPointerParamModifier
                or ErrorCode.ERR_BadFuncPointerArgCount
                or ErrorCode.ERR_MethFuncPtrMismatch
                or ErrorCode.ERR_FuncPtrRefMismatch
                or ErrorCode.ERR_FuncPtrMethMustBeStatic
                or ErrorCode.ERR_ExternEventInitializer
                or ErrorCode.ERR_AmbigBinaryOpsOnUnconstrainedDefault
                or ErrorCode.WRN_ParameterConditionallyDisallowsNull
                or ErrorCode.WRN_ShouldNotReturn
                or ErrorCode.WRN_TopLevelNullabilityMismatchInReturnTypeOnOverride
                or ErrorCode.WRN_TopLevelNullabilityMismatchInParameterTypeOnOverride
                or ErrorCode.WRN_TopLevelNullabilityMismatchInReturnTypeOnImplicitImplementation
                or ErrorCode.WRN_TopLevelNullabilityMismatchInParameterTypeOnImplicitImplementation
                or ErrorCode.WRN_TopLevelNullabilityMismatchInReturnTypeOnExplicitImplementation
                or ErrorCode.WRN_TopLevelNullabilityMismatchInParameterTypeOnExplicitImplementation
                or ErrorCode.WRN_DoesNotReturnMismatch
                or ErrorCode.ERR_NoOutputDirectory
                or ErrorCode.ERR_StdInOptionProvidedButConsoleInputIsNotRedirected
                or ErrorCode.ERR_FeatureNotAvailableInVersion9
                or ErrorCode.WRN_MemberNotNull
                or ErrorCode.WRN_MemberNotNullWhen
                or ErrorCode.WRN_MemberNotNullBadMember
                or ErrorCode.WRN_ParameterDisallowsNull
                or ErrorCode.WRN_ConstOutOfRangeChecked
                or ErrorCode.ERR_DuplicateInterfaceWithDifferencesInBaseList
                or ErrorCode.ERR_DesignatorBeneathPatternCombinator
                or ErrorCode.ERR_UnsupportedTypeForRelationalPattern
                or ErrorCode.ERR_RelationalPatternWithNaN
                or ErrorCode.ERR_ConditionalOnLocalFunction
                or ErrorCode.WRN_GeneratorFailedDuringInitialization
                or ErrorCode.WRN_GeneratorFailedDuringGeneration
                or ErrorCode.ERR_WrongFuncPtrCallingConvention
                or ErrorCode.ERR_MissingAddressOf
                or ErrorCode.ERR_CannotUseReducedExtensionMethodInAddressOf
                or ErrorCode.ERR_CannotUseFunctionPointerAsFixedLocal
                or ErrorCode.ERR_ExpressionTreeContainsPatternImplicitIndexer
                or ErrorCode.ERR_ExpressionTreeContainsFromEndIndexExpression
                or ErrorCode.ERR_ExpressionTreeContainsRangeExpression
                or ErrorCode.WRN_GivenExpressionAlwaysMatchesPattern
                or ErrorCode.WRN_IsPatternAlways
                or ErrorCode.ERR_PartialMethodWithAccessibilityModsMustHaveImplementation
                or ErrorCode.ERR_PartialMethodWithNonVoidReturnMustHaveAccessMods
                or ErrorCode.ERR_PartialMethodWithOutParamMustHaveAccessMods
                or ErrorCode.ERR_PartialMethodWithExtendedModMustHaveAccessMods
                or ErrorCode.ERR_PartialMethodAccessibilityDifference
                or ErrorCode.ERR_PartialMethodExtendedModDifference
                or ErrorCode.ERR_SimpleProgramLocalIsReferencedOutsideOfTopLevelStatement
                or ErrorCode.ERR_SimpleProgramMultipleUnitsWithTopLevelStatements
                or ErrorCode.ERR_TopLevelStatementAfterNamespaceOrType
                or ErrorCode.ERR_SimpleProgramDisallowsMainType
                or ErrorCode.ERR_SimpleProgramNotAnExecutable
                or ErrorCode.ERR_UnsupportedCallingConvention
                or ErrorCode.ERR_InvalidFunctionPointerCallingConvention
                or ErrorCode.ERR_InvalidFuncPointerReturnTypeModifier
                or ErrorCode.ERR_DupReturnTypeMod
                or ErrorCode.ERR_AddressOfMethodGroupInExpressionTree
                or ErrorCode.ERR_CannotConvertAddressOfToDelegate
                or ErrorCode.ERR_AddressOfToNonFunctionPointer
                or ErrorCode.ERR_ModuleInitializerMethodMustBeOrdinary
                or ErrorCode.ERR_ModuleInitializerMethodMustBeAccessibleOutsideTopLevelType
                or ErrorCode.ERR_ModuleInitializerMethodMustBeStaticParameterlessVoid
                or ErrorCode.ERR_ModuleInitializerMethodAndContainingTypesMustNotBeGeneric
                or ErrorCode.ERR_PartialMethodReturnTypeDifference
                or ErrorCode.ERR_PartialMethodRefReturnDifference
                or ErrorCode.WRN_NullabilityMismatchInReturnTypeOnPartial
                or ErrorCode.ERR_StaticAnonymousFunctionCannotCaptureVariable
                or ErrorCode.ERR_StaticAnonymousFunctionCannotCaptureThis
                or ErrorCode.ERR_OverrideDefaultConstraintNotSatisfied
                or ErrorCode.ERR_DefaultConstraintOverrideOnly
                or ErrorCode.WRN_ParameterNotNullIfNotNull
                or ErrorCode.WRN_ReturnNotNullIfNotNull
                or ErrorCode.WRN_PartialMethodTypeDifference
                or ErrorCode.ERR_RuntimeDoesNotSupportCovariantReturnsOfClasses
                or ErrorCode.ERR_RuntimeDoesNotSupportCovariantPropertiesOfClasses
                or ErrorCode.WRN_SwitchExpressionNotExhaustiveWithWhen
                or ErrorCode.WRN_SwitchExpressionNotExhaustiveForNullWithWhen
                or ErrorCode.WRN_PrecedenceInversion
                or ErrorCode.ERR_ExpressionTreeContainsWithExpression
                or ErrorCode.WRN_AnalyzerReferencesFramework
                or ErrorCode.WRN_RecordEqualsWithoutGetHashCode
                or ErrorCode.ERR_AssignmentInitOnly
                or ErrorCode.ERR_CantChangeInitOnlyOnOverride
                or ErrorCode.ERR_CloseUnimplementedInterfaceMemberWrongInitOnly
                or ErrorCode.ERR_ExplicitPropertyMismatchInitOnly
                or ErrorCode.ERR_BadInitAccessor
                or ErrorCode.ERR_InvalidWithReceiverType
                or ErrorCode.ERR_CannotClone
                or ErrorCode.ERR_CloneDisallowedInRecord
                or ErrorCode.WRN_RecordNamedDisallowed
                or ErrorCode.ERR_UnexpectedArgumentList
                or ErrorCode.ERR_UnexpectedOrMissingConstructorInitializerInRecord
                or ErrorCode.ERR_MultipleRecordParameterLists
                or ErrorCode.ERR_BadRecordBase
                or ErrorCode.ERR_BadInheritanceFromRecord
                or ErrorCode.ERR_BadRecordMemberForPositionalParameter
                or ErrorCode.ERR_NoCopyConstructorInBaseType
                or ErrorCode.ERR_CopyConstructorMustInvokeBaseCopyConstructor
                or ErrorCode.ERR_DoesNotOverrideMethodFromObject
                or ErrorCode.ERR_SealedAPIInRecord
                or ErrorCode.ERR_DoesNotOverrideBaseMethod
                or ErrorCode.ERR_NotOverridableAPIInRecord
                or ErrorCode.ERR_NonPublicAPIInRecord
                or ErrorCode.ERR_SignatureMismatchInRecord
                or ErrorCode.ERR_NonProtectedAPIInRecord
                or ErrorCode.ERR_DoesNotOverrideBaseEqualityContract
                or ErrorCode.ERR_StaticAPIInRecord
                or ErrorCode.ERR_CopyConstructorWrongAccessibility
                or ErrorCode.ERR_NonPrivateAPIInRecord
                or ErrorCode.WRN_UnassignedThisAutoPropertyUnsupportedVersion
                or ErrorCode.WRN_UnassignedThisUnsupportedVersion
                or ErrorCode.WRN_ParamUnassigned
                or ErrorCode.WRN_UseDefViolationProperty
                or ErrorCode.WRN_UseDefViolationField
                or ErrorCode.WRN_UseDefViolationThisUnsupportedVersion
                or ErrorCode.WRN_UseDefViolationOut
                or ErrorCode.WRN_UseDefViolation
                or ErrorCode.ERR_CannotSpecifyManagedWithUnmanagedSpecifiers
                or ErrorCode.ERR_RuntimeDoesNotSupportUnmanagedDefaultCallConv
                or ErrorCode.ERR_TypeNotFound
                or ErrorCode.ERR_TypeMustBePublic
                or ErrorCode.ERR_InvalidUnmanagedCallersOnlyCallConv
                or ErrorCode.ERR_CannotUseManagedTypeInUnmanagedCallersOnly
                or ErrorCode.ERR_UnmanagedCallersOnlyMethodOrTypeCannotBeGeneric
                or ErrorCode.ERR_UnmanagedCallersOnlyRequiresStatic
                or ErrorCode.WRN_ParameterIsStaticClass
                or ErrorCode.WRN_ReturnTypeIsStaticClass
                or ErrorCode.ERR_EntryPointCannotBeUnmanagedCallersOnly
                or ErrorCode.ERR_ModuleInitializerCannotBeUnmanagedCallersOnly
                or ErrorCode.ERR_UnmanagedCallersOnlyMethodsCannotBeCalledDirectly
                or ErrorCode.ERR_UnmanagedCallersOnlyMethodsCannotBeConvertedToDelegate
                or ErrorCode.ERR_InitCannotBeReadonly
                or ErrorCode.ERR_UnexpectedVarianceStaticMember
                or ErrorCode.ERR_FunctionPointersCannotBeCalledWithNamedArguments
                or ErrorCode.ERR_EqualityContractRequiresGetter
                or ErrorCode.WRN_UnreadRecordParameter
                or ErrorCode.ERR_BadFieldTypeInRecord
                or ErrorCode.WRN_DoNotCompareFunctionPointers
                or ErrorCode.ERR_RecordAmbigCtor
                or ErrorCode.ERR_FunctionPointerTypesInAttributeNotSupported
                or ErrorCode.ERR_InheritingFromRecordWithSealedToString
                or ErrorCode.ERR_HiddenPositionalMember
                or ErrorCode.ERR_GlobalUsingInNamespace
                or ErrorCode.ERR_GlobalUsingOutOfOrder
                or ErrorCode.ERR_AttributesRequireParenthesizedLambdaExpression
                or ErrorCode.ERR_CannotInferDelegateType
                or ErrorCode.ERR_InvalidNameInSubpattern
                or ErrorCode.ERR_RuntimeDoesNotSupportStaticAbstractMembersInInterfaces
                or ErrorCode.ERR_GenericConstraintNotSatisfiedInterfaceWithStaticAbstractMembers
                or ErrorCode.ERR_BadAbstractUnaryOperatorSignature
                or ErrorCode.ERR_BadAbstractIncDecSignature
                or ErrorCode.ERR_BadAbstractIncDecRetType
                or ErrorCode.ERR_BadAbstractBinaryOperatorSignature
                or ErrorCode.ERR_BadAbstractShiftOperatorSignature
                or ErrorCode.ERR_BadAbstractStaticMemberAccess
                or ErrorCode.ERR_ExpressionTreeContainsAbstractStaticMemberAccess
                or ErrorCode.ERR_CloseUnimplementedInterfaceMemberNotStatic
                or ErrorCode.ERR_RuntimeDoesNotSupportStaticAbstractMembersInInterfacesForMember
                or ErrorCode.ERR_ExplicitImplementationOfOperatorsMustBeStatic
                or ErrorCode.ERR_AbstractConversionNotInvolvingContainedType
                or ErrorCode.ERR_InterfaceImplementedByUnmanagedCallersOnlyMethod
                or ErrorCode.HDN_DuplicateWithGlobalUsing
                or ErrorCode.ERR_CantConvAnonMethReturnType
                or ErrorCode.ERR_BuilderAttributeDisallowed
                or ErrorCode.ERR_FeatureNotAvailableInVersion10
                or ErrorCode.ERR_SimpleProgramIsEmpty
                or ErrorCode.ERR_LineSpanDirectiveInvalidValue
                or ErrorCode.ERR_LineSpanDirectiveEndLessThanStart
                or ErrorCode.ERR_WrongArityAsyncReturn
                or ErrorCode.ERR_InterpolatedStringHandlerMethodReturnMalformed
                or ErrorCode.ERR_InterpolatedStringHandlerMethodReturnInconsistent
                or ErrorCode.ERR_NullInvalidInterpolatedStringHandlerArgumentName
                or ErrorCode.ERR_NotInstanceInvalidInterpolatedStringHandlerArgumentName
                or ErrorCode.ERR_InvalidInterpolatedStringHandlerArgumentName
                or ErrorCode.ERR_TypeIsNotAnInterpolatedStringHandlerType
                or ErrorCode.WRN_ParameterOccursAfterInterpolatedStringHandlerParameter
                or ErrorCode.ERR_CannotUseSelfAsInterpolatedStringHandlerArgument
                or ErrorCode.ERR_InterpolatedStringHandlerArgumentAttributeMalformed
                or ErrorCode.ERR_InterpolatedStringHandlerArgumentLocatedAfterInterpolatedString
                or ErrorCode.ERR_InterpolatedStringHandlerArgumentOptionalNotSpecified
                or ErrorCode.ERR_ExpressionTreeContainsInterpolatedStringHandlerConversion
                or ErrorCode.ERR_InterpolatedStringHandlerCreationCannotUseDynamic
                or ErrorCode.ERR_MultipleFileScopedNamespace
                or ErrorCode.ERR_FileScopedAndNormalNamespace
                or ErrorCode.ERR_FileScopedNamespaceNotBeforeAllMembers
                or ErrorCode.ERR_NoImplicitConvTargetTypedConditional
                or ErrorCode.ERR_NonPublicParameterlessStructConstructor
                or ErrorCode.ERR_NoConversionForCallerArgumentExpressionParam
                or ErrorCode.WRN_CallerLineNumberPreferredOverCallerArgumentExpression
                or ErrorCode.WRN_CallerFilePathPreferredOverCallerArgumentExpression
                or ErrorCode.WRN_CallerMemberNamePreferredOverCallerArgumentExpression
                or ErrorCode.WRN_CallerArgumentExpressionAttributeHasInvalidParameterName
                or ErrorCode.ERR_BadCallerArgumentExpressionParamWithoutDefaultValue
                or ErrorCode.WRN_CallerArgumentExpressionAttributeSelfReferential
                or ErrorCode.WRN_CallerArgumentExpressionParamForUnconsumedLocation
                or ErrorCode.ERR_NewlinesAreNotAllowedInsideANonVerbatimInterpolatedString
                or ErrorCode.ERR_AttrTypeArgCannotBeTypeVar
                or ErrorCode.ERR_AttrDependentTypeNotAllowed
                or ErrorCode.WRN_InterpolatedStringHandlerArgumentAttributeIgnoredOnLambdaParameters
                or ErrorCode.ERR_LambdaWithAttributesToExpressionTree
                or ErrorCode.WRN_CompileTimeCheckedOverflow
                or ErrorCode.WRN_MethGrpToNonDel
                or ErrorCode.ERR_LambdaExplicitReturnTypeVar
                or ErrorCode.ERR_InterpolatedStringsReferencingInstanceCannotBeInObjectInitializers
                or ErrorCode.ERR_CannotUseRefInUnmanagedCallersOnly
                or ErrorCode.ERR_CannotBeMadeNullable
                or ErrorCode.ERR_UnsupportedTypeForListPattern
                or ErrorCode.ERR_MisplacedSlicePattern
                or ErrorCode.WRN_LowerCaseTypeName
                or ErrorCode.ERR_RecordStructConstructorCallsDefaultConstructor
                or ErrorCode.ERR_StructHasInitializersAndNoDeclaredConstructor
                or ErrorCode.ERR_ListPatternRequiresLength
                or ErrorCode.ERR_ScopedMismatchInParameterOfTarget
                or ErrorCode.ERR_ScopedMismatchInParameterOfOverrideOrImplementation
                or ErrorCode.ERR_ScopedMismatchInParameterOfPartial
                or ErrorCode.ERR_ParameterNullCheckingNotSupported
                or ErrorCode.ERR_RawStringNotInDirectives
                or ErrorCode.ERR_UnterminatedRawString
                or ErrorCode.ERR_TooManyQuotesForRawString
                or ErrorCode.ERR_LineDoesNotStartWithSameWhitespace
                or ErrorCode.ERR_RawStringDelimiterOnOwnLine
                or ErrorCode.ERR_RawStringInVerbatimInterpolatedStrings
                or ErrorCode.ERR_RawStringMustContainContent
                or ErrorCode.ERR_LineContainsDifferentWhitespace
                or ErrorCode.ERR_NotEnoughQuotesForRawString
                or ErrorCode.ERR_NotEnoughCloseBracesForRawString
                or ErrorCode.ERR_TooManyOpenBracesForRawString
                or ErrorCode.ERR_TooManyCloseBracesForRawString
                or ErrorCode.ERR_IllegalAtSequence
                or ErrorCode.ERR_StringMustStartWithQuoteCharacter
                or ErrorCode.ERR_NoEnumConstraint
                or ErrorCode.ERR_NoDelegateConstraint
                or ErrorCode.ERR_MisplacedRecord
                or ErrorCode.ERR_PatternSpanCharCannotBeStringNull
                or ErrorCode.ERR_UseDefViolationPropertyUnsupportedVersion
                or ErrorCode.ERR_UseDefViolationFieldUnsupportedVersion
                or ErrorCode.WRN_UseDefViolationPropertyUnsupportedVersion
                or ErrorCode.WRN_UseDefViolationFieldUnsupportedVersion
                or ErrorCode.WRN_UseDefViolationPropertySupportedVersion
                or ErrorCode.WRN_UseDefViolationFieldSupportedVersion
                or ErrorCode.WRN_UseDefViolationThisSupportedVersion
                or ErrorCode.WRN_UnassignedThisAutoPropertySupportedVersion
                or ErrorCode.WRN_UnassignedThisSupportedVersion
                or ErrorCode.ERR_OperatorCantBeChecked
                or ErrorCode.ERR_ImplicitConversionOperatorCantBeChecked
                or ErrorCode.ERR_CheckedOperatorNeedsMatch
                or ErrorCode.ERR_MisplacedUnchecked
                or ErrorCode.ERR_LineSpanDirectiveRequiresSpace
                or ErrorCode.ERR_RequiredNameDisallowed
                or ErrorCode.ERR_OverrideMustHaveRequired
                or ErrorCode.ERR_RequiredMemberCannotBeHidden
                or ErrorCode.ERR_RequiredMemberCannotBeLessVisibleThanContainingType
                or ErrorCode.ERR_ExplicitRequiredMember
                or ErrorCode.ERR_RequiredMemberMustBeSettable
                or ErrorCode.ERR_RequiredMemberMustBeSet
                or ErrorCode.ERR_RequiredMembersMustBeAssignedValue
                or ErrorCode.ERR_RequiredMembersInvalid
                or ErrorCode.ERR_RequiredMembersBaseTypeInvalid
                or ErrorCode.ERR_ChainingToSetsRequiredMembersRequiresSetsRequiredMembers
                or ErrorCode.ERR_NewConstraintCannotHaveRequiredMembers
                or ErrorCode.ERR_UnsupportedCompilerFeature
                or ErrorCode.WRN_ObsoleteMembersShouldNotBeRequired
                or ErrorCode.ERR_RefReturningPropertiesCannotBeRequired
                or ErrorCode.ERR_ImplicitImplementationOfInaccessibleInterfaceMember
                or ErrorCode.ERR_ScriptsAndSubmissionsCannotHaveRequiredMembers
                or ErrorCode.ERR_BadAbstractEqualityOperatorSignature
                or ErrorCode.ERR_BadBinaryReadOnlySpanConcatenation
                or ErrorCode.ERR_ScopedRefAndRefStructOnly
                or ErrorCode.ERR_ScopedDiscard
                or ErrorCode.ERR_FixedFieldMustNotBeRef
                or ErrorCode.ERR_RefFieldCannotReferToRefStruct
                or ErrorCode.ERR_FileTypeDisallowedInSignature
                or ErrorCode.ERR_FileTypeNoExplicitAccessibility
                or ErrorCode.ERR_FileTypeBase
                or ErrorCode.ERR_FileTypeNested
                or ErrorCode.ERR_GlobalUsingStaticFileType
                or ErrorCode.ERR_FileTypeNameDisallowed
                or ErrorCode.ERR_FeatureNotAvailableInVersion11
                or ErrorCode.ERR_RefFieldInNonRefStruct
                or ErrorCode.WRN_AnalyzerReferencesNewerCompiler
                or ErrorCode.ERR_CannotMatchOnINumberBase
                or ErrorCode.ERR_ScopedTypeNameDisallowed
                or ErrorCode.ERR_ImplicitlyTypedDefaultParameter
                or ErrorCode.ERR_UnscopedRefAttributeUnsupportedTarget
                or ErrorCode.ERR_RuntimeDoesNotSupportRefFields
                or ErrorCode.ERR_ExplicitScopedRef
                or ErrorCode.ERR_UnscopedScoped
                or ErrorCode.WRN_DuplicateAnalyzerReference
                or ErrorCode.ERR_FilePathCannotBeConvertedToUtf8
                or ErrorCode.ERR_FileLocalDuplicateNameInNS
                or ErrorCode.WRN_ScopedMismatchInParameterOfTarget
                or ErrorCode.WRN_ScopedMismatchInParameterOfOverrideOrImplementation
                or ErrorCode.ERR_RefReturnScopedParameter
                or ErrorCode.ERR_RefReturnScopedParameter2
                or ErrorCode.ERR_RefReturnOnlyParameter
                or ErrorCode.ERR_RefReturnOnlyParameter2
                or ErrorCode.ERR_RefAssignReturnOnly
                or ErrorCode.WRN_ManagedAddr
                or ErrorCode.WRN_EscapeVariable
                or ErrorCode.WRN_EscapeStackAlloc
                or ErrorCode.WRN_RefReturnNonreturnableLocal
                or ErrorCode.WRN_RefReturnNonreturnableLocal2
                or ErrorCode.WRN_RefReturnStructThis
                or ErrorCode.WRN_RefAssignNarrower
                or ErrorCode.WRN_MismatchedRefEscapeInTernary
                or ErrorCode.WRN_RefReturnParameter
                or ErrorCode.WRN_RefReturnScopedParameter
                or ErrorCode.WRN_RefReturnParameter2
                or ErrorCode.WRN_RefReturnScopedParameter2
                or ErrorCode.WRN_RefReturnLocal
                or ErrorCode.WRN_RefReturnLocal2
                or ErrorCode.WRN_RefAssignReturnOnly
                or ErrorCode.WRN_RefReturnOnlyParameter
                or ErrorCode.WRN_RefReturnOnlyParameter2
                or ErrorCode.ERR_RefAssignValEscapeWider
                or ErrorCode.WRN_RefAssignValEscapeWider
                or ErrorCode.WRN_OptionalParamValueMismatch
                or ErrorCode.WRN_ParamsArrayInLambdaOnly
                or ErrorCode.ERR_UnscopedRefAttributeUnsupportedMemberTarget
                or ErrorCode.ERR_UnscopedRefAttributeInterfaceImplementation
                or ErrorCode.ERR_UnrecognizedRefSafetyRulesAttributeVersion
                or ErrorCode.ERR_InvalidPrimaryConstructorParameterReference
                or ErrorCode.ERR_AmbiguousPrimaryConstructorParameterAsColorColorReceiver
                or ErrorCode.WRN_CapturedPrimaryConstructorParameterPassedToBase
                or ErrorCode.WRN_UnreadPrimaryConstructorParameter
                or ErrorCode.ERR_AssgReadonlyPrimaryConstructorParameter
                or ErrorCode.ERR_RefReturnReadonlyPrimaryConstructorParameter
                or ErrorCode.ERR_RefReadonlyPrimaryConstructorParameter
                or ErrorCode.ERR_AssgReadonlyPrimaryConstructorParameter2
                or ErrorCode.ERR_RefReturnReadonlyPrimaryConstructorParameter2
                or ErrorCode.ERR_RefReadonlyPrimaryConstructorParameter2
                or ErrorCode.ERR_RefReturnPrimaryConstructorParameter
                or ErrorCode.ERR_StructLayoutCyclePrimaryConstructorParameter
                or ErrorCode.ERR_UnexpectedParameterList
                or ErrorCode.WRN_AddressOfInAsync
                or ErrorCode.ERR_BadRefInUsingAlias
                or ErrorCode.ERR_BadUnsafeInUsingDirective
                or ErrorCode.ERR_BadNullableReferenceTypeInUsingAlias
                or ErrorCode.ERR_BadStaticAfterUnsafe
                or ErrorCode.ERR_BadCaseInSwitchArm
                or ErrorCode.ERR_InterceptorsFeatureNotEnabled
                or ErrorCode.ERR_InterceptorContainingTypeCannotBeGeneric
                or ErrorCode.ERR_InterceptorPathNotInCompilation
                or ErrorCode.ERR_InterceptorPathNotInCompilationWithCandidate
                or ErrorCode.ERR_InterceptorPositionBadToken
                or ErrorCode.ERR_InterceptorLineOutOfRange
                or ErrorCode.ERR_InterceptorCharacterOutOfRange
                or ErrorCode.ERR_InterceptorMethodMustBeOrdinary
                or ErrorCode.ERR_InterceptorMustReferToStartOfTokenPosition
                or ErrorCode.ERR_InterceptorFilePathCannotBeNull
                or ErrorCode.ERR_InterceptorNameNotInvoked
                or ErrorCode.ERR_InterceptorNonUniquePath
                or ErrorCode.ERR_InterceptorLineCharacterMustBePositive
                or ErrorCode.ERR_ConstantValueOfTypeExpected
                or ErrorCode.ERR_UnsupportedPrimaryConstructorParameterCapturingRefAny
                or ErrorCode.ERR_InterceptorCannotUseUnmanagedCallersOnly
                or ErrorCode.ERR_BadUsingStaticType
                or ErrorCode.WRN_CapturedPrimaryConstructorParameterInFieldInitializer
                or ErrorCode.ERR_InlineArrayConversionToSpanNotSupported
                or ErrorCode.ERR_InlineArrayConversionToReadOnlySpanNotSupported
                or ErrorCode.ERR_InlineArrayIndexOutOfRange
                or ErrorCode.ERR_InvalidInlineArrayLength
                or ErrorCode.ERR_InvalidInlineArrayLayout
                or ErrorCode.ERR_InvalidInlineArrayFields
                or ErrorCode.ERR_ExpressionTreeContainsInlineArrayOperation
                or ErrorCode.ERR_RuntimeDoesNotSupportInlineArrayTypes
                or ErrorCode.ERR_InlineArrayBadIndex
                or ErrorCode.ERR_NamedArgumentForInlineArray
                or ErrorCode.ERR_CollectionExpressionTargetTypeNotConstructible
                or ErrorCode.ERR_ExpressionTreeContainsCollectionExpression
                or ErrorCode.ERR_CollectionExpressionNoTargetType
                or ErrorCode.WRN_PrimaryConstructorParameterIsShadowedAndNotPassedToBase
                or ErrorCode.ERR_InlineArrayUnsupportedElementFieldModifier
                or ErrorCode.WRN_InlineArrayIndexerNotUsed
                or ErrorCode.WRN_InlineArraySliceNotUsed
                or ErrorCode.WRN_InlineArrayConversionOperatorNotUsed
                or ErrorCode.WRN_InlineArrayNotSupportedByLanguage
                or ErrorCode.ERR_CollectionBuilderAttributeMethodNotFound
                or ErrorCode.ERR_CollectionBuilderAttributeInvalidType
                or ErrorCode.ERR_CollectionBuilderAttributeInvalidMethodName
                or ErrorCode.ERR_CollectionBuilderNoElementType
                or ErrorCode.ERR_InlineArrayForEachNotSupported
                or ErrorCode.ERR_RefReadOnlyWrongOrdering
                or ErrorCode.WRN_BadArgRef
                or ErrorCode.WRN_ArgExpectedRefOrIn
                or ErrorCode.WRN_RefReadonlyNotVariable
                or ErrorCode.ERR_BadArgExtraRefLangVersion
                or ErrorCode.WRN_ArgExpectedIn
                or ErrorCode.WRN_OverridingDifferentRefness
                or ErrorCode.WRN_HidingDifferentRefness
                or ErrorCode.WRN_TargetDifferentRefness
                or ErrorCode.ERR_OutAttrOnRefReadonlyParam
                or ErrorCode.WRN_RefReadonlyParameterDefaultValue
                or ErrorCode.WRN_ByValArraySizeConstRequired
                or ErrorCode.WRN_UseDefViolationRefField
                or ErrorCode.ERR_FeatureNotAvailableInVersion12
                or ErrorCode.ERR_CollectionExpressionEscape
                or ErrorCode.WRN_Experimental
                or ErrorCode.ERR_ExpectedInterpolatedString
                or ErrorCode.ERR_InterceptorGlobalNamespace
                or ErrorCode.WRN_CollectionExpressionRefStructMayAllocate
                or ErrorCode.WRN_CollectionExpressionRefStructSpreadMayAllocate
                or ErrorCode.ERR_CollectionExpressionImmutableArray
                or ErrorCode.ERR_InvalidExperimentalDiagID
                or ErrorCode.ERR_SpreadMissingMember
                or ErrorCode.ERR_CollectionExpressionTargetNoElementType
                or ErrorCode.ERR_CollectionExpressionMissingConstructor
                or ErrorCode.ERR_CollectionExpressionMissingAdd
                or ErrorCode.WRN_ConvertingLock
                or ErrorCode.ERR_DynamicDispatchToParamsCollection
                or ErrorCode.ERR_ParamsCollectionAmbiguousDynamicArgument
                or ErrorCode.WRN_DynamicDispatchToParamsCollectionMethod
                or ErrorCode.WRN_DynamicDispatchToParamsCollectionIndexer
                or ErrorCode.WRN_DynamicDispatchToParamsCollectionConstructor
                or ErrorCode.ERR_ParamsCollectionInfiniteChainOfConstructorCalls
                or ErrorCode.ERR_ParamsMemberCannotBeLessVisibleThanDeclaringMember
                or ErrorCode.ERR_ParamsCollectionConstructorDoesntInitializeRequiredMember
                or ErrorCode.ERR_ParamsCollectionExpressionTree
                or ErrorCode.ERR_ParamsCollectionExtensionAddMethod
                or ErrorCode.ERR_ParamsCollectionMissingConstructor
                or ErrorCode.ERR_NoModifiersOnUsing
                or ErrorCode.ERR_CannotDynamicInvokeOnExpression
                or ErrorCode.ERR_InterceptsLocationDataInvalidFormat
                or ErrorCode.ERR_InterceptsLocationUnsupportedVersion
                or ErrorCode.ERR_InterceptsLocationDuplicateFile
                or ErrorCode.ERR_InterceptsLocationFileNotFound
                or ErrorCode.ERR_InterceptsLocationDataInvalidPosition
                or ErrorCode.INF_TooManyBoundLambdas
<<<<<<< HEAD
                or ErrorCode.ERR_RuntimeDoesNotSupportByRefLikeGenerics
                or ErrorCode.ERR_RefStructConstraintAlreadySpecified
                or ErrorCode.ERR_AllowsClauseMustBeLast
                or ErrorCode.ERR_ClassIsCombinedWithRefStruct
                or ErrorCode.ERR_NotRefStructConstraintNotSatisfied
                or ErrorCode.ERR_RefStructDoesNotSupportDefaultInterfaceImplementationForMember
                or ErrorCode.ERR_BadNonVirtualInterfaceMemberAccessOnAllowsRefLike
                or ErrorCode.ERR_BadAllowByRefLikeEnumerator
=======
                or ErrorCode.WRN_BadYieldInLock
                or ErrorCode.ERR_BadYieldInUnsafe
                or ErrorCode.ERR_AddressOfInIterator
>>>>>>> fd9a371c
                    => false,
            };
#pragma warning restore CS8524 // The switch expression does not handle some values of its input type (it is not exhaustive) involving an unnamed enum value.
        }

        /// <summary>
        /// When converting an anonymous function to a delegate type, there are some diagnostics
        /// that will occur regardless of the delegate type - particularly those that do not
        /// depend on the substituted types (e.g. name uniqueness).  Even though we need to
        /// produce a diagnostic in such cases, we do not need to abandon overload resolution -
        /// we can choose the overload that is best without regard to such diagnostics.
        /// </summary>
        /// <returns>True if seeing the ErrorCode should prevent a delegate conversion
        /// from completing successfully.</returns>
        internal static bool PreventsSuccessfulDelegateConversion(ErrorCode code)
        {
            if (code == ErrorCode.Void || code == ErrorCode.Unknown)
            {
                return false;
            }

            if (IsWarning(code))
            {
                return false;
            }

            switch (code)
            {
                case ErrorCode.ERR_DuplicateParamName:
                case ErrorCode.ERR_LocalDuplicate:
                case ErrorCode.ERR_LocalIllegallyOverrides:
                case ErrorCode.ERR_LocalSameNameAsTypeParam:
                case ErrorCode.ERR_QueryRangeVariableOverrides:
                case ErrorCode.ERR_QueryRangeVariableSameAsTypeParam:
                case ErrorCode.ERR_DeprecatedCollectionInitAddStr:
                case ErrorCode.ERR_DeprecatedSymbolStr:
                case ErrorCode.ERR_MissingPredefinedMember:
                case ErrorCode.ERR_DefaultValueUsedWithAttributes:
                case ErrorCode.ERR_ExplicitParamArrayOrCollection:
                    return false;
                default:
                    return true;
            }
        }

        /// <remarks>
        /// WARNING: will resolve lazy diagnostics - do not call this before the member lists are completed
        /// or you could trigger infinite recursion.
        /// </remarks>
        internal static bool PreventsSuccessfulDelegateConversion(DiagnosticBag diagnostics)
        {
            foreach (Diagnostic diag in diagnostics.AsEnumerable()) // Checking the code would have resolved them anyway.
            {
                if (ErrorFacts.PreventsSuccessfulDelegateConversion((ErrorCode)diag.Code))
                {
                    return true;
                }
            }

            return false;
        }

        internal static bool PreventsSuccessfulDelegateConversion(ImmutableArray<Diagnostic> diagnostics)
        {
            foreach (var diag in diagnostics)
            {
                if (ErrorFacts.PreventsSuccessfulDelegateConversion((ErrorCode)diag.Code))
                {
                    return true;
                }
            }

            return false;
        }

        internal static ErrorCode GetStaticClassParameterCode(bool useWarning)
            => useWarning ? ErrorCode.WRN_ParameterIsStaticClass : ErrorCode.ERR_ParameterIsStaticClass;

        internal static ErrorCode GetStaticClassReturnCode(bool useWarning)
            => useWarning ? ErrorCode.WRN_ReturnTypeIsStaticClass : ErrorCode.ERR_ReturnTypeIsStaticClass;
    }
}<|MERGE_RESOLUTION|>--- conflicted
+++ resolved
@@ -2439,7 +2439,9 @@
                 or ErrorCode.ERR_InterceptsLocationFileNotFound
                 or ErrorCode.ERR_InterceptsLocationDataInvalidPosition
                 or ErrorCode.INF_TooManyBoundLambdas
-<<<<<<< HEAD
+                or ErrorCode.WRN_BadYieldInLock
+                or ErrorCode.ERR_BadYieldInUnsafe
+                or ErrorCode.ERR_AddressOfInIterator
                 or ErrorCode.ERR_RuntimeDoesNotSupportByRefLikeGenerics
                 or ErrorCode.ERR_RefStructConstraintAlreadySpecified
                 or ErrorCode.ERR_AllowsClauseMustBeLast
@@ -2448,11 +2450,6 @@
                 or ErrorCode.ERR_RefStructDoesNotSupportDefaultInterfaceImplementationForMember
                 or ErrorCode.ERR_BadNonVirtualInterfaceMemberAccessOnAllowsRefLike
                 or ErrorCode.ERR_BadAllowByRefLikeEnumerator
-=======
-                or ErrorCode.WRN_BadYieldInLock
-                or ErrorCode.ERR_BadYieldInUnsafe
-                or ErrorCode.ERR_AddressOfInIterator
->>>>>>> fd9a371c
                     => false,
             };
 #pragma warning restore CS8524 // The switch expression does not handle some values of its input type (it is not exhaustive) involving an unnamed enum value.
