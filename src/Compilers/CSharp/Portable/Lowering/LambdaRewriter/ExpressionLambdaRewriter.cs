--- conflicted
+++ resolved
@@ -525,11 +525,7 @@
                     return Convert(node, type, isChecked);
                 }
 
-<<<<<<< HEAD
-                var promotedType = e.OriginalDefinition.SpecialType == SpecialType.System_Nullable_T ? _nullableType.Construct(PromotedType((NamedTypeSymbol)e.TypeArgumentsNoUseSiteDiagnostics[0].TypeSymbol)) : PromotedType(e);
-=======
                 var promotedType = e.IsNullableType() ? _nullableType.Construct(PromotedType(e.GetNullableUnderlyingType())) : PromotedType(e);
->>>>>>> 916a09e7
                 if (promotedType != type)
                 {
                     return Convert(node, type, isChecked);
