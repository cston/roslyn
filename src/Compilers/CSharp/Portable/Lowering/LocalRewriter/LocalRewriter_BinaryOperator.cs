--- conflicted
+++ resolved
@@ -685,15 +685,9 @@
             // Use implicit conversion to Boolean if it is defined on the static type of the left operand.
             // If not the type has to implement IsTrue/IsFalse operator - we checked it during binding.
 
-<<<<<<< HEAD
             CompoundUseSiteInfo<AssemblySymbol> useSiteInfo = GetNewCompoundUseSiteInfo();
             var conversion = _compilation.Conversions.ClassifyConversionFromExpression(loweredLeft, boolean, ref useSiteInfo);
             _diagnostics.Add(loweredLeft.Syntax, useSiteInfo);
-=======
-            HashSet<DiagnosticInfo>? useSiteDiagnostics = null;
-            var conversion = _compilation.Conversions.ClassifyConversionFromExpression(loweredLeft, boolean, ref useSiteDiagnostics);
-            _diagnostics.Add(loweredLeft.Syntax, useSiteDiagnostics);
->>>>>>> e0a1787d
             if (conversion.IsImplicit)
             {
                 Debug.Assert(leftTruthOperator == null);
