--- conflicted
+++ resolved
@@ -102,19 +102,11 @@
 
             BoundExpression array;
 
-<<<<<<< HEAD
             switch (node.GetKnownLength(out bool hasSpreadElements))
-=======
-            switch (node.GetKnownLength())
->>>>>>> 7307d73d
             {
                 case null:
                     {
                         // The array initializer includes at least one spread element, so we'll create an intermediate List<T> instance.
-<<<<<<< HEAD
-=======
-                        // https://github.com/dotnet/roslyn/issues/68785: Avoid intermediate List<T> if all spread elements have Length property.
->>>>>>> 7307d73d
                         // https://github.com/dotnet/roslyn/issues/68785: Emit Enumerable.TryGetNonEnumeratedCount() and avoid intermediate List<T> at runtime.
                         var listType = _compilation.GetWellKnownType(WellKnownType.System_Collections_Generic_List_T).Construct(ImmutableArray.Create(elementType));
                         var listToArray = ((MethodSymbol)_compilation.GetWellKnownTypeMember(WellKnownMember.System_Collections_Generic_List_T__ToArray)!).AsMember(listType);
@@ -129,7 +121,6 @@
 
                 case int arrayLength:
                     {
-<<<<<<< HEAD
                         var elements = node.Elements;
                         if (!hasSpreadElements)
                         {
@@ -152,22 +143,6 @@
                         {
                             array = CreateAndPopulateArray(node, arrayType);
                         }
-=======
-                        var initialization = new BoundArrayInitialization(
-                            syntax,
-                            isInferred: false,
-                            elements.SelectAsArray(e => VisitExpression(e)));
-                        array = new BoundArrayCreation(
-                            syntax,
-                            ImmutableArray.Create<BoundExpression>(
-                                new BoundLiteral(
-                                    syntax,
-                                    ConstantValue.Create(arrayLength),
-                                    _compilation.GetSpecialType(SpecialType.System_Int32))),
-                            initialization,
-                            arrayType)
-                        { WasCompilerGenerated = true };
->>>>>>> 7307d73d
                     }
                     break;
             }
@@ -249,7 +224,7 @@
                 })
             {
                 var elements = node.Elements;
-                int? lengthOpt = node.GetKnownLength();
+                int? lengthOpt = node.GetKnownLength(out _);
 
                 if (lengthOpt == 0)
                 {
@@ -349,14 +324,9 @@
                 CollectionExpressionTypeKind.ReadOnlySpan or
                 CollectionExpressionTypeKind.CollectionBuilder);
 
-<<<<<<< HEAD
             return node.GetKnownLength(out bool hasSpreadElements) is int length &&
                 length > 0 &&
                 !hasSpreadElements &&
-=======
-            return node.GetKnownLength() is int length &&
-                length > 0 &&
->>>>>>> 7307d73d
                 CodeGenerator.IsTypeAllowedInBlobWrapper(elementType.EnumUnderlyingTypeOrSelf().SpecialType) &&
                 node.Elements.All(e => e.ConstantValueOpt is { });
         }
@@ -368,14 +338,9 @@
                 CollectionExpressionTypeKind.Span or
                 CollectionExpressionTypeKind.CollectionBuilder);
 
-<<<<<<< HEAD
             return node.GetKnownLength(out bool hasSpreadElements) is int length &&
                 length > 0 &&
                 !hasSpreadElements &&
-=======
-            return node.GetKnownLength() is int length &&
-                length > 0 &&
->>>>>>> 7307d73d
                 _compilation.Assembly.RuntimeSupportsInlineArrayTypes;
         }
 
