--- conflicted
+++ resolved
@@ -300,19 +300,11 @@
 
             if (setMethod is null)
             {
-<<<<<<< HEAD
                 var autoProp = (SourceOrRecordPropertySymbol)property;
                 Debug.Assert(autoProp.IsAutoProperty,
                     "only autoproperties can be assignable without having setters");
 
                 var backingField = autoProp.BackingField;
-=======
-                var sourceProperty = (SourcePropertySymbol)property;
-                Debug.Assert(sourceProperty.IsAutoProperty == true,
-                    "only autoproperties can be assignable without having setters");
-
-                var backingField = sourceProperty.BackingField;
->>>>>>> c128b341
                 return _factory.AssignmentExpression(
                     _factory.Field(rewrittenReceiver, backingField),
                     rewrittenRight);
@@ -339,10 +331,7 @@
                 // setter, and restore the temporary after the setter, so the
                 // assignment can be used as an embedded expression.
                 TypeSymbol? exprType = rewrittenRight.Type;
-<<<<<<< HEAD
-=======
                 Debug.Assert(exprType is object);
->>>>>>> c128b341
 
                 LocalSymbol rhsTemp = _factory.SynthesizedLocal(exprType);
 
