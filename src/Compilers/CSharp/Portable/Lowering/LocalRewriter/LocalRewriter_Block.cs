﻿// Copyright (c) Microsoft.  All Rights Reserved.  Licensed under the Apache License, Version 2.0.  See License.txt in the project root for license information.

using System.Collections.Immutable;
using System.Diagnostics;
using Microsoft.CodeAnalysis.CSharp.Symbols;
using Microsoft.CodeAnalysis.CSharp.Syntax;
using Microsoft.CodeAnalysis.Text;

namespace Microsoft.CodeAnalysis.CSharp
{
    internal sealed partial class LocalRewriter
    {
        public override BoundNode VisitBlock(BoundBlock node)
        {
            if (node.WasCompilerGenerated || !this.GenerateDebugInfo || node.Syntax.Kind() == SyntaxKind.ArrowExpressionClause)
            {
                return node.Update(node.Locals, node.LocalFunctions, VisitList(node.Statements));
            }

            BlockSyntax syntax = node.Syntax as BlockSyntax;

            var builder = ArrayBuilder<BoundStatement>.GetInstance();

            if (syntax != null)
            {
                var oBspan = syntax.OpenBraceToken.Span;
                builder.Add(new BoundSequencePointWithSpan(syntax, null, oBspan));
            }

            for (int i = 0; i < node.Statements.Length; i++)
            {
                var stmt = (BoundStatement)Visit(node.Statements[i]);
                if (stmt != null) builder.Add(stmt);
            }

            // no need to mark "}" on the outermost block
            // as it cannot leave it normally. The block will have "return" at the end.
            if (syntax != null && (syntax.Parent == null || !(syntax.Parent.IsAnonymousFunction() || syntax.Parent is BaseMethodDeclarationSyntax)))
            {
                var cBspan = syntax.CloseBraceToken.Span;
                builder.Add(new BoundSequencePointWithSpan(syntax, null, cBspan));
            }

<<<<<<< HEAD
            return new BoundBlock(node.Syntax, node.Locals, builder.ToImmutableAndFree(), node.HasErrors);
=======
            return new BoundBlock(syntax, node.Locals, node.LocalFunctions, builder.ToImmutableAndFree(), node.HasErrors);
>>>>>>> 1d7795fc
        }

        public override BoundNode VisitNoOpStatement(BoundNoOpStatement node)
        {
            return (node.WasCompilerGenerated || !this.GenerateDebugInfo)
                ? new BoundBlock(node.Syntax, ImmutableArray<LocalSymbol>.Empty, ImmutableArray<LocalFunctionSymbol>.Empty, ImmutableArray<BoundStatement>.Empty)
                : AddSequencePoint(node);
        }
    }
}<|MERGE_RESOLUTION|>--- conflicted
+++ resolved
@@ -41,11 +41,7 @@
                 builder.Add(new BoundSequencePointWithSpan(syntax, null, cBspan));
             }
 
-<<<<<<< HEAD
-            return new BoundBlock(node.Syntax, node.Locals, builder.ToImmutableAndFree(), node.HasErrors);
-=======
-            return new BoundBlock(syntax, node.Locals, node.LocalFunctions, builder.ToImmutableAndFree(), node.HasErrors);
->>>>>>> 1d7795fc
+            return new BoundBlock(node.Syntax, node.Locals, node.LocalFunctions, builder.ToImmutableAndFree(), node.HasErrors);
         }
 
         public override BoundNode VisitNoOpStatement(BoundNoOpStatement node)
