{
  "locked": false,
  "version": 1,
  "targets": {
    "DNXCore,Version=v5.0": {
<<<<<<< HEAD
      "Microsoft.DiaSymReader.Native/1.2.0-rc": {},
      "Microsoft.NETCore.Platforms/1.0.1-beta-23428": {},
      "Microsoft.NETCore.Runtime.CoreCLR/1.0.1-beta-23428": {
        "dependencies": {
          "Microsoft.NETCore.Windows.ApiSets": "[1.0.1-beta-23428, )",
          "System.Collections": "[4.0.11-beta-23428, 4.0.11-beta-23428]",
          "System.Diagnostics.Contracts": "[4.0.1-beta-23428, 4.0.1-beta-23428]",
          "System.Diagnostics.Debug": "[4.0.11-beta-23428, 4.0.11-beta-23428]",
          "System.Diagnostics.StackTrace": "[4.0.1-beta-23428, 4.0.1-beta-23428]",
          "System.Diagnostics.Tools": "[4.0.1-beta-23428, 4.0.1-beta-23428]",
          "System.Diagnostics.Tracing": "[4.0.21-beta-23428, 4.0.21-beta-23428]",
          "System.Globalization": "[4.0.11-beta-23428, 4.0.11-beta-23428]",
          "System.Globalization.Calendars": "[4.0.1-beta-23428, 4.0.1-beta-23428]",
          "System.IO": "[4.0.11-beta-23428, 4.0.11-beta-23428]",
          "System.ObjectModel": "[4.0.11-beta-23428, 4.0.11-beta-23428]",
          "System.Private.Uri": "[4.0.1-beta-23428, 4.0.1-beta-23428]",
          "System.Reflection": "[4.1.0-beta-23428, 4.1.0-beta-23428]",
          "System.Reflection.Extensions": "[4.0.1-beta-23428, 4.0.1-beta-23428]",
          "System.Reflection.Primitives": "[4.0.1-beta-23428, 4.0.1-beta-23428]",
          "System.Resources.ResourceManager": "[4.0.1-beta-23428, 4.0.1-beta-23428]",
          "System.Runtime": "[4.0.21-beta-23428, 4.0.21-beta-23428]",
          "System.Runtime.Extensions": "[4.0.11-beta-23428, 4.0.11-beta-23428]",
          "System.Runtime.Handles": "[4.0.1-beta-23428, 4.0.1-beta-23428]",
          "System.Runtime.InteropServices": "[4.0.21-beta-23428, 4.0.21-beta-23428]",
          "System.Text.Encoding": "[4.0.11-beta-23428, 4.0.11-beta-23428]",
          "System.Text.Encoding.Extensions": "[4.0.11-beta-23428, 4.0.11-beta-23428]",
          "System.Threading": "[4.0.11-beta-23428, 4.0.11-beta-23428]",
          "System.Threading.Tasks": "[4.0.11-beta-23428, 4.0.11-beta-23428]",
          "System.Threading.Timer": "[4.0.1-beta-23428, 4.0.1-beta-23428]"
        }
      },
      "Microsoft.NETCore.TestHost/1.0.0-beta-23428": {},
      "Microsoft.NETCore.Windows.ApiSets/1.0.1-beta-23428": {},
      "System.AppContext/4.0.1-beta-23428": {
=======
      "Microsoft.DiaSymReader.Native/1.3.0": {},
      "Microsoft.NETCore.Platforms/1.0.1-beta-23401": {},
      "Microsoft.NETCore.Runtime.CoreCLR/1.0.1-beta-23401": {
        "dependencies": {
          "Microsoft.NETCore.Windows.ApiSets": "[1.0.1-beta-23401, )",
          "System.Collections": "[4.0.11-beta-23401, 4.0.11-beta-23401]",
          "System.Diagnostics.Contracts": "[4.0.1-beta-23401, 4.0.1-beta-23401]",
          "System.Diagnostics.Debug": "[4.0.11-beta-23401, 4.0.11-beta-23401]",
          "System.Diagnostics.StackTrace": "[4.0.1-beta-23401, 4.0.1-beta-23401]",
          "System.Diagnostics.Tools": "[4.0.1-beta-23401, 4.0.1-beta-23401]",
          "System.Diagnostics.Tracing": "[4.0.21-beta-23401, 4.0.21-beta-23401]",
          "System.Globalization": "[4.0.11-beta-23401, 4.0.11-beta-23401]",
          "System.Globalization.Calendars": "[4.0.1-beta-23401, 4.0.1-beta-23401]",
          "System.IO": "[4.0.11-beta-23401, 4.0.11-beta-23401]",
          "System.ObjectModel": "[4.0.11-beta-23401, 4.0.11-beta-23401]",
          "System.Private.Uri": "[4.0.1-beta-23401, 4.0.1-beta-23401]",
          "System.Reflection": "[4.1.0-beta-23401, 4.1.0-beta-23401]",
          "System.Reflection.Extensions": "[4.0.1-beta-23401, 4.0.1-beta-23401]",
          "System.Reflection.Primitives": "[4.0.1-beta-23401, 4.0.1-beta-23401]",
          "System.Resources.ResourceManager": "[4.0.1-beta-23401, 4.0.1-beta-23401]",
          "System.Runtime": "[4.0.21-beta-23401, 4.0.21-beta-23401]",
          "System.Runtime.Extensions": "[4.0.11-beta-23401, 4.0.11-beta-23401]",
          "System.Runtime.Handles": "[4.0.1-beta-23401, 4.0.1-beta-23401]",
          "System.Runtime.InteropServices": "[4.0.21-beta-23401, 4.0.21-beta-23401]",
          "System.Text.Encoding": "[4.0.11-beta-23401, 4.0.11-beta-23401]",
          "System.Text.Encoding.Extensions": "[4.0.11-beta-23401, 4.0.11-beta-23401]",
          "System.Threading": "[4.0.11-beta-23401, 4.0.11-beta-23401]",
          "System.Threading.Tasks": "[4.0.11-beta-23401, 4.0.11-beta-23401]",
          "System.Threading.Timer": "[4.0.1-beta-23401, 4.0.1-beta-23401]"
        }
      },
      "Microsoft.NETCore.TestHost/1.0.0-beta-23401": {},
      "Microsoft.NETCore.Windows.ApiSets/1.0.1-beta-23401": {},
      "System.AppContext/4.0.1-beta-23401": {
>>>>>>> b9ca7598
        "dependencies": {
          "System.Runtime": "[4.0.0, )"
        },
        "compile": {
          "ref/dotnet5.1/System.AppContext.dll": {}
        },
        "runtime": {
          "lib/DNXCore50/System.AppContext.dll": {}
        }
      },
      "System.Collections/4.0.11-beta-23428": {
        "dependencies": {
          "System.Runtime": "[4.0.21-beta-23428, )"
        },
        "compile": {
          "ref/dotnet5.4/System.Collections.dll": {}
        },
        "runtime": {
          "lib/DNXCore50/System.Collections.dll": {}
        }
      },
      "System.Collections.Concurrent/4.0.10": {
        "dependencies": {
          "System.Collections": "[4.0.10, )",
          "System.Diagnostics.Debug": "[4.0.10, )",
          "System.Diagnostics.Tracing": "[4.0.20, )",
          "System.Globalization": "[4.0.10, )",
          "System.Resources.ResourceManager": "[4.0.0, )",
          "System.Runtime": "[4.0.20, )",
          "System.Runtime.Extensions": "[4.0.10, )",
          "System.Threading": "[4.0.10, )",
          "System.Threading.Tasks": "[4.0.10, )"
        },
        "compile": {
          "ref/dotnet/System.Collections.Concurrent.dll": {}
        },
        "runtime": {
          "lib/dotnet/System.Collections.Concurrent.dll": {}
        }
      },
      "System.Collections.Immutable/1.1.37": {
        "dependencies": {
          "System.Collections": "[4.0.0, )",
          "System.Diagnostics.Debug": "[4.0.0, )",
          "System.Globalization": "[4.0.0, )",
          "System.Linq": "[4.0.0, )",
          "System.Resources.ResourceManager": "[4.0.0, )",
          "System.Runtime": "[4.0.0, )",
          "System.Runtime.Extensions": "[4.0.0, )",
          "System.Threading": "[4.0.0, )"
        },
        "compile": {
          "lib/dotnet/System.Collections.Immutable.dll": {}
        },
        "runtime": {
          "lib/dotnet/System.Collections.Immutable.dll": {}
        }
      },
      "System.Console/4.0.0-beta-23428": {
        "dependencies": {
          "System.IO": "[4.0.0, )",
          "System.Runtime": "[4.0.0, )"
        },
        "compile": {
          "ref/dotnet5.1/System.Console.dll": {}
        }
      },
      "System.Diagnostics.Contracts/4.0.1-beta-23428": {
        "dependencies": {
          "System.Runtime": "[4.0.0, )"
        },
        "compile": {
          "ref/dotnet5.1/System.Diagnostics.Contracts.dll": {}
        },
        "runtime": {
          "lib/DNXCore50/System.Diagnostics.Contracts.dll": {}
        }
      },
      "System.Diagnostics.Debug/4.0.11-beta-23428": {
        "dependencies": {
          "System.Runtime": "[4.0.0, )"
        },
        "compile": {
          "ref/dotnet5.4/System.Diagnostics.Debug.dll": {}
        }
      },
      "System.Diagnostics.FileVersionInfo/4.0.0-beta-23428": {
        "dependencies": {
          "System.Runtime": "[4.0.0, )"
        },
        "compile": {
          "ref/dotnet5.1/System.Diagnostics.FileVersionInfo.dll": {}
        }
      },
      "System.Diagnostics.Process/4.1.0-beta-23428": {
        "dependencies": {
          "System.IO": "[4.0.0, )",
          "System.Runtime": "[4.0.0, )",
          "System.Runtime.Handles": "[4.0.0, )",
          "System.Text.Encoding": "[4.0.0, )"
        },
        "compile": {
          "ref/dotnet5.5/System.Diagnostics.Process.dll": {}
        }
      },
      "System.Diagnostics.StackTrace/4.0.1-beta-23428": {
        "dependencies": {
          "System.Reflection": "[4.0.0, )",
          "System.Runtime": "[4.0.0, )"
        },
        "compile": {
          "ref/dotnet5.1/System.Diagnostics.StackTrace.dll": {}
        },
        "runtime": {
          "lib/DNXCore50/System.Diagnostics.StackTrace.dll": {}
        }
      },
      "System.Diagnostics.Tools/4.0.1-beta-23428": {
        "dependencies": {
          "System.Runtime": "[4.0.0, )"
        },
        "compile": {
          "ref/dotnet5.1/System.Diagnostics.Tools.dll": {}
        },
        "runtime": {
          "lib/DNXCore50/System.Diagnostics.Tools.dll": {}
        }
      },
      "System.Diagnostics.Tracing/4.0.21-beta-23428": {
        "dependencies": {
          "System.Runtime": "[4.0.0, )"
        },
        "compile": {
          "ref/dotnet5.4/System.Diagnostics.Tracing.dll": {}
        },
        "runtime": {
          "lib/DNXCore50/System.Diagnostics.Tracing.dll": {}
        }
      },
      "System.Dynamic.Runtime/4.0.11-beta-23428": {
        "dependencies": {
          "System.Collections": "[4.0.10, )",
          "System.Diagnostics.Debug": "[4.0.10, )",
          "System.Globalization": "[4.0.10, )",
          "System.Linq": "[4.0.0, )",
          "System.Linq.Expressions": "[4.0.10, )",
          "System.ObjectModel": "[4.0.10, )",
          "System.Reflection": "[4.0.10, )",
          "System.Reflection.Emit": "[4.0.0, )",
          "System.Reflection.Emit.ILGeneration": "[4.0.0, )",
          "System.Reflection.Primitives": "[4.0.0, )",
          "System.Reflection.TypeExtensions": "[4.0.0, )",
          "System.Resources.ResourceManager": "[4.0.0, )",
          "System.Runtime": "[4.0.20, )",
          "System.Runtime.Extensions": "[4.0.10, )",
          "System.Threading": "[4.0.10, )"
        },
        "compile": {
          "ref/dotnet5.4/System.Dynamic.Runtime.dll": {}
        },
        "runtime": {
          "lib/DNXCore50/System.Dynamic.Runtime.dll": {}
        }
      },
      "System.Globalization/4.0.11-beta-23428": {
        "dependencies": {
          "System.Runtime": "[4.0.0, )"
        },
        "compile": {
          "ref/dotnet5.4/System.Globalization.dll": {}
        },
        "runtime": {
          "lib/DNXCore50/System.Globalization.dll": {}
        }
      },
      "System.Globalization.Calendars/4.0.1-beta-23428": {
        "dependencies": {
          "System.Globalization": "[4.0.0, )",
          "System.Runtime": "[4.0.0, )"
        },
        "compile": {
          "ref/dotnet5.1/System.Globalization.Calendars.dll": {}
        },
        "runtime": {
          "lib/DNXCore50/System.Globalization.Calendars.dll": {}
        }
      },
      "System.IO/4.0.11-beta-23428": {
        "dependencies": {
          "System.Runtime": "[4.0.20, )",
          "System.Text.Encoding": "[4.0.0, )",
          "System.Threading.Tasks": "[4.0.0, )"
        },
        "compile": {
          "ref/dotnet5.4/System.IO.dll": {}
        },
        "runtime": {
          "lib/DNXCore50/System.IO.dll": {}
        }
      },
      "System.IO.FileSystem/4.0.1-beta-23428": {
        "dependencies": {
          "System.IO": "[4.0.0, )",
          "System.IO.FileSystem.Primitives": "[4.0.0, )",
          "System.Runtime": "[4.0.0, )",
          "System.Runtime.Handles": "[4.0.0, )",
          "System.Text.Encoding": "[4.0.0, )",
          "System.Threading.Tasks": "[4.0.0, )"
        },
        "compile": {
          "ref/dotnet5.4/System.IO.FileSystem.dll": {}
        }
      },
      "System.IO.FileSystem.Primitives/4.0.0": {
        "dependencies": {
          "System.Runtime": "[4.0.20, )"
        },
        "compile": {
          "ref/dotnet/System.IO.FileSystem.Primitives.dll": {}
        },
        "runtime": {
          "lib/dotnet/System.IO.FileSystem.Primitives.dll": {}
        }
      },
      "System.IO.Pipes/4.0.0-beta-23428": {
        "dependencies": {
          "System.IO": "[4.0.0, )",
          "System.Runtime": "[4.0.0, )",
          "System.Runtime.Handles": "[4.0.0, )",
          "System.Security.Principal": "[4.0.0, )",
          "System.Threading.Tasks": "[4.0.0, )"
        },
        "compile": {
          "ref/dotnet5.4/System.IO.Pipes.dll": {}
        }
      },
      "System.Linq/4.0.1-beta-23428": {
        "dependencies": {
          "System.Collections": "[4.0.10, )",
          "System.Diagnostics.Debug": "[4.0.10, )",
          "System.Resources.ResourceManager": "[4.0.0, )",
          "System.Runtime": "[4.0.20, )",
          "System.Runtime.Extensions": "[4.0.10, )"
        },
        "compile": {
          "ref/dotnet5.1/System.Linq.dll": {}
        },
        "runtime": {
          "lib/dotnet5.4/System.Linq.dll": {}
        }
      },
      "System.Linq.Expressions/4.0.10": {
        "dependencies": {
          "System.Collections": "[4.0.0, )",
          "System.Diagnostics.Debug": "[4.0.0, )",
          "System.Globalization": "[4.0.0, )",
          "System.IO": "[4.0.0, )",
          "System.Linq": "[4.0.0, )",
          "System.ObjectModel": "[4.0.0, )",
          "System.Reflection": "[4.0.0, )",
          "System.Reflection.Emit": "[4.0.0, )",
          "System.Reflection.Extensions": "[4.0.0, )",
          "System.Reflection.Primitives": "[4.0.0, )",
          "System.Reflection.TypeExtensions": "[4.0.0, )",
          "System.Resources.ResourceManager": "[4.0.0, )",
          "System.Runtime": "[4.0.20, )",
          "System.Runtime.Extensions": "[4.0.0, )",
          "System.Threading": "[4.0.0, )"
        },
        "compile": {
          "ref/dotnet/System.Linq.Expressions.dll": {}
        },
        "runtime": {
          "lib/DNXCore50/System.Linq.Expressions.dll": {}
        }
      },
      "System.ObjectModel/4.0.11-beta-23428": {
        "dependencies": {
          "System.Collections": "[4.0.10, )",
          "System.Diagnostics.Debug": "[4.0.10, )",
          "System.Resources.ResourceManager": "[4.0.0, )",
          "System.Runtime": "[4.0.20, )",
          "System.Threading": "[4.0.10, )"
        },
        "compile": {
          "ref/dotnet5.4/System.ObjectModel.dll": {}
        },
        "runtime": {
          "lib/dotnet5.4/System.ObjectModel.dll": {}
        }
      },
      "System.Private.DataContractSerialization/4.1.0-beta-23428": {
        "dependencies": {
          "System.Collections": "[4.0.10, )",
          "System.Diagnostics.Debug": "[4.0.10, )",
          "System.Globalization": "[4.0.10, )",
          "System.IO": "[4.0.10, )",
          "System.Linq": "[4.0.0, )",
          "System.Reflection": "[4.0.10, )",
          "System.Reflection.Extensions": "[4.0.0, )",
          "System.Reflection.Primitives": "[4.0.0, )",
          "System.Reflection.TypeExtensions": "[4.0.0, )",
          "System.Resources.ResourceManager": "[4.0.0, )",
          "System.Runtime": "[4.0.20, )",
          "System.Runtime.Extensions": "[4.0.10, )",
          "System.Runtime.Serialization.Primitives": "[4.1.0-beta-23428, )",
          "System.Text.Encoding": "[4.0.10, )",
          "System.Text.Encoding.Extensions": "[4.0.10, )",
          "System.Text.RegularExpressions": "[4.0.10, )",
          "System.Threading": "[4.0.10, )",
          "System.Threading.Tasks": "[4.0.10, )",
          "System.Xml.ReaderWriter": "[4.0.10, )",
          "System.Xml.XmlSerializer": "[4.0.10, )"
        },
        "compile": {
          "ref/dnxcore50/_._": {}
        },
        "runtime": {
          "lib/DNXCore50/System.Private.DataContractSerialization.dll": {}
        }
      },
      "System.Private.Uri/4.0.1-beta-23428": {
        "compile": {
          "ref/dnxcore50/_._": {}
        }
      },
      "System.Reflection/4.1.0-beta-23428": {
        "dependencies": {
          "System.IO": "[4.0.0, )",
          "System.Reflection.Primitives": "[4.0.0, )",
          "System.Runtime": "[4.0.20, )"
        },
        "compile": {
          "ref/dotnet5.4/System.Reflection.dll": {}
        },
        "runtime": {
          "lib/DNXCore50/System.Reflection.dll": {}
        }
      },
      "System.Reflection.Emit/4.0.0": {
        "dependencies": {
          "System.IO": "[4.0.0, )",
          "System.Reflection": "[4.0.0, )",
          "System.Reflection.Emit.ILGeneration": "[4.0.0, )",
          "System.Reflection.Primitives": "[4.0.0, )",
          "System.Runtime": "[4.0.0, )"
        },
        "compile": {
          "ref/dotnet/System.Reflection.Emit.dll": {}
        },
        "runtime": {
          "lib/DNXCore50/System.Reflection.Emit.dll": {}
        }
      },
      "System.Reflection.Emit.ILGeneration/4.0.0": {
        "dependencies": {
          "System.Reflection": "[4.0.0, )",
          "System.Reflection.Primitives": "[4.0.0, )",
          "System.Runtime": "[4.0.0, )"
        },
        "compile": {
          "ref/dotnet/System.Reflection.Emit.ILGeneration.dll": {}
        },
        "runtime": {
          "lib/DNXCore50/System.Reflection.Emit.ILGeneration.dll": {}
        }
      },
      "System.Reflection.Extensions/4.0.1-beta-23428": {
        "dependencies": {
          "System.Reflection": "[4.0.0, )",
          "System.Runtime": "[4.0.0, )"
        },
        "compile": {
          "ref/dotnet5.1/System.Reflection.Extensions.dll": {}
        },
        "runtime": {
          "lib/DNXCore50/System.Reflection.Extensions.dll": {}
        }
      },
      "System.Reflection.Metadata/1.1.0": {
        "dependencies": {
          "System.Collections": "[4.0.0, )",
          "System.Collections.Immutable": "[1.1.37, )",
          "System.Diagnostics.Debug": "[4.0.0, )",
          "System.IO": "[4.0.0, )",
          "System.Reflection": "[4.0.0, )",
          "System.Reflection.Extensions": "[4.0.0, )",
          "System.Reflection.Primitives": "[4.0.0, )",
          "System.Resources.ResourceManager": "[4.0.0, )",
          "System.Runtime": "[4.0.0, )",
          "System.Runtime.Extensions": "[4.0.0, )",
          "System.Runtime.InteropServices": "[4.0.0, )",
          "System.Text.Encoding": "[4.0.0, )",
          "System.Text.Encoding.Extensions": "[4.0.0, )",
          "System.Threading": "[4.0.0, )"
        },
        "compile": {
          "lib/dotnet5.2/System.Reflection.Metadata.dll": {}
        },
        "runtime": {
          "lib/dotnet5.2/System.Reflection.Metadata.dll": {}
        }
      },
      "System.Reflection.Primitives/4.0.1-beta-23428": {
        "dependencies": {
          "System.Runtime": "[4.0.0, )"
        },
        "compile": {
          "ref/dotnet5.1/System.Reflection.Primitives.dll": {}
        },
        "runtime": {
          "lib/DNXCore50/System.Reflection.Primitives.dll": {}
        }
      },
      "System.Reflection.TypeExtensions/4.0.0": {
        "dependencies": {
          "System.Reflection": "[4.0.0, )",
          "System.Runtime": "[4.0.0, )"
        },
        "compile": {
          "ref/dotnet/System.Reflection.TypeExtensions.dll": {}
        },
        "runtime": {
          "lib/DNXCore50/System.Reflection.TypeExtensions.dll": {}
        }
      },
      "System.Resources.ResourceManager/4.0.1-beta-23428": {
        "dependencies": {
          "System.Globalization": "[4.0.0, )",
          "System.Reflection": "[4.0.0, )",
          "System.Runtime": "[4.0.0, )"
        },
        "compile": {
          "ref/dotnet5.1/System.Resources.ResourceManager.dll": {}
        },
        "runtime": {
          "lib/DNXCore50/System.Resources.ResourceManager.dll": {}
        }
      },
      "System.Runtime/4.0.21-beta-23428": {
        "dependencies": {
          "System.Private.Uri": "[4.0.1-beta-23428, )"
        },
        "compile": {
          "ref/dotnet5.4/System.Runtime.dll": {}
        },
        "runtime": {
          "lib/DNXCore50/System.Runtime.dll": {}
        }
      },
      "System.Runtime.Extensions/4.0.11-beta-23428": {
        "dependencies": {
          "System.Runtime": "[4.0.20, )"
        },
        "compile": {
          "ref/dotnet5.4/System.Runtime.Extensions.dll": {}
        }
      },
      "System.Runtime.Handles/4.0.1-beta-23428": {
        "dependencies": {
          "System.Runtime": "[4.0.0, )"
        },
        "compile": {
          "ref/dotnet5.4/System.Runtime.Handles.dll": {}
        },
        "runtime": {
          "lib/DNXCore50/System.Runtime.Handles.dll": {}
        }
      },
      "System.Runtime.InteropServices/4.0.21-beta-23428": {
        "dependencies": {
          "System.Reflection": "[4.0.0, )",
          "System.Reflection.Primitives": "[4.0.0, )",
          "System.Runtime": "[4.0.0, )",
          "System.Runtime.Handles": "[4.0.0, )"
        },
        "compile": {
          "ref/dotnet5.4/System.Runtime.InteropServices.dll": {}
        },
        "runtime": {
          "lib/DNXCore50/System.Runtime.InteropServices.dll": {}
        }
      },
      "System.Runtime.Loader/4.0.0-beta-23428": {
        "dependencies": {
          "System.IO": "[4.0.0, )",
          "System.Reflection": "[4.0.0, )",
          "System.Runtime": "[4.0.0, )"
        },
        "compile": {
          "ref/dotnet5.1/System.Runtime.Loader.dll": {}
        },
        "runtime": {
          "lib/DNXCore50/System.Runtime.Loader.dll": {}
        }
      },
      "System.Runtime.Numerics/4.0.1-beta-23428": {
        "dependencies": {
          "System.Globalization": "[4.0.10, )",
          "System.Resources.ResourceManager": "[4.0.0, )",
          "System.Runtime": "[4.0.20, )",
          "System.Runtime.Extensions": "[4.0.10, )"
        },
        "compile": {
          "ref/dotnet5.2/System.Runtime.Numerics.dll": {}
        },
        "runtime": {
          "lib/dotnet5.4/System.Runtime.Numerics.dll": {}
        }
      },
      "System.Runtime.Serialization.Json/4.0.1-beta-23428": {
        "dependencies": {
          "System.Private.DataContractSerialization": "[4.1.0-beta-23428, )"
        },
        "compile": {
          "ref/dotnet5.1/System.Runtime.Serialization.Json.dll": {}
        },
        "runtime": {
          "lib/DNXCore50/System.Runtime.Serialization.Json.dll": {}
        }
      },
      "System.Runtime.Serialization.Primitives/4.1.0-beta-23428": {
        "dependencies": {
          "System.Resources.ResourceManager": "[4.0.0, )",
          "System.Runtime": "[4.0.20, )"
        },
        "compile": {
          "ref/dotnet5.4/System.Runtime.Serialization.Primitives.dll": {}
        },
        "runtime": {
          "lib/dotnet5.4/System.Runtime.Serialization.Primitives.dll": {}
        }
      },
      "System.Security.Cryptography.Algorithms/4.0.0-beta-23428": {
        "dependencies": {
          "System.IO": "[4.0.0, )",
          "System.Runtime": "[4.0.0, )",
          "System.Security.Cryptography.Primitives": "[4.0.0-beta-23428, )"
        },
        "compile": {
          "ref/dotnet5.1/System.Security.Cryptography.Algorithms.dll": {}
        }
      },
      "System.Security.Cryptography.Primitives/4.0.0-beta-23428": {
        "dependencies": {
          "System.Diagnostics.Debug": "[4.0.0, )",
          "System.Globalization": "[4.0.0, )",
          "System.IO": "[4.0.10, )",
          "System.Resources.ResourceManager": "[4.0.0, )",
          "System.Runtime": "[4.0.20, )",
          "System.Threading": "[4.0.0, )",
          "System.Threading.Tasks": "[4.0.0, )"
        },
        "compile": {
          "ref/dotnet5.1/System.Security.Cryptography.Primitives.dll": {}
        },
        "runtime": {
          "lib/dotnet5.4/System.Security.Cryptography.Primitives.dll": {}
        }
      },
      "System.Security.Principal/4.0.0": {
        "dependencies": {
          "System.Runtime": "[4.0.0, )"
        },
        "compile": {
          "ref/dotnet/System.Security.Principal.dll": {}
        },
        "runtime": {
          "lib/dotnet/System.Security.Principal.dll": {}
        }
      },
      "System.Text.Encoding/4.0.11-beta-23428": {
        "dependencies": {
          "System.Runtime": "[4.0.0, )"
        },
        "compile": {
          "ref/dotnet5.4/System.Text.Encoding.dll": {}
        },
        "runtime": {
          "lib/DNXCore50/System.Text.Encoding.dll": {}
        }
      },
      "System.Text.Encoding.CodePages/4.0.1-beta-23428": {
        "dependencies": {
          "System.Runtime": "[4.0.0, )",
          "System.Text.Encoding": "[4.0.10, )"
        },
        "compile": {
          "ref/dotnet5.4/System.Text.Encoding.CodePages.dll": {}
        }
      },
      "System.Text.Encoding.Extensions/4.0.11-beta-23428": {
        "dependencies": {
          "System.Runtime": "[4.0.0, )",
          "System.Text.Encoding": "[4.0.10, )"
        },
        "compile": {
          "ref/dotnet5.4/System.Text.Encoding.Extensions.dll": {}
        },
        "runtime": {
          "lib/DNXCore50/System.Text.Encoding.Extensions.dll": {}
        }
      },
      "System.Text.RegularExpressions/4.0.10": {
        "dependencies": {
          "System.Collections": "[4.0.10, )",
          "System.Globalization": "[4.0.10, )",
          "System.Resources.ResourceManager": "[4.0.0, )",
          "System.Runtime": "[4.0.20, )",
          "System.Runtime.Extensions": "[4.0.10, )",
          "System.Threading": "[4.0.10, )"
        },
        "compile": {
          "ref/dotnet/System.Text.RegularExpressions.dll": {}
        },
        "runtime": {
          "lib/dotnet/System.Text.RegularExpressions.dll": {}
        }
      },
      "System.Threading/4.0.11-beta-23428": {
        "dependencies": {
          "System.Runtime": "[4.0.0, )",
          "System.Threading.Tasks": "[4.0.0, )"
        },
        "compile": {
          "ref/dotnet5.4/System.Threading.dll": {}
        }
      },
      "System.Threading.Tasks/4.0.11-beta-23428": {
        "dependencies": {
          "System.Runtime": "[4.0.0, )"
        },
        "compile": {
          "ref/dotnet5.4/System.Threading.Tasks.dll": {}
        },
        "runtime": {
          "lib/DNXCore50/System.Threading.Tasks.dll": {}
        }
      },
      "System.Threading.Tasks.Parallel/4.0.1-beta-23428": {
        "dependencies": {
          "System.Collections.Concurrent": "[4.0.10, )",
          "System.Diagnostics.Debug": "[4.0.10, )",
          "System.Diagnostics.Tracing": "[4.0.20, )",
          "System.Resources.ResourceManager": "[4.0.0, )",
          "System.Runtime": "[4.0.20, )",
          "System.Runtime.Extensions": "[4.0.10, )",
          "System.Threading": "[4.0.10, )",
          "System.Threading.Tasks": "[4.0.10, )"
        },
        "compile": {
          "ref/dotnet5.2/System.Threading.Tasks.Parallel.dll": {}
        },
        "runtime": {
          "lib/dotnet5.4/System.Threading.Tasks.Parallel.dll": {}
        }
      },
      "System.Threading.Thread/4.0.0-beta-23428": {
        "dependencies": {
          "System.Runtime": "[4.0.0, )"
        },
        "compile": {
          "ref/dotnet5.1/System.Threading.Thread.dll": {}
        },
        "runtime": {
          "lib/DNXCore50/System.Threading.Thread.dll": {}
        }
      },
      "System.Threading.Timer/4.0.1-beta-23428": {
        "dependencies": {
          "System.Runtime": "[4.0.0, )"
        },
        "compile": {
          "ref/dotnet5.3/System.Threading.Timer.dll": {}
        },
        "runtime": {
          "lib/DNXCore50/System.Threading.Timer.dll": {}
        }
      },
      "System.Xml.ReaderWriter/4.0.10": {
        "dependencies": {
          "System.Collections": "[4.0.10, )",
          "System.Diagnostics.Debug": "[4.0.10, )",
          "System.Globalization": "[4.0.10, )",
          "System.IO": "[4.0.10, )",
          "System.IO.FileSystem": "[4.0.0, )",
          "System.IO.FileSystem.Primitives": "[4.0.0, )",
          "System.Resources.ResourceManager": "[4.0.0, )",
          "System.Runtime": "[4.0.20, )",
          "System.Runtime.Extensions": "[4.0.10, )",
          "System.Runtime.InteropServices": "[4.0.20, )",
          "System.Text.Encoding": "[4.0.10, )",
          "System.Text.Encoding.Extensions": "[4.0.10, )",
          "System.Text.RegularExpressions": "[4.0.10, )",
          "System.Threading.Tasks": "[4.0.10, )"
        },
        "compile": {
          "ref/dotnet/System.Xml.ReaderWriter.dll": {}
        },
        "runtime": {
          "lib/dotnet/System.Xml.ReaderWriter.dll": {}
        }
      },
      "System.Xml.XDocument/4.0.11-beta-23428": {
        "dependencies": {
          "System.Collections": "[4.0.10, )",
          "System.Diagnostics.Debug": "[4.0.10, )",
          "System.Diagnostics.Tools": "[4.0.0, )",
          "System.Globalization": "[4.0.10, )",
          "System.IO": "[4.0.10, )",
          "System.Reflection": "[4.0.10, )",
          "System.Resources.ResourceManager": "[4.0.0, )",
          "System.Runtime": "[4.0.20, )",
          "System.Runtime.Extensions": "[4.0.10, )",
          "System.Text.Encoding": "[4.0.10, )",
          "System.Threading": "[4.0.10, )",
          "System.Xml.ReaderWriter": "[4.0.10, )"
        },
        "compile": {
          "ref/dotnet5.4/System.Xml.XDocument.dll": {}
        },
        "runtime": {
          "lib/dotnet5.4/System.Xml.XDocument.dll": {}
        }
      },
      "System.Xml.XmlDocument/4.0.1-beta-23428": {
        "dependencies": {
          "System.Collections": "[4.0.10, )",
          "System.Diagnostics.Debug": "[4.0.10, )",
          "System.Globalization": "[4.0.10, )",
          "System.IO": "[4.0.10, )",
          "System.Resources.ResourceManager": "[4.0.0, )",
          "System.Runtime": "[4.0.20, )",
          "System.Runtime.Extensions": "[4.0.10, )",
          "System.Text.Encoding": "[4.0.10, )",
          "System.Threading": "[4.0.10, )",
          "System.Xml.ReaderWriter": "[4.0.10, )"
        },
        "compile": {
          "ref/dotnet5.1/System.Xml.XmlDocument.dll": {}
        },
        "runtime": {
          "lib/dotnet5.4/System.Xml.XmlDocument.dll": {}
        }
      },
      "System.Xml.XmlSerializer/4.0.10": {
        "dependencies": {
          "System.Collections": "[4.0.10, )",
          "System.Diagnostics.Debug": "[4.0.10, )",
          "System.Globalization": "[4.0.10, )",
          "System.IO": "[4.0.10, )",
          "System.Linq": "[4.0.0, )",
          "System.Reflection": "[4.0.10, )",
          "System.Reflection.Extensions": "[4.0.0, )",
          "System.Reflection.Primitives": "[4.0.0, )",
          "System.Reflection.TypeExtensions": "[4.0.0, )",
          "System.Resources.ResourceManager": "[4.0.0, )",
          "System.Runtime": "[4.0.20, )",
          "System.Runtime.Extensions": "[4.0.10, )",
          "System.Text.RegularExpressions": "[4.0.10, )",
          "System.Threading": "[4.0.10, )",
          "System.Xml.ReaderWriter": "[4.0.10, )",
          "System.Xml.XmlDocument": "[4.0.0, )"
        },
        "compile": {
          "ref/dotnet/System.Xml.XmlSerializer.dll": {}
        },
        "runtime": {
          "lib/DNXCore50/System.Xml.XmlSerializer.dll": {}
        }
      }
    },
    "DNXCore,Version=v5.0/osx.10.10-x64": {
      "Microsoft.DiaSymReader.Native/1.2.0-rc": {},
      "Microsoft.NETCore.Platforms/1.0.1-beta-23428": {},
      "Microsoft.NETCore.Runtime.CoreCLR/1.0.1-beta-23428": {
        "dependencies": {
          "Microsoft.NETCore.Windows.ApiSets": "[1.0.1-beta-23428, )",
          "System.Collections": "[4.0.11-beta-23428, 4.0.11-beta-23428]",
          "System.Diagnostics.Contracts": "[4.0.1-beta-23428, 4.0.1-beta-23428]",
          "System.Diagnostics.Debug": "[4.0.11-beta-23428, 4.0.11-beta-23428]",
          "System.Diagnostics.StackTrace": "[4.0.1-beta-23428, 4.0.1-beta-23428]",
          "System.Diagnostics.Tools": "[4.0.1-beta-23428, 4.0.1-beta-23428]",
          "System.Diagnostics.Tracing": "[4.0.21-beta-23428, 4.0.21-beta-23428]",
          "System.Globalization": "[4.0.11-beta-23428, 4.0.11-beta-23428]",
          "System.Globalization.Calendars": "[4.0.1-beta-23428, 4.0.1-beta-23428]",
          "System.IO": "[4.0.11-beta-23428, 4.0.11-beta-23428]",
          "System.ObjectModel": "[4.0.11-beta-23428, 4.0.11-beta-23428]",
          "System.Private.Uri": "[4.0.1-beta-23428, 4.0.1-beta-23428]",
          "System.Reflection": "[4.1.0-beta-23428, 4.1.0-beta-23428]",
          "System.Reflection.Extensions": "[4.0.1-beta-23428, 4.0.1-beta-23428]",
          "System.Reflection.Primitives": "[4.0.1-beta-23428, 4.0.1-beta-23428]",
          "System.Resources.ResourceManager": "[4.0.1-beta-23428, 4.0.1-beta-23428]",
          "System.Runtime": "[4.0.21-beta-23428, 4.0.21-beta-23428]",
          "System.Runtime.Extensions": "[4.0.11-beta-23428, 4.0.11-beta-23428]",
          "System.Runtime.Handles": "[4.0.1-beta-23428, 4.0.1-beta-23428]",
          "System.Runtime.InteropServices": "[4.0.21-beta-23428, 4.0.21-beta-23428]",
          "System.Text.Encoding": "[4.0.11-beta-23428, 4.0.11-beta-23428]",
          "System.Text.Encoding.Extensions": "[4.0.11-beta-23428, 4.0.11-beta-23428]",
          "System.Threading": "[4.0.11-beta-23428, 4.0.11-beta-23428]",
          "System.Threading.Tasks": "[4.0.11-beta-23428, 4.0.11-beta-23428]",
          "System.Threading.Timer": "[4.0.1-beta-23428, 4.0.1-beta-23428]"
        }
      },
      "Microsoft.NETCore.TestHost/1.0.0-beta-23428": {},
      "Microsoft.NETCore.Windows.ApiSets/1.0.1-beta-23428": {},
      "Microsoft.Win32.Primitives/4.0.0": {
        "dependencies": {
          "System.Runtime": "[4.0.20, )",
          "System.Runtime.InteropServices": "[4.0.20, )"
        },
        "compile": {
          "ref/dotnet/Microsoft.Win32.Primitives.dll": {}
        },
        "runtime": {
          "lib/dotnet/Microsoft.Win32.Primitives.dll": {}
        }
      },
      "runtime.osx.10.10-x64.Microsoft.NETCore.Runtime.CoreCLR/1.0.1-beta-23428": {
        "compile": {
          "ref/dotnet/_._": {}
        },
        "runtime": {
          "runtimes/osx.10.10-x64/lib/dotnet/mscorlib.dll": {}
        },
        "native": {
          "runtimes/osx.10.10-x64/native/libcoreclr.dylib": {},
          "runtimes/osx.10.10-x64/native/libdbgshim.dylib": {},
          "runtimes/osx.10.10-x64/native/libmscordaccore.dylib": {},
          "runtimes/osx.10.10-x64/native/libmscordbi.dylib": {},
          "runtimes/osx.10.10-x64/native/libprotojit.dylib": {},
          "runtimes/osx.10.10-x64/native/libsos.dylib": {},
          "runtimes/osx.10.10-x64/native/System.Globalization.Native.dylib": {},
          "runtimes/osx.10.10-x64/native/System.Native.dylib": {},
          "runtimes/osx.10.10-x64/native/System.Net.Http.Native.dylib": {},
          "runtimes/osx.10.10-x64/native/System.Security.Cryptography.Native.dylib": {}
        }
      },
      "runtime.osx.10.10-x64.Microsoft.NETCore.TestHost/1.0.0-beta-23428": {
        "native": {
          "runtimes/osx.10.10-x64/native/corerun": {}
        }
      },
      "runtime.osx.10.10.System.Diagnostics.Process/4.1.0-beta-23428": {
        "dependencies": {
          "Microsoft.Win32.Primitives": "[4.0.0, )",
          "System.Collections": "[4.0.10, )",
          "System.Diagnostics.Debug": "[4.0.10, )",
          "System.Globalization": "[4.0.10, )",
          "System.IO": "[4.0.10, )",
          "System.IO.FileSystem": "[4.0.0, )",
          "System.IO.FileSystem.Primitives": "[4.0.0, )",
          "System.Resources.ResourceManager": "[4.0.0, )",
          "System.Runtime": "[4.0.20, )",
          "System.Runtime.Extensions": "[4.0.10, )",
          "System.Runtime.Handles": "[4.0.0, )",
          "System.Runtime.InteropServices": "[4.0.20, )",
          "System.Text.Encoding": "[4.0.10, )",
          "System.Text.Encoding.Extensions": "[4.0.10, )",
          "System.Threading": "[4.0.10, )",
          "System.Threading.Tasks": "[4.0.10, )",
          "System.Threading.ThreadPool": "[4.0.10-beta-23428, )"
        },
        "compile": {
          "ref/dotnet/_._": {}
        },
        "runtime": {
          "runtimes/unix/lib/dotnet5.5/System.Diagnostics.Process.dll": {}
        }
      },
      "runtime.osx.10.10.System.IO.FileSystem/4.0.1-beta-23428": {
        "dependencies": {
          "System.Collections": "[4.0.10, )",
          "System.Diagnostics.Debug": "[4.0.10, )",
          "System.IO": "[4.0.10, )",
          "System.IO.FileSystem.Primitives": "[4.0.0, )",
          "System.Resources.ResourceManager": "[4.0.0, )",
          "System.Runtime": "[4.0.20, )",
          "System.Runtime.Extensions": "[4.0.10, )",
          "System.Runtime.Handles": "[4.0.0, )",
          "System.Runtime.InteropServices": "[4.0.20, )",
          "System.Text.Encoding": "[4.0.10, )",
          "System.Text.Encoding.Extensions": "[4.0.10, )",
          "System.Threading": "[4.0.10, )",
          "System.Threading.Tasks": "[4.0.10, )"
        },
        "compile": {
          "ref/dotnet/_._": {}
        },
        "runtime": {
          "runtimes/osx.10.10/lib/dotnet5.4/System.IO.FileSystem.dll": {}
        }
      },
      "runtime.osx.10.10.System.Runtime.Extensions/4.0.11-beta-23428": {
        "compile": {
          "ref/dotnet/_._": {}
        },
        "runtime": {
          "runtimes/unix/lib/dotnet5.4/System.Runtime.Extensions.dll": {}
        }
      },
      "runtime.osx.10.10.System.Security.Cryptography.Algorithms/4.0.0-beta-23428": {
        "dependencies": {
          "System.IO": "[4.0.10, )",
          "System.Resources.ResourceManager": "[4.0.0, )",
          "System.Runtime": "[4.0.20, )",
          "System.Runtime.Handles": "[4.0.0, )",
          "System.Runtime.InteropServices": "[4.0.20, )",
          "System.Security.Cryptography.Primitives": "[4.0.0-beta-23428, )",
          "System.Text.Encoding": "[4.0.0, )",
          "System.Text.Encoding.Extensions": "[4.0.0, )"
        },
        "compile": {
          "ref/dotnet/_._": {}
        },
        "runtime": {
          "runtimes/osx.10.10/lib/dotnet5.4/System.Security.Cryptography.Algorithms.dll": {}
        }
      },
      "runtime.unix.System.Console/4.0.0-beta-23428": {
        "dependencies": {
          "System.Collections": "[4.0.10, )",
          "System.IO": "[4.0.10, )",
          "System.IO.FileSystem.Primitives": "[4.0.0, )",
          "System.Linq": "[4.0.0, )",
          "System.Resources.ResourceManager": "[4.0.0, )",
          "System.Runtime": "[4.0.20, )",
          "System.Runtime.Extensions": "[4.0.10, )",
          "System.Runtime.Handles": "[4.0.0, )",
          "System.Runtime.InteropServices": "[4.0.20, )",
          "System.Text.Encoding": "[4.0.10, )",
          "System.Text.Encoding.Extensions": "[4.0.10, )",
          "System.Threading": "[4.0.10, )",
          "System.Threading.Tasks": "[4.0.10, )"
        },
        "compile": {
          "ref/dotnet/_._": {}
        },
        "runtime": {
          "runtimes/unix/lib/dotnet5.4/System.Console.dll": {}
        }
      },
      "runtime.unix.System.Diagnostics.Debug/4.0.11-beta-23428": {
        "compile": {
          "ref/dotnet/_._": {}
        },
        "runtime": {
          "runtimes/unix/lib/dotnet5.4/System.Diagnostics.Debug.dll": {}
        }
      },
      "runtime.unix.System.Diagnostics.FileVersionInfo/4.0.0-beta-23428": {
        "dependencies": {
          "System.IO": "[4.0.10, )",
          "System.IO.FileSystem": "[4.0.0, )",
          "System.Reflection.Metadata": "[1.0.22, )",
          "System.Runtime": "[4.0.20, )",
          "System.Runtime.Extensions": "[4.0.10, )"
        },
        "compile": {
          "ref/dotnet/_._": {}
        },
        "runtime": {
          "runtimes/unix/lib/dotnet5.4/System.Diagnostics.FileVersionInfo.dll": {}
        }
      },
      "runtime.unix.System.IO.Pipes/4.0.0-beta-23428": {
        "dependencies": {
          "System.Diagnostics.Debug": "[4.0.10, )",
          "System.IO": "[4.0.10, )",
          "System.Resources.ResourceManager": "[4.0.0, )",
          "System.Runtime": "[4.0.20, )",
          "System.Runtime.Extensions": "[4.0.10, )",
          "System.Runtime.Handles": "[4.0.0, )",
          "System.Runtime.InteropServices": "[4.0.20, )",
          "System.Security.Principal": "[4.0.0, )",
          "System.Threading": "[4.0.10, )",
          "System.Threading.Tasks": "[4.0.10, )"
        },
        "compile": {
          "ref/dotnet/_._": {}
        },
        "runtime": {
          "runtimes/unix/lib/dotnet5.4/System.IO.Pipes.dll": {}
        }
      },
      "runtime.unix.System.Private.Uri/4.0.1-beta-23428": {
        "compile": {
          "ref/dotnet/_._": {}
        },
        "runtime": {
          "runtimes/unix/lib/dotnet5.1/System.Private.Uri.dll": {}
        }
      },
      "runtime.unix.System.Text.Encoding.CodePages/4.0.1-beta-23428": {
        "dependencies": {
          "System.Collections": "[4.0.10, )",
          "System.Globalization": "[4.0.10, )",
          "System.IO": "[4.0.10, )",
          "System.Reflection": "[4.0.10, )",
          "System.Resources.ResourceManager": "[4.0.0, )",
          "System.Runtime": "[4.0.20, )",
          "System.Runtime.Extensions": "[4.0.10, )",
          "System.Runtime.Handles": "[4.0.0, )",
          "System.Runtime.InteropServices": "[4.0.20, )",
          "System.Text.Encoding": "[4.0.10, )",
          "System.Threading": "[4.0.10, )"
        },
        "compile": {
          "ref/dotnet/_._": {}
        },
        "runtime": {
          "runtimes/unix/lib/dotnet5.4/System.Text.Encoding.CodePages.dll": {}
        }
      },
      "runtime.unix.System.Threading/4.0.11-beta-23428": {
        "compile": {
          "ref/dotnet/_._": {}
        },
        "runtime": {
          "runtimes/unix/lib/dotnet5.4/System.Threading.dll": {}
        }
      },
      "System.AppContext/4.0.1-beta-23428": {
        "dependencies": {
          "System.Runtime": "[4.0.0, )"
        },
        "compile": {
          "ref/dotnet5.1/System.AppContext.dll": {}
        },
        "runtime": {
          "lib/DNXCore50/System.AppContext.dll": {}
        }
      },
      "System.Collections/4.0.11-beta-23428": {
        "dependencies": {
          "System.Runtime": "[4.0.21-beta-23428, )"
        },
        "compile": {
          "ref/dotnet5.4/System.Collections.dll": {}
        },
        "runtime": {
          "lib/DNXCore50/System.Collections.dll": {}
        }
      },
      "System.Collections.Concurrent/4.0.10": {
        "dependencies": {
          "System.Collections": "[4.0.10, )",
          "System.Diagnostics.Debug": "[4.0.10, )",
          "System.Diagnostics.Tracing": "[4.0.20, )",
          "System.Globalization": "[4.0.10, )",
          "System.Resources.ResourceManager": "[4.0.0, )",
          "System.Runtime": "[4.0.20, )",
          "System.Runtime.Extensions": "[4.0.10, )",
          "System.Threading": "[4.0.10, )",
          "System.Threading.Tasks": "[4.0.10, )"
        },
        "compile": {
          "ref/dotnet/System.Collections.Concurrent.dll": {}
        },
        "runtime": {
          "lib/dotnet/System.Collections.Concurrent.dll": {}
        }
      },
      "System.Collections.Immutable/1.1.37": {
        "dependencies": {
          "System.Collections": "[4.0.0, )",
          "System.Diagnostics.Debug": "[4.0.0, )",
          "System.Globalization": "[4.0.0, )",
          "System.Linq": "[4.0.0, )",
          "System.Resources.ResourceManager": "[4.0.0, )",
          "System.Runtime": "[4.0.0, )",
          "System.Runtime.Extensions": "[4.0.0, )",
          "System.Threading": "[4.0.0, )"
        },
        "compile": {
          "lib/dotnet/System.Collections.Immutable.dll": {}
        },
        "runtime": {
          "lib/dotnet/System.Collections.Immutable.dll": {}
        }
      },
      "System.Console/4.0.0-beta-23428": {
        "dependencies": {
          "System.IO": "[4.0.0, )",
          "System.Runtime": "[4.0.0, )"
        },
        "compile": {
          "ref/dotnet5.1/System.Console.dll": {}
        }
      },
      "System.Diagnostics.Contracts/4.0.1-beta-23428": {
        "dependencies": {
          "System.Runtime": "[4.0.0, )"
        },
        "compile": {
          "ref/dotnet5.1/System.Diagnostics.Contracts.dll": {}
        },
        "runtime": {
          "lib/DNXCore50/System.Diagnostics.Contracts.dll": {}
        }
      },
      "System.Diagnostics.Debug/4.0.11-beta-23428": {
        "dependencies": {
          "System.Runtime": "[4.0.0, )"
        },
        "compile": {
          "ref/dotnet5.4/System.Diagnostics.Debug.dll": {}
        }
      },
      "System.Diagnostics.FileVersionInfo/4.0.0-beta-23428": {
        "dependencies": {
          "System.Runtime": "[4.0.0, )"
        },
        "compile": {
          "ref/dotnet5.1/System.Diagnostics.FileVersionInfo.dll": {}
        }
      },
      "System.Diagnostics.Process/4.1.0-beta-23428": {
        "dependencies": {
          "System.IO": "[4.0.0, )",
          "System.Runtime": "[4.0.0, )",
          "System.Runtime.Handles": "[4.0.0, )",
          "System.Text.Encoding": "[4.0.0, )"
        },
        "compile": {
          "ref/dotnet5.5/System.Diagnostics.Process.dll": {}
        }
      },
      "System.Diagnostics.StackTrace/4.0.1-beta-23428": {
        "dependencies": {
          "System.Reflection": "[4.0.0, )",
          "System.Runtime": "[4.0.0, )"
        },
        "compile": {
          "ref/dotnet5.1/System.Diagnostics.StackTrace.dll": {}
        },
        "runtime": {
          "lib/DNXCore50/System.Diagnostics.StackTrace.dll": {}
        }
      },
      "System.Diagnostics.Tools/4.0.1-beta-23428": {
        "dependencies": {
          "System.Runtime": "[4.0.0, )"
        },
        "compile": {
          "ref/dotnet5.1/System.Diagnostics.Tools.dll": {}
        },
        "runtime": {
          "lib/DNXCore50/System.Diagnostics.Tools.dll": {}
        }
      },
      "System.Diagnostics.Tracing/4.0.21-beta-23428": {
        "dependencies": {
          "System.Runtime": "[4.0.0, )"
        },
        "compile": {
          "ref/dotnet5.4/System.Diagnostics.Tracing.dll": {}
        },
        "runtime": {
          "lib/DNXCore50/System.Diagnostics.Tracing.dll": {}
        }
      },
      "System.Dynamic.Runtime/4.0.11-beta-23428": {
        "dependencies": {
          "System.Collections": "[4.0.10, )",
          "System.Diagnostics.Debug": "[4.0.10, )",
          "System.Globalization": "[4.0.10, )",
          "System.Linq": "[4.0.0, )",
          "System.Linq.Expressions": "[4.0.10, )",
          "System.ObjectModel": "[4.0.10, )",
          "System.Reflection": "[4.0.10, )",
          "System.Reflection.Emit": "[4.0.0, )",
          "System.Reflection.Emit.ILGeneration": "[4.0.0, )",
          "System.Reflection.Primitives": "[4.0.0, )",
          "System.Reflection.TypeExtensions": "[4.0.0, )",
          "System.Resources.ResourceManager": "[4.0.0, )",
          "System.Runtime": "[4.0.20, )",
          "System.Runtime.Extensions": "[4.0.10, )",
          "System.Threading": "[4.0.10, )"
        },
        "compile": {
          "ref/dotnet5.4/System.Dynamic.Runtime.dll": {}
        },
        "runtime": {
          "lib/DNXCore50/System.Dynamic.Runtime.dll": {}
        }
      },
      "System.Globalization/4.0.11-beta-23428": {
        "dependencies": {
          "System.Runtime": "[4.0.0, )"
        },
        "compile": {
          "ref/dotnet5.4/System.Globalization.dll": {}
        },
        "runtime": {
          "lib/DNXCore50/System.Globalization.dll": {}
        }
      },
      "System.Globalization.Calendars/4.0.1-beta-23428": {
        "dependencies": {
          "System.Globalization": "[4.0.0, )",
          "System.Runtime": "[4.0.0, )"
        },
        "compile": {
          "ref/dotnet5.1/System.Globalization.Calendars.dll": {}
        },
        "runtime": {
          "lib/DNXCore50/System.Globalization.Calendars.dll": {}
        }
      },
      "System.IO/4.0.11-beta-23428": {
        "dependencies": {
          "System.Runtime": "[4.0.20, )",
          "System.Text.Encoding": "[4.0.0, )",
          "System.Threading.Tasks": "[4.0.0, )"
        },
        "compile": {
          "ref/dotnet5.4/System.IO.dll": {}
        },
        "runtime": {
          "lib/DNXCore50/System.IO.dll": {}
        }
      },
      "System.IO.FileSystem/4.0.1-beta-23428": {
        "dependencies": {
          "System.IO": "[4.0.0, )",
          "System.IO.FileSystem.Primitives": "[4.0.0, )",
          "System.Runtime": "[4.0.0, )",
          "System.Runtime.Handles": "[4.0.0, )",
          "System.Text.Encoding": "[4.0.0, )",
          "System.Threading.Tasks": "[4.0.0, )"
        },
        "compile": {
          "ref/dotnet5.4/System.IO.FileSystem.dll": {}
        }
      },
      "System.IO.FileSystem.Primitives/4.0.0": {
        "dependencies": {
          "System.Runtime": "[4.0.20, )"
        },
        "compile": {
          "ref/dotnet/System.IO.FileSystem.Primitives.dll": {}
        },
        "runtime": {
          "lib/dotnet/System.IO.FileSystem.Primitives.dll": {}
        }
      },
      "System.IO.Pipes/4.0.0-beta-23428": {
        "dependencies": {
          "System.IO": "[4.0.0, )",
          "System.Runtime": "[4.0.0, )",
          "System.Runtime.Handles": "[4.0.0, )",
          "System.Security.Principal": "[4.0.0, )",
          "System.Threading.Tasks": "[4.0.0, )"
        },
        "compile": {
          "ref/dotnet5.4/System.IO.Pipes.dll": {}
        }
      },
      "System.Linq/4.0.1-beta-23428": {
        "dependencies": {
          "System.Collections": "[4.0.10, )",
          "System.Diagnostics.Debug": "[4.0.10, )",
          "System.Resources.ResourceManager": "[4.0.0, )",
          "System.Runtime": "[4.0.20, )",
          "System.Runtime.Extensions": "[4.0.10, )"
        },
        "compile": {
          "ref/dotnet5.1/System.Linq.dll": {}
        },
        "runtime": {
          "lib/dotnet5.4/System.Linq.dll": {}
        }
      },
      "System.Linq.Expressions/4.0.10": {
        "dependencies": {
          "System.Collections": "[4.0.0, )",
          "System.Diagnostics.Debug": "[4.0.0, )",
          "System.Globalization": "[4.0.0, )",
          "System.IO": "[4.0.0, )",
          "System.Linq": "[4.0.0, )",
          "System.ObjectModel": "[4.0.0, )",
          "System.Reflection": "[4.0.0, )",
          "System.Reflection.Emit": "[4.0.0, )",
          "System.Reflection.Extensions": "[4.0.0, )",
          "System.Reflection.Primitives": "[4.0.0, )",
          "System.Reflection.TypeExtensions": "[4.0.0, )",
          "System.Resources.ResourceManager": "[4.0.0, )",
          "System.Runtime": "[4.0.20, )",
          "System.Runtime.Extensions": "[4.0.0, )",
          "System.Threading": "[4.0.0, )"
        },
        "compile": {
          "ref/dotnet/System.Linq.Expressions.dll": {}
        },
        "runtime": {
          "lib/DNXCore50/System.Linq.Expressions.dll": {}
        }
      },
      "System.ObjectModel/4.0.11-beta-23428": {
        "dependencies": {
          "System.Collections": "[4.0.10, )",
          "System.Diagnostics.Debug": "[4.0.10, )",
          "System.Resources.ResourceManager": "[4.0.0, )",
          "System.Runtime": "[4.0.20, )",
          "System.Threading": "[4.0.10, )"
        },
        "compile": {
          "ref/dotnet5.4/System.ObjectModel.dll": {}
        },
        "runtime": {
          "lib/dotnet5.4/System.ObjectModel.dll": {}
        }
      },
      "System.Private.DataContractSerialization/4.1.0-beta-23428": {
        "dependencies": {
          "System.Collections": "[4.0.10, )",
          "System.Diagnostics.Debug": "[4.0.10, )",
          "System.Globalization": "[4.0.10, )",
          "System.IO": "[4.0.10, )",
          "System.Linq": "[4.0.0, )",
          "System.Reflection": "[4.0.10, )",
          "System.Reflection.Extensions": "[4.0.0, )",
          "System.Reflection.Primitives": "[4.0.0, )",
          "System.Reflection.TypeExtensions": "[4.0.0, )",
          "System.Resources.ResourceManager": "[4.0.0, )",
          "System.Runtime": "[4.0.20, )",
          "System.Runtime.Extensions": "[4.0.10, )",
          "System.Runtime.Serialization.Primitives": "[4.1.0-beta-23428, )",
          "System.Text.Encoding": "[4.0.10, )",
          "System.Text.Encoding.Extensions": "[4.0.10, )",
          "System.Text.RegularExpressions": "[4.0.10, )",
          "System.Threading": "[4.0.10, )",
          "System.Threading.Tasks": "[4.0.10, )",
          "System.Xml.ReaderWriter": "[4.0.10, )",
          "System.Xml.XmlSerializer": "[4.0.10, )"
        },
        "compile": {
          "ref/dnxcore50/_._": {}
        },
        "runtime": {
          "lib/DNXCore50/System.Private.DataContractSerialization.dll": {}
        }
      },
      "System.Private.Uri/4.0.1-beta-23428": {
        "compile": {
          "ref/dnxcore50/_._": {}
        }
      },
      "System.Reflection/4.1.0-beta-23428": {
        "dependencies": {
          "System.IO": "[4.0.0, )",
          "System.Reflection.Primitives": "[4.0.0, )",
          "System.Runtime": "[4.0.20, )"
        },
        "compile": {
          "ref/dotnet5.4/System.Reflection.dll": {}
        },
        "runtime": {
          "lib/DNXCore50/System.Reflection.dll": {}
        }
      },
      "System.Reflection.Emit/4.0.0": {
        "dependencies": {
          "System.IO": "[4.0.0, )",
          "System.Reflection": "[4.0.0, )",
          "System.Reflection.Emit.ILGeneration": "[4.0.0, )",
          "System.Reflection.Primitives": "[4.0.0, )",
          "System.Runtime": "[4.0.0, )"
        },
        "compile": {
          "ref/dotnet/System.Reflection.Emit.dll": {}
        },
        "runtime": {
          "lib/DNXCore50/System.Reflection.Emit.dll": {}
        }
      },
      "System.Reflection.Emit.ILGeneration/4.0.0": {
        "dependencies": {
          "System.Reflection": "[4.0.0, )",
          "System.Reflection.Primitives": "[4.0.0, )",
          "System.Runtime": "[4.0.0, )"
        },
        "compile": {
          "ref/dotnet/System.Reflection.Emit.ILGeneration.dll": {}
        },
        "runtime": {
          "lib/DNXCore50/System.Reflection.Emit.ILGeneration.dll": {}
        }
      },
      "System.Reflection.Emit.Lightweight/4.0.0": {
        "dependencies": {
          "System.Reflection": "[4.0.0, )",
          "System.Reflection.Emit.ILGeneration": "[4.0.0, )",
          "System.Reflection.Primitives": "[4.0.0, )",
          "System.Runtime": "[4.0.0, )"
        },
        "compile": {
          "ref/dotnet/System.Reflection.Emit.Lightweight.dll": {}
        },
        "runtime": {
          "lib/DNXCore50/System.Reflection.Emit.Lightweight.dll": {}
        }
      },
      "System.Reflection.Extensions/4.0.1-beta-23428": {
        "dependencies": {
          "System.Reflection": "[4.0.0, )",
          "System.Runtime": "[4.0.0, )"
        },
        "compile": {
          "ref/dotnet5.1/System.Reflection.Extensions.dll": {}
        },
        "runtime": {
          "lib/DNXCore50/System.Reflection.Extensions.dll": {}
        }
      },
      "System.Reflection.Metadata/1.1.0-beta-23413": {
        "dependencies": {
          "System.Collections": "[4.0.0, )",
          "System.Collections.Immutable": "[1.1.37, )",
          "System.Diagnostics.Debug": "[4.0.0, )",
          "System.IO": "[4.0.0, )",
          "System.Reflection": "[4.0.0, )",
          "System.Reflection.Extensions": "[4.0.0, )",
          "System.Reflection.Primitives": "[4.0.0, )",
          "System.Resources.ResourceManager": "[4.0.0, )",
          "System.Runtime": "[4.0.0, )",
          "System.Runtime.Extensions": "[4.0.0, )",
          "System.Runtime.InteropServices": "[4.0.0, )",
          "System.Text.Encoding": "[4.0.0, )",
          "System.Text.Encoding.Extensions": "[4.0.0, )",
          "System.Threading": "[4.0.0, )"
        },
        "compile": {
          "lib/dotnet/System.Reflection.Metadata.dll": {}
        },
        "runtime": {
          "lib/dotnet/System.Reflection.Metadata.dll": {}
        }
      },
      "System.Reflection.Primitives/4.0.1-beta-23428": {
        "dependencies": {
          "System.Runtime": "[4.0.0, )"
        },
        "compile": {
          "ref/dotnet5.1/System.Reflection.Primitives.dll": {}
        },
        "runtime": {
          "lib/DNXCore50/System.Reflection.Primitives.dll": {}
        }
      },
      "System.Reflection.TypeExtensions/4.0.0": {
        "dependencies": {
          "System.Reflection": "[4.0.0, )",
          "System.Runtime": "[4.0.0, )"
        },
        "compile": {
          "ref/dotnet/System.Reflection.TypeExtensions.dll": {}
        },
        "runtime": {
          "lib/DNXCore50/System.Reflection.TypeExtensions.dll": {}
        }
      },
      "System.Resources.ResourceManager/4.0.1-beta-23428": {
        "dependencies": {
          "System.Globalization": "[4.0.0, )",
          "System.Reflection": "[4.0.0, )",
          "System.Runtime": "[4.0.0, )"
        },
        "compile": {
          "ref/dotnet5.1/System.Resources.ResourceManager.dll": {}
        },
        "runtime": {
          "lib/DNXCore50/System.Resources.ResourceManager.dll": {}
        }
      },
      "System.Runtime/4.0.21-beta-23428": {
        "dependencies": {
          "System.Private.Uri": "[4.0.1-beta-23428, )"
        },
        "compile": {
          "ref/dotnet5.4/System.Runtime.dll": {}
        },
        "runtime": {
          "lib/DNXCore50/System.Runtime.dll": {}
        }
      },
      "System.Runtime.Extensions/4.0.11-beta-23428": {
        "dependencies": {
          "System.Runtime": "[4.0.20, )"
        },
        "compile": {
          "ref/dotnet5.4/System.Runtime.Extensions.dll": {}
        }
      },
      "System.Runtime.Handles/4.0.1-beta-23428": {
        "dependencies": {
          "System.Runtime": "[4.0.0, )"
        },
        "compile": {
          "ref/dotnet5.4/System.Runtime.Handles.dll": {}
        },
        "runtime": {
          "lib/DNXCore50/System.Runtime.Handles.dll": {}
        }
      },
      "System.Runtime.InteropServices/4.0.21-beta-23428": {
        "dependencies": {
          "System.Reflection": "[4.0.0, )",
          "System.Reflection.Primitives": "[4.0.0, )",
          "System.Runtime": "[4.0.0, )",
          "System.Runtime.Handles": "[4.0.0, )"
        },
        "compile": {
          "ref/dotnet5.4/System.Runtime.InteropServices.dll": {}
        },
        "runtime": {
          "lib/DNXCore50/System.Runtime.InteropServices.dll": {}
        }
      },
      "System.Runtime.Loader/4.0.0-beta-23428": {
        "dependencies": {
          "System.IO": "[4.0.0, )",
          "System.Reflection": "[4.0.0, )",
          "System.Runtime": "[4.0.0, )"
        },
        "compile": {
          "ref/dotnet5.1/System.Runtime.Loader.dll": {}
        },
        "runtime": {
          "lib/DNXCore50/System.Runtime.Loader.dll": {}
        }
      },
      "System.Runtime.Numerics/4.0.1-beta-23428": {
        "dependencies": {
          "System.Globalization": "[4.0.10, )",
          "System.Resources.ResourceManager": "[4.0.0, )",
          "System.Runtime": "[4.0.20, )",
          "System.Runtime.Extensions": "[4.0.10, )"
        },
        "compile": {
          "ref/dotnet5.2/System.Runtime.Numerics.dll": {}
        },
        "runtime": {
          "lib/dotnet5.4/System.Runtime.Numerics.dll": {}
        }
      },
      "System.Runtime.Serialization.Json/4.0.1-beta-23428": {
        "dependencies": {
          "System.Private.DataContractSerialization": "[4.1.0-beta-23428, )"
        },
        "compile": {
          "ref/dotnet5.1/System.Runtime.Serialization.Json.dll": {}
        },
        "runtime": {
          "lib/DNXCore50/System.Runtime.Serialization.Json.dll": {}
        }
      },
      "System.Runtime.Serialization.Primitives/4.1.0-beta-23428": {
        "dependencies": {
          "System.Resources.ResourceManager": "[4.0.0, )",
          "System.Runtime": "[4.0.20, )"
        },
        "compile": {
          "ref/dotnet5.4/System.Runtime.Serialization.Primitives.dll": {}
        },
        "runtime": {
          "lib/dotnet5.4/System.Runtime.Serialization.Primitives.dll": {}
        }
      },
      "System.Security.Cryptography.Algorithms/4.0.0-beta-23428": {
        "dependencies": {
          "System.IO": "[4.0.0, )",
          "System.Runtime": "[4.0.0, )",
          "System.Security.Cryptography.Primitives": "[4.0.0-beta-23428, )"
        },
        "compile": {
          "ref/dotnet5.1/System.Security.Cryptography.Algorithms.dll": {}
        }
      },
      "System.Security.Cryptography.Primitives/4.0.0-beta-23428": {
        "dependencies": {
          "System.Diagnostics.Debug": "[4.0.0, )",
          "System.Globalization": "[4.0.0, )",
          "System.IO": "[4.0.10, )",
          "System.Resources.ResourceManager": "[4.0.0, )",
          "System.Runtime": "[4.0.20, )",
          "System.Threading": "[4.0.0, )",
          "System.Threading.Tasks": "[4.0.0, )"
        },
        "compile": {
          "ref/dotnet5.1/System.Security.Cryptography.Primitives.dll": {}
        },
        "runtime": {
          "lib/dotnet5.4/System.Security.Cryptography.Primitives.dll": {}
        }
      },
      "System.Security.Principal/4.0.0": {
        "dependencies": {
          "System.Runtime": "[4.0.0, )"
        },
        "compile": {
          "ref/dotnet/System.Security.Principal.dll": {}
        },
        "runtime": {
          "lib/dotnet/System.Security.Principal.dll": {}
        }
      },
      "System.Text.Encoding/4.0.11-beta-23428": {
        "dependencies": {
          "System.Runtime": "[4.0.0, )"
        },
        "compile": {
          "ref/dotnet5.4/System.Text.Encoding.dll": {}
        },
        "runtime": {
          "lib/DNXCore50/System.Text.Encoding.dll": {}
        }
      },
      "System.Text.Encoding.CodePages/4.0.1-beta-23428": {
        "dependencies": {
          "System.Runtime": "[4.0.0, )",
          "System.Text.Encoding": "[4.0.10, )"
        },
        "compile": {
          "ref/dotnet5.4/System.Text.Encoding.CodePages.dll": {}
        }
      },
      "System.Text.Encoding.Extensions/4.0.11-beta-23428": {
        "dependencies": {
          "System.Runtime": "[4.0.0, )",
          "System.Text.Encoding": "[4.0.10, )"
        },
        "compile": {
          "ref/dotnet5.4/System.Text.Encoding.Extensions.dll": {}
        },
        "runtime": {
          "lib/DNXCore50/System.Text.Encoding.Extensions.dll": {}
        }
      },
      "System.Text.RegularExpressions/4.0.10": {
        "dependencies": {
          "System.Collections": "[4.0.10, )",
          "System.Globalization": "[4.0.10, )",
          "System.Resources.ResourceManager": "[4.0.0, )",
          "System.Runtime": "[4.0.20, )",
          "System.Runtime.Extensions": "[4.0.10, )",
          "System.Threading": "[4.0.10, )"
        },
        "compile": {
          "ref/dotnet/System.Text.RegularExpressions.dll": {}
        },
        "runtime": {
          "lib/dotnet/System.Text.RegularExpressions.dll": {}
        }
      },
      "System.Threading/4.0.11-beta-23428": {
        "dependencies": {
          "System.Runtime": "[4.0.0, )",
          "System.Threading.Tasks": "[4.0.0, )"
        },
        "compile": {
          "ref/dotnet5.4/System.Threading.dll": {}
        }
      },
      "System.Threading.Tasks/4.0.11-beta-23428": {
        "dependencies": {
          "System.Runtime": "[4.0.0, )"
        },
        "compile": {
          "ref/dotnet5.4/System.Threading.Tasks.dll": {}
        },
        "runtime": {
          "lib/DNXCore50/System.Threading.Tasks.dll": {}
        }
      },
      "System.Threading.Tasks.Parallel/4.0.1-beta-23428": {
        "dependencies": {
          "System.Collections.Concurrent": "[4.0.10, )",
          "System.Diagnostics.Debug": "[4.0.10, )",
          "System.Diagnostics.Tracing": "[4.0.20, )",
          "System.Resources.ResourceManager": "[4.0.0, )",
          "System.Runtime": "[4.0.20, )",
          "System.Runtime.Extensions": "[4.0.10, )",
          "System.Threading": "[4.0.10, )",
          "System.Threading.Tasks": "[4.0.10, )"
        },
        "compile": {
          "ref/dotnet5.2/System.Threading.Tasks.Parallel.dll": {}
        },
        "runtime": {
          "lib/dotnet5.4/System.Threading.Tasks.Parallel.dll": {}
        }
      },
      "System.Threading.Thread/4.0.0-beta-23428": {
        "dependencies": {
          "System.Runtime": "[4.0.0, )"
        },
        "compile": {
          "ref/dotnet5.1/System.Threading.Thread.dll": {}
        },
        "runtime": {
          "lib/DNXCore50/System.Threading.Thread.dll": {}
        }
      },
      "System.Threading.ThreadPool/4.0.10-beta-23428": {
        "dependencies": {
          "System.Runtime": "[4.0.0, )",
          "System.Runtime.InteropServices": "[4.0.0, )"
        },
        "compile": {
          "ref/dotnet5.2/System.Threading.ThreadPool.dll": {}
        },
        "runtime": {
          "lib/DNXCore50/System.Threading.ThreadPool.dll": {}
        }
      },
      "System.Threading.Timer/4.0.1-beta-23428": {
        "dependencies": {
          "System.Runtime": "[4.0.0, )"
        },
        "compile": {
          "ref/dotnet5.3/System.Threading.Timer.dll": {}
        },
        "runtime": {
          "lib/DNXCore50/System.Threading.Timer.dll": {}
        }
      },
      "System.Xml.ReaderWriter/4.0.10": {
        "dependencies": {
          "System.Collections": "[4.0.10, )",
          "System.Diagnostics.Debug": "[4.0.10, )",
          "System.Globalization": "[4.0.10, )",
          "System.IO": "[4.0.10, )",
          "System.IO.FileSystem": "[4.0.0, )",
          "System.IO.FileSystem.Primitives": "[4.0.0, )",
          "System.Resources.ResourceManager": "[4.0.0, )",
          "System.Runtime": "[4.0.20, )",
          "System.Runtime.Extensions": "[4.0.10, )",
          "System.Runtime.InteropServices": "[4.0.20, )",
          "System.Text.Encoding": "[4.0.10, )",
          "System.Text.Encoding.Extensions": "[4.0.10, )",
          "System.Text.RegularExpressions": "[4.0.10, )",
          "System.Threading.Tasks": "[4.0.10, )"
        },
        "compile": {
          "ref/dotnet/System.Xml.ReaderWriter.dll": {}
        },
        "runtime": {
          "lib/dotnet/System.Xml.ReaderWriter.dll": {}
        }
      },
      "System.Xml.XDocument/4.0.11-beta-23428": {
        "dependencies": {
          "System.Collections": "[4.0.10, )",
          "System.Diagnostics.Debug": "[4.0.10, )",
          "System.Diagnostics.Tools": "[4.0.0, )",
          "System.Globalization": "[4.0.10, )",
          "System.IO": "[4.0.10, )",
          "System.Reflection": "[4.0.10, )",
          "System.Resources.ResourceManager": "[4.0.0, )",
          "System.Runtime": "[4.0.20, )",
          "System.Runtime.Extensions": "[4.0.10, )",
          "System.Text.Encoding": "[4.0.10, )",
          "System.Threading": "[4.0.10, )",
          "System.Xml.ReaderWriter": "[4.0.10, )"
        },
        "compile": {
          "ref/dotnet5.4/System.Xml.XDocument.dll": {}
        },
        "runtime": {
          "lib/dotnet5.4/System.Xml.XDocument.dll": {}
        }
      },
      "System.Xml.XmlDocument/4.0.1-beta-23428": {
        "dependencies": {
          "System.Collections": "[4.0.10, )",
          "System.Diagnostics.Debug": "[4.0.10, )",
          "System.Globalization": "[4.0.10, )",
          "System.IO": "[4.0.10, )",
          "System.Resources.ResourceManager": "[4.0.0, )",
          "System.Runtime": "[4.0.20, )",
          "System.Runtime.Extensions": "[4.0.10, )",
          "System.Text.Encoding": "[4.0.10, )",
          "System.Threading": "[4.0.10, )",
          "System.Xml.ReaderWriter": "[4.0.10, )"
        },
        "compile": {
          "ref/dotnet5.1/System.Xml.XmlDocument.dll": {}
        },
        "runtime": {
          "lib/dotnet5.4/System.Xml.XmlDocument.dll": {}
        }
      },
      "System.Xml.XmlSerializer/4.0.10": {
        "dependencies": {
          "System.Collections": "[4.0.10, )",
          "System.Diagnostics.Debug": "[4.0.10, )",
          "System.Globalization": "[4.0.10, )",
          "System.IO": "[4.0.10, )",
          "System.Linq": "[4.0.0, )",
          "System.Reflection": "[4.0.10, )",
          "System.Reflection.Extensions": "[4.0.0, )",
          "System.Reflection.Primitives": "[4.0.0, )",
          "System.Reflection.TypeExtensions": "[4.0.0, )",
          "System.Resources.ResourceManager": "[4.0.0, )",
          "System.Runtime": "[4.0.20, )",
          "System.Runtime.Extensions": "[4.0.10, )",
          "System.Text.RegularExpressions": "[4.0.10, )",
          "System.Threading": "[4.0.10, )",
          "System.Xml.ReaderWriter": "[4.0.10, )",
          "System.Xml.XmlDocument": "[4.0.0, )"
        },
        "compile": {
          "ref/dotnet/System.Xml.XmlSerializer.dll": {}
        },
        "runtime": {
          "lib/DNXCore50/System.Xml.XmlSerializer.dll": {}
        }
      }
    },
    "DNXCore,Version=v5.0/ubuntu.14.04-x64": {
<<<<<<< HEAD
      "Microsoft.DiaSymReader.Native/1.2.0-rc": {},
      "Microsoft.NETCore.Platforms/1.0.1-beta-23428": {},
      "Microsoft.NETCore.Runtime.CoreCLR/1.0.1-beta-23428": {
        "dependencies": {
          "Microsoft.NETCore.Windows.ApiSets": "[1.0.1-beta-23428, )",
          "System.Collections": "[4.0.11-beta-23428, 4.0.11-beta-23428]",
          "System.Diagnostics.Contracts": "[4.0.1-beta-23428, 4.0.1-beta-23428]",
          "System.Diagnostics.Debug": "[4.0.11-beta-23428, 4.0.11-beta-23428]",
          "System.Diagnostics.StackTrace": "[4.0.1-beta-23428, 4.0.1-beta-23428]",
          "System.Diagnostics.Tools": "[4.0.1-beta-23428, 4.0.1-beta-23428]",
          "System.Diagnostics.Tracing": "[4.0.21-beta-23428, 4.0.21-beta-23428]",
          "System.Globalization": "[4.0.11-beta-23428, 4.0.11-beta-23428]",
          "System.Globalization.Calendars": "[4.0.1-beta-23428, 4.0.1-beta-23428]",
          "System.IO": "[4.0.11-beta-23428, 4.0.11-beta-23428]",
          "System.ObjectModel": "[4.0.11-beta-23428, 4.0.11-beta-23428]",
          "System.Private.Uri": "[4.0.1-beta-23428, 4.0.1-beta-23428]",
          "System.Reflection": "[4.1.0-beta-23428, 4.1.0-beta-23428]",
          "System.Reflection.Extensions": "[4.0.1-beta-23428, 4.0.1-beta-23428]",
          "System.Reflection.Primitives": "[4.0.1-beta-23428, 4.0.1-beta-23428]",
          "System.Resources.ResourceManager": "[4.0.1-beta-23428, 4.0.1-beta-23428]",
          "System.Runtime": "[4.0.21-beta-23428, 4.0.21-beta-23428]",
          "System.Runtime.Extensions": "[4.0.11-beta-23428, 4.0.11-beta-23428]",
          "System.Runtime.Handles": "[4.0.1-beta-23428, 4.0.1-beta-23428]",
          "System.Runtime.InteropServices": "[4.0.21-beta-23428, 4.0.21-beta-23428]",
          "System.Text.Encoding": "[4.0.11-beta-23428, 4.0.11-beta-23428]",
          "System.Text.Encoding.Extensions": "[4.0.11-beta-23428, 4.0.11-beta-23428]",
          "System.Threading": "[4.0.11-beta-23428, 4.0.11-beta-23428]",
          "System.Threading.Tasks": "[4.0.11-beta-23428, 4.0.11-beta-23428]",
          "System.Threading.Timer": "[4.0.1-beta-23428, 4.0.1-beta-23428]"
        }
      },
      "Microsoft.NETCore.TestHost/1.0.0-beta-23428": {},
      "Microsoft.NETCore.Windows.ApiSets/1.0.1-beta-23428": {},
=======
      "Microsoft.DiaSymReader.Native/1.3.0": {},
      "Microsoft.NETCore.Platforms/1.0.1-beta-23401": {},
      "Microsoft.NETCore.Runtime.CoreCLR/1.0.1-beta-23401": {
        "dependencies": {
          "Microsoft.NETCore.Windows.ApiSets": "[1.0.1-beta-23401, )",
          "System.Collections": "[4.0.11-beta-23401, 4.0.11-beta-23401]",
          "System.Diagnostics.Contracts": "[4.0.1-beta-23401, 4.0.1-beta-23401]",
          "System.Diagnostics.Debug": "[4.0.11-beta-23401, 4.0.11-beta-23401]",
          "System.Diagnostics.StackTrace": "[4.0.1-beta-23401, 4.0.1-beta-23401]",
          "System.Diagnostics.Tools": "[4.0.1-beta-23401, 4.0.1-beta-23401]",
          "System.Diagnostics.Tracing": "[4.0.21-beta-23401, 4.0.21-beta-23401]",
          "System.Globalization": "[4.0.11-beta-23401, 4.0.11-beta-23401]",
          "System.Globalization.Calendars": "[4.0.1-beta-23401, 4.0.1-beta-23401]",
          "System.IO": "[4.0.11-beta-23401, 4.0.11-beta-23401]",
          "System.ObjectModel": "[4.0.11-beta-23401, 4.0.11-beta-23401]",
          "System.Private.Uri": "[4.0.1-beta-23401, 4.0.1-beta-23401]",
          "System.Reflection": "[4.1.0-beta-23401, 4.1.0-beta-23401]",
          "System.Reflection.Extensions": "[4.0.1-beta-23401, 4.0.1-beta-23401]",
          "System.Reflection.Primitives": "[4.0.1-beta-23401, 4.0.1-beta-23401]",
          "System.Resources.ResourceManager": "[4.0.1-beta-23401, 4.0.1-beta-23401]",
          "System.Runtime": "[4.0.21-beta-23401, 4.0.21-beta-23401]",
          "System.Runtime.Extensions": "[4.0.11-beta-23401, 4.0.11-beta-23401]",
          "System.Runtime.Handles": "[4.0.1-beta-23401, 4.0.1-beta-23401]",
          "System.Runtime.InteropServices": "[4.0.21-beta-23401, 4.0.21-beta-23401]",
          "System.Text.Encoding": "[4.0.11-beta-23401, 4.0.11-beta-23401]",
          "System.Text.Encoding.Extensions": "[4.0.11-beta-23401, 4.0.11-beta-23401]",
          "System.Threading": "[4.0.11-beta-23401, 4.0.11-beta-23401]",
          "System.Threading.Tasks": "[4.0.11-beta-23401, 4.0.11-beta-23401]",
          "System.Threading.Timer": "[4.0.1-beta-23401, 4.0.1-beta-23401]"
        }
      },
      "Microsoft.NETCore.TestHost/1.0.0-beta-23401": {},
      "Microsoft.NETCore.Windows.ApiSets/1.0.1-beta-23401": {},
>>>>>>> b9ca7598
      "Microsoft.Win32.Primitives/4.0.0": {
        "dependencies": {
          "System.Runtime": "[4.0.20, )",
          "System.Runtime.InteropServices": "[4.0.20, )"
        },
        "compile": {
          "ref/dotnet/Microsoft.Win32.Primitives.dll": {}
        },
        "runtime": {
          "lib/dotnet/Microsoft.Win32.Primitives.dll": {}
        }
      },
      "runtime.linux.System.Diagnostics.Process/4.1.0-beta-23428": {
        "dependencies": {
          "Microsoft.Win32.Primitives": "[4.0.0, )",
          "System.Collections": "[4.0.10, )",
          "System.Diagnostics.Debug": "[4.0.10, )",
          "System.Globalization": "[4.0.10, )",
          "System.IO": "[4.0.10, )",
          "System.IO.FileSystem": "[4.0.0, )",
          "System.IO.FileSystem.Primitives": "[4.0.0, )",
          "System.Resources.ResourceManager": "[4.0.0, )",
          "System.Runtime": "[4.0.20, )",
          "System.Runtime.Extensions": "[4.0.10, )",
          "System.Runtime.Handles": "[4.0.0, )",
          "System.Runtime.InteropServices": "[4.0.20, )",
          "System.Text.Encoding": "[4.0.10, )",
          "System.Text.Encoding.Extensions": "[4.0.10, )",
          "System.Threading": "[4.0.10, )",
          "System.Threading.Tasks": "[4.0.10, )",
          "System.Threading.ThreadPool": "[4.0.10-beta-23428, )"
        },
        "compile": {
          "ref/dotnet/_._": {}
        },
        "runtime": {
          "runtimes/unix/lib/dotnet5.5/System.Diagnostics.Process.dll": {}
        }
      },
      "runtime.linux.System.IO.FileSystem/4.0.1-beta-23428": {
        "dependencies": {
          "System.Collections": "[4.0.10, )",
          "System.Diagnostics.Debug": "[4.0.10, )",
          "System.IO": "[4.0.10, )",
          "System.IO.FileSystem.Primitives": "[4.0.0, )",
          "System.Resources.ResourceManager": "[4.0.0, )",
          "System.Runtime": "[4.0.20, )",
          "System.Runtime.Extensions": "[4.0.10, )",
          "System.Runtime.Handles": "[4.0.0, )",
          "System.Runtime.InteropServices": "[4.0.20, )",
          "System.Text.Encoding": "[4.0.10, )",
          "System.Text.Encoding.Extensions": "[4.0.10, )",
          "System.Threading": "[4.0.10, )",
          "System.Threading.Tasks": "[4.0.10, )"
        },
        "compile": {
          "ref/dotnet/_._": {}
        },
        "runtime": {
          "runtimes/linux/lib/dotnet5.4/System.IO.FileSystem.dll": {}
        }
      },
      "runtime.linux.System.Runtime.Extensions/4.0.11-beta-23428": {
        "compile": {
          "ref/dotnet/_._": {}
        },
        "runtime": {
          "runtimes/unix/lib/dotnet5.4/System.Runtime.Extensions.dll": {}
        }
      },
      "runtime.linux.System.Security.Cryptography.Algorithms/4.0.0-beta-23428": {
        "dependencies": {
          "System.IO": "[4.0.10, )",
          "System.Resources.ResourceManager": "[4.0.0, )",
          "System.Runtime": "[4.0.20, )",
          "System.Runtime.Handles": "[4.0.0, )",
          "System.Runtime.InteropServices": "[4.0.20, )",
          "System.Security.Cryptography.Primitives": "[4.0.0-beta-23428, )",
          "System.Text.Encoding": "[4.0.0, )",
          "System.Text.Encoding.Extensions": "[4.0.0, )"
        },
        "compile": {
          "ref/dotnet/_._": {}
        },
        "runtime": {
          "runtimes/unix/lib/dotnet5.4/System.Security.Cryptography.Algorithms.dll": {}
        }
      },
      "runtime.ubuntu.14.04-x64.Microsoft.NETCore.Runtime.CoreCLR/1.0.1-beta-23428": {
        "compile": {
          "ref/dotnet/_._": {}
        },
        "runtime": {
          "runtimes/ubuntu.14.04-x64/lib/dotnet/mscorlib.dll": {}
        },
        "native": {
          "runtimes/ubuntu.14.04-x64/native/libcoreclr.so": {},
          "runtimes/ubuntu.14.04-x64/native/libcoreclrtraceptprovider.so": {},
          "runtimes/ubuntu.14.04-x64/native/libdbgshim.so": {},
          "runtimes/ubuntu.14.04-x64/native/libmscordaccore.so": {},
          "runtimes/ubuntu.14.04-x64/native/libmscordbi.so": {},
          "runtimes/ubuntu.14.04-x64/native/libprotojit.so": {},
          "runtimes/ubuntu.14.04-x64/native/libsos.so": {},
          "runtimes/ubuntu.14.04-x64/native/libsosplugin.so": {},
          "runtimes/ubuntu.14.04-x64/native/System.Globalization.Native.so": {},
          "runtimes/ubuntu.14.04-x64/native/System.Native.so": {},
          "runtimes/ubuntu.14.04-x64/native/System.Net.Http.Native.so": {},
          "runtimes/ubuntu.14.04-x64/native/System.Security.Cryptography.Native.so": {}
        }
      },
      "runtime.ubuntu.14.04-x64.Microsoft.NETCore.TestHost/1.0.0-beta-23428": {
        "native": {
          "runtimes/ubuntu.14.04-x64/native/corerun": {}
        }
      },
      "runtime.unix.System.Console/4.0.0-beta-23428": {
        "dependencies": {
          "System.Collections": "[4.0.10, )",
          "System.IO": "[4.0.10, )",
          "System.IO.FileSystem.Primitives": "[4.0.0, )",
          "System.Linq": "[4.0.0, )",
          "System.Resources.ResourceManager": "[4.0.0, )",
          "System.Runtime": "[4.0.20, )",
          "System.Runtime.Extensions": "[4.0.10, )",
          "System.Runtime.Handles": "[4.0.0, )",
          "System.Runtime.InteropServices": "[4.0.20, )",
          "System.Text.Encoding": "[4.0.10, )",
          "System.Text.Encoding.Extensions": "[4.0.10, )",
          "System.Threading": "[4.0.10, )",
          "System.Threading.Tasks": "[4.0.10, )"
        },
        "compile": {
          "ref/dotnet/_._": {}
        },
        "runtime": {
          "runtimes/unix/lib/dotnet5.4/System.Console.dll": {}
        }
      },
      "runtime.unix.System.Diagnostics.Debug/4.0.11-beta-23428": {
        "compile": {
          "ref/dotnet/_._": {}
        },
        "runtime": {
          "runtimes/unix/lib/dotnet5.4/System.Diagnostics.Debug.dll": {}
        }
      },
      "runtime.unix.System.Diagnostics.FileVersionInfo/4.0.0-beta-23428": {
        "dependencies": {
          "System.IO": "[4.0.10, )",
          "System.IO.FileSystem": "[4.0.0, )",
          "System.Reflection.Metadata": "[1.0.22, )",
          "System.Runtime": "[4.0.20, )",
          "System.Runtime.Extensions": "[4.0.10, )"
        },
        "compile": {
          "ref/dotnet/_._": {}
        },
        "runtime": {
          "runtimes/unix/lib/dotnet5.4/System.Diagnostics.FileVersionInfo.dll": {}
        }
      },
      "runtime.unix.System.IO.Pipes/4.0.0-beta-23428": {
        "dependencies": {
          "System.Diagnostics.Debug": "[4.0.10, )",
          "System.IO": "[4.0.10, )",
          "System.Resources.ResourceManager": "[4.0.0, )",
          "System.Runtime": "[4.0.20, )",
          "System.Runtime.Extensions": "[4.0.10, )",
          "System.Runtime.Handles": "[4.0.0, )",
          "System.Runtime.InteropServices": "[4.0.20, )",
          "System.Security.Principal": "[4.0.0, )",
          "System.Threading": "[4.0.10, )",
          "System.Threading.Tasks": "[4.0.10, )"
        },
        "compile": {
          "ref/dotnet/_._": {}
        },
        "runtime": {
          "runtimes/unix/lib/dotnet5.4/System.IO.Pipes.dll": {}
        }
      },
      "runtime.unix.System.Private.Uri/4.0.1-beta-23428": {
        "compile": {
          "ref/dotnet/_._": {}
        },
        "runtime": {
          "runtimes/unix/lib/dotnet5.1/System.Private.Uri.dll": {}
        }
      },
      "runtime.unix.System.Text.Encoding.CodePages/4.0.1-beta-23428": {
        "dependencies": {
          "System.Collections": "[4.0.10, )",
          "System.Globalization": "[4.0.10, )",
          "System.IO": "[4.0.10, )",
          "System.Reflection": "[4.0.10, )",
          "System.Resources.ResourceManager": "[4.0.0, )",
          "System.Runtime": "[4.0.20, )",
          "System.Runtime.Extensions": "[4.0.10, )",
          "System.Runtime.Handles": "[4.0.0, )",
          "System.Runtime.InteropServices": "[4.0.20, )",
          "System.Text.Encoding": "[4.0.10, )",
          "System.Threading": "[4.0.10, )"
        },
        "compile": {
          "ref/dotnet/_._": {}
        },
        "runtime": {
          "runtimes/unix/lib/dotnet5.4/System.Text.Encoding.CodePages.dll": {}
        }
      },
      "runtime.unix.System.Threading/4.0.11-beta-23428": {
        "compile": {
          "ref/dotnet/_._": {}
        },
        "runtime": {
          "runtimes/unix/lib/dotnet5.4/System.Threading.dll": {}
        }
      },
      "System.AppContext/4.0.1-beta-23428": {
        "dependencies": {
          "System.Runtime": "[4.0.0, )"
        },
        "compile": {
          "ref/dotnet5.1/System.AppContext.dll": {}
        },
        "runtime": {
          "lib/DNXCore50/System.AppContext.dll": {}
        }
      },
      "System.Collections/4.0.11-beta-23428": {
        "dependencies": {
          "System.Runtime": "[4.0.21-beta-23428, )"
        },
        "compile": {
          "ref/dotnet5.4/System.Collections.dll": {}
        },
        "runtime": {
          "lib/DNXCore50/System.Collections.dll": {}
        }
      },
      "System.Collections.Concurrent/4.0.10": {
        "dependencies": {
          "System.Collections": "[4.0.10, )",
          "System.Diagnostics.Debug": "[4.0.10, )",
          "System.Diagnostics.Tracing": "[4.0.20, )",
          "System.Globalization": "[4.0.10, )",
          "System.Resources.ResourceManager": "[4.0.0, )",
          "System.Runtime": "[4.0.20, )",
          "System.Runtime.Extensions": "[4.0.10, )",
          "System.Threading": "[4.0.10, )",
          "System.Threading.Tasks": "[4.0.10, )"
        },
        "compile": {
          "ref/dotnet/System.Collections.Concurrent.dll": {}
        },
        "runtime": {
          "lib/dotnet/System.Collections.Concurrent.dll": {}
        }
      },
      "System.Collections.Immutable/1.1.37": {
        "dependencies": {
          "System.Collections": "[4.0.0, )",
          "System.Diagnostics.Debug": "[4.0.0, )",
          "System.Globalization": "[4.0.0, )",
          "System.Linq": "[4.0.0, )",
          "System.Resources.ResourceManager": "[4.0.0, )",
          "System.Runtime": "[4.0.0, )",
          "System.Runtime.Extensions": "[4.0.0, )",
          "System.Threading": "[4.0.0, )"
        },
        "compile": {
          "lib/dotnet/System.Collections.Immutable.dll": {}
        },
        "runtime": {
          "lib/dotnet/System.Collections.Immutable.dll": {}
        }
      },
      "System.Console/4.0.0-beta-23428": {
        "dependencies": {
          "System.IO": "[4.0.0, )",
          "System.Runtime": "[4.0.0, )"
        },
        "compile": {
          "ref/dotnet5.1/System.Console.dll": {}
        }
      },
      "System.Diagnostics.Contracts/4.0.1-beta-23428": {
        "dependencies": {
          "System.Runtime": "[4.0.0, )"
        },
        "compile": {
          "ref/dotnet5.1/System.Diagnostics.Contracts.dll": {}
        },
        "runtime": {
          "lib/DNXCore50/System.Diagnostics.Contracts.dll": {}
        }
      },
      "System.Diagnostics.Debug/4.0.11-beta-23428": {
        "dependencies": {
          "System.Runtime": "[4.0.0, )"
        },
        "compile": {
          "ref/dotnet5.4/System.Diagnostics.Debug.dll": {}
        }
      },
      "System.Diagnostics.FileVersionInfo/4.0.0-beta-23428": {
        "dependencies": {
          "System.Runtime": "[4.0.0, )"
        },
        "compile": {
          "ref/dotnet5.1/System.Diagnostics.FileVersionInfo.dll": {}
        }
      },
      "System.Diagnostics.Process/4.1.0-beta-23428": {
        "dependencies": {
          "System.IO": "[4.0.0, )",
          "System.Runtime": "[4.0.0, )",
          "System.Runtime.Handles": "[4.0.0, )",
          "System.Text.Encoding": "[4.0.0, )"
        },
        "compile": {
          "ref/dotnet5.5/System.Diagnostics.Process.dll": {}
        }
      },
      "System.Diagnostics.StackTrace/4.0.1-beta-23428": {
        "dependencies": {
          "System.Reflection": "[4.0.0, )",
          "System.Runtime": "[4.0.0, )"
        },
        "compile": {
          "ref/dotnet5.1/System.Diagnostics.StackTrace.dll": {}
        },
        "runtime": {
          "lib/DNXCore50/System.Diagnostics.StackTrace.dll": {}
        }
      },
      "System.Diagnostics.Tools/4.0.1-beta-23428": {
        "dependencies": {
          "System.Runtime": "[4.0.0, )"
        },
        "compile": {
          "ref/dotnet5.1/System.Diagnostics.Tools.dll": {}
        },
        "runtime": {
          "lib/DNXCore50/System.Diagnostics.Tools.dll": {}
        }
      },
      "System.Diagnostics.Tracing/4.0.21-beta-23428": {
        "dependencies": {
          "System.Runtime": "[4.0.0, )"
        },
        "compile": {
          "ref/dotnet5.4/System.Diagnostics.Tracing.dll": {}
        },
        "runtime": {
          "lib/DNXCore50/System.Diagnostics.Tracing.dll": {}
        }
      },
      "System.Dynamic.Runtime/4.0.11-beta-23428": {
        "dependencies": {
          "System.Collections": "[4.0.10, )",
          "System.Diagnostics.Debug": "[4.0.10, )",
          "System.Globalization": "[4.0.10, )",
          "System.Linq": "[4.0.0, )",
          "System.Linq.Expressions": "[4.0.10, )",
          "System.ObjectModel": "[4.0.10, )",
          "System.Reflection": "[4.0.10, )",
          "System.Reflection.Emit": "[4.0.0, )",
          "System.Reflection.Emit.ILGeneration": "[4.0.0, )",
          "System.Reflection.Primitives": "[4.0.0, )",
          "System.Reflection.TypeExtensions": "[4.0.0, )",
          "System.Resources.ResourceManager": "[4.0.0, )",
          "System.Runtime": "[4.0.20, )",
          "System.Runtime.Extensions": "[4.0.10, )",
          "System.Threading": "[4.0.10, )"
        },
        "compile": {
          "ref/dotnet5.4/System.Dynamic.Runtime.dll": {}
        },
        "runtime": {
          "lib/DNXCore50/System.Dynamic.Runtime.dll": {}
        }
      },
      "System.Globalization/4.0.11-beta-23428": {
        "dependencies": {
          "System.Runtime": "[4.0.0, )"
        },
        "compile": {
          "ref/dotnet5.4/System.Globalization.dll": {}
        },
        "runtime": {
          "lib/DNXCore50/System.Globalization.dll": {}
        }
      },
      "System.Globalization.Calendars/4.0.1-beta-23428": {
        "dependencies": {
          "System.Globalization": "[4.0.0, )",
          "System.Runtime": "[4.0.0, )"
        },
        "compile": {
          "ref/dotnet5.1/System.Globalization.Calendars.dll": {}
        },
        "runtime": {
          "lib/DNXCore50/System.Globalization.Calendars.dll": {}
        }
      },
      "System.IO/4.0.11-beta-23428": {
        "dependencies": {
          "System.Runtime": "[4.0.20, )",
          "System.Text.Encoding": "[4.0.0, )",
          "System.Threading.Tasks": "[4.0.0, )"
        },
        "compile": {
          "ref/dotnet5.4/System.IO.dll": {}
        },
        "runtime": {
          "lib/DNXCore50/System.IO.dll": {}
        }
      },
      "System.IO.FileSystem/4.0.1-beta-23428": {
        "dependencies": {
          "System.IO": "[4.0.0, )",
          "System.IO.FileSystem.Primitives": "[4.0.0, )",
          "System.Runtime": "[4.0.0, )",
          "System.Runtime.Handles": "[4.0.0, )",
          "System.Text.Encoding": "[4.0.0, )",
          "System.Threading.Tasks": "[4.0.0, )"
        },
        "compile": {
          "ref/dotnet5.4/System.IO.FileSystem.dll": {}
        }
      },
      "System.IO.FileSystem.Primitives/4.0.0": {
        "dependencies": {
          "System.Runtime": "[4.0.20, )"
        },
        "compile": {
          "ref/dotnet/System.IO.FileSystem.Primitives.dll": {}
        },
        "runtime": {
          "lib/dotnet/System.IO.FileSystem.Primitives.dll": {}
        }
      },
      "System.IO.Pipes/4.0.0-beta-23428": {
        "dependencies": {
          "System.IO": "[4.0.0, )",
          "System.Runtime": "[4.0.0, )",
          "System.Runtime.Handles": "[4.0.0, )",
          "System.Security.Principal": "[4.0.0, )",
          "System.Threading.Tasks": "[4.0.0, )"
        },
        "compile": {
          "ref/dotnet5.4/System.IO.Pipes.dll": {}
        }
      },
      "System.Linq/4.0.1-beta-23428": {
        "dependencies": {
          "System.Collections": "[4.0.10, )",
          "System.Diagnostics.Debug": "[4.0.10, )",
          "System.Resources.ResourceManager": "[4.0.0, )",
          "System.Runtime": "[4.0.20, )",
          "System.Runtime.Extensions": "[4.0.10, )"
        },
        "compile": {
          "ref/dotnet5.1/System.Linq.dll": {}
        },
        "runtime": {
          "lib/dotnet5.4/System.Linq.dll": {}
        }
      },
      "System.Linq.Expressions/4.0.10": {
        "dependencies": {
          "System.Collections": "[4.0.0, )",
          "System.Diagnostics.Debug": "[4.0.0, )",
          "System.Globalization": "[4.0.0, )",
          "System.IO": "[4.0.0, )",
          "System.Linq": "[4.0.0, )",
          "System.ObjectModel": "[4.0.0, )",
          "System.Reflection": "[4.0.0, )",
          "System.Reflection.Emit": "[4.0.0, )",
          "System.Reflection.Extensions": "[4.0.0, )",
          "System.Reflection.Primitives": "[4.0.0, )",
          "System.Reflection.TypeExtensions": "[4.0.0, )",
          "System.Resources.ResourceManager": "[4.0.0, )",
          "System.Runtime": "[4.0.20, )",
          "System.Runtime.Extensions": "[4.0.0, )",
          "System.Threading": "[4.0.0, )"
        },
        "compile": {
          "ref/dotnet/System.Linq.Expressions.dll": {}
        },
        "runtime": {
          "lib/DNXCore50/System.Linq.Expressions.dll": {}
        }
      },
      "System.ObjectModel/4.0.11-beta-23428": {
        "dependencies": {
          "System.Collections": "[4.0.10, )",
          "System.Diagnostics.Debug": "[4.0.10, )",
          "System.Resources.ResourceManager": "[4.0.0, )",
          "System.Runtime": "[4.0.20, )",
          "System.Threading": "[4.0.10, )"
        },
        "compile": {
          "ref/dotnet5.4/System.ObjectModel.dll": {}
        },
        "runtime": {
          "lib/dotnet5.4/System.ObjectModel.dll": {}
        }
      },
      "System.Private.DataContractSerialization/4.1.0-beta-23428": {
        "dependencies": {
          "System.Collections": "[4.0.10, )",
          "System.Diagnostics.Debug": "[4.0.10, )",
          "System.Globalization": "[4.0.10, )",
          "System.IO": "[4.0.10, )",
          "System.Linq": "[4.0.0, )",
          "System.Reflection": "[4.0.10, )",
          "System.Reflection.Extensions": "[4.0.0, )",
          "System.Reflection.Primitives": "[4.0.0, )",
          "System.Reflection.TypeExtensions": "[4.0.0, )",
          "System.Resources.ResourceManager": "[4.0.0, )",
          "System.Runtime": "[4.0.20, )",
          "System.Runtime.Extensions": "[4.0.10, )",
          "System.Runtime.Serialization.Primitives": "[4.1.0-beta-23428, )",
          "System.Text.Encoding": "[4.0.10, )",
          "System.Text.Encoding.Extensions": "[4.0.10, )",
          "System.Text.RegularExpressions": "[4.0.10, )",
          "System.Threading": "[4.0.10, )",
          "System.Threading.Tasks": "[4.0.10, )",
          "System.Xml.ReaderWriter": "[4.0.10, )",
          "System.Xml.XmlSerializer": "[4.0.10, )"
        },
        "compile": {
          "ref/dnxcore50/_._": {}
        },
        "runtime": {
          "lib/DNXCore50/System.Private.DataContractSerialization.dll": {}
        }
      },
      "System.Private.Uri/4.0.1-beta-23428": {
        "compile": {
          "ref/dnxcore50/_._": {}
        }
      },
      "System.Reflection/4.1.0-beta-23428": {
        "dependencies": {
          "System.IO": "[4.0.0, )",
          "System.Reflection.Primitives": "[4.0.0, )",
          "System.Runtime": "[4.0.20, )"
        },
        "compile": {
          "ref/dotnet5.4/System.Reflection.dll": {}
        },
        "runtime": {
          "lib/DNXCore50/System.Reflection.dll": {}
        }
      },
      "System.Reflection.Emit/4.0.0": {
        "dependencies": {
          "System.IO": "[4.0.0, )",
          "System.Reflection": "[4.0.0, )",
          "System.Reflection.Emit.ILGeneration": "[4.0.0, )",
          "System.Reflection.Primitives": "[4.0.0, )",
          "System.Runtime": "[4.0.0, )"
        },
        "compile": {
          "ref/dotnet/System.Reflection.Emit.dll": {}
        },
        "runtime": {
          "lib/DNXCore50/System.Reflection.Emit.dll": {}
        }
      },
      "System.Reflection.Emit.ILGeneration/4.0.0": {
        "dependencies": {
          "System.Reflection": "[4.0.0, )",
          "System.Reflection.Primitives": "[4.0.0, )",
          "System.Runtime": "[4.0.0, )"
        },
        "compile": {
          "ref/dotnet/System.Reflection.Emit.ILGeneration.dll": {}
        },
        "runtime": {
          "lib/DNXCore50/System.Reflection.Emit.ILGeneration.dll": {}
        }
      },
      "System.Reflection.Emit.Lightweight/4.0.0": {
        "dependencies": {
          "System.Reflection": "[4.0.0, )",
          "System.Reflection.Emit.ILGeneration": "[4.0.0, )",
          "System.Reflection.Primitives": "[4.0.0, )",
          "System.Runtime": "[4.0.0, )"
        },
        "compile": {
          "ref/dotnet/System.Reflection.Emit.Lightweight.dll": {}
        },
        "runtime": {
          "lib/DNXCore50/System.Reflection.Emit.Lightweight.dll": {}
        }
      },
      "System.Reflection.Extensions/4.0.1-beta-23428": {
        "dependencies": {
          "System.Reflection": "[4.0.0, )",
          "System.Runtime": "[4.0.0, )"
        },
        "compile": {
          "ref/dotnet5.1/System.Reflection.Extensions.dll": {}
        },
        "runtime": {
          "lib/DNXCore50/System.Reflection.Extensions.dll": {}
        }
      },
      "System.Reflection.Metadata/1.1.0": {
        "dependencies": {
          "System.Collections": "[4.0.0, )",
          "System.Collections.Immutable": "[1.1.37, )",
          "System.Diagnostics.Debug": "[4.0.0, )",
          "System.IO": "[4.0.0, )",
          "System.Reflection": "[4.0.0, )",
          "System.Reflection.Extensions": "[4.0.0, )",
          "System.Reflection.Primitives": "[4.0.0, )",
          "System.Resources.ResourceManager": "[4.0.0, )",
          "System.Runtime": "[4.0.0, )",
          "System.Runtime.Extensions": "[4.0.0, )",
          "System.Runtime.InteropServices": "[4.0.0, )",
          "System.Text.Encoding": "[4.0.0, )",
          "System.Text.Encoding.Extensions": "[4.0.0, )",
          "System.Threading": "[4.0.0, )"
        },
        "compile": {
          "lib/dotnet5.2/System.Reflection.Metadata.dll": {}
        },
        "runtime": {
          "lib/dotnet5.2/System.Reflection.Metadata.dll": {}
        }
      },
      "System.Reflection.Primitives/4.0.1-beta-23428": {
        "dependencies": {
          "System.Runtime": "[4.0.0, )"
        },
        "compile": {
          "ref/dotnet5.1/System.Reflection.Primitives.dll": {}
        },
        "runtime": {
          "lib/DNXCore50/System.Reflection.Primitives.dll": {}
        }
      },
      "System.Reflection.TypeExtensions/4.0.0": {
        "dependencies": {
          "System.Reflection": "[4.0.0, )",
          "System.Runtime": "[4.0.0, )"
        },
        "compile": {
          "ref/dotnet/System.Reflection.TypeExtensions.dll": {}
        },
        "runtime": {
          "lib/DNXCore50/System.Reflection.TypeExtensions.dll": {}
        }
      },
      "System.Resources.ResourceManager/4.0.1-beta-23428": {
        "dependencies": {
          "System.Globalization": "[4.0.0, )",
          "System.Reflection": "[4.0.0, )",
          "System.Runtime": "[4.0.0, )"
        },
        "compile": {
          "ref/dotnet5.1/System.Resources.ResourceManager.dll": {}
        },
        "runtime": {
          "lib/DNXCore50/System.Resources.ResourceManager.dll": {}
        }
      },
      "System.Runtime/4.0.21-beta-23428": {
        "dependencies": {
          "System.Private.Uri": "[4.0.1-beta-23428, )"
        },
        "compile": {
          "ref/dotnet5.4/System.Runtime.dll": {}
        },
        "runtime": {
          "lib/DNXCore50/System.Runtime.dll": {}
        }
      },
      "System.Runtime.Extensions/4.0.11-beta-23428": {
        "dependencies": {
          "System.Runtime": "[4.0.20, )"
        },
        "compile": {
          "ref/dotnet5.4/System.Runtime.Extensions.dll": {}
        }
      },
      "System.Runtime.Handles/4.0.1-beta-23428": {
        "dependencies": {
          "System.Runtime": "[4.0.0, )"
        },
        "compile": {
          "ref/dotnet5.4/System.Runtime.Handles.dll": {}
        },
        "runtime": {
          "lib/DNXCore50/System.Runtime.Handles.dll": {}
        }
      },
      "System.Runtime.InteropServices/4.0.21-beta-23428": {
        "dependencies": {
          "System.Reflection": "[4.0.0, )",
          "System.Reflection.Primitives": "[4.0.0, )",
          "System.Runtime": "[4.0.0, )",
          "System.Runtime.Handles": "[4.0.0, )"
        },
        "compile": {
          "ref/dotnet5.4/System.Runtime.InteropServices.dll": {}
        },
        "runtime": {
          "lib/DNXCore50/System.Runtime.InteropServices.dll": {}
        }
      },
      "System.Runtime.Loader/4.0.0-beta-23428": {
        "dependencies": {
          "System.IO": "[4.0.0, )",
          "System.Reflection": "[4.0.0, )",
          "System.Runtime": "[4.0.0, )"
        },
        "compile": {
          "ref/dotnet5.1/System.Runtime.Loader.dll": {}
        },
        "runtime": {
          "lib/DNXCore50/System.Runtime.Loader.dll": {}
        }
      },
      "System.Runtime.Numerics/4.0.1-beta-23428": {
        "dependencies": {
          "System.Globalization": "[4.0.10, )",
          "System.Resources.ResourceManager": "[4.0.0, )",
          "System.Runtime": "[4.0.20, )",
          "System.Runtime.Extensions": "[4.0.10, )"
        },
        "compile": {
          "ref/dotnet5.2/System.Runtime.Numerics.dll": {}
        },
        "runtime": {
          "lib/dotnet5.4/System.Runtime.Numerics.dll": {}
        }
      },
      "System.Runtime.Serialization.Json/4.0.1-beta-23428": {
        "dependencies": {
          "System.Private.DataContractSerialization": "[4.1.0-beta-23428, )"
        },
        "compile": {
          "ref/dotnet5.1/System.Runtime.Serialization.Json.dll": {}
        },
        "runtime": {
          "lib/DNXCore50/System.Runtime.Serialization.Json.dll": {}
        }
      },
      "System.Runtime.Serialization.Primitives/4.1.0-beta-23428": {
        "dependencies": {
          "System.Resources.ResourceManager": "[4.0.0, )",
          "System.Runtime": "[4.0.20, )"
        },
        "compile": {
          "ref/dotnet5.4/System.Runtime.Serialization.Primitives.dll": {}
        },
        "runtime": {
          "lib/dotnet5.4/System.Runtime.Serialization.Primitives.dll": {}
        }
      },
      "System.Security.Cryptography.Algorithms/4.0.0-beta-23428": {
        "dependencies": {
          "System.IO": "[4.0.0, )",
          "System.Runtime": "[4.0.0, )",
          "System.Security.Cryptography.Primitives": "[4.0.0-beta-23428, )"
        },
        "compile": {
          "ref/dotnet5.1/System.Security.Cryptography.Algorithms.dll": {}
        }
      },
      "System.Security.Cryptography.Primitives/4.0.0-beta-23428": {
        "dependencies": {
          "System.Diagnostics.Debug": "[4.0.0, )",
          "System.Globalization": "[4.0.0, )",
          "System.IO": "[4.0.10, )",
          "System.Resources.ResourceManager": "[4.0.0, )",
          "System.Runtime": "[4.0.20, )",
          "System.Threading": "[4.0.0, )",
          "System.Threading.Tasks": "[4.0.0, )"
        },
        "compile": {
          "ref/dotnet5.1/System.Security.Cryptography.Primitives.dll": {}
        },
        "runtime": {
          "lib/dotnet5.4/System.Security.Cryptography.Primitives.dll": {}
        }
      },
      "System.Security.Principal/4.0.0": {
        "dependencies": {
          "System.Runtime": "[4.0.0, )"
        },
        "compile": {
          "ref/dotnet/System.Security.Principal.dll": {}
        },
        "runtime": {
          "lib/dotnet/System.Security.Principal.dll": {}
        }
      },
      "System.Text.Encoding/4.0.11-beta-23428": {
        "dependencies": {
          "System.Runtime": "[4.0.0, )"
        },
        "compile": {
          "ref/dotnet5.4/System.Text.Encoding.dll": {}
        },
        "runtime": {
          "lib/DNXCore50/System.Text.Encoding.dll": {}
        }
      },
      "System.Text.Encoding.CodePages/4.0.1-beta-23428": {
        "dependencies": {
          "System.Runtime": "[4.0.0, )",
          "System.Text.Encoding": "[4.0.10, )"
        },
        "compile": {
          "ref/dotnet5.4/System.Text.Encoding.CodePages.dll": {}
        }
      },
      "System.Text.Encoding.Extensions/4.0.11-beta-23428": {
        "dependencies": {
          "System.Runtime": "[4.0.0, )",
          "System.Text.Encoding": "[4.0.10, )"
        },
        "compile": {
          "ref/dotnet5.4/System.Text.Encoding.Extensions.dll": {}
        },
        "runtime": {
          "lib/DNXCore50/System.Text.Encoding.Extensions.dll": {}
        }
      },
      "System.Text.RegularExpressions/4.0.10": {
        "dependencies": {
          "System.Collections": "[4.0.10, )",
          "System.Globalization": "[4.0.10, )",
          "System.Resources.ResourceManager": "[4.0.0, )",
          "System.Runtime": "[4.0.20, )",
          "System.Runtime.Extensions": "[4.0.10, )",
          "System.Threading": "[4.0.10, )"
        },
        "compile": {
          "ref/dotnet/System.Text.RegularExpressions.dll": {}
        },
        "runtime": {
          "lib/dotnet/System.Text.RegularExpressions.dll": {}
        }
      },
      "System.Threading/4.0.11-beta-23428": {
        "dependencies": {
          "System.Runtime": "[4.0.0, )",
          "System.Threading.Tasks": "[4.0.0, )"
        },
        "compile": {
          "ref/dotnet5.4/System.Threading.dll": {}
        }
      },
      "System.Threading.Tasks/4.0.11-beta-23428": {
        "dependencies": {
          "System.Runtime": "[4.0.0, )"
        },
        "compile": {
          "ref/dotnet5.4/System.Threading.Tasks.dll": {}
        },
        "runtime": {
          "lib/DNXCore50/System.Threading.Tasks.dll": {}
        }
      },
      "System.Threading.Tasks.Parallel/4.0.1-beta-23428": {
        "dependencies": {
          "System.Collections.Concurrent": "[4.0.10, )",
          "System.Diagnostics.Debug": "[4.0.10, )",
          "System.Diagnostics.Tracing": "[4.0.20, )",
          "System.Resources.ResourceManager": "[4.0.0, )",
          "System.Runtime": "[4.0.20, )",
          "System.Runtime.Extensions": "[4.0.10, )",
          "System.Threading": "[4.0.10, )",
          "System.Threading.Tasks": "[4.0.10, )"
        },
        "compile": {
          "ref/dotnet5.2/System.Threading.Tasks.Parallel.dll": {}
        },
        "runtime": {
          "lib/dotnet5.4/System.Threading.Tasks.Parallel.dll": {}
        }
      },
      "System.Threading.Thread/4.0.0-beta-23428": {
        "dependencies": {
          "System.Runtime": "[4.0.0, )"
        },
        "compile": {
          "ref/dotnet5.1/System.Threading.Thread.dll": {}
        },
        "runtime": {
          "lib/DNXCore50/System.Threading.Thread.dll": {}
        }
      },
      "System.Threading.ThreadPool/4.0.10-beta-23428": {
        "dependencies": {
          "System.Runtime": "[4.0.0, )",
          "System.Runtime.InteropServices": "[4.0.0, )"
        },
        "compile": {
          "ref/dotnet5.2/System.Threading.ThreadPool.dll": {}
        },
        "runtime": {
          "lib/DNXCore50/System.Threading.ThreadPool.dll": {}
        }
      },
      "System.Threading.Timer/4.0.1-beta-23428": {
        "dependencies": {
          "System.Runtime": "[4.0.0, )"
        },
        "compile": {
          "ref/dotnet5.3/System.Threading.Timer.dll": {}
        },
        "runtime": {
          "lib/DNXCore50/System.Threading.Timer.dll": {}
        }
      },
      "System.Xml.ReaderWriter/4.0.10": {
        "dependencies": {
          "System.Collections": "[4.0.10, )",
          "System.Diagnostics.Debug": "[4.0.10, )",
          "System.Globalization": "[4.0.10, )",
          "System.IO": "[4.0.10, )",
          "System.IO.FileSystem": "[4.0.0, )",
          "System.IO.FileSystem.Primitives": "[4.0.0, )",
          "System.Resources.ResourceManager": "[4.0.0, )",
          "System.Runtime": "[4.0.20, )",
          "System.Runtime.Extensions": "[4.0.10, )",
          "System.Runtime.InteropServices": "[4.0.20, )",
          "System.Text.Encoding": "[4.0.10, )",
          "System.Text.Encoding.Extensions": "[4.0.10, )",
          "System.Text.RegularExpressions": "[4.0.10, )",
          "System.Threading.Tasks": "[4.0.10, )"
        },
        "compile": {
          "ref/dotnet/System.Xml.ReaderWriter.dll": {}
        },
        "runtime": {
          "lib/dotnet/System.Xml.ReaderWriter.dll": {}
        }
      },
      "System.Xml.XDocument/4.0.11-beta-23428": {
        "dependencies": {
          "System.Collections": "[4.0.10, )",
          "System.Diagnostics.Debug": "[4.0.10, )",
          "System.Diagnostics.Tools": "[4.0.0, )",
          "System.Globalization": "[4.0.10, )",
          "System.IO": "[4.0.10, )",
          "System.Reflection": "[4.0.10, )",
          "System.Resources.ResourceManager": "[4.0.0, )",
          "System.Runtime": "[4.0.20, )",
          "System.Runtime.Extensions": "[4.0.10, )",
          "System.Text.Encoding": "[4.0.10, )",
          "System.Threading": "[4.0.10, )",
          "System.Xml.ReaderWriter": "[4.0.10, )"
        },
        "compile": {
          "ref/dotnet5.4/System.Xml.XDocument.dll": {}
        },
        "runtime": {
          "lib/dotnet5.4/System.Xml.XDocument.dll": {}
        }
      },
      "System.Xml.XmlDocument/4.0.1-beta-23428": {
        "dependencies": {
          "System.Collections": "[4.0.10, )",
          "System.Diagnostics.Debug": "[4.0.10, )",
          "System.Globalization": "[4.0.10, )",
          "System.IO": "[4.0.10, )",
          "System.Resources.ResourceManager": "[4.0.0, )",
          "System.Runtime": "[4.0.20, )",
          "System.Runtime.Extensions": "[4.0.10, )",
          "System.Text.Encoding": "[4.0.10, )",
          "System.Threading": "[4.0.10, )",
          "System.Xml.ReaderWriter": "[4.0.10, )"
        },
        "compile": {
          "ref/dotnet5.1/System.Xml.XmlDocument.dll": {}
        },
        "runtime": {
          "lib/dotnet5.4/System.Xml.XmlDocument.dll": {}
        }
      },
      "System.Xml.XmlSerializer/4.0.10": {
        "dependencies": {
          "System.Collections": "[4.0.10, )",
          "System.Diagnostics.Debug": "[4.0.10, )",
          "System.Globalization": "[4.0.10, )",
          "System.IO": "[4.0.10, )",
          "System.Linq": "[4.0.0, )",
          "System.Reflection": "[4.0.10, )",
          "System.Reflection.Extensions": "[4.0.0, )",
          "System.Reflection.Primitives": "[4.0.0, )",
          "System.Reflection.TypeExtensions": "[4.0.0, )",
          "System.Resources.ResourceManager": "[4.0.0, )",
          "System.Runtime": "[4.0.20, )",
          "System.Runtime.Extensions": "[4.0.10, )",
          "System.Text.RegularExpressions": "[4.0.10, )",
          "System.Threading": "[4.0.10, )",
          "System.Xml.ReaderWriter": "[4.0.10, )",
          "System.Xml.XmlDocument": "[4.0.0, )"
        },
        "compile": {
          "ref/dotnet/System.Xml.XmlSerializer.dll": {}
        },
        "runtime": {
          "lib/DNXCore50/System.Xml.XmlSerializer.dll": {}
        }
      }
    },
    "DNXCore,Version=v5.0/win7-x64": {
      "Microsoft.DiaSymReader.Native/1.3.0": {
        "native": {
          "runtimes/win-x64/native/Microsoft.DiaSymReader.Native.amd64.dll": {}
        }
      },
      "Microsoft.NETCore.Platforms/1.0.1-beta-23428": {},
      "Microsoft.NETCore.Runtime.CoreCLR/1.0.1-beta-23428": {
        "dependencies": {
          "Microsoft.NETCore.Windows.ApiSets": "[1.0.1-beta-23428, )",
          "System.Collections": "[4.0.11-beta-23428, 4.0.11-beta-23428]",
          "System.Diagnostics.Contracts": "[4.0.1-beta-23428, 4.0.1-beta-23428]",
          "System.Diagnostics.Debug": "[4.0.11-beta-23428, 4.0.11-beta-23428]",
          "System.Diagnostics.StackTrace": "[4.0.1-beta-23428, 4.0.1-beta-23428]",
          "System.Diagnostics.Tools": "[4.0.1-beta-23428, 4.0.1-beta-23428]",
          "System.Diagnostics.Tracing": "[4.0.21-beta-23428, 4.0.21-beta-23428]",
          "System.Globalization": "[4.0.11-beta-23428, 4.0.11-beta-23428]",
          "System.Globalization.Calendars": "[4.0.1-beta-23428, 4.0.1-beta-23428]",
          "System.IO": "[4.0.11-beta-23428, 4.0.11-beta-23428]",
          "System.ObjectModel": "[4.0.11-beta-23428, 4.0.11-beta-23428]",
          "System.Private.Uri": "[4.0.1-beta-23428, 4.0.1-beta-23428]",
          "System.Reflection": "[4.1.0-beta-23428, 4.1.0-beta-23428]",
          "System.Reflection.Extensions": "[4.0.1-beta-23428, 4.0.1-beta-23428]",
          "System.Reflection.Primitives": "[4.0.1-beta-23428, 4.0.1-beta-23428]",
          "System.Resources.ResourceManager": "[4.0.1-beta-23428, 4.0.1-beta-23428]",
          "System.Runtime": "[4.0.21-beta-23428, 4.0.21-beta-23428]",
          "System.Runtime.Extensions": "[4.0.11-beta-23428, 4.0.11-beta-23428]",
          "System.Runtime.Handles": "[4.0.1-beta-23428, 4.0.1-beta-23428]",
          "System.Runtime.InteropServices": "[4.0.21-beta-23428, 4.0.21-beta-23428]",
          "System.Text.Encoding": "[4.0.11-beta-23428, 4.0.11-beta-23428]",
          "System.Text.Encoding.Extensions": "[4.0.11-beta-23428, 4.0.11-beta-23428]",
          "System.Threading": "[4.0.11-beta-23428, 4.0.11-beta-23428]",
          "System.Threading.Tasks": "[4.0.11-beta-23428, 4.0.11-beta-23428]",
          "System.Threading.Timer": "[4.0.1-beta-23428, 4.0.1-beta-23428]"
        }
      },
      "Microsoft.NETCore.TestHost/1.0.0-beta-23428": {},
      "Microsoft.NETCore.Windows.ApiSets/1.0.1-beta-23428": {},
      "Microsoft.Win32.Primitives/4.0.0": {
        "dependencies": {
          "System.Runtime": "[4.0.20, )",
          "System.Runtime.InteropServices": "[4.0.20, )"
        },
        "compile": {
          "ref/dotnet/Microsoft.Win32.Primitives.dll": {}
        },
        "runtime": {
          "lib/dotnet/Microsoft.Win32.Primitives.dll": {}
        }
      },
      "Microsoft.Win32.Registry/4.0.0-beta-23428": {
        "dependencies": {
          "System.Collections": "[4.0.10, )",
          "System.Globalization": "[4.0.10, )",
          "System.Resources.ResourceManager": "[4.0.0, )",
          "System.Runtime": "[4.0.20, )",
          "System.Runtime.Extensions": "[4.0.10, )",
          "System.Runtime.Handles": "[4.0.0, )",
          "System.Runtime.InteropServices": "[4.0.20, )"
        },
        "compile": {
          "ref/dotnet5.2/Microsoft.Win32.Registry.dll": {}
        },
        "runtime": {
          "lib/DNXCore50/Microsoft.Win32.Registry.dll": {}
        }
      },
      "runtime.win.System.Text.Encoding.CodePages/4.0.1-beta-23428": {
        "dependencies": {
          "System.Collections": "[4.0.10, )",
          "System.Globalization": "[4.0.10, )",
          "System.IO": "[4.0.10, )",
          "System.Reflection": "[4.0.10, )",
          "System.Resources.ResourceManager": "[4.0.0, )",
          "System.Runtime": "[4.0.20, )",
          "System.Runtime.Extensions": "[4.0.10, )",
          "System.Runtime.Handles": "[4.0.0, )",
          "System.Runtime.InteropServices": "[4.0.20, )",
          "System.Text.Encoding": "[4.0.10, )",
          "System.Threading": "[4.0.10, )"
        },
        "compile": {
          "ref/dotnet/_._": {}
        },
        "runtime": {
          "runtimes/win/lib/dotnet5.4/System.Text.Encoding.CodePages.dll": {}
        }
      },
      "runtime.win7-x64.Microsoft.NETCore.Runtime.CoreCLR/1.0.1-beta-23428": {
        "compile": {
          "ref/dotnet/_._": {}
        },
        "runtime": {
          "runtimes/win7-x64/lib/dotnet/mscorlib.ni.dll": {}
        },
        "native": {
          "runtimes/win7-x64/native/clretwrc.dll": {},
          "runtimes/win7-x64/native/coreclr.dll": {},
          "runtimes/win7-x64/native/dbgshim.dll": {},
          "runtimes/win7-x64/native/mscordaccore.dll": {},
          "runtimes/win7-x64/native/mscordbi.dll": {},
          "runtimes/win7-x64/native/mscorrc.debug.dll": {},
          "runtimes/win7-x64/native/mscorrc.dll": {}
        }
      },
      "runtime.win7-x64.Microsoft.NETCore.TestHost/1.0.0-beta-23428": {
        "native": {
          "runtimes/win7-x64/native/CoreRun.exe": {}
        }
      },
      "runtime.win7-x64.Microsoft.NETCore.Windows.ApiSets/1.0.1-beta-23428": {
        "native": {
          "runtimes/win7-x64/native/API-MS-Win-Base-Util-L1-1-0.dll": {},
          "runtimes/win7-x64/native/api-ms-win-core-com-l1-1-0.dll": {},
          "runtimes/win7-x64/native/api-ms-win-core-comm-l1-1-0.dll": {},
          "runtimes/win7-x64/native/api-ms-win-core-com-private-l1-1-0.dll": {},
          "runtimes/win7-x64/native/api-ms-win-core-console-l1-1-0.dll": {},
          "runtimes/win7-x64/native/api-ms-win-core-console-l2-1-0.dll": {},
          "runtimes/win7-x64/native/api-ms-win-core-datetime-l1-1-0.dll": {},
          "runtimes/win7-x64/native/api-ms-win-core-datetime-l1-1-1.dll": {},
          "runtimes/win7-x64/native/api-ms-win-core-debug-l1-1-0.dll": {},
          "runtimes/win7-x64/native/api-ms-win-core-debug-l1-1-1.dll": {},
          "runtimes/win7-x64/native/api-ms-win-core-delayload-l1-1-0.dll": {},
          "runtimes/win7-x64/native/api-ms-win-core-errorhandling-l1-1-0.dll": {},
          "runtimes/win7-x64/native/api-ms-win-core-errorhandling-l1-1-1.dll": {},
          "runtimes/win7-x64/native/api-ms-win-core-fibers-l1-1-0.dll": {},
          "runtimes/win7-x64/native/api-ms-win-core-fibers-l1-1-1.dll": {},
          "runtimes/win7-x64/native/api-ms-win-core-file-l1-1-0.dll": {},
          "runtimes/win7-x64/native/api-ms-win-core-file-l1-2-0.dll": {},
          "runtimes/win7-x64/native/api-ms-win-core-file-l1-2-1.dll": {},
          "runtimes/win7-x64/native/api-ms-win-core-file-l2-1-0.dll": {},
          "runtimes/win7-x64/native/api-ms-win-core-file-l2-1-1.dll": {},
          "runtimes/win7-x64/native/api-ms-win-core-handle-l1-1-0.dll": {},
          "runtimes/win7-x64/native/api-ms-win-core-heap-l1-1-0.dll": {},
          "runtimes/win7-x64/native/api-ms-win-core-heap-obsolete-l1-1-0.dll": {},
          "runtimes/win7-x64/native/api-ms-win-core-interlocked-l1-1-0.dll": {},
          "runtimes/win7-x64/native/api-ms-win-core-io-l1-1-0.dll": {},
          "runtimes/win7-x64/native/api-ms-win-core-io-l1-1-1.dll": {},
          "runtimes/win7-x64/native/api-ms-win-core-kernel32-legacy-l1-1-0.dll": {},
          "runtimes/win7-x64/native/api-ms-win-core-kernel32-legacy-l1-1-1.dll": {},
          "runtimes/win7-x64/native/api-ms-win-core-kernel32-legacy-l1-1-2.dll": {},
          "runtimes/win7-x64/native/API-MS-Win-Core-Kernel32-Private-L1-1-0.dll": {},
          "runtimes/win7-x64/native/API-MS-Win-Core-Kernel32-Private-L1-1-1.dll": {},
          "runtimes/win7-x64/native/API-MS-Win-Core-Kernel32-Private-L1-1-2.dll": {},
          "runtimes/win7-x64/native/api-ms-win-core-libraryloader-l1-1-0.dll": {},
          "runtimes/win7-x64/native/api-ms-win-core-libraryloader-l1-1-1.dll": {},
          "runtimes/win7-x64/native/api-ms-win-core-localization-l1-2-0.dll": {},
          "runtimes/win7-x64/native/api-ms-win-core-localization-l1-2-1.dll": {},
          "runtimes/win7-x64/native/api-ms-win-core-localization-l2-1-0.dll": {},
          "runtimes/win7-x64/native/api-ms-win-core-localization-obsolete-l1-2-0.dll": {},
          "runtimes/win7-x64/native/api-ms-win-core-memory-l1-1-0.dll": {},
          "runtimes/win7-x64/native/api-ms-win-core-memory-l1-1-1.dll": {},
          "runtimes/win7-x64/native/api-ms-win-core-memory-l1-1-2.dll": {},
          "runtimes/win7-x64/native/api-ms-win-core-memory-l1-1-3.dll": {},
          "runtimes/win7-x64/native/api-ms-win-core-namedpipe-l1-1-0.dll": {},
          "runtimes/win7-x64/native/api-ms-win-core-namedpipe-l1-2-1.dll": {},
          "runtimes/win7-x64/native/api-ms-win-core-normalization-l1-1-0.dll": {},
          "runtimes/win7-x64/native/API-MS-Win-Core-PrivateProfile-L1-1-0.dll": {},
          "runtimes/win7-x64/native/api-ms-win-core-privateprofile-l1-1-1.dll": {},
          "runtimes/win7-x64/native/api-ms-win-core-processenvironment-l1-1-0.dll": {},
          "runtimes/win7-x64/native/api-ms-win-core-processenvironment-l1-2-0.dll": {},
          "runtimes/win7-x64/native/api-ms-win-core-processsecurity-l1-1-0.dll": {},
          "runtimes/win7-x64/native/api-ms-win-core-processthreads-l1-1-0.dll": {},
          "runtimes/win7-x64/native/api-ms-win-core-processthreads-l1-1-1.dll": {},
          "runtimes/win7-x64/native/api-ms-win-core-processthreads-l1-1-2.dll": {},
          "runtimes/win7-x64/native/API-MS-Win-Core-ProcessTopology-Obsolete-L1-1-0.dll": {},
          "runtimes/win7-x64/native/api-ms-win-core-profile-l1-1-0.dll": {},
          "runtimes/win7-x64/native/api-ms-win-core-psapi-ansi-l1-1-0.dll": {},
          "runtimes/win7-x64/native/api-ms-win-core-psapi-l1-1-0.dll": {},
          "runtimes/win7-x64/native/api-ms-win-core-psapi-obsolete-l1-1-0.dll": {},
          "runtimes/win7-x64/native/api-ms-win-core-realtime-l1-1-0.dll": {},
          "runtimes/win7-x64/native/api-ms-win-core-registry-l1-1-0.dll": {},
          "runtimes/win7-x64/native/api-ms-win-core-registry-l2-1-0.dll": {},
          "runtimes/win7-x64/native/api-ms-win-core-rtlsupport-l1-1-0.dll": {},
          "runtimes/win7-x64/native/api-ms-win-core-shlwapi-legacy-l1-1-0.dll": {},
          "runtimes/win7-x64/native/api-ms-win-core-shlwapi-obsolete-l1-1-0.dll": {},
          "runtimes/win7-x64/native/api-ms-win-core-shutdown-l1-1-0.dll": {},
          "runtimes/win7-x64/native/api-ms-win-core-shutdown-l1-1-1.dll": {},
          "runtimes/win7-x64/native/API-MS-Win-Core-StringAnsi-L1-1-0.dll": {},
          "runtimes/win7-x64/native/api-ms-win-core-string-l1-1-0.dll": {},
          "runtimes/win7-x64/native/API-MS-Win-Core-String-L2-1-0.dll": {},
          "runtimes/win7-x64/native/api-ms-win-core-stringloader-l1-1-0.dll": {},
          "runtimes/win7-x64/native/api-ms-win-core-stringloader-l1-1-1.dll": {},
          "runtimes/win7-x64/native/api-ms-win-core-string-obsolete-l1-1-0.dll": {},
          "runtimes/win7-x64/native/api-ms-win-core-string-obsolete-l1-1-1.dll": {},
          "runtimes/win7-x64/native/api-ms-win-core-synch-l1-1-0.dll": {},
          "runtimes/win7-x64/native/api-ms-win-core-synch-l1-2-0.dll": {},
          "runtimes/win7-x64/native/api-ms-win-core-sysinfo-l1-1-0.dll": {},
          "runtimes/win7-x64/native/api-ms-win-core-sysinfo-l1-2-0.dll": {},
          "runtimes/win7-x64/native/api-ms-win-core-sysinfo-l1-2-1.dll": {},
          "runtimes/win7-x64/native/api-ms-win-core-sysinfo-l1-2-2.dll": {},
          "runtimes/win7-x64/native/api-ms-win-core-sysinfo-l1-2-3.dll": {},
          "runtimes/win7-x64/native/api-ms-win-core-threadpool-l1-2-0.dll": {},
          "runtimes/win7-x64/native/api-ms-win-core-threadpool-legacy-l1-1-0.dll": {},
          "runtimes/win7-x64/native/api-ms-win-core-threadpool-private-l1-1-0.dll": {},
          "runtimes/win7-x64/native/api-ms-win-core-timezone-l1-1-0.dll": {},
          "runtimes/win7-x64/native/api-ms-win-core-url-l1-1-0.dll": {},
          "runtimes/win7-x64/native/api-ms-win-core-util-l1-1-0.dll": {},
          "runtimes/win7-x64/native/api-ms-win-core-version-l1-1-0.dll": {},
          "runtimes/win7-x64/native/api-ms-win-core-winrt-error-l1-1-0.dll": {},
          "runtimes/win7-x64/native/api-ms-win-core-winrt-error-l1-1-1.dll": {},
          "runtimes/win7-x64/native/api-ms-win-core-winrt-l1-1-0.dll": {},
          "runtimes/win7-x64/native/api-ms-win-core-winrt-registration-l1-1-0.dll": {},
          "runtimes/win7-x64/native/api-ms-win-core-winrt-robuffer-l1-1-0.dll": {},
          "runtimes/win7-x64/native/api-ms-win-core-winrt-roparameterizediid-l1-1-0.dll": {},
          "runtimes/win7-x64/native/api-ms-win-core-winrt-string-l1-1-0.dll": {},
          "runtimes/win7-x64/native/api-ms-win-core-wow64-l1-1-0.dll": {},
          "runtimes/win7-x64/native/api-ms-win-core-xstate-l1-1-0.dll": {},
          "runtimes/win7-x64/native/api-ms-win-core-xstate-l2-1-0.dll": {},
          "runtimes/win7-x64/native/API-MS-Win-devices-config-L1-1-0.dll": {},
          "runtimes/win7-x64/native/API-MS-Win-devices-config-L1-1-1.dll": {},
          "runtimes/win7-x64/native/API-MS-Win-Eventing-ClassicProvider-L1-1-0.dll": {},
          "runtimes/win7-x64/native/API-MS-Win-Eventing-Consumer-L1-1-0.dll": {},
          "runtimes/win7-x64/native/API-MS-Win-Eventing-Controller-L1-1-0.dll": {},
          "runtimes/win7-x64/native/API-MS-Win-Eventing-Legacy-L1-1-0.dll": {},
          "runtimes/win7-x64/native/API-MS-Win-Eventing-Provider-L1-1-0.dll": {},
          "runtimes/win7-x64/native/API-MS-Win-EventLog-Legacy-L1-1-0.dll": {},
          "runtimes/win7-x64/native/api-ms-win-ro-typeresolution-l1-1-0.dll": {},
          "runtimes/win7-x64/native/api-ms-win-security-base-l1-1-0.dll": {},
          "runtimes/win7-x64/native/api-ms-win-security-cpwl-l1-1-0.dll": {},
          "runtimes/win7-x64/native/api-ms-win-security-cryptoapi-l1-1-0.dll": {},
          "runtimes/win7-x64/native/api-ms-win-security-lsalookup-l2-1-0.dll": {},
          "runtimes/win7-x64/native/api-ms-win-security-lsalookup-l2-1-1.dll": {},
          "runtimes/win7-x64/native/API-MS-Win-Security-LsaPolicy-L1-1-0.dll": {},
          "runtimes/win7-x64/native/api-ms-win-security-provider-l1-1-0.dll": {},
          "runtimes/win7-x64/native/api-ms-win-security-sddl-l1-1-0.dll": {},
          "runtimes/win7-x64/native/api-ms-win-service-core-l1-1-0.dll": {},
          "runtimes/win7-x64/native/api-ms-win-service-core-l1-1-1.dll": {},
          "runtimes/win7-x64/native/api-ms-win-service-management-l1-1-0.dll": {},
          "runtimes/win7-x64/native/api-ms-win-service-management-l2-1-0.dll": {},
          "runtimes/win7-x64/native/api-ms-win-service-private-l1-1-0.dll": {},
          "runtimes/win7-x64/native/api-ms-win-service-private-l1-1-1.dll": {},
          "runtimes/win7-x64/native/api-ms-win-service-winsvc-l1-1-0.dll": {},
          "runtimes/win7-x64/native/ext-ms-win-advapi32-encryptedfile-l1-1-0.dll": {}
        }
      },
      "runtime.win7.System.Console/4.0.0-beta-23428": {
        "dependencies": {
          "System.IO": "[4.0.10, )",
          "System.IO.FileSystem.Primitives": "[4.0.0, )",
          "System.Resources.ResourceManager": "[4.0.0, )",
          "System.Runtime": "[4.0.20, )",
          "System.Runtime.InteropServices": "[4.0.20, )",
          "System.Text.Encoding": "[4.0.10, )",
          "System.Text.Encoding.Extensions": "[4.0.10, )",
          "System.Threading": "[4.0.10, )",
          "System.Threading.Tasks": "[4.0.10, )"
        },
        "compile": {
          "ref/dotnet/_._": {}
        },
        "runtime": {
          "runtimes/win7/lib/dotnet5.4/System.Console.dll": {}
        }
      },
      "runtime.win7.System.Diagnostics.Debug/4.0.11-beta-23428": {
        "compile": {
          "ref/dotnet/_._": {}
        },
        "runtime": {
          "runtimes/win7/lib/DNXCore50/System.Diagnostics.Debug.dll": {}
        }
      },
      "runtime.win7.System.Diagnostics.FileVersionInfo/4.0.0-beta-23428": {
        "dependencies": {
          "System.Globalization": "[4.0.10, )",
          "System.IO.FileSystem": "[4.0.0, )",
          "System.Runtime": "[4.0.20, )",
          "System.Runtime.InteropServices": "[4.0.20, )"
        },
        "compile": {
          "ref/dotnet/_._": {}
        },
        "runtime": {
          "runtimes/win7/lib/dotnet5.4/System.Diagnostics.FileVersionInfo.dll": {}
        }
      },
      "runtime.win7.System.Diagnostics.Process/4.1.0-beta-23428": {
        "dependencies": {
          "Microsoft.Win32.Primitives": "[4.0.0, )",
          "Microsoft.Win32.Registry": "[4.0.0-beta-23428, )",
          "System.Collections": "[4.0.10, )",
          "System.Diagnostics.Debug": "[4.0.10, )",
          "System.Globalization": "[4.0.10, )",
          "System.IO": "[4.0.10, )",
          "System.IO.FileSystem": "[4.0.0, )",
          "System.IO.FileSystem.Primitives": "[4.0.0, )",
          "System.Resources.ResourceManager": "[4.0.0, )",
          "System.Runtime": "[4.0.20, )",
          "System.Runtime.Extensions": "[4.0.10, )",
          "System.Runtime.Handles": "[4.0.0, )",
          "System.Runtime.InteropServices": "[4.0.20, )",
          "System.Text.Encoding": "[4.0.10, )",
          "System.Text.Encoding.Extensions": "[4.0.10, )",
          "System.Threading": "[4.0.10, )",
          "System.Threading.Tasks": "[4.0.10, )",
          "System.Threading.Thread": "[4.0.0-beta-23428, )",
          "System.Threading.ThreadPool": "[4.0.10-beta-23428, )"
        },
        "compile": {
          "ref/dotnet/_._": {}
        },
        "runtime": {
          "runtimes/win7/lib/dotnet5.5/System.Diagnostics.Process.dll": {}
        }
      },
      "runtime.win7.System.IO.FileSystem/4.0.1-beta-23428": {
        "dependencies": {
          "System.Collections": "[4.0.10, )",
          "System.IO": "[4.0.10, )",
          "System.IO.FileSystem.Primitives": "[4.0.0, )",
          "System.Resources.ResourceManager": "[4.0.0, )",
          "System.Runtime": "[4.0.20, )",
          "System.Runtime.Extensions": "[4.0.10, )",
          "System.Runtime.Handles": "[4.0.0, )",
          "System.Runtime.InteropServices": "[4.0.20, )",
          "System.Text.Encoding": "[4.0.10, )",
          "System.Text.Encoding.Extensions": "[4.0.10, )",
          "System.Threading": "[4.0.10, )",
          "System.Threading.Overlapped": "[4.0.0, )",
          "System.Threading.Tasks": "[4.0.10, )"
        },
        "compile": {
          "ref/dotnet/_._": {}
        },
        "runtime": {
          "runtimes/win7/lib/dotnet5.4/System.IO.FileSystem.dll": {}
        }
      },
      "runtime.win7.System.IO.Pipes/4.0.0-beta-23428": {
        "dependencies": {
          "System.IO": "[4.0.10, )",
          "System.IO.FileSystem.Primitives": "[4.0.0, )",
          "System.Resources.ResourceManager": "[4.0.0, )",
          "System.Runtime": "[4.0.20, )",
          "System.Runtime.Extensions": "[4.0.10, )",
          "System.Runtime.Handles": "[4.0.0, )",
          "System.Runtime.InteropServices": "[4.0.20, )",
          "System.Security.Principal": "[4.0.0, )",
          "System.Threading": "[4.0.10, )",
          "System.Threading.Overlapped": "[4.0.0, )",
          "System.Threading.Tasks": "[4.0.10, )"
        },
        "compile": {
          "ref/dotnet/_._": {}
        },
        "runtime": {
          "runtimes/win7/lib/dotnet5.4/System.IO.Pipes.dll": {}
        }
      },
      "runtime.win7.System.Private.Uri/4.0.1-beta-23428": {
        "compile": {
          "ref/dotnet/_._": {}
        },
        "runtime": {
          "runtimes/win7/lib/DNXCore50/System.Private.Uri.dll": {}
        }
      },
      "runtime.win7.System.Runtime.Extensions/4.0.11-beta-23428": {
        "compile": {
          "ref/dotnet/_._": {}
        },
        "runtime": {
          "lib/DNXCore50/System.Runtime.Extensions.dll": {}
        }
      },
      "runtime.win7.System.Security.Cryptography.Algorithms/4.0.0-beta-23428": {
        "dependencies": {
          "System.IO": "[4.0.10, )",
          "System.Resources.ResourceManager": "[4.0.0, )",
          "System.Runtime": "[4.0.20, )",
          "System.Runtime.Handles": "[4.0.0, )",
          "System.Runtime.InteropServices": "[4.0.20, )",
          "System.Security.Cryptography.Primitives": "[4.0.0-beta-23428, )",
          "System.Text.Encoding": "[4.0.0, )",
          "System.Text.Encoding.Extensions": "[4.0.0, )"
        },
        "compile": {
          "ref/dotnet/_._": {}
        },
        "runtime": {
          "runtimes/win7/lib/dotnet5.4/System.Security.Cryptography.Algorithms.dll": {}
        }
      },
      "runtime.win7.System.Threading/4.0.11-beta-23428": {
        "compile": {
          "ref/dotnet/_._": {}
        },
        "runtime": {
          "runtimes/win7/lib/DNXCore50/System.Threading.dll": {}
        }
      },
      "System.AppContext/4.0.1-beta-23428": {
        "dependencies": {
          "System.Runtime": "[4.0.0, )"
        },
        "compile": {
          "ref/dotnet5.1/System.AppContext.dll": {}
        },
        "runtime": {
          "lib/DNXCore50/System.AppContext.dll": {}
        }
      },
      "System.Collections/4.0.11-beta-23428": {
        "dependencies": {
          "System.Runtime": "[4.0.21-beta-23428, )"
        },
        "compile": {
          "ref/dotnet5.4/System.Collections.dll": {}
        },
        "runtime": {
          "lib/DNXCore50/System.Collections.dll": {}
        }
      },
      "System.Collections.Concurrent/4.0.10": {
        "dependencies": {
          "System.Collections": "[4.0.10, )",
          "System.Diagnostics.Debug": "[4.0.10, )",
          "System.Diagnostics.Tracing": "[4.0.20, )",
          "System.Globalization": "[4.0.10, )",
          "System.Resources.ResourceManager": "[4.0.0, )",
          "System.Runtime": "[4.0.20, )",
          "System.Runtime.Extensions": "[4.0.10, )",
          "System.Threading": "[4.0.10, )",
          "System.Threading.Tasks": "[4.0.10, )"
        },
        "compile": {
          "ref/dotnet/System.Collections.Concurrent.dll": {}
        },
        "runtime": {
          "lib/dotnet/System.Collections.Concurrent.dll": {}
        }
      },
      "System.Collections.Immutable/1.1.37": {
        "dependencies": {
          "System.Collections": "[4.0.0, )",
          "System.Diagnostics.Debug": "[4.0.0, )",
          "System.Globalization": "[4.0.0, )",
          "System.Linq": "[4.0.0, )",
          "System.Resources.ResourceManager": "[4.0.0, )",
          "System.Runtime": "[4.0.0, )",
          "System.Runtime.Extensions": "[4.0.0, )",
          "System.Threading": "[4.0.0, )"
        },
        "compile": {
          "lib/dotnet/System.Collections.Immutable.dll": {}
        },
        "runtime": {
          "lib/dotnet/System.Collections.Immutable.dll": {}
        }
      },
      "System.Console/4.0.0-beta-23428": {
        "dependencies": {
          "System.IO": "[4.0.0, )",
          "System.Runtime": "[4.0.0, )"
        },
        "compile": {
          "ref/dotnet5.1/System.Console.dll": {}
        }
      },
      "System.Diagnostics.Contracts/4.0.1-beta-23428": {
        "dependencies": {
          "System.Runtime": "[4.0.0, )"
        },
        "compile": {
          "ref/dotnet5.1/System.Diagnostics.Contracts.dll": {}
        },
        "runtime": {
          "lib/DNXCore50/System.Diagnostics.Contracts.dll": {}
        }
      },
      "System.Diagnostics.Debug/4.0.11-beta-23428": {
        "dependencies": {
          "System.Runtime": "[4.0.0, )"
        },
        "compile": {
          "ref/dotnet5.4/System.Diagnostics.Debug.dll": {}
        }
      },
      "System.Diagnostics.FileVersionInfo/4.0.0-beta-23428": {
        "dependencies": {
          "System.Runtime": "[4.0.0, )"
        },
        "compile": {
          "ref/dotnet5.1/System.Diagnostics.FileVersionInfo.dll": {}
        }
      },
      "System.Diagnostics.Process/4.1.0-beta-23428": {
        "dependencies": {
          "System.IO": "[4.0.0, )",
          "System.Runtime": "[4.0.0, )",
          "System.Runtime.Handles": "[4.0.0, )",
          "System.Text.Encoding": "[4.0.0, )"
        },
        "compile": {
          "ref/dotnet5.5/System.Diagnostics.Process.dll": {}
        }
      },
      "System.Diagnostics.StackTrace/4.0.1-beta-23428": {
        "dependencies": {
          "System.Reflection": "[4.0.0, )",
          "System.Runtime": "[4.0.0, )"
        },
        "compile": {
          "ref/dotnet5.1/System.Diagnostics.StackTrace.dll": {}
        },
        "runtime": {
          "lib/DNXCore50/System.Diagnostics.StackTrace.dll": {}
        }
      },
      "System.Diagnostics.Tools/4.0.1-beta-23428": {
        "dependencies": {
          "System.Runtime": "[4.0.0, )"
        },
        "compile": {
          "ref/dotnet5.1/System.Diagnostics.Tools.dll": {}
        },
        "runtime": {
          "lib/DNXCore50/System.Diagnostics.Tools.dll": {}
        }
      },
      "System.Diagnostics.Tracing/4.0.21-beta-23428": {
        "dependencies": {
          "System.Runtime": "[4.0.0, )"
        },
        "compile": {
          "ref/dotnet5.4/System.Diagnostics.Tracing.dll": {}
        },
        "runtime": {
          "lib/DNXCore50/System.Diagnostics.Tracing.dll": {}
        }
      },
      "System.Dynamic.Runtime/4.0.11-beta-23428": {
        "dependencies": {
          "System.Collections": "[4.0.10, )",
          "System.Diagnostics.Debug": "[4.0.10, )",
          "System.Globalization": "[4.0.10, )",
          "System.Linq": "[4.0.0, )",
          "System.Linq.Expressions": "[4.0.10, )",
          "System.ObjectModel": "[4.0.10, )",
          "System.Reflection": "[4.0.10, )",
          "System.Reflection.Emit": "[4.0.0, )",
          "System.Reflection.Emit.ILGeneration": "[4.0.0, )",
          "System.Reflection.Primitives": "[4.0.0, )",
          "System.Reflection.TypeExtensions": "[4.0.0, )",
          "System.Resources.ResourceManager": "[4.0.0, )",
          "System.Runtime": "[4.0.20, )",
          "System.Runtime.Extensions": "[4.0.10, )",
          "System.Threading": "[4.0.10, )"
        },
        "compile": {
          "ref/dotnet5.4/System.Dynamic.Runtime.dll": {}
        },
        "runtime": {
          "lib/DNXCore50/System.Dynamic.Runtime.dll": {}
        }
      },
      "System.Globalization/4.0.11-beta-23428": {
        "dependencies": {
          "System.Runtime": "[4.0.0, )"
        },
        "compile": {
          "ref/dotnet5.4/System.Globalization.dll": {}
        },
        "runtime": {
          "lib/DNXCore50/System.Globalization.dll": {}
        }
      },
      "System.Globalization.Calendars/4.0.1-beta-23428": {
        "dependencies": {
          "System.Globalization": "[4.0.0, )",
          "System.Runtime": "[4.0.0, )"
        },
        "compile": {
          "ref/dotnet5.1/System.Globalization.Calendars.dll": {}
        },
        "runtime": {
          "lib/DNXCore50/System.Globalization.Calendars.dll": {}
        }
      },
      "System.IO/4.0.11-beta-23428": {
        "dependencies": {
          "System.Runtime": "[4.0.20, )",
          "System.Text.Encoding": "[4.0.0, )",
          "System.Threading.Tasks": "[4.0.0, )"
        },
        "compile": {
          "ref/dotnet5.4/System.IO.dll": {}
        },
        "runtime": {
          "lib/DNXCore50/System.IO.dll": {}
        }
      },
      "System.IO.FileSystem/4.0.1-beta-23428": {
        "dependencies": {
          "System.IO": "[4.0.0, )",
          "System.IO.FileSystem.Primitives": "[4.0.0, )",
          "System.Runtime": "[4.0.0, )",
          "System.Runtime.Handles": "[4.0.0, )",
          "System.Text.Encoding": "[4.0.0, )",
          "System.Threading.Tasks": "[4.0.0, )"
        },
        "compile": {
          "ref/dotnet5.4/System.IO.FileSystem.dll": {}
        }
      },
      "System.IO.FileSystem.Primitives/4.0.0": {
        "dependencies": {
          "System.Runtime": "[4.0.20, )"
        },
        "compile": {
          "ref/dotnet/System.IO.FileSystem.Primitives.dll": {}
        },
        "runtime": {
          "lib/dotnet/System.IO.FileSystem.Primitives.dll": {}
        }
      },
      "System.IO.Pipes/4.0.0-beta-23428": {
        "dependencies": {
          "System.IO": "[4.0.0, )",
          "System.Runtime": "[4.0.0, )",
          "System.Runtime.Handles": "[4.0.0, )",
          "System.Security.Principal": "[4.0.0, )",
          "System.Threading.Tasks": "[4.0.0, )"
        },
        "compile": {
          "ref/dotnet5.4/System.IO.Pipes.dll": {}
        }
      },
      "System.Linq/4.0.1-beta-23428": {
        "dependencies": {
          "System.Collections": "[4.0.10, )",
          "System.Diagnostics.Debug": "[4.0.10, )",
          "System.Resources.ResourceManager": "[4.0.0, )",
          "System.Runtime": "[4.0.20, )",
          "System.Runtime.Extensions": "[4.0.10, )"
        },
        "compile": {
          "ref/dotnet5.1/System.Linq.dll": {}
        },
        "runtime": {
          "lib/dotnet5.4/System.Linq.dll": {}
        }
      },
      "System.Linq.Expressions/4.0.10": {
        "dependencies": {
          "System.Collections": "[4.0.0, )",
          "System.Diagnostics.Debug": "[4.0.0, )",
          "System.Globalization": "[4.0.0, )",
          "System.IO": "[4.0.0, )",
          "System.Linq": "[4.0.0, )",
          "System.ObjectModel": "[4.0.0, )",
          "System.Reflection": "[4.0.0, )",
          "System.Reflection.Emit": "[4.0.0, )",
          "System.Reflection.Extensions": "[4.0.0, )",
          "System.Reflection.Primitives": "[4.0.0, )",
          "System.Reflection.TypeExtensions": "[4.0.0, )",
          "System.Resources.ResourceManager": "[4.0.0, )",
          "System.Runtime": "[4.0.20, )",
          "System.Runtime.Extensions": "[4.0.0, )",
          "System.Threading": "[4.0.0, )"
        },
        "compile": {
          "ref/dotnet/System.Linq.Expressions.dll": {}
        },
        "runtime": {
          "lib/DNXCore50/System.Linq.Expressions.dll": {}
        }
      },
      "System.ObjectModel/4.0.11-beta-23428": {
        "dependencies": {
          "System.Collections": "[4.0.10, )",
          "System.Diagnostics.Debug": "[4.0.10, )",
          "System.Resources.ResourceManager": "[4.0.0, )",
          "System.Runtime": "[4.0.20, )",
          "System.Threading": "[4.0.10, )"
        },
        "compile": {
          "ref/dotnet5.4/System.ObjectModel.dll": {}
        },
        "runtime": {
          "lib/dotnet5.4/System.ObjectModel.dll": {}
        }
      },
      "System.Private.DataContractSerialization/4.1.0-beta-23428": {
        "dependencies": {
          "System.Collections": "[4.0.10, )",
          "System.Diagnostics.Debug": "[4.0.10, )",
          "System.Globalization": "[4.0.10, )",
          "System.IO": "[4.0.10, )",
          "System.Linq": "[4.0.0, )",
          "System.Reflection": "[4.0.10, )",
          "System.Reflection.Extensions": "[4.0.0, )",
          "System.Reflection.Primitives": "[4.0.0, )",
          "System.Reflection.TypeExtensions": "[4.0.0, )",
          "System.Resources.ResourceManager": "[4.0.0, )",
          "System.Runtime": "[4.0.20, )",
          "System.Runtime.Extensions": "[4.0.10, )",
          "System.Runtime.Serialization.Primitives": "[4.1.0-beta-23428, )",
          "System.Text.Encoding": "[4.0.10, )",
          "System.Text.Encoding.Extensions": "[4.0.10, )",
          "System.Text.RegularExpressions": "[4.0.10, )",
          "System.Threading": "[4.0.10, )",
          "System.Threading.Tasks": "[4.0.10, )",
          "System.Xml.ReaderWriter": "[4.0.10, )",
          "System.Xml.XmlSerializer": "[4.0.10, )"
        },
        "compile": {
          "ref/dnxcore50/_._": {}
        },
        "runtime": {
          "lib/DNXCore50/System.Private.DataContractSerialization.dll": {}
        }
      },
      "System.Private.Uri/4.0.1-beta-23428": {
        "compile": {
          "ref/dnxcore50/_._": {}
        }
      },
      "System.Reflection/4.1.0-beta-23428": {
        "dependencies": {
          "System.IO": "[4.0.0, )",
          "System.Reflection.Primitives": "[4.0.0, )",
          "System.Runtime": "[4.0.20, )"
        },
        "compile": {
          "ref/dotnet5.4/System.Reflection.dll": {}
        },
        "runtime": {
          "lib/DNXCore50/System.Reflection.dll": {}
        }
      },
      "System.Reflection.Emit/4.0.0": {
        "dependencies": {
          "System.IO": "[4.0.0, )",
          "System.Reflection": "[4.0.0, )",
          "System.Reflection.Emit.ILGeneration": "[4.0.0, )",
          "System.Reflection.Primitives": "[4.0.0, )",
          "System.Runtime": "[4.0.0, )"
        },
        "compile": {
          "ref/dotnet/System.Reflection.Emit.dll": {}
        },
        "runtime": {
          "lib/DNXCore50/System.Reflection.Emit.dll": {}
        }
      },
      "System.Reflection.Emit.ILGeneration/4.0.0": {
        "dependencies": {
          "System.Reflection": "[4.0.0, )",
          "System.Reflection.Primitives": "[4.0.0, )",
          "System.Runtime": "[4.0.0, )"
        },
        "compile": {
          "ref/dotnet/System.Reflection.Emit.ILGeneration.dll": {}
        },
        "runtime": {
          "lib/DNXCore50/System.Reflection.Emit.ILGeneration.dll": {}
        }
      },
      "System.Reflection.Emit.Lightweight/4.0.0": {
        "dependencies": {
          "System.Reflection": "[4.0.0, )",
          "System.Reflection.Emit.ILGeneration": "[4.0.0, )",
          "System.Reflection.Primitives": "[4.0.0, )",
          "System.Runtime": "[4.0.0, )"
        },
        "compile": {
          "ref/dotnet/System.Reflection.Emit.Lightweight.dll": {}
        },
        "runtime": {
          "lib/DNXCore50/System.Reflection.Emit.Lightweight.dll": {}
        }
      },
      "System.Reflection.Extensions/4.0.1-beta-23428": {
        "dependencies": {
          "System.Reflection": "[4.0.0, )",
          "System.Runtime": "[4.0.0, )"
        },
        "compile": {
          "ref/dotnet5.1/System.Reflection.Extensions.dll": {}
        },
        "runtime": {
          "lib/DNXCore50/System.Reflection.Extensions.dll": {}
        }
      },
      "System.Reflection.Metadata/1.1.0": {
        "dependencies": {
          "System.Collections": "[4.0.0, )",
          "System.Collections.Immutable": "[1.1.37, )",
          "System.Diagnostics.Debug": "[4.0.0, )",
          "System.IO": "[4.0.0, )",
          "System.Reflection": "[4.0.0, )",
          "System.Reflection.Extensions": "[4.0.0, )",
          "System.Reflection.Primitives": "[4.0.0, )",
          "System.Resources.ResourceManager": "[4.0.0, )",
          "System.Runtime": "[4.0.0, )",
          "System.Runtime.Extensions": "[4.0.0, )",
          "System.Runtime.InteropServices": "[4.0.0, )",
          "System.Text.Encoding": "[4.0.0, )",
          "System.Text.Encoding.Extensions": "[4.0.0, )",
          "System.Threading": "[4.0.0, )"
        },
        "compile": {
          "lib/dotnet5.2/System.Reflection.Metadata.dll": {}
        },
        "runtime": {
          "lib/dotnet5.2/System.Reflection.Metadata.dll": {}
        }
      },
      "System.Reflection.Primitives/4.0.1-beta-23428": {
        "dependencies": {
          "System.Runtime": "[4.0.0, )"
        },
        "compile": {
          "ref/dotnet5.1/System.Reflection.Primitives.dll": {}
        },
        "runtime": {
          "lib/DNXCore50/System.Reflection.Primitives.dll": {}
        }
      },
      "System.Reflection.TypeExtensions/4.0.0": {
        "dependencies": {
          "System.Reflection": "[4.0.0, )",
          "System.Runtime": "[4.0.0, )"
        },
        "compile": {
          "ref/dotnet/System.Reflection.TypeExtensions.dll": {}
        },
        "runtime": {
          "lib/DNXCore50/System.Reflection.TypeExtensions.dll": {}
        }
      },
      "System.Resources.ResourceManager/4.0.1-beta-23428": {
        "dependencies": {
          "System.Globalization": "[4.0.0, )",
          "System.Reflection": "[4.0.0, )",
          "System.Runtime": "[4.0.0, )"
        },
        "compile": {
          "ref/dotnet5.1/System.Resources.ResourceManager.dll": {}
        },
        "runtime": {
          "lib/DNXCore50/System.Resources.ResourceManager.dll": {}
        }
      },
      "System.Runtime/4.0.21-beta-23428": {
        "dependencies": {
          "System.Private.Uri": "[4.0.1-beta-23428, )"
        },
        "compile": {
          "ref/dotnet5.4/System.Runtime.dll": {}
        },
        "runtime": {
          "lib/DNXCore50/System.Runtime.dll": {}
        }
      },
      "System.Runtime.Extensions/4.0.11-beta-23428": {
        "dependencies": {
          "System.Runtime": "[4.0.20, )"
        },
        "compile": {
          "ref/dotnet5.4/System.Runtime.Extensions.dll": {}
        }
      },
      "System.Runtime.Handles/4.0.1-beta-23428": {
        "dependencies": {
          "System.Runtime": "[4.0.0, )"
        },
        "compile": {
          "ref/dotnet5.4/System.Runtime.Handles.dll": {}
        },
        "runtime": {
          "lib/DNXCore50/System.Runtime.Handles.dll": {}
        }
      },
      "System.Runtime.InteropServices/4.0.21-beta-23428": {
        "dependencies": {
          "System.Reflection": "[4.0.0, )",
          "System.Reflection.Primitives": "[4.0.0, )",
          "System.Runtime": "[4.0.0, )",
          "System.Runtime.Handles": "[4.0.0, )"
        },
        "compile": {
          "ref/dotnet5.4/System.Runtime.InteropServices.dll": {}
        },
        "runtime": {
          "lib/DNXCore50/System.Runtime.InteropServices.dll": {}
        }
      },
      "System.Runtime.Loader/4.0.0-beta-23428": {
        "dependencies": {
          "System.IO": "[4.0.0, )",
          "System.Reflection": "[4.0.0, )",
          "System.Runtime": "[4.0.0, )"
        },
        "compile": {
          "ref/dotnet5.1/System.Runtime.Loader.dll": {}
        },
        "runtime": {
          "lib/DNXCore50/System.Runtime.Loader.dll": {}
        }
      },
      "System.Runtime.Numerics/4.0.1-beta-23428": {
        "dependencies": {
          "System.Globalization": "[4.0.10, )",
          "System.Resources.ResourceManager": "[4.0.0, )",
          "System.Runtime": "[4.0.20, )",
          "System.Runtime.Extensions": "[4.0.10, )"
        },
        "compile": {
          "ref/dotnet5.2/System.Runtime.Numerics.dll": {}
        },
        "runtime": {
          "lib/dotnet5.4/System.Runtime.Numerics.dll": {}
        }
      },
      "System.Runtime.Serialization.Json/4.0.1-beta-23428": {
        "dependencies": {
          "System.Private.DataContractSerialization": "[4.1.0-beta-23428, )"
        },
        "compile": {
          "ref/dotnet5.1/System.Runtime.Serialization.Json.dll": {}
        },
        "runtime": {
          "lib/DNXCore50/System.Runtime.Serialization.Json.dll": {}
        }
      },
      "System.Runtime.Serialization.Primitives/4.1.0-beta-23428": {
        "dependencies": {
          "System.Resources.ResourceManager": "[4.0.0, )",
          "System.Runtime": "[4.0.20, )"
        },
        "compile": {
          "ref/dotnet5.4/System.Runtime.Serialization.Primitives.dll": {}
        },
        "runtime": {
          "lib/dotnet5.4/System.Runtime.Serialization.Primitives.dll": {}
        }
      },
      "System.Security.Cryptography.Algorithms/4.0.0-beta-23428": {
        "dependencies": {
          "System.IO": "[4.0.0, )",
          "System.Runtime": "[4.0.0, )",
          "System.Security.Cryptography.Primitives": "[4.0.0-beta-23428, )"
        },
        "compile": {
          "ref/dotnet5.1/System.Security.Cryptography.Algorithms.dll": {}
        }
      },
      "System.Security.Cryptography.Primitives/4.0.0-beta-23428": {
        "dependencies": {
          "System.Diagnostics.Debug": "[4.0.0, )",
          "System.Globalization": "[4.0.0, )",
          "System.IO": "[4.0.10, )",
          "System.Resources.ResourceManager": "[4.0.0, )",
          "System.Runtime": "[4.0.20, )",
          "System.Threading": "[4.0.0, )",
          "System.Threading.Tasks": "[4.0.0, )"
        },
        "compile": {
          "ref/dotnet5.1/System.Security.Cryptography.Primitives.dll": {}
        },
        "runtime": {
          "lib/dotnet5.4/System.Security.Cryptography.Primitives.dll": {}
        }
      },
      "System.Security.Principal/4.0.0": {
        "dependencies": {
          "System.Runtime": "[4.0.0, )"
        },
        "compile": {
          "ref/dotnet/System.Security.Principal.dll": {}
        },
        "runtime": {
          "lib/dotnet/System.Security.Principal.dll": {}
        }
      },
      "System.Text.Encoding/4.0.11-beta-23428": {
        "dependencies": {
          "System.Runtime": "[4.0.0, )"
        },
        "compile": {
          "ref/dotnet5.4/System.Text.Encoding.dll": {}
        },
        "runtime": {
          "lib/DNXCore50/System.Text.Encoding.dll": {}
        }
      },
      "System.Text.Encoding.CodePages/4.0.1-beta-23428": {
        "dependencies": {
          "System.Runtime": "[4.0.0, )",
          "System.Text.Encoding": "[4.0.10, )"
        },
        "compile": {
          "ref/dotnet5.4/System.Text.Encoding.CodePages.dll": {}
        }
      },
      "System.Text.Encoding.Extensions/4.0.11-beta-23428": {
        "dependencies": {
          "System.Runtime": "[4.0.0, )",
          "System.Text.Encoding": "[4.0.10, )"
        },
        "compile": {
          "ref/dotnet5.4/System.Text.Encoding.Extensions.dll": {}
        },
        "runtime": {
          "lib/DNXCore50/System.Text.Encoding.Extensions.dll": {}
        }
      },
      "System.Text.RegularExpressions/4.0.10": {
        "dependencies": {
          "System.Collections": "[4.0.10, )",
          "System.Globalization": "[4.0.10, )",
          "System.Resources.ResourceManager": "[4.0.0, )",
          "System.Runtime": "[4.0.20, )",
          "System.Runtime.Extensions": "[4.0.10, )",
          "System.Threading": "[4.0.10, )"
        },
        "compile": {
          "ref/dotnet/System.Text.RegularExpressions.dll": {}
        },
        "runtime": {
          "lib/dotnet/System.Text.RegularExpressions.dll": {}
        }
      },
      "System.Threading/4.0.11-beta-23428": {
        "dependencies": {
          "System.Runtime": "[4.0.0, )",
          "System.Threading.Tasks": "[4.0.0, )"
        },
        "compile": {
          "ref/dotnet5.4/System.Threading.dll": {}
        }
      },
      "System.Threading.Overlapped/4.0.0": {
        "dependencies": {
          "System.Runtime": "[4.0.0, )",
          "System.Runtime.Handles": "[4.0.0, )"
        },
        "compile": {
          "ref/dotnet/System.Threading.Overlapped.dll": {}
        },
        "runtime": {
          "lib/DNXCore50/System.Threading.Overlapped.dll": {}
        }
      },
      "System.Threading.Tasks/4.0.11-beta-23428": {
        "dependencies": {
          "System.Runtime": "[4.0.0, )"
        },
        "compile": {
          "ref/dotnet5.4/System.Threading.Tasks.dll": {}
        },
        "runtime": {
          "lib/DNXCore50/System.Threading.Tasks.dll": {}
        }
      },
      "System.Threading.Tasks.Parallel/4.0.1-beta-23428": {
        "dependencies": {
          "System.Collections.Concurrent": "[4.0.10, )",
          "System.Diagnostics.Debug": "[4.0.10, )",
          "System.Diagnostics.Tracing": "[4.0.20, )",
          "System.Resources.ResourceManager": "[4.0.0, )",
          "System.Runtime": "[4.0.20, )",
          "System.Runtime.Extensions": "[4.0.10, )",
          "System.Threading": "[4.0.10, )",
          "System.Threading.Tasks": "[4.0.10, )"
        },
        "compile": {
          "ref/dotnet5.2/System.Threading.Tasks.Parallel.dll": {}
        },
        "runtime": {
          "lib/dotnet5.4/System.Threading.Tasks.Parallel.dll": {}
        }
      },
      "System.Threading.Thread/4.0.0-beta-23428": {
        "dependencies": {
          "System.Runtime": "[4.0.0, )"
        },
        "compile": {
          "ref/dotnet5.1/System.Threading.Thread.dll": {}
        },
        "runtime": {
          "lib/DNXCore50/System.Threading.Thread.dll": {}
        }
      },
      "System.Threading.ThreadPool/4.0.10-beta-23428": {
        "dependencies": {
          "System.Runtime": "[4.0.0, )",
          "System.Runtime.InteropServices": "[4.0.0, )"
        },
        "compile": {
          "ref/dotnet5.2/System.Threading.ThreadPool.dll": {}
        },
        "runtime": {
          "lib/DNXCore50/System.Threading.ThreadPool.dll": {}
        }
      },
      "System.Threading.Timer/4.0.1-beta-23428": {
        "dependencies": {
          "System.Runtime": "[4.0.0, )"
        },
        "compile": {
          "ref/dotnet5.3/System.Threading.Timer.dll": {}
        },
        "runtime": {
          "lib/DNXCore50/System.Threading.Timer.dll": {}
        }
      },
      "System.Xml.ReaderWriter/4.0.10": {
        "dependencies": {
          "System.Collections": "[4.0.10, )",
          "System.Diagnostics.Debug": "[4.0.10, )",
          "System.Globalization": "[4.0.10, )",
          "System.IO": "[4.0.10, )",
          "System.IO.FileSystem": "[4.0.0, )",
          "System.IO.FileSystem.Primitives": "[4.0.0, )",
          "System.Resources.ResourceManager": "[4.0.0, )",
          "System.Runtime": "[4.0.20, )",
          "System.Runtime.Extensions": "[4.0.10, )",
          "System.Runtime.InteropServices": "[4.0.20, )",
          "System.Text.Encoding": "[4.0.10, )",
          "System.Text.Encoding.Extensions": "[4.0.10, )",
          "System.Text.RegularExpressions": "[4.0.10, )",
          "System.Threading.Tasks": "[4.0.10, )"
        },
        "compile": {
          "ref/dotnet/System.Xml.ReaderWriter.dll": {}
        },
        "runtime": {
          "lib/dotnet/System.Xml.ReaderWriter.dll": {}
        }
      },
      "System.Xml.XDocument/4.0.11-beta-23428": {
        "dependencies": {
          "System.Collections": "[4.0.10, )",
          "System.Diagnostics.Debug": "[4.0.10, )",
          "System.Diagnostics.Tools": "[4.0.0, )",
          "System.Globalization": "[4.0.10, )",
          "System.IO": "[4.0.10, )",
          "System.Reflection": "[4.0.10, )",
          "System.Resources.ResourceManager": "[4.0.0, )",
          "System.Runtime": "[4.0.20, )",
          "System.Runtime.Extensions": "[4.0.10, )",
          "System.Text.Encoding": "[4.0.10, )",
          "System.Threading": "[4.0.10, )",
          "System.Xml.ReaderWriter": "[4.0.10, )"
        },
        "compile": {
          "ref/dotnet5.4/System.Xml.XDocument.dll": {}
        },
        "runtime": {
          "lib/dotnet5.4/System.Xml.XDocument.dll": {}
        }
      },
      "System.Xml.XmlDocument/4.0.1-beta-23428": {
        "dependencies": {
          "System.Collections": "[4.0.10, )",
          "System.Diagnostics.Debug": "[4.0.10, )",
          "System.Globalization": "[4.0.10, )",
          "System.IO": "[4.0.10, )",
          "System.Resources.ResourceManager": "[4.0.0, )",
          "System.Runtime": "[4.0.20, )",
          "System.Runtime.Extensions": "[4.0.10, )",
          "System.Text.Encoding": "[4.0.10, )",
          "System.Threading": "[4.0.10, )",
          "System.Xml.ReaderWriter": "[4.0.10, )"
        },
        "compile": {
          "ref/dotnet5.1/System.Xml.XmlDocument.dll": {}
        },
        "runtime": {
          "lib/dotnet5.4/System.Xml.XmlDocument.dll": {}
        }
      },
      "System.Xml.XmlSerializer/4.0.10": {
        "dependencies": {
          "System.Collections": "[4.0.10, )",
          "System.Diagnostics.Debug": "[4.0.10, )",
          "System.Globalization": "[4.0.10, )",
          "System.IO": "[4.0.10, )",
          "System.Linq": "[4.0.0, )",
          "System.Reflection": "[4.0.10, )",
          "System.Reflection.Extensions": "[4.0.0, )",
          "System.Reflection.Primitives": "[4.0.0, )",
          "System.Reflection.TypeExtensions": "[4.0.0, )",
          "System.Resources.ResourceManager": "[4.0.0, )",
          "System.Runtime": "[4.0.20, )",
          "System.Runtime.Extensions": "[4.0.10, )",
          "System.Text.RegularExpressions": "[4.0.10, )",
          "System.Threading": "[4.0.10, )",
          "System.Xml.ReaderWriter": "[4.0.10, )",
          "System.Xml.XmlDocument": "[4.0.0, )"
        },
        "compile": {
          "ref/dotnet/System.Xml.XmlSerializer.dll": {}
        },
        "runtime": {
          "lib/DNXCore50/System.Xml.XmlSerializer.dll": {}
        }
      }
    }
  },
  "libraries": {
    "Microsoft.DiaSymReader.Native/1.3.0": {
      "sha512": "SOJ7SQGJvXJesWiRQ6YMZYbQNor7ID2MYMfhwcffbWTXGjIm3Zi8SbJ3c2YERagVlL9UpRU93jm7GXYJhVj6Sw==",
      "type": "Package",
      "files": [
        "[Content_Types].xml",
        "_rels/.rels",
        "Microsoft.DiaSymReader.Native.nuspec",
        "package/services/metadata/core-properties/4cddea24a9c44495aca95eb46f272367.psmdcp",
        "runtimes/win/native/Microsoft.DiaSymReader.Native.amd64.dll",
        "runtimes/win/native/Microsoft.DiaSymReader.Native.arm.dll",
        "runtimes/win/native/Microsoft.DiaSymReader.Native.x86.dll",
        "runtimes/win8-arm/native/Microsoft.DiaSymReader.Native.arm.dll",
        "runtimes/win-x64/native/Microsoft.DiaSymReader.Native.amd64.dll",
        "runtimes/win-x86/native/Microsoft.DiaSymReader.Native.x86.dll"
      ]
    },
    "Microsoft.NETCore.Platforms/1.0.1-beta-23428": {
      "sha512": "KOX2qr3Xa9Unfr1ATQXNUrQdGMd7Hvvbzh4eJhxfs8DcSTVU7xn5i2Lmw+GyYsGnXdao2r4zHkTMngOjt/MTbg==",
      "type": "Package",
      "files": [
        "[Content_Types].xml",
        "_rels/.rels",
        "Microsoft.NETCore.Platforms.nuspec",
        "package/services/metadata/core-properties/0a2a84c126344941bff1a43417330da0.psmdcp",
        "runtime.json"
      ]
    },
    "Microsoft.NETCore.Runtime.CoreCLR/1.0.1-beta-23428": {
      "sha512": "rj98zppD90IZqtDEYLGrXWjcVjzGTgeJqiCXcO/WVq8nYVhOujDBsCKbgTLYkmiBNO24yLk11gEMqqQWSINPZQ==",
      "type": "Package",
      "files": [
        "[Content_Types].xml",
        "_rels/.rels",
        "Microsoft.NETCore.Runtime.CoreCLR.nuspec",
        "package/services/metadata/core-properties/74ede90682a84338becea84d5e947c29.psmdcp",
        "runtime.json"
      ]
    },
    "Microsoft.NETCore.TestHost/1.0.0-beta-23428": {
      "sha512": "vXpm+DsDlAUbTdkJiRd+4Q1fRJ1yQ3K53dWIuM+i732Vp+5uIwpKQlTiMxh86nGN6bCX5vhagwsdI6o90KGr1A==",
      "type": "Package",
      "files": [
        "[Content_Types].xml",
        "_rels/.rels",
        "Microsoft.NETCore.TestHost.nuspec",
        "package/services/metadata/core-properties/5f5a6a832d9948f785606b8a2ccdc460.psmdcp",
        "runtime.json"
      ]
    },
    "Microsoft.NETCore.Windows.ApiSets/1.0.1-beta-23428": {
      "sha512": "xFGaCASrwiC1yzdc15RHXCXmHeuelPEIllTwGH53AnMYHexI4XSRLaM+zgegc0Eny/90a1OgKlmDrUcp90373A==",
      "type": "Package",
      "files": [
        "[Content_Types].xml",
        "_rels/.rels",
        "Microsoft.NETCore.Windows.ApiSets.nuspec",
        "package/services/metadata/core-properties/8e6e1d3e695c43579eafdae21d646ce5.psmdcp",
        "runtime.json"
      ]
    },
    "Microsoft.Win32.Primitives/4.0.0": {
      "sha512": "CypEz9/lLOup8CEhiAmvr7aLs1zKPYyEU1sxQeEr6G0Ci8/F0Y6pYR1zzkROjM8j8Mq0typmbu676oYyvErQvg==",
      "type": "Package",
      "files": [
        "[Content_Types].xml",
        "_rels/.rels",
        "lib/dotnet/Microsoft.Win32.Primitives.dll",
        "lib/MonoAndroid10/_._",
        "lib/MonoTouch10/_._",
        "lib/net46/Microsoft.Win32.Primitives.dll",
        "lib/xamarinios10/_._",
        "lib/xamarinmac20/_._",
        "Microsoft.Win32.Primitives.nuspec",
        "package/services/metadata/core-properties/1d4eb9d0228b48b88d2df3822fba2d86.psmdcp",
        "ref/dotnet/de/Microsoft.Win32.Primitives.xml",
        "ref/dotnet/es/Microsoft.Win32.Primitives.xml",
        "ref/dotnet/fr/Microsoft.Win32.Primitives.xml",
        "ref/dotnet/it/Microsoft.Win32.Primitives.xml",
        "ref/dotnet/ja/Microsoft.Win32.Primitives.xml",
        "ref/dotnet/ko/Microsoft.Win32.Primitives.xml",
        "ref/dotnet/Microsoft.Win32.Primitives.dll",
        "ref/dotnet/Microsoft.Win32.Primitives.xml",
        "ref/dotnet/ru/Microsoft.Win32.Primitives.xml",
        "ref/dotnet/zh-hans/Microsoft.Win32.Primitives.xml",
        "ref/dotnet/zh-hant/Microsoft.Win32.Primitives.xml",
        "ref/MonoAndroid10/_._",
        "ref/MonoTouch10/_._",
        "ref/net46/Microsoft.Win32.Primitives.dll",
        "ref/xamarinios10/_._",
        "ref/xamarinmac20/_._"
      ]
    },
    "Microsoft.Win32.Registry/4.0.0-beta-23428": {
      "sha512": "Hql2vV+A1xPj2iaQXk6U/Q4OK4FhfbGv58LD0pmMQyzbUH7C5F2kNSEd/SA0zdAH7WHH0jWKzoEtHlSnghJUnA==",
      "type": "Package",
      "files": [
        "[Content_Types].xml",
        "_rels/.rels",
        "lib/DNXCore50/Microsoft.Win32.Registry.dll",
        "lib/net46/Microsoft.Win32.Registry.dll",
        "Microsoft.Win32.Registry.nuspec",
        "package/services/metadata/core-properties/3d117ad536e44b95aa3d9855747f2166.psmdcp",
        "ref/dotnet5.2/de/Microsoft.Win32.Registry.xml",
        "ref/dotnet5.2/es/Microsoft.Win32.Registry.xml",
        "ref/dotnet5.2/fr/Microsoft.Win32.Registry.xml",
        "ref/dotnet5.2/it/Microsoft.Win32.Registry.xml",
        "ref/dotnet5.2/ja/Microsoft.Win32.Registry.xml",
        "ref/dotnet5.2/ko/Microsoft.Win32.Registry.xml",
        "ref/dotnet5.2/Microsoft.Win32.Registry.dll",
        "ref/dotnet5.2/Microsoft.Win32.Registry.xml",
        "ref/dotnet5.2/ru/Microsoft.Win32.Registry.xml",
        "ref/dotnet5.2/zh-hans/Microsoft.Win32.Registry.xml",
        "ref/dotnet5.2/zh-hant/Microsoft.Win32.Registry.xml",
        "ref/net46/Microsoft.Win32.Registry.dll"
      ]
    },
    "runtime.linux.System.Diagnostics.Process/4.1.0-beta-23428": {
      "sha512": "WVhrC4QsjFaxecmvDOcinh4bHM3nU6RsAliXWae99reTS2tsAoAD/2U7LYGO0b7KSUve1tqjN3dhp9U9fLjCSA==",
      "type": "Package",
      "files": [
        "[Content_Types].xml",
        "_rels/.rels",
        "package/services/metadata/core-properties/543aec65fba94b3c8df232230217618f.psmdcp",
        "ref/dotnet/_._",
        "runtime.linux.System.Diagnostics.Process.nuspec",
        "runtimes/unix/lib/dotnet5.5/System.Diagnostics.Process.dll"
      ]
    },
    "runtime.linux.System.IO.FileSystem/4.0.1-beta-23428": {
      "sha512": "3MqA6wMJSIuemVji127dKnGuZVe3Y42kHhpnp8iXtaUW5ZH8k0+sIkID2ps5voFSuALCXRJNRywJH4gGW6Caiw==",
      "type": "Package",
      "files": [
        "[Content_Types].xml",
        "_rels/.rels",
        "package/services/metadata/core-properties/704a7186e77849e6a1919520795182fa.psmdcp",
        "ref/dotnet/_._",
        "runtime.linux.System.IO.FileSystem.nuspec",
        "runtimes/linux/lib/dotnet5.4/System.IO.FileSystem.dll"
      ]
    },
    "runtime.linux.System.Runtime.Extensions/4.0.11-beta-23428": {
      "sha512": "DfiLLGsKl1dKnhn2L9V4IA2uKFBOXjPXZQE5tpGAIj13XS/YD8gx+yFU/TDSpYeZbRB1pgOn03PlhpuqSEe1Xg==",
      "type": "Package",
      "files": [
        "[Content_Types].xml",
        "_rels/.rels",
        "package/services/metadata/core-properties/71a188f7ff404b43a47857d6d133446b.psmdcp",
        "ref/dotnet/_._",
        "runtime.linux.System.Runtime.Extensions.nuspec",
        "runtimes/unix/lib/dotnet5.4/System.Runtime.Extensions.dll"
      ]
    },
    "runtime.linux.System.Security.Cryptography.Algorithms/4.0.0-beta-23428": {
      "sha512": "LVnAeSNVELGVMZz3ZCeWc4W1sY3wsZvxTp4Pi0H5itQniw0HgQVL6A3wB17OW7ZNLkm62dfXCLByfwSroTHcmg==",
      "type": "Package",
      "files": [
        "[Content_Types].xml",
        "_rels/.rels",
        "package/services/metadata/core-properties/b2b0028a6e8141ff923a5ed698e1497b.psmdcp",
        "ref/dotnet/_._",
        "runtime.linux.System.Security.Cryptography.Algorithms.nuspec",
        "runtimes/unix/lib/dotnet5.4/System.Security.Cryptography.Algorithms.dll"
      ]
    },
    "runtime.osx.10.10-x64.Microsoft.NETCore.Runtime.CoreCLR/1.0.1-beta-23428": {
      "sha512": "gnIj0Q82WmRohbiQ1f3pnfbnz/7mNsODWa7M9ZzTAoN1a57mvV3USsm4U65HTnZlsnAZgaTuQt7JBNxNJE13Sg==",
      "type": "Package",
      "files": [
        "[Content_Types].xml",
        "_rels/.rels",
        "package/services/metadata/core-properties/c42bedf0da7c4370aa0f16ac1fbde89d.psmdcp",
        "ref/dotnet/_._",
        "runtime.osx.10.10-x64.Microsoft.NETCore.Runtime.CoreCLR.nuspec",
        "runtimes/osx.10.10-x64/lib/dotnet/mscorlib.dll",
        "runtimes/osx.10.10-x64/native/libcoreclr.dylib",
        "runtimes/osx.10.10-x64/native/libdbgshim.dylib",
        "runtimes/osx.10.10-x64/native/libmscordaccore.dylib",
        "runtimes/osx.10.10-x64/native/libmscordbi.dylib",
        "runtimes/osx.10.10-x64/native/libprotojit.dylib",
        "runtimes/osx.10.10-x64/native/libsos.dylib",
        "runtimes/osx.10.10-x64/native/System.Globalization.Native.dylib",
        "runtimes/osx.10.10-x64/native/System.Native.dylib",
        "runtimes/osx.10.10-x64/native/System.Net.Http.Native.dylib",
        "runtimes/osx.10.10-x64/native/System.Security.Cryptography.Native.dylib"
      ]
    },
    "runtime.osx.10.10-x64.Microsoft.NETCore.TestHost/1.0.0-beta-23428": {
      "sha512": "IRMIc1mWl+fr1IwvtFswnNCxsx8mbzzBvxN8Gardyhql++oBVruhcePdL3w251Ax2YT5fTMbHEXeVFDGIvzUfg==",
      "type": "Package",
      "files": [
        "[Content_Types].xml",
        "_rels/.rels",
        "package/services/metadata/core-properties/886abded06e140bb99a3e777f24854ed.psmdcp",
        "runtime.osx.10.10-x64.Microsoft.NETCore.TestHost.nuspec",
        "runtimes/osx.10.10-x64/native/corerun"
      ]
    },
    "runtime.osx.10.10.System.Diagnostics.Process/4.1.0-beta-23428": {
      "sha512": "GNrfntPgQDmJMSLzKEl5cH6XEizQy9ruzw8y9320OaFiU4fRU7qN1lZm9Xxvz7xlg85MN812HpnkR9q/g4pVRw==",
      "type": "Package",
      "files": [
        "[Content_Types].xml",
        "_rels/.rels",
        "package/services/metadata/core-properties/037292714056423cbd00b85a919df6b7.psmdcp",
        "ref/dotnet/_._",
        "runtime.osx.10.10.System.Diagnostics.Process.nuspec",
        "runtimes/unix/lib/dotnet5.5/System.Diagnostics.Process.dll"
      ]
    },
    "runtime.osx.10.10.System.IO.FileSystem/4.0.1-beta-23428": {
      "sha512": "EB/IYOogxbAl5WJM1piEeJHcek9T2LoTuffThPaQrSH2s6V1ecBnjCBuQA1tqpgxL3opEYr4DkgYwv7UhaDH6Q==",
      "type": "Package",
      "files": [
        "[Content_Types].xml",
        "_rels/.rels",
        "package/services/metadata/core-properties/85f1edcbf19c4d148c52d2d76ebb6452.psmdcp",
        "ref/dotnet/_._",
        "runtime.osx.10.10.System.IO.FileSystem.nuspec",
        "runtimes/osx.10.10/lib/dotnet5.4/System.IO.FileSystem.dll"
      ]
    },
    "runtime.osx.10.10.System.Runtime.Extensions/4.0.11-beta-23428": {
      "sha512": "CXKNfhY6Ib8iS6CLltD1FJA9CC1hH5DFpbcbvOkNrYCxPq7hXqSgldzBmG1Vut7tZowPpPfjjh9vVgA507iGmg==",
      "type": "Package",
      "files": [
        "[Content_Types].xml",
        "_rels/.rels",
        "package/services/metadata/core-properties/5877c73240204d9e861ecad32dffe46f.psmdcp",
        "ref/dotnet/_._",
        "runtime.osx.10.10.System.Runtime.Extensions.nuspec",
        "runtimes/unix/lib/dotnet5.4/System.Runtime.Extensions.dll"
      ]
    },
    "runtime.osx.10.10.System.Security.Cryptography.Algorithms/4.0.0-beta-23428": {
      "sha512": "2EPBc5ugohCx2TqWbriL5O+lkFpxK3RG+V5Rff1PAIsjIBKNAAwTebmYcwkKF63k9UpefqfCItzLHfBCosImkw==",
      "type": "Package",
      "files": [
        "[Content_Types].xml",
        "_rels/.rels",
        "package/services/metadata/core-properties/5aac6bde2f6148c18c78ff26cd9c6a28.psmdcp",
        "ref/dotnet/_._",
        "runtime.osx.10.10.System.Security.Cryptography.Algorithms.nuspec",
        "runtimes/osx.10.10/lib/dotnet5.4/System.Security.Cryptography.Algorithms.dll"
      ]
    },
    "runtime.ubuntu.14.04-x64.Microsoft.NETCore.Runtime.CoreCLR/1.0.1-beta-23428": {
      "sha512": "WKDJC9iCLRiPtDm8LvYfJ6rbEoSQkKSw5sJYPzta3gZx4VRtgAqybSNsumSM3cMBB6ySLayELg/zGKHBSk8inA==",
      "type": "Package",
      "files": [
        "[Content_Types].xml",
        "_rels/.rels",
        "package/services/metadata/core-properties/098226591e944518b91cfc652baf5bc2.psmdcp",
        "ref/dotnet/_._",
        "runtime.ubuntu.14.04-x64.Microsoft.NETCore.Runtime.CoreCLR.nuspec",
        "runtimes/ubuntu.14.04-x64/lib/dotnet/mscorlib.dll",
        "runtimes/ubuntu.14.04-x64/native/libcoreclr.so",
        "runtimes/ubuntu.14.04-x64/native/libcoreclrtraceptprovider.so",
        "runtimes/ubuntu.14.04-x64/native/libdbgshim.so",
        "runtimes/ubuntu.14.04-x64/native/libmscordaccore.so",
        "runtimes/ubuntu.14.04-x64/native/libmscordbi.so",
        "runtimes/ubuntu.14.04-x64/native/libprotojit.so",
        "runtimes/ubuntu.14.04-x64/native/libsos.so",
        "runtimes/ubuntu.14.04-x64/native/libsosplugin.so",
        "runtimes/ubuntu.14.04-x64/native/System.Globalization.Native.so",
        "runtimes/ubuntu.14.04-x64/native/System.Native.so",
        "runtimes/ubuntu.14.04-x64/native/System.Net.Http.Native.so",
        "runtimes/ubuntu.14.04-x64/native/System.Security.Cryptography.Native.so"
      ]
    },
    "runtime.ubuntu.14.04-x64.Microsoft.NETCore.TestHost/1.0.0-beta-23428": {
      "sha512": "3caMelJwbXd7E/dXCbbXBv34O8ZT2KscKVQ8uQ1fwjWhC9UICkwCbcxwY/AAy+b4a3hsjBnd6DbhcTkQu0V1WQ==",
      "type": "Package",
      "files": [
        "[Content_Types].xml",
        "_rels/.rels",
        "package/services/metadata/core-properties/76dbb1a1a487452cba44e3295041adf5.psmdcp",
        "runtime.ubuntu.14.04-x64.Microsoft.NETCore.TestHost.nuspec",
        "runtimes/ubuntu.14.04-x64/native/corerun"
      ]
    },
    "runtime.unix.System.Console/4.0.0-beta-23428": {
      "sha512": "0z3P7a9qHytzi6mdgulE3ICA91OnOk+uJcoCWr3IFs2EqFMsCmmVZPIQ0tcMglVjWAG12kE9wxx/t48JJv8oJQ==",
      "type": "Package",
      "files": [
        "[Content_Types].xml",
        "_rels/.rels",
        "package/services/metadata/core-properties/85f5e19e8cc34f8383e64c74438569a2.psmdcp",
        "ref/dotnet/_._",
        "runtime.unix.System.Console.nuspec",
        "runtimes/unix/lib/dotnet5.4/System.Console.dll"
      ]
    },
    "runtime.unix.System.Diagnostics.Debug/4.0.11-beta-23428": {
      "sha512": "7HJ5wCkTknrirNgSVI8NiOJnpotEdFoOqI4rvE3KyoFoniKkoFuibe/N77UoZlssi4nQy2TWuPlTaCjerbx5EQ==",
      "type": "Package",
      "files": [
        "[Content_Types].xml",
        "_rels/.rels",
        "package/services/metadata/core-properties/90350368b02542d885a0e74f3a71134b.psmdcp",
        "ref/dotnet/_._",
        "runtime.unix.System.Diagnostics.Debug.nuspec",
        "runtimes/unix/lib/dotnet5.4/System.Diagnostics.Debug.dll"
      ]
    },
    "runtime.unix.System.Diagnostics.FileVersionInfo/4.0.0-beta-23428": {
      "sha512": "govuBiEuW8H/KcbOzOkj/KjvEJvUbObAW13zWKlBLBSc8wkFayEK+voN9LbwqDEjECUjVBCXQ02DT1iD+Hal7g==",
      "type": "Package",
      "files": [
        "[Content_Types].xml",
        "_rels/.rels",
        "package/services/metadata/core-properties/12c0022f5fc248aa81755f40a3afa2c6.psmdcp",
        "ref/dotnet/_._",
        "runtime.unix.System.Diagnostics.FileVersionInfo.nuspec",
        "runtimes/unix/lib/dotnet5.4/System.Diagnostics.FileVersionInfo.dll"
      ]
    },
    "runtime.unix.System.IO.Pipes/4.0.0-beta-23428": {
      "sha512": "x/uLzk65HM80QF4LLbWRzmvY90d08yZUyIr1k5Wuz0tE12qDK9ORxREuDwiY97acV/BWsw9wJ4PO7ukQJOUt0g==",
      "type": "Package",
      "files": [
        "[Content_Types].xml",
        "_rels/.rels",
        "package/services/metadata/core-properties/7a7b55a9bb564497852cfbac260f054d.psmdcp",
        "ref/dotnet/_._",
        "runtime.unix.System.IO.Pipes.nuspec",
        "runtimes/unix/lib/dotnet5.4/System.IO.Pipes.dll"
      ]
    },
    "runtime.unix.System.Private.Uri/4.0.1-beta-23428": {
      "sha512": "+Fs8l+LoxGvm4PChQ9pn6a6UyFx+aHRTmxZvjKKlERBzseXy3MlwwvuzfmWw/oUMSum2/uhptJiGwjowr4fNgQ==",
      "type": "Package",
      "files": [
        "[Content_Types].xml",
        "_rels/.rels",
        "package/services/metadata/core-properties/4c9ef65546ac492da2223fc3ce2a2b23.psmdcp",
        "ref/dotnet/_._",
        "runtime.unix.System.Private.Uri.nuspec",
        "runtimes/unix/lib/dotnet5.1/System.Private.Uri.dll"
      ]
    },
    "runtime.unix.System.Text.Encoding.CodePages/4.0.1-beta-23428": {
      "sha512": "4sWHbq7qASBKnW8q4PrwbzupHYOeTWh7qJhAR6DUMr8hFISygkF2wiN/uyTi7bwJZTeT2dFkTX28JBgfMOJb1A==",
      "type": "Package",
      "files": [
        "[Content_Types].xml",
        "_rels/.rels",
        "package/services/metadata/core-properties/c6cc70a4332e487db0e1f5f92b967377.psmdcp",
        "ref/dotnet/_._",
        "runtime.unix.System.Text.Encoding.CodePages.nuspec",
        "runtimes/unix/lib/dotnet5.4/System.Text.Encoding.CodePages.dll"
      ]
    },
    "runtime.unix.System.Threading/4.0.11-beta-23428": {
      "sha512": "vUtXBKJcwSwMB7uljsnXaHAvgQrrIpl8LOUst0mT2MIL5ClIQ2ZnS7N/Sr8UxvshDe7ekfaRWYbnLRpygYRnww==",
      "type": "Package",
      "files": [
        "[Content_Types].xml",
        "_rels/.rels",
        "package/services/metadata/core-properties/d9fd3abf758a4cafb87c97bfff5cd08d.psmdcp",
        "ref/dotnet/_._",
        "runtime.unix.System.Threading.nuspec",
        "runtimes/unix/lib/dotnet5.4/System.Threading.dll"
      ]
    },
    "runtime.win.System.Text.Encoding.CodePages/4.0.1-beta-23428": {
      "sha512": "6NzBXkSt/8pXodLsPhtbd8V/jlorcvipvC3F9ordz2K9wfa4GNPR19E7858Uoq96HoEtENDznJ1v66XDQW2o9g==",
      "type": "Package",
      "files": [
        "[Content_Types].xml",
        "_rels/.rels",
        "package/services/metadata/core-properties/d217f18e40374b6dad743b641d84f6e3.psmdcp",
        "ref/dotnet/_._",
        "runtime.win.System.Text.Encoding.CodePages.nuspec",
        "runtimes/win/lib/dotnet5.4/System.Text.Encoding.CodePages.dll",
        "runtimes/win/lib/netcore50/System.Text.Encoding.CodePages.dll",
        "runtimes/win/lib/win8/_._",
        "runtimes/win/lib/wp8/_._",
        "runtimes/win/lib/wpa81/_._"
      ]
    },
    "runtime.win7-x64.Microsoft.NETCore.Runtime.CoreCLR/1.0.1-beta-23428": {
      "sha512": "msU8cUDc4iU5LKweD0wVUo634RLSkpmEMoY43dwnQshVzunjTYK9MKzqlKE6yCbZh3e7GdAOAfLywXpVhglCRA==",
      "type": "Package",
      "files": [
        "[Content_Types].xml",
        "_rels/.rels",
        "package/services/metadata/core-properties/8c93b1299d324c2d910d9ee4e77d855c.psmdcp",
        "ref/dotnet/_._",
        "runtime.win7-x64.Microsoft.NETCore.Runtime.CoreCLR.nuspec",
        "runtimes/win7-x64/lib/dotnet/mscorlib.ni.dll",
        "runtimes/win7-x64/native/clretwrc.dll",
        "runtimes/win7-x64/native/coreclr.dll",
        "runtimes/win7-x64/native/dbgshim.dll",
        "runtimes/win7-x64/native/mscordaccore.dll",
        "runtimes/win7-x64/native/mscordbi.dll",
        "runtimes/win7-x64/native/mscorrc.debug.dll",
        "runtimes/win7-x64/native/mscorrc.dll",
        "tools/crossgen.exe",
        "tools/sos.dll"
      ]
    },
    "runtime.win7-x64.Microsoft.NETCore.TestHost/1.0.0-beta-23428": {
      "sha512": "Mqhy5JLkd5/Cd3+smhidH8yJEnxpyRv0uJO5HUJ4vGrFzmkCRQ9o5hFhoN/ujZTPbjRi7eUxLe6s0IQ2cT/w5A==",
      "type": "Package",
      "files": [
        "[Content_Types].xml",
        "_rels/.rels",
        "package/services/metadata/core-properties/72205594ae75444191628b870def00f4.psmdcp",
        "runtime.win7-x64.Microsoft.NETCore.TestHost.nuspec",
        "runtimes/win7-x64/native/CoreRun.exe"
      ]
    },
    "runtime.win7-x64.Microsoft.NETCore.Windows.ApiSets/1.0.1-beta-23428": {
      "sha512": "oo6k1hVR9G6y6N8uSi/+gy8SppKP5wYuz4r/FRQxMOov24A5u/qLqHcQbVunz53ueLHdiRxXgDUtnWCFwiJjMQ==",
      "type": "Package",
      "files": [
        "[Content_Types].xml",
        "_rels/.rels",
        "package/services/metadata/core-properties/a8287219f74f4544b8fa8d9e588852d1.psmdcp",
        "runtime.win7-x64.Microsoft.NETCore.Windows.ApiSets.nuspec",
        "runtimes/win10-x64/native/_._",
        "runtimes/win7-x64/native/API-MS-Win-Base-Util-L1-1-0.dll",
        "runtimes/win7-x64/native/api-ms-win-core-com-l1-1-0.dll",
        "runtimes/win7-x64/native/api-ms-win-core-comm-l1-1-0.dll",
        "runtimes/win7-x64/native/api-ms-win-core-com-private-l1-1-0.dll",
        "runtimes/win7-x64/native/api-ms-win-core-console-l1-1-0.dll",
        "runtimes/win7-x64/native/api-ms-win-core-console-l2-1-0.dll",
        "runtimes/win7-x64/native/api-ms-win-core-datetime-l1-1-0.dll",
        "runtimes/win7-x64/native/api-ms-win-core-datetime-l1-1-1.dll",
        "runtimes/win7-x64/native/api-ms-win-core-debug-l1-1-0.dll",
        "runtimes/win7-x64/native/api-ms-win-core-debug-l1-1-1.dll",
        "runtimes/win7-x64/native/api-ms-win-core-delayload-l1-1-0.dll",
        "runtimes/win7-x64/native/api-ms-win-core-errorhandling-l1-1-0.dll",
        "runtimes/win7-x64/native/api-ms-win-core-errorhandling-l1-1-1.dll",
        "runtimes/win7-x64/native/api-ms-win-core-fibers-l1-1-0.dll",
        "runtimes/win7-x64/native/api-ms-win-core-fibers-l1-1-1.dll",
        "runtimes/win7-x64/native/api-ms-win-core-file-l1-1-0.dll",
        "runtimes/win7-x64/native/api-ms-win-core-file-l1-2-0.dll",
        "runtimes/win7-x64/native/api-ms-win-core-file-l1-2-1.dll",
        "runtimes/win7-x64/native/api-ms-win-core-file-l2-1-0.dll",
        "runtimes/win7-x64/native/api-ms-win-core-file-l2-1-1.dll",
        "runtimes/win7-x64/native/api-ms-win-core-handle-l1-1-0.dll",
        "runtimes/win7-x64/native/api-ms-win-core-heap-l1-1-0.dll",
        "runtimes/win7-x64/native/api-ms-win-core-heap-obsolete-l1-1-0.dll",
        "runtimes/win7-x64/native/api-ms-win-core-interlocked-l1-1-0.dll",
        "runtimes/win7-x64/native/api-ms-win-core-io-l1-1-0.dll",
        "runtimes/win7-x64/native/api-ms-win-core-io-l1-1-1.dll",
        "runtimes/win7-x64/native/api-ms-win-core-kernel32-legacy-l1-1-0.dll",
        "runtimes/win7-x64/native/api-ms-win-core-kernel32-legacy-l1-1-1.dll",
        "runtimes/win7-x64/native/api-ms-win-core-kernel32-legacy-l1-1-2.dll",
        "runtimes/win7-x64/native/API-MS-Win-Core-Kernel32-Private-L1-1-0.dll",
        "runtimes/win7-x64/native/API-MS-Win-Core-Kernel32-Private-L1-1-1.dll",
        "runtimes/win7-x64/native/API-MS-Win-Core-Kernel32-Private-L1-1-2.dll",
        "runtimes/win7-x64/native/api-ms-win-core-libraryloader-l1-1-0.dll",
        "runtimes/win7-x64/native/api-ms-win-core-libraryloader-l1-1-1.dll",
        "runtimes/win7-x64/native/api-ms-win-core-localization-l1-2-0.dll",
        "runtimes/win7-x64/native/api-ms-win-core-localization-l1-2-1.dll",
        "runtimes/win7-x64/native/api-ms-win-core-localization-l2-1-0.dll",
        "runtimes/win7-x64/native/api-ms-win-core-localization-obsolete-l1-2-0.dll",
        "runtimes/win7-x64/native/api-ms-win-core-memory-l1-1-0.dll",
        "runtimes/win7-x64/native/api-ms-win-core-memory-l1-1-1.dll",
        "runtimes/win7-x64/native/api-ms-win-core-memory-l1-1-2.dll",
        "runtimes/win7-x64/native/api-ms-win-core-memory-l1-1-3.dll",
        "runtimes/win7-x64/native/api-ms-win-core-namedpipe-l1-1-0.dll",
        "runtimes/win7-x64/native/api-ms-win-core-namedpipe-l1-2-1.dll",
        "runtimes/win7-x64/native/api-ms-win-core-normalization-l1-1-0.dll",
        "runtimes/win7-x64/native/API-MS-Win-Core-PrivateProfile-L1-1-0.dll",
        "runtimes/win7-x64/native/api-ms-win-core-privateprofile-l1-1-1.dll",
        "runtimes/win7-x64/native/api-ms-win-core-processenvironment-l1-1-0.dll",
        "runtimes/win7-x64/native/api-ms-win-core-processenvironment-l1-2-0.dll",
        "runtimes/win7-x64/native/api-ms-win-core-processsecurity-l1-1-0.dll",
        "runtimes/win7-x64/native/api-ms-win-core-processthreads-l1-1-0.dll",
        "runtimes/win7-x64/native/api-ms-win-core-processthreads-l1-1-1.dll",
        "runtimes/win7-x64/native/api-ms-win-core-processthreads-l1-1-2.dll",
        "runtimes/win7-x64/native/API-MS-Win-Core-ProcessTopology-Obsolete-L1-1-0.dll",
        "runtimes/win7-x64/native/api-ms-win-core-profile-l1-1-0.dll",
        "runtimes/win7-x64/native/api-ms-win-core-psapi-ansi-l1-1-0.dll",
        "runtimes/win7-x64/native/api-ms-win-core-psapi-l1-1-0.dll",
        "runtimes/win7-x64/native/api-ms-win-core-psapi-obsolete-l1-1-0.dll",
        "runtimes/win7-x64/native/api-ms-win-core-realtime-l1-1-0.dll",
        "runtimes/win7-x64/native/api-ms-win-core-registry-l1-1-0.dll",
        "runtimes/win7-x64/native/api-ms-win-core-registry-l2-1-0.dll",
        "runtimes/win7-x64/native/api-ms-win-core-rtlsupport-l1-1-0.dll",
        "runtimes/win7-x64/native/api-ms-win-core-shlwapi-legacy-l1-1-0.dll",
        "runtimes/win7-x64/native/api-ms-win-core-shlwapi-obsolete-l1-1-0.dll",
        "runtimes/win7-x64/native/api-ms-win-core-shutdown-l1-1-0.dll",
        "runtimes/win7-x64/native/api-ms-win-core-shutdown-l1-1-1.dll",
        "runtimes/win7-x64/native/API-MS-Win-Core-StringAnsi-L1-1-0.dll",
        "runtimes/win7-x64/native/api-ms-win-core-string-l1-1-0.dll",
        "runtimes/win7-x64/native/API-MS-Win-Core-String-L2-1-0.dll",
        "runtimes/win7-x64/native/api-ms-win-core-stringloader-l1-1-0.dll",
        "runtimes/win7-x64/native/api-ms-win-core-stringloader-l1-1-1.dll",
        "runtimes/win7-x64/native/api-ms-win-core-string-obsolete-l1-1-0.dll",
        "runtimes/win7-x64/native/api-ms-win-core-string-obsolete-l1-1-1.dll",
        "runtimes/win7-x64/native/api-ms-win-core-synch-l1-1-0.dll",
        "runtimes/win7-x64/native/api-ms-win-core-synch-l1-2-0.dll",
        "runtimes/win7-x64/native/api-ms-win-core-sysinfo-l1-1-0.dll",
        "runtimes/win7-x64/native/api-ms-win-core-sysinfo-l1-2-0.dll",
        "runtimes/win7-x64/native/api-ms-win-core-sysinfo-l1-2-1.dll",
        "runtimes/win7-x64/native/api-ms-win-core-sysinfo-l1-2-2.dll",
        "runtimes/win7-x64/native/api-ms-win-core-sysinfo-l1-2-3.dll",
        "runtimes/win7-x64/native/api-ms-win-core-threadpool-l1-2-0.dll",
        "runtimes/win7-x64/native/api-ms-win-core-threadpool-legacy-l1-1-0.dll",
        "runtimes/win7-x64/native/api-ms-win-core-threadpool-private-l1-1-0.dll",
        "runtimes/win7-x64/native/api-ms-win-core-timezone-l1-1-0.dll",
        "runtimes/win7-x64/native/api-ms-win-core-url-l1-1-0.dll",
        "runtimes/win7-x64/native/api-ms-win-core-util-l1-1-0.dll",
        "runtimes/win7-x64/native/api-ms-win-core-version-l1-1-0.dll",
        "runtimes/win7-x64/native/api-ms-win-core-winrt-error-l1-1-0.dll",
        "runtimes/win7-x64/native/api-ms-win-core-winrt-error-l1-1-1.dll",
        "runtimes/win7-x64/native/api-ms-win-core-winrt-l1-1-0.dll",
        "runtimes/win7-x64/native/api-ms-win-core-winrt-registration-l1-1-0.dll",
        "runtimes/win7-x64/native/api-ms-win-core-winrt-robuffer-l1-1-0.dll",
        "runtimes/win7-x64/native/api-ms-win-core-winrt-roparameterizediid-l1-1-0.dll",
        "runtimes/win7-x64/native/api-ms-win-core-winrt-string-l1-1-0.dll",
        "runtimes/win7-x64/native/api-ms-win-core-wow64-l1-1-0.dll",
        "runtimes/win7-x64/native/api-ms-win-core-xstate-l1-1-0.dll",
        "runtimes/win7-x64/native/api-ms-win-core-xstate-l2-1-0.dll",
        "runtimes/win7-x64/native/API-MS-Win-devices-config-L1-1-0.dll",
        "runtimes/win7-x64/native/API-MS-Win-devices-config-L1-1-1.dll",
        "runtimes/win7-x64/native/API-MS-Win-Eventing-ClassicProvider-L1-1-0.dll",
        "runtimes/win7-x64/native/API-MS-Win-Eventing-Consumer-L1-1-0.dll",
        "runtimes/win7-x64/native/API-MS-Win-Eventing-Controller-L1-1-0.dll",
        "runtimes/win7-x64/native/API-MS-Win-Eventing-Legacy-L1-1-0.dll",
        "runtimes/win7-x64/native/API-MS-Win-Eventing-Provider-L1-1-0.dll",
        "runtimes/win7-x64/native/API-MS-Win-EventLog-Legacy-L1-1-0.dll",
        "runtimes/win7-x64/native/api-ms-win-ro-typeresolution-l1-1-0.dll",
        "runtimes/win7-x64/native/api-ms-win-security-base-l1-1-0.dll",
        "runtimes/win7-x64/native/api-ms-win-security-cpwl-l1-1-0.dll",
        "runtimes/win7-x64/native/api-ms-win-security-cryptoapi-l1-1-0.dll",
        "runtimes/win7-x64/native/api-ms-win-security-lsalookup-l2-1-0.dll",
        "runtimes/win7-x64/native/api-ms-win-security-lsalookup-l2-1-1.dll",
        "runtimes/win7-x64/native/API-MS-Win-Security-LsaPolicy-L1-1-0.dll",
        "runtimes/win7-x64/native/api-ms-win-security-provider-l1-1-0.dll",
        "runtimes/win7-x64/native/api-ms-win-security-sddl-l1-1-0.dll",
        "runtimes/win7-x64/native/api-ms-win-service-core-l1-1-0.dll",
        "runtimes/win7-x64/native/api-ms-win-service-core-l1-1-1.dll",
        "runtimes/win7-x64/native/api-ms-win-service-management-l1-1-0.dll",
        "runtimes/win7-x64/native/api-ms-win-service-management-l2-1-0.dll",
        "runtimes/win7-x64/native/api-ms-win-service-private-l1-1-0.dll",
        "runtimes/win7-x64/native/api-ms-win-service-private-l1-1-1.dll",
        "runtimes/win7-x64/native/api-ms-win-service-winsvc-l1-1-0.dll",
        "runtimes/win7-x64/native/ext-ms-win-advapi32-encryptedfile-l1-1-0.dll",
        "runtimes/win81-x64/native/api-ms-win-core-kernel32-legacy-l1-1-2.dll",
        "runtimes/win81-x64/native/API-MS-Win-Core-Kernel32-Private-L1-1-2.dll",
        "runtimes/win81-x64/native/api-ms-win-core-memory-l1-1-3.dll",
        "runtimes/win81-x64/native/api-ms-win-core-namedpipe-l1-2-1.dll",
        "runtimes/win81-x64/native/api-ms-win-core-string-obsolete-l1-1-1.dll",
        "runtimes/win81-x64/native/api-ms-win-core-sysinfo-l1-2-2.dll",
        "runtimes/win81-x64/native/api-ms-win-core-sysinfo-l1-2-3.dll",
        "runtimes/win81-x64/native/api-ms-win-security-cpwl-l1-1-0.dll",
        "runtimes/win8-x64/native/api-ms-win-core-file-l1-2-1.dll",
        "runtimes/win8-x64/native/api-ms-win-core-file-l2-1-1.dll",
        "runtimes/win8-x64/native/api-ms-win-core-kernel32-legacy-l1-1-1.dll",
        "runtimes/win8-x64/native/api-ms-win-core-kernel32-legacy-l1-1-2.dll",
        "runtimes/win8-x64/native/API-MS-Win-Core-Kernel32-Private-L1-1-1.dll",
        "runtimes/win8-x64/native/API-MS-Win-Core-Kernel32-Private-L1-1-2.dll",
        "runtimes/win8-x64/native/api-ms-win-core-localization-l1-2-1.dll",
        "runtimes/win8-x64/native/api-ms-win-core-localization-obsolete-l1-2-0.dll",
        "runtimes/win8-x64/native/api-ms-win-core-memory-l1-1-2.dll",
        "runtimes/win8-x64/native/api-ms-win-core-memory-l1-1-3.dll",
        "runtimes/win8-x64/native/api-ms-win-core-namedpipe-l1-2-1.dll",
        "runtimes/win8-x64/native/api-ms-win-core-privateprofile-l1-1-1.dll",
        "runtimes/win8-x64/native/api-ms-win-core-processthreads-l1-1-2.dll",
        "runtimes/win8-x64/native/api-ms-win-core-shutdown-l1-1-1.dll",
        "runtimes/win8-x64/native/api-ms-win-core-stringloader-l1-1-1.dll",
        "runtimes/win8-x64/native/api-ms-win-core-string-obsolete-l1-1-1.dll",
        "runtimes/win8-x64/native/api-ms-win-core-sysinfo-l1-2-1.dll",
        "runtimes/win8-x64/native/api-ms-win-core-sysinfo-l1-2-2.dll",
        "runtimes/win8-x64/native/api-ms-win-core-sysinfo-l1-2-3.dll",
        "runtimes/win8-x64/native/api-ms-win-core-winrt-error-l1-1-1.dll",
        "runtimes/win8-x64/native/api-ms-win-core-xstate-l2-1-0.dll",
        "runtimes/win8-x64/native/API-MS-Win-devices-config-L1-1-1.dll",
        "runtimes/win8-x64/native/api-ms-win-security-cpwl-l1-1-0.dll",
        "runtimes/win8-x64/native/api-ms-win-security-cryptoapi-l1-1-0.dll",
        "runtimes/win8-x64/native/api-ms-win-security-lsalookup-l2-1-1.dll",
        "runtimes/win8-x64/native/api-ms-win-service-private-l1-1-1.dll"
      ]
    },
    "runtime.win7.System.Console/4.0.0-beta-23428": {
      "sha512": "2ltU5mv5Cxioq/BE+eiQYpMxSc4acekxvOLuIT9vI99RnNVxhz2QU9Y9pIePJ6cRUutTH9/Djq3LEe+Iq959Yg==",
      "type": "Package",
      "files": [
        "[Content_Types].xml",
        "_rels/.rels",
        "package/services/metadata/core-properties/3496426e2026464cb8102f704910ad21.psmdcp",
        "ref/dotnet/_._",
        "runtime.win7.System.Console.nuspec",
        "runtimes/win7/lib/dotnet5.4/System.Console.dll",
        "runtimes/win7/lib/net/_._"
      ]
    },
    "runtime.win7.System.Diagnostics.Debug/4.0.11-beta-23428": {
      "sha512": "VHcTCDJjy2vVInqYfd0L/3lAad+HXbixoxC0nIMtRImpQei2I0sT2hlMXMQy/EcUWgDu+ThhdFONAGcypIlKRQ==",
      "type": "Package",
      "files": [
        "[Content_Types].xml",
        "_rels/.rels",
        "package/services/metadata/core-properties/7323c7b2f5b34bbbb1539a0da73670fa.psmdcp",
        "ref/dotnet/_._",
        "runtime.win7.System.Diagnostics.Debug.nuspec",
        "runtimes/win7/lib/DNXCore50/System.Diagnostics.Debug.dll",
        "runtimes/win7/lib/netcore50/System.Diagnostics.Debug.dll",
        "runtimes/win8-aot/lib/netcore50/System.Diagnostics.Debug.dll"
      ]
    },
    "runtime.win7.System.Diagnostics.FileVersionInfo/4.0.0-beta-23428": {
      "sha512": "DqUSeD31trcEbFrLpgZvQmwqIXIBC5WcaNVIEYiJZt9maMGYo6ba4MYTvZc87Yt4TXIEPTOe2SplWbz5N+QK/A==",
      "type": "Package",
      "files": [
        "[Content_Types].xml",
        "_rels/.rels",
        "package/services/metadata/core-properties/b1fde83bc780402f9f0768585bf1904b.psmdcp",
        "ref/dotnet/_._",
        "runtime.win7.System.Diagnostics.FileVersionInfo.nuspec",
        "runtimes/win7/lib/dotnet5.4/System.Diagnostics.FileVersionInfo.dll",
        "runtimes/win7/lib/net/_._",
        "runtimes/win7/lib/netcore50/_._",
        "runtimes/win7/lib/win8/_._",
        "runtimes/win7/lib/wp8/_._",
        "runtimes/win7/lib/wpa81/_._"
      ]
    },
    "runtime.win7.System.Diagnostics.Process/4.1.0-beta-23428": {
      "sha512": "MzAnoosTCDYiiL3LEmraoXre/ERr03ZrlsjZGSlTo5iYSxjXm9iOsAgRS4alq2dZs4xmFVHMaO7YM9kElJYkGQ==",
      "type": "Package",
      "files": [
        "[Content_Types].xml",
        "_rels/.rels",
        "package/services/metadata/core-properties/fda241904c0c4fa3b02a882ac1fc3bf3.psmdcp",
        "ref/dotnet/_._",
        "runtime.win7.System.Diagnostics.Process.nuspec",
        "runtimes/win7/lib/dotnet5.5/System.Diagnostics.Process.dll",
        "runtimes/win7/lib/net/_._",
        "runtimes/win7/lib/netcore50/_._",
        "runtimes/win7/lib/win8/_._",
        "runtimes/win7/lib/wp8/_._",
        "runtimes/win7/lib/wpa81/_._"
      ]
    },
    "runtime.win7.System.IO.FileSystem/4.0.1-beta-23428": {
      "sha512": "nL4jrOuiwbQ9+Uwv61LRXwFTsja65bsnsSKkn99p6VNvCcMYadwyhhN599JnErZYQ5OQw3YFzOO+qR6IOIu/WQ==",
      "type": "Package",
      "files": [
        "[Content_Types].xml",
        "_rels/.rels",
        "package/services/metadata/core-properties/7f6a2d26372e42bb9fe8115aa76c5167.psmdcp",
        "ref/dotnet/_._",
        "runtime.win7.System.IO.FileSystem.nuspec",
        "runtimes/win7/lib/dotnet5.4/System.IO.FileSystem.dll",
        "runtimes/win7/lib/net/_._",
        "runtimes/win7/lib/netcore50/System.IO.FileSystem.dll",
        "runtimes/win7/lib/win8/_._",
        "runtimes/win7/lib/wp8/_._",
        "runtimes/win7/lib/wpa81/_._"
      ]
    },
    "runtime.win7.System.IO.Pipes/4.0.0-beta-23428": {
      "sha512": "ymEAtBipwKmeD7ac0svRmUbuLf3HCgBqz31HdxAfVvtn9kw5bNHSxFoTXbuMy5Fpfjq3d4IuOK7CkKm5v2pBDA==",
      "type": "Package",
      "files": [
        "[Content_Types].xml",
        "_rels/.rels",
        "package/services/metadata/core-properties/b22ce10b0e404c569ec909a009a27774.psmdcp",
        "ref/dotnet/_._",
        "runtime.win7.System.IO.Pipes.nuspec",
        "runtimes/win7/lib/dotnet5.4/System.IO.Pipes.dll",
        "runtimes/win7/lib/net/_._",
        "runtimes/win7/lib/netcore50/_._"
      ]
    },
    "runtime.win7.System.Private.Uri/4.0.1-beta-23428": {
      "sha512": "nszoKfJwC/66F+jPKsj8Dt8kj9IQyvPhiIWXHY45TzAYRQl3ffkR7aJrOdiUVjnfYMWfvJjuG9wHrNBPN0jUJg==",
      "type": "Package",
      "files": [
        "[Content_Types].xml",
        "_rels/.rels",
        "package/services/metadata/core-properties/d5b520c2b0114f9eb51e4ab4ebf5154a.psmdcp",
        "ref/dotnet/_._",
        "runtime.win7.System.Private.Uri.nuspec",
        "runtimes/win7/lib/DNXCore50/System.Private.Uri.dll",
        "runtimes/win7/lib/netcore50/System.Private.Uri.dll",
        "runtimes/win8-aot/lib/netcore50/System.Private.Uri.dll"
      ]
    },
    "runtime.win7.System.Runtime.Extensions/4.0.11-beta-23428": {
      "sha512": "qd5SH0RWc7gQm1PbwaXRDCJe2zhiwrhWnrIVAf31ia/g2pG/GggI34/PrgEIs7XFwNSA7WARLMLo+kX0uC4ebQ==",
      "type": "Package",
      "files": [
        "[Content_Types].xml",
        "_rels/.rels",
        "lib/DNXCore50/System.Runtime.Extensions.dll",
        "lib/netcore50/System.Runtime.Extensions.dll",
        "package/services/metadata/core-properties/1dc3952dabe143acab7ba89f1db2267a.psmdcp",
        "ref/dotnet/_._",
        "runtime.win7.System.Runtime.Extensions.nuspec",
        "runtimes/win8-aot/lib/netcore50/System.Runtime.Extensions.dll"
      ]
    },
    "runtime.win7.System.Security.Cryptography.Algorithms/4.0.0-beta-23428": {
      "sha512": "HA6sm+fE6ubHqU36S7vs5lLlIUBFIR4gYT4nqwc4jNbtVusoJdWnVteR5z9QwmCstXzUBeP3uC4utKEaCx0dwg==",
      "type": "Package",
      "files": [
        "[Content_Types].xml",
        "_rels/.rels",
        "package/services/metadata/core-properties/70e4295de38d4e5ea69a3d2d31fff6d5.psmdcp",
        "ref/dotnet/_._",
        "runtime.win7.System.Security.Cryptography.Algorithms.nuspec",
        "runtimes/win7/lib/dotnet5.4/System.Security.Cryptography.Algorithms.dll",
        "runtimes/win7/lib/net/_._"
      ]
    },
    "runtime.win7.System.Threading/4.0.11-beta-23428": {
      "sha512": "1KZK00PS5RfQ+0CovHGxghE4W4/ZKWdLPGbvHl6RiMFMW2VL9CV5Uq+tTUymYpcTvr8aHzMsNYXbo6rGh6iJKw==",
      "type": "Package",
      "files": [
        "[Content_Types].xml",
        "_rels/.rels",
        "package/services/metadata/core-properties/596be03ab1d94f979a67af40fb2822f1.psmdcp",
        "ref/dotnet/_._",
        "runtime.win7.System.Threading.nuspec",
        "runtimes/win7/lib/DNXCore50/System.Threading.dll",
        "runtimes/win7/lib/netcore50/System.Threading.dll",
        "runtimes/win8-aot/lib/netcore50/System.Threading.dll"
      ]
    },
    "System.AppContext/4.0.1-beta-23428": {
      "sha512": "OQwOc9vVAH0ajuV6CoXRzqez8urq+PjiOBOli18v+OxwYLDpkBMw+Ut0az4vBm4lal6OwfXCRp0Dp98Gj0y55g==",
      "type": "Package",
      "files": [
        "[Content_Types].xml",
        "_rels/.rels",
        "lib/DNXCore50/System.AppContext.dll",
        "lib/MonoAndroid10/_._",
        "lib/MonoTouch10/_._",
        "lib/net46/System.AppContext.dll",
        "lib/netcore50/System.AppContext.dll",
        "lib/xamarinios10/_._",
        "lib/xamarinmac20/_._",
        "package/services/metadata/core-properties/85825336191245c390d67d4c9f1bbf31.psmdcp",
        "ref/dotnet5.1/de/System.AppContext.xml",
        "ref/dotnet5.1/es/System.AppContext.xml",
        "ref/dotnet5.1/fr/System.AppContext.xml",
        "ref/dotnet5.1/it/System.AppContext.xml",
        "ref/dotnet5.1/ja/System.AppContext.xml",
        "ref/dotnet5.1/ko/System.AppContext.xml",
        "ref/dotnet5.1/ru/System.AppContext.xml",
        "ref/dotnet5.1/System.AppContext.dll",
        "ref/dotnet5.1/System.AppContext.xml",
        "ref/dotnet5.1/zh-hans/System.AppContext.xml",
        "ref/dotnet5.1/zh-hant/System.AppContext.xml",
        "ref/MonoAndroid10/_._",
        "ref/MonoTouch10/_._",
        "ref/net46/System.AppContext.dll",
        "ref/xamarinios10/_._",
        "ref/xamarinmac20/_._",
        "System.AppContext.nuspec"
      ]
    },
    "System.Collections/4.0.11-beta-23428": {
      "sha512": "wnefiNQFxd5fwXPSpDpRM2uPKT0KjA+o4fQXKpfk0+eL7vVQXoh2aubQ6wp8z4yO3nNH/aNhREu8Vl83bJ2UfA==",
      "type": "Package",
      "files": [
        "[Content_Types].xml",
        "_rels/.rels",
        "lib/DNXCore50/System.Collections.dll",
        "lib/MonoAndroid10/_._",
        "lib/MonoTouch10/_._",
        "lib/net45/_._",
        "lib/netcore50/System.Collections.dll",
        "lib/win8/_._",
        "lib/wp80/_._",
        "lib/wpa81/_._",
        "lib/xamarinios10/_._",
        "lib/xamarinmac20/_._",
        "package/services/metadata/core-properties/a85853bae7a142bdb56fa3dbf1c887bd.psmdcp",
        "ref/dotnet5.1/de/System.Collections.xml",
        "ref/dotnet5.1/es/System.Collections.xml",
        "ref/dotnet5.1/fr/System.Collections.xml",
        "ref/dotnet5.1/it/System.Collections.xml",
        "ref/dotnet5.1/ja/System.Collections.xml",
        "ref/dotnet5.1/ko/System.Collections.xml",
        "ref/dotnet5.1/ru/System.Collections.xml",
        "ref/dotnet5.1/System.Collections.dll",
        "ref/dotnet5.1/System.Collections.xml",
        "ref/dotnet5.1/zh-hans/System.Collections.xml",
        "ref/dotnet5.1/zh-hant/System.Collections.xml",
        "ref/dotnet5.4/de/System.Collections.xml",
        "ref/dotnet5.4/es/System.Collections.xml",
        "ref/dotnet5.4/fr/System.Collections.xml",
        "ref/dotnet5.4/it/System.Collections.xml",
        "ref/dotnet5.4/ja/System.Collections.xml",
        "ref/dotnet5.4/ko/System.Collections.xml",
        "ref/dotnet5.4/ru/System.Collections.xml",
        "ref/dotnet5.4/System.Collections.dll",
        "ref/dotnet5.4/System.Collections.xml",
        "ref/dotnet5.4/zh-hans/System.Collections.xml",
        "ref/dotnet5.4/zh-hant/System.Collections.xml",
        "ref/MonoAndroid10/_._",
        "ref/MonoTouch10/_._",
        "ref/net45/_._",
        "ref/netcore50/de/System.Collections.xml",
        "ref/netcore50/es/System.Collections.xml",
        "ref/netcore50/fr/System.Collections.xml",
        "ref/netcore50/it/System.Collections.xml",
        "ref/netcore50/ja/System.Collections.xml",
        "ref/netcore50/ko/System.Collections.xml",
        "ref/netcore50/ru/System.Collections.xml",
        "ref/netcore50/System.Collections.dll",
        "ref/netcore50/System.Collections.xml",
        "ref/netcore50/zh-hans/System.Collections.xml",
        "ref/netcore50/zh-hant/System.Collections.xml",
        "ref/win8/_._",
        "ref/wp80/_._",
        "ref/wpa81/_._",
        "ref/xamarinios10/_._",
        "ref/xamarinmac20/_._",
        "runtimes/win8-aot/lib/netcore50/System.Collections.dll",
        "System.Collections.nuspec"
      ]
    },
    "System.Collections.Concurrent/4.0.10": {
      "sha512": "ZtMEqOPAjAIqR8fqom9AOKRaB94a+emO2O8uOP6vyJoNswSPrbiwN7iH53rrVpvjMVx0wr4/OMpI7486uGZjbw==",
      "type": "Package",
      "files": [
        "[Content_Types].xml",
        "_rels/.rels",
        "lib/dotnet/System.Collections.Concurrent.dll",
        "lib/MonoAndroid10/_._",
        "lib/MonoTouch10/_._",
        "lib/net46/_._",
        "lib/xamarinios10/_._",
        "lib/xamarinmac20/_._",
        "package/services/metadata/core-properties/c982a1e1e1644b62952fc4d4dcbe0d42.psmdcp",
        "ref/dotnet/de/System.Collections.Concurrent.xml",
        "ref/dotnet/es/System.Collections.Concurrent.xml",
        "ref/dotnet/fr/System.Collections.Concurrent.xml",
        "ref/dotnet/it/System.Collections.Concurrent.xml",
        "ref/dotnet/ja/System.Collections.Concurrent.xml",
        "ref/dotnet/ko/System.Collections.Concurrent.xml",
        "ref/dotnet/ru/System.Collections.Concurrent.xml",
        "ref/dotnet/System.Collections.Concurrent.dll",
        "ref/dotnet/System.Collections.Concurrent.xml",
        "ref/dotnet/zh-hans/System.Collections.Concurrent.xml",
        "ref/dotnet/zh-hant/System.Collections.Concurrent.xml",
        "ref/MonoAndroid10/_._",
        "ref/MonoTouch10/_._",
        "ref/net46/_._",
        "ref/xamarinios10/_._",
        "ref/xamarinmac20/_._",
        "System.Collections.Concurrent.nuspec"
      ]
    },
    "System.Collections.Immutable/1.1.37": {
      "sha512": "fTpqwZYBzoklTT+XjTRK8KxvmrGkYHzBiylCcKyQcxiOM8k+QvhNBxRvFHDWzy4OEP5f8/9n+xQ9mEgEXY+muA==",
      "type": "Package",
      "files": [
        "[Content_Types].xml",
        "_rels/.rels",
        "lib/dotnet/System.Collections.Immutable.dll",
        "lib/dotnet/System.Collections.Immutable.xml",
        "lib/portable-net45+win8+wp8+wpa81/System.Collections.Immutable.dll",
        "lib/portable-net45+win8+wp8+wpa81/System.Collections.Immutable.xml",
        "package/services/metadata/core-properties/a02fdeabe1114a24bba55860b8703852.psmdcp",
        "System.Collections.Immutable.nuspec"
      ]
    },
    "System.Console/4.0.0-beta-23428": {
      "sha512": "tAAiXsiehvIY32bdjtoDiLC9aBoGh3PXpL5HU4/XmhO2tv2UTF3azBNUiZkIQKqDcg7RNf8H4QUmA2XoSb6wNQ==",
      "type": "Package",
      "files": [
        "[Content_Types].xml",
        "_rels/.rels",
        "lib/MonoAndroid10/_._",
        "lib/MonoTouch10/_._",
        "lib/net46/System.Console.dll",
        "lib/xamarinios10/_._",
        "lib/xamarinmac20/_._",
        "package/services/metadata/core-properties/53acce725b72471db161e64b95f15110.psmdcp",
        "ref/dotnet5.1/de/System.Console.xml",
        "ref/dotnet5.1/es/System.Console.xml",
        "ref/dotnet5.1/fr/System.Console.xml",
        "ref/dotnet5.1/it/System.Console.xml",
        "ref/dotnet5.1/ja/System.Console.xml",
        "ref/dotnet5.1/ko/System.Console.xml",
        "ref/dotnet5.1/ru/System.Console.xml",
        "ref/dotnet5.1/System.Console.dll",
        "ref/dotnet5.1/System.Console.xml",
        "ref/dotnet5.1/zh-hans/System.Console.xml",
        "ref/dotnet5.1/zh-hant/System.Console.xml",
        "ref/MonoAndroid10/_._",
        "ref/MonoTouch10/_._",
        "ref/net46/System.Console.dll",
        "ref/xamarinios10/_._",
        "ref/xamarinmac20/_._",
        "runtime.json",
        "System.Console.nuspec"
      ]
    },
    "System.Diagnostics.Contracts/4.0.1-beta-23428": {
      "sha512": "I9bJxUP4T8vw/ljEEZVileX1UxuJB6PePaczJ3vTOOWIuzN1T/bZ2l73N3t8XtMqwCeWAVAbMlhV4n9sSnwTig==",
      "type": "Package",
      "files": [
        "[Content_Types].xml",
        "_rels/.rels",
        "lib/DNXCore50/System.Diagnostics.Contracts.dll",
        "lib/net45/_._",
        "lib/netcore50/System.Diagnostics.Contracts.dll",
        "lib/win8/_._",
        "lib/wp80/_._",
        "lib/wpa81/_._",
        "package/services/metadata/core-properties/beb0a534336d438d983c4ab5f41f4805.psmdcp",
        "ref/dotnet5.1/de/System.Diagnostics.Contracts.xml",
        "ref/dotnet5.1/es/System.Diagnostics.Contracts.xml",
        "ref/dotnet5.1/fr/System.Diagnostics.Contracts.xml",
        "ref/dotnet5.1/it/System.Diagnostics.Contracts.xml",
        "ref/dotnet5.1/ja/System.Diagnostics.Contracts.xml",
        "ref/dotnet5.1/ko/System.Diagnostics.Contracts.xml",
        "ref/dotnet5.1/ru/System.Diagnostics.Contracts.xml",
        "ref/dotnet5.1/System.Diagnostics.Contracts.dll",
        "ref/dotnet5.1/System.Diagnostics.Contracts.xml",
        "ref/dotnet5.1/zh-hans/System.Diagnostics.Contracts.xml",
        "ref/dotnet5.1/zh-hant/System.Diagnostics.Contracts.xml",
        "ref/net45/_._",
        "ref/netcore50/de/System.Diagnostics.Contracts.xml",
        "ref/netcore50/es/System.Diagnostics.Contracts.xml",
        "ref/netcore50/fr/System.Diagnostics.Contracts.xml",
        "ref/netcore50/it/System.Diagnostics.Contracts.xml",
        "ref/netcore50/ja/System.Diagnostics.Contracts.xml",
        "ref/netcore50/ko/System.Diagnostics.Contracts.xml",
        "ref/netcore50/ru/System.Diagnostics.Contracts.xml",
        "ref/netcore50/System.Diagnostics.Contracts.dll",
        "ref/netcore50/System.Diagnostics.Contracts.xml",
        "ref/netcore50/zh-hans/System.Diagnostics.Contracts.xml",
        "ref/netcore50/zh-hant/System.Diagnostics.Contracts.xml",
        "ref/win8/_._",
        "ref/wp80/_._",
        "ref/wpa81/_._",
        "runtimes/win8-aot/lib/netcore50/System.Diagnostics.Contracts.dll",
        "System.Diagnostics.Contracts.nuspec"
      ]
    },
    "System.Diagnostics.Debug/4.0.11-beta-23428": {
      "sha512": "+kBSwal/TJCK2pKI1sWMl0NVKAuX0rzwqM38THadKuavH7fZR8+UhYZALUyqsz3YeRNMAOfmjwb4dfxDUktnTA==",
      "type": "Package",
      "files": [
        "[Content_Types].xml",
        "_rels/.rels",
        "lib/MonoAndroid10/_._",
        "lib/MonoTouch10/_._",
        "lib/net45/_._",
        "lib/win8/_._",
        "lib/wp80/_._",
        "lib/wpa81/_._",
        "lib/xamarinios10/_._",
        "lib/xamarinmac20/_._",
        "package/services/metadata/core-properties/0e1b166f8a5e424690f95e99a4bc562c.psmdcp",
        "ref/dotnet5.1/de/System.Diagnostics.Debug.xml",
        "ref/dotnet5.1/es/System.Diagnostics.Debug.xml",
        "ref/dotnet5.1/fr/System.Diagnostics.Debug.xml",
        "ref/dotnet5.1/it/System.Diagnostics.Debug.xml",
        "ref/dotnet5.1/ja/System.Diagnostics.Debug.xml",
        "ref/dotnet5.1/ko/System.Diagnostics.Debug.xml",
        "ref/dotnet5.1/ru/System.Diagnostics.Debug.xml",
        "ref/dotnet5.1/System.Diagnostics.Debug.dll",
        "ref/dotnet5.1/System.Diagnostics.Debug.xml",
        "ref/dotnet5.1/zh-hans/System.Diagnostics.Debug.xml",
        "ref/dotnet5.1/zh-hant/System.Diagnostics.Debug.xml",
        "ref/dotnet5.4/de/System.Diagnostics.Debug.xml",
        "ref/dotnet5.4/es/System.Diagnostics.Debug.xml",
        "ref/dotnet5.4/fr/System.Diagnostics.Debug.xml",
        "ref/dotnet5.4/it/System.Diagnostics.Debug.xml",
        "ref/dotnet5.4/ja/System.Diagnostics.Debug.xml",
        "ref/dotnet5.4/ko/System.Diagnostics.Debug.xml",
        "ref/dotnet5.4/ru/System.Diagnostics.Debug.xml",
        "ref/dotnet5.4/System.Diagnostics.Debug.dll",
        "ref/dotnet5.4/System.Diagnostics.Debug.xml",
        "ref/dotnet5.4/zh-hans/System.Diagnostics.Debug.xml",
        "ref/dotnet5.4/zh-hant/System.Diagnostics.Debug.xml",
        "ref/MonoAndroid10/_._",
        "ref/MonoTouch10/_._",
        "ref/net45/_._",
        "ref/netcore50/de/System.Diagnostics.Debug.xml",
        "ref/netcore50/es/System.Diagnostics.Debug.xml",
        "ref/netcore50/fr/System.Diagnostics.Debug.xml",
        "ref/netcore50/it/System.Diagnostics.Debug.xml",
        "ref/netcore50/ja/System.Diagnostics.Debug.xml",
        "ref/netcore50/ko/System.Diagnostics.Debug.xml",
        "ref/netcore50/ru/System.Diagnostics.Debug.xml",
        "ref/netcore50/System.Diagnostics.Debug.dll",
        "ref/netcore50/System.Diagnostics.Debug.xml",
        "ref/netcore50/zh-hans/System.Diagnostics.Debug.xml",
        "ref/netcore50/zh-hant/System.Diagnostics.Debug.xml",
        "ref/win8/_._",
        "ref/wp80/_._",
        "ref/wpa81/_._",
        "ref/xamarinios10/_._",
        "ref/xamarinmac20/_._",
        "runtime.json",
        "System.Diagnostics.Debug.nuspec"
      ]
    },
    "System.Diagnostics.FileVersionInfo/4.0.0-beta-23428": {
      "sha512": "YMAXMmqedZGsk2MDJ4G5f6BZ+X8azJjhrLux359hSQ9YLiOTy7JDDPPTQQ5KaMW+ZkiFoUQQDHer/qKT6ZUbMQ==",
      "type": "Package",
      "files": [
        "[Content_Types].xml",
        "_rels/.rels",
        "lib/MonoAndroid10/_._",
        "lib/MonoTouch10/_._",
        "lib/net46/System.Diagnostics.FileVersionInfo.dll",
        "lib/xamarinios10/_._",
        "lib/xamarinmac20/_._",
        "package/services/metadata/core-properties/0be71423bc6c4780bfb74bc9af0242c6.psmdcp",
        "ref/dotnet5.1/de/System.Diagnostics.FileVersionInfo.xml",
        "ref/dotnet5.1/es/System.Diagnostics.FileVersionInfo.xml",
        "ref/dotnet5.1/fr/System.Diagnostics.FileVersionInfo.xml",
        "ref/dotnet5.1/it/System.Diagnostics.FileVersionInfo.xml",
        "ref/dotnet5.1/ja/System.Diagnostics.FileVersionInfo.xml",
        "ref/dotnet5.1/ko/System.Diagnostics.FileVersionInfo.xml",
        "ref/dotnet5.1/ru/System.Diagnostics.FileVersionInfo.xml",
        "ref/dotnet5.1/System.Diagnostics.FileVersionInfo.dll",
        "ref/dotnet5.1/System.Diagnostics.FileVersionInfo.xml",
        "ref/dotnet5.1/zh-hans/System.Diagnostics.FileVersionInfo.xml",
        "ref/dotnet5.1/zh-hant/System.Diagnostics.FileVersionInfo.xml",
        "ref/MonoAndroid10/_._",
        "ref/MonoTouch10/_._",
        "ref/net46/System.Diagnostics.FileVersionInfo.dll",
        "ref/xamarinios10/_._",
        "ref/xamarinmac20/_._",
        "runtime.json",
        "System.Diagnostics.FileVersionInfo.nuspec"
      ]
    },
    "System.Diagnostics.Process/4.1.0-beta-23428": {
      "sha512": "OE91cHOpzxqsRhNThU0GJpRo5Mcs1n5rnYF2X0dqB9QHmoX17umASoHRGDRZDrBdc+jbTo76ev57tqq0wry2ZA==",
      "type": "Package",
      "files": [
        "[Content_Types].xml",
        "_rels/.rels",
        "lib/MonoAndroid10/_._",
        "lib/MonoTouch10/_._",
        "lib/net46/System.Diagnostics.Process.dll",
        "lib/net461/System.Diagnostics.Process.dll",
        "lib/xamarinios10/_._",
        "lib/xamarinmac20/_._",
        "package/services/metadata/core-properties/46fbdf841a6344f598329a918a442725.psmdcp",
        "ref/dotnet5.4/de/System.Diagnostics.Process.xml",
        "ref/dotnet5.4/es/System.Diagnostics.Process.xml",
        "ref/dotnet5.4/fr/System.Diagnostics.Process.xml",
        "ref/dotnet5.4/it/System.Diagnostics.Process.xml",
        "ref/dotnet5.4/ja/System.Diagnostics.Process.xml",
        "ref/dotnet5.4/ko/System.Diagnostics.Process.xml",
        "ref/dotnet5.4/ru/System.Diagnostics.Process.xml",
        "ref/dotnet5.4/System.Diagnostics.Process.dll",
        "ref/dotnet5.4/System.Diagnostics.Process.xml",
        "ref/dotnet5.4/zh-hans/System.Diagnostics.Process.xml",
        "ref/dotnet5.4/zh-hant/System.Diagnostics.Process.xml",
        "ref/dotnet5.5/de/System.Diagnostics.Process.xml",
        "ref/dotnet5.5/es/System.Diagnostics.Process.xml",
        "ref/dotnet5.5/fr/System.Diagnostics.Process.xml",
        "ref/dotnet5.5/it/System.Diagnostics.Process.xml",
        "ref/dotnet5.5/ja/System.Diagnostics.Process.xml",
        "ref/dotnet5.5/ko/System.Diagnostics.Process.xml",
        "ref/dotnet5.5/ru/System.Diagnostics.Process.xml",
        "ref/dotnet5.5/System.Diagnostics.Process.dll",
        "ref/dotnet5.5/System.Diagnostics.Process.xml",
        "ref/dotnet5.5/zh-hans/System.Diagnostics.Process.xml",
        "ref/dotnet5.5/zh-hant/System.Diagnostics.Process.xml",
        "ref/MonoAndroid10/_._",
        "ref/MonoTouch10/_._",
        "ref/net46/System.Diagnostics.Process.dll",
        "ref/net461/System.Diagnostics.Process.dll",
        "ref/xamarinios10/_._",
        "ref/xamarinmac20/_._",
        "runtime.json",
        "System.Diagnostics.Process.nuspec"
      ]
    },
    "System.Diagnostics.StackTrace/4.0.1-beta-23428": {
      "sha512": "pW1vfgZdSwleZsCExonhlAkT0wEoJtcI9A2TpSsAvLHI5rt/EyazaaE+MFkswm6qVm0efC8Mq/Ev3mK32uT4NA==",
      "type": "Package",
      "files": [
        "[Content_Types].xml",
        "_rels/.rels",
        "lib/DNXCore50/System.Diagnostics.StackTrace.dll",
        "lib/MonoAndroid10/_._",
        "lib/MonoTouch10/_._",
        "lib/net46/System.Diagnostics.StackTrace.dll",
        "lib/netcore50/System.Diagnostics.StackTrace.dll",
        "lib/xamarinios10/_._",
        "lib/xamarinmac20/_._",
        "package/services/metadata/core-properties/84f066ea34c14cfab61e79dd524331b9.psmdcp",
        "ref/dotnet5.1/de/System.Diagnostics.StackTrace.xml",
        "ref/dotnet5.1/es/System.Diagnostics.StackTrace.xml",
        "ref/dotnet5.1/fr/System.Diagnostics.StackTrace.xml",
        "ref/dotnet5.1/it/System.Diagnostics.StackTrace.xml",
        "ref/dotnet5.1/ja/System.Diagnostics.StackTrace.xml",
        "ref/dotnet5.1/ko/System.Diagnostics.StackTrace.xml",
        "ref/dotnet5.1/ru/System.Diagnostics.StackTrace.xml",
        "ref/dotnet5.1/System.Diagnostics.StackTrace.dll",
        "ref/dotnet5.1/System.Diagnostics.StackTrace.xml",
        "ref/dotnet5.1/zh-hans/System.Diagnostics.StackTrace.xml",
        "ref/dotnet5.1/zh-hant/System.Diagnostics.StackTrace.xml",
        "ref/MonoAndroid10/_._",
        "ref/MonoTouch10/_._",
        "ref/net46/System.Diagnostics.StackTrace.dll",
        "ref/xamarinios10/_._",
        "ref/xamarinmac20/_._",
        "runtimes/win8-aot/lib/netcore50/System.Diagnostics.StackTrace.dll",
        "System.Diagnostics.StackTrace.nuspec"
      ]
    },
    "System.Diagnostics.Tools/4.0.1-beta-23428": {
      "sha512": "1HUCZfP8shSX1BXmRWuxVuJVuPWp0nmB7PJnuGWcd8YTA+Te3S2jYUGG+bZmeLoNlguV936wLjhTAN51nOoGJQ==",
      "type": "Package",
      "files": [
        "[Content_Types].xml",
        "_rels/.rels",
        "lib/DNXCore50/System.Diagnostics.Tools.dll",
        "lib/net45/_._",
        "lib/netcore50/System.Diagnostics.Tools.dll",
        "lib/win8/_._",
        "lib/wp80/_._",
        "lib/wpa81/_._",
        "package/services/metadata/core-properties/025edb9a8b914ef1857775306bcf4fde.psmdcp",
        "ref/dotnet5.1/de/System.Diagnostics.Tools.xml",
        "ref/dotnet5.1/es/System.Diagnostics.Tools.xml",
        "ref/dotnet5.1/fr/System.Diagnostics.Tools.xml",
        "ref/dotnet5.1/it/System.Diagnostics.Tools.xml",
        "ref/dotnet5.1/ja/System.Diagnostics.Tools.xml",
        "ref/dotnet5.1/ko/System.Diagnostics.Tools.xml",
        "ref/dotnet5.1/ru/System.Diagnostics.Tools.xml",
        "ref/dotnet5.1/System.Diagnostics.Tools.dll",
        "ref/dotnet5.1/System.Diagnostics.Tools.xml",
        "ref/dotnet5.1/zh-hans/System.Diagnostics.Tools.xml",
        "ref/dotnet5.1/zh-hant/System.Diagnostics.Tools.xml",
        "ref/net45/_._",
        "ref/netcore50/de/System.Diagnostics.Tools.xml",
        "ref/netcore50/es/System.Diagnostics.Tools.xml",
        "ref/netcore50/fr/System.Diagnostics.Tools.xml",
        "ref/netcore50/it/System.Diagnostics.Tools.xml",
        "ref/netcore50/ja/System.Diagnostics.Tools.xml",
        "ref/netcore50/ko/System.Diagnostics.Tools.xml",
        "ref/netcore50/ru/System.Diagnostics.Tools.xml",
        "ref/netcore50/System.Diagnostics.Tools.dll",
        "ref/netcore50/System.Diagnostics.Tools.xml",
        "ref/netcore50/zh-hans/System.Diagnostics.Tools.xml",
        "ref/netcore50/zh-hant/System.Diagnostics.Tools.xml",
        "ref/win8/_._",
        "ref/wp80/_._",
        "ref/wpa81/_._",
        "runtimes/win8-aot/lib/netcore50/System.Diagnostics.Tools.dll",
        "System.Diagnostics.Tools.nuspec"
      ]
    },
    "System.Diagnostics.Tracing/4.0.21-beta-23428": {
      "sha512": "cv8sh0U7LpzPDWqw2W6SWAu+y7B2Ui1q9R4qOKRbI8n/7jWLi8iXEaCRBoiufJS4q82q/f3mJYUHaaouddvcAw==",
      "type": "Package",
      "files": [
        "[Content_Types].xml",
        "_rels/.rels",
        "lib/DNXCore50/System.Diagnostics.Tracing.dll",
        "lib/MonoAndroid10/_._",
        "lib/MonoTouch10/_._",
        "lib/net45/_._",
        "lib/netcore50/System.Diagnostics.Tracing.dll",
        "lib/win8/_._",
        "lib/wpa81/_._",
        "lib/xamarinios10/_._",
        "lib/xamarinmac20/_._",
        "package/services/metadata/core-properties/9ff712adc4784492a72eb57a5297986d.psmdcp",
        "ref/dotnet5.2/de/System.Diagnostics.Tracing.xml",
        "ref/dotnet5.2/es/System.Diagnostics.Tracing.xml",
        "ref/dotnet5.2/fr/System.Diagnostics.Tracing.xml",
        "ref/dotnet5.2/it/System.Diagnostics.Tracing.xml",
        "ref/dotnet5.2/ja/System.Diagnostics.Tracing.xml",
        "ref/dotnet5.2/ko/System.Diagnostics.Tracing.xml",
        "ref/dotnet5.2/ru/System.Diagnostics.Tracing.xml",
        "ref/dotnet5.2/System.Diagnostics.Tracing.dll",
        "ref/dotnet5.2/System.Diagnostics.Tracing.xml",
        "ref/dotnet5.2/zh-hans/System.Diagnostics.Tracing.xml",
        "ref/dotnet5.2/zh-hant/System.Diagnostics.Tracing.xml",
        "ref/dotnet5.3/de/System.Diagnostics.Tracing.xml",
        "ref/dotnet5.3/es/System.Diagnostics.Tracing.xml",
        "ref/dotnet5.3/fr/System.Diagnostics.Tracing.xml",
        "ref/dotnet5.3/it/System.Diagnostics.Tracing.xml",
        "ref/dotnet5.3/ja/System.Diagnostics.Tracing.xml",
        "ref/dotnet5.3/ko/System.Diagnostics.Tracing.xml",
        "ref/dotnet5.3/ru/System.Diagnostics.Tracing.xml",
        "ref/dotnet5.3/System.Diagnostics.Tracing.dll",
        "ref/dotnet5.3/System.Diagnostics.Tracing.xml",
        "ref/dotnet5.3/zh-hans/System.Diagnostics.Tracing.xml",
        "ref/dotnet5.3/zh-hant/System.Diagnostics.Tracing.xml",
        "ref/dotnet5.4/de/System.Diagnostics.Tracing.xml",
        "ref/dotnet5.4/es/System.Diagnostics.Tracing.xml",
        "ref/dotnet5.4/fr/System.Diagnostics.Tracing.xml",
        "ref/dotnet5.4/it/System.Diagnostics.Tracing.xml",
        "ref/dotnet5.4/ja/System.Diagnostics.Tracing.xml",
        "ref/dotnet5.4/ko/System.Diagnostics.Tracing.xml",
        "ref/dotnet5.4/ru/System.Diagnostics.Tracing.xml",
        "ref/dotnet5.4/System.Diagnostics.Tracing.dll",
        "ref/dotnet5.4/System.Diagnostics.Tracing.xml",
        "ref/dotnet5.4/zh-hans/System.Diagnostics.Tracing.xml",
        "ref/dotnet5.4/zh-hant/System.Diagnostics.Tracing.xml",
        "ref/MonoAndroid10/_._",
        "ref/MonoTouch10/_._",
        "ref/net45/_._",
        "ref/netcore50/de/System.Diagnostics.Tracing.xml",
        "ref/netcore50/es/System.Diagnostics.Tracing.xml",
        "ref/netcore50/fr/System.Diagnostics.Tracing.xml",
        "ref/netcore50/it/System.Diagnostics.Tracing.xml",
        "ref/netcore50/ja/System.Diagnostics.Tracing.xml",
        "ref/netcore50/ko/System.Diagnostics.Tracing.xml",
        "ref/netcore50/ru/System.Diagnostics.Tracing.xml",
        "ref/netcore50/System.Diagnostics.Tracing.dll",
        "ref/netcore50/System.Diagnostics.Tracing.xml",
        "ref/netcore50/zh-hans/System.Diagnostics.Tracing.xml",
        "ref/netcore50/zh-hant/System.Diagnostics.Tracing.xml",
        "ref/win8/_._",
        "ref/wpa81/_._",
        "ref/xamarinios10/_._",
        "ref/xamarinmac20/_._",
        "runtimes/win8-aot/lib/netcore50/System.Diagnostics.Tracing.dll",
        "System.Diagnostics.Tracing.nuspec"
      ]
    },
    "System.Dynamic.Runtime/4.0.11-beta-23428": {
      "sha512": "ZWGxit9OJesAKnPyzewFx0Co/frXN8yWmC+VjfuLhTaJRFiPunTm4nZ8zB3npQtwxqTEophdGNVoK/2fv5Gs4Q==",
      "type": "Package",
      "files": [
        "[Content_Types].xml",
        "_rels/.rels",
        "lib/DNXCore50/System.Dynamic.Runtime.dll",
        "lib/MonoAndroid10/_._",
        "lib/MonoTouch10/_._",
        "lib/net45/_._",
        "lib/netcore50/System.Dynamic.Runtime.dll",
        "lib/win8/_._",
        "lib/wp80/_._",
        "lib/wpa81/_._",
        "lib/xamarinios10/_._",
        "lib/xamarinmac20/_._",
        "package/services/metadata/core-properties/d261d7b652714dde821b9a63741ea371.psmdcp",
        "ref/dotnet5.1/de/System.Dynamic.Runtime.xml",
        "ref/dotnet5.1/es/System.Dynamic.Runtime.xml",
        "ref/dotnet5.1/fr/System.Dynamic.Runtime.xml",
        "ref/dotnet5.1/it/System.Dynamic.Runtime.xml",
        "ref/dotnet5.1/ja/System.Dynamic.Runtime.xml",
        "ref/dotnet5.1/ko/System.Dynamic.Runtime.xml",
        "ref/dotnet5.1/ru/System.Dynamic.Runtime.xml",
        "ref/dotnet5.1/System.Dynamic.Runtime.dll",
        "ref/dotnet5.1/System.Dynamic.Runtime.xml",
        "ref/dotnet5.1/zh-hans/System.Dynamic.Runtime.xml",
        "ref/dotnet5.1/zh-hant/System.Dynamic.Runtime.xml",
        "ref/dotnet5.4/de/System.Dynamic.Runtime.xml",
        "ref/dotnet5.4/es/System.Dynamic.Runtime.xml",
        "ref/dotnet5.4/fr/System.Dynamic.Runtime.xml",
        "ref/dotnet5.4/it/System.Dynamic.Runtime.xml",
        "ref/dotnet5.4/ja/System.Dynamic.Runtime.xml",
        "ref/dotnet5.4/ko/System.Dynamic.Runtime.xml",
        "ref/dotnet5.4/ru/System.Dynamic.Runtime.xml",
        "ref/dotnet5.4/System.Dynamic.Runtime.dll",
        "ref/dotnet5.4/System.Dynamic.Runtime.xml",
        "ref/dotnet5.4/zh-hans/System.Dynamic.Runtime.xml",
        "ref/dotnet5.4/zh-hant/System.Dynamic.Runtime.xml",
        "ref/MonoAndroid10/_._",
        "ref/MonoTouch10/_._",
        "ref/net45/_._",
        "ref/netcore50/de/System.Dynamic.Runtime.xml",
        "ref/netcore50/es/System.Dynamic.Runtime.xml",
        "ref/netcore50/fr/System.Dynamic.Runtime.xml",
        "ref/netcore50/it/System.Dynamic.Runtime.xml",
        "ref/netcore50/ja/System.Dynamic.Runtime.xml",
        "ref/netcore50/ko/System.Dynamic.Runtime.xml",
        "ref/netcore50/ru/System.Dynamic.Runtime.xml",
        "ref/netcore50/System.Dynamic.Runtime.dll",
        "ref/netcore50/System.Dynamic.Runtime.xml",
        "ref/netcore50/zh-hans/System.Dynamic.Runtime.xml",
        "ref/netcore50/zh-hant/System.Dynamic.Runtime.xml",
        "ref/win8/_._",
        "ref/wp80/_._",
        "ref/wpa81/_._",
        "ref/xamarinios10/_._",
        "ref/xamarinmac20/_._",
        "runtimes/win8-aot/lib/netcore50/System.Dynamic.Runtime.dll",
        "System.Dynamic.Runtime.nuspec"
      ]
    },
    "System.Globalization/4.0.11-beta-23428": {
      "sha512": "Hhc3/bM4EN8cC/2UMjNVc6/BKME5tAnXOMSbUlrEs8gj1Ve9rzIC8f5ougN9b3D/JdLNXZDc45aE4cLNBvy1RQ==",
      "type": "Package",
      "files": [
        "[Content_Types].xml",
        "_rels/.rels",
        "lib/DNXCore50/System.Globalization.dll",
        "lib/MonoAndroid10/_._",
        "lib/MonoTouch10/_._",
        "lib/net45/_._",
        "lib/netcore50/System.Globalization.dll",
        "lib/win8/_._",
        "lib/wp80/_._",
        "lib/wpa81/_._",
        "lib/xamarinios10/_._",
        "lib/xamarinmac20/_._",
        "package/services/metadata/core-properties/4e51c889397c45228032f2ef7b5f835b.psmdcp",
        "ref/dotnet5.1/de/System.Globalization.xml",
        "ref/dotnet5.1/es/System.Globalization.xml",
        "ref/dotnet5.1/fr/System.Globalization.xml",
        "ref/dotnet5.1/it/System.Globalization.xml",
        "ref/dotnet5.1/ja/System.Globalization.xml",
        "ref/dotnet5.1/ko/System.Globalization.xml",
        "ref/dotnet5.1/ru/System.Globalization.xml",
        "ref/dotnet5.1/System.Globalization.dll",
        "ref/dotnet5.1/System.Globalization.xml",
        "ref/dotnet5.1/zh-hans/System.Globalization.xml",
        "ref/dotnet5.1/zh-hant/System.Globalization.xml",
        "ref/dotnet5.4/de/System.Globalization.xml",
        "ref/dotnet5.4/es/System.Globalization.xml",
        "ref/dotnet5.4/fr/System.Globalization.xml",
        "ref/dotnet5.4/it/System.Globalization.xml",
        "ref/dotnet5.4/ja/System.Globalization.xml",
        "ref/dotnet5.4/ko/System.Globalization.xml",
        "ref/dotnet5.4/ru/System.Globalization.xml",
        "ref/dotnet5.4/System.Globalization.dll",
        "ref/dotnet5.4/System.Globalization.xml",
        "ref/dotnet5.4/zh-hans/System.Globalization.xml",
        "ref/dotnet5.4/zh-hant/System.Globalization.xml",
        "ref/MonoAndroid10/_._",
        "ref/MonoTouch10/_._",
        "ref/net45/_._",
        "ref/netcore50/de/System.Globalization.xml",
        "ref/netcore50/es/System.Globalization.xml",
        "ref/netcore50/fr/System.Globalization.xml",
        "ref/netcore50/it/System.Globalization.xml",
        "ref/netcore50/ja/System.Globalization.xml",
        "ref/netcore50/ko/System.Globalization.xml",
        "ref/netcore50/ru/System.Globalization.xml",
        "ref/netcore50/System.Globalization.dll",
        "ref/netcore50/System.Globalization.xml",
        "ref/netcore50/zh-hans/System.Globalization.xml",
        "ref/netcore50/zh-hant/System.Globalization.xml",
        "ref/win8/_._",
        "ref/wp80/_._",
        "ref/wpa81/_._",
        "ref/xamarinios10/_._",
        "ref/xamarinmac20/_._",
        "runtimes/win8-aot/lib/netcore50/System.Globalization.dll",
        "System.Globalization.nuspec"
      ]
    },
    "System.Globalization.Calendars/4.0.1-beta-23428": {
      "sha512": "QESgGJD4F4TEvJw2ExR4YaJXAo0BS7kPzlND0DQZZtfk1W8rM4yrPgbmtFbklouUy9UWwfEz7nzhSajOo5NhPw==",
      "type": "Package",
      "files": [
        "[Content_Types].xml",
        "_rels/.rels",
        "lib/DNXCore50/System.Globalization.Calendars.dll",
        "lib/MonoAndroid10/_._",
        "lib/MonoTouch10/_._",
        "lib/net46/System.Globalization.Calendars.dll",
        "lib/netcore50/System.Globalization.Calendars.dll",
        "lib/xamarinios10/_._",
        "lib/xamarinmac20/_._",
        "package/services/metadata/core-properties/6a921c8893ad48a78737fb992f7ab270.psmdcp",
        "ref/dotnet5.1/de/System.Globalization.Calendars.xml",
        "ref/dotnet5.1/es/System.Globalization.Calendars.xml",
        "ref/dotnet5.1/fr/System.Globalization.Calendars.xml",
        "ref/dotnet5.1/it/System.Globalization.Calendars.xml",
        "ref/dotnet5.1/ja/System.Globalization.Calendars.xml",
        "ref/dotnet5.1/ko/System.Globalization.Calendars.xml",
        "ref/dotnet5.1/ru/System.Globalization.Calendars.xml",
        "ref/dotnet5.1/System.Globalization.Calendars.dll",
        "ref/dotnet5.1/System.Globalization.Calendars.xml",
        "ref/dotnet5.1/zh-hans/System.Globalization.Calendars.xml",
        "ref/dotnet5.1/zh-hant/System.Globalization.Calendars.xml",
        "ref/MonoAndroid10/_._",
        "ref/MonoTouch10/_._",
        "ref/net46/System.Globalization.Calendars.dll",
        "ref/xamarinios10/_._",
        "ref/xamarinmac20/_._",
        "runtimes/win8-aot/lib/netcore50/System.Globalization.Calendars.dll",
        "System.Globalization.Calendars.nuspec"
      ]
    },
    "System.IO/4.0.11-beta-23428": {
      "sha512": "05IMKOc/nqTIavCxWtAA63NTUbKrdO32Qu1WvCkk4Y+uoRegchPhIEL6jjUo3RSEHWklzS51zQxxQgpk1b0UNQ==",
      "type": "Package",
      "files": [
        "[Content_Types].xml",
        "_rels/.rels",
        "lib/DNXCore50/System.IO.dll",
        "lib/MonoAndroid10/_._",
        "lib/MonoTouch10/_._",
        "lib/net45/_._",
        "lib/netcore50/System.IO.dll",
        "lib/win8/_._",
        "lib/wp80/_._",
        "lib/wpa81/_._",
        "lib/xamarinios10/_._",
        "lib/xamarinmac20/_._",
        "package/services/metadata/core-properties/7d08da94c0884675bb904982570fe8bd.psmdcp",
        "ref/dotnet5.1/de/System.IO.xml",
        "ref/dotnet5.1/es/System.IO.xml",
        "ref/dotnet5.1/fr/System.IO.xml",
        "ref/dotnet5.1/it/System.IO.xml",
        "ref/dotnet5.1/ja/System.IO.xml",
        "ref/dotnet5.1/ko/System.IO.xml",
        "ref/dotnet5.1/ru/System.IO.xml",
        "ref/dotnet5.1/System.IO.dll",
        "ref/dotnet5.1/System.IO.xml",
        "ref/dotnet5.1/zh-hans/System.IO.xml",
        "ref/dotnet5.1/zh-hant/System.IO.xml",
        "ref/dotnet5.4/de/System.IO.xml",
        "ref/dotnet5.4/es/System.IO.xml",
        "ref/dotnet5.4/fr/System.IO.xml",
        "ref/dotnet5.4/it/System.IO.xml",
        "ref/dotnet5.4/ja/System.IO.xml",
        "ref/dotnet5.4/ko/System.IO.xml",
        "ref/dotnet5.4/ru/System.IO.xml",
        "ref/dotnet5.4/System.IO.dll",
        "ref/dotnet5.4/System.IO.xml",
        "ref/dotnet5.4/zh-hans/System.IO.xml",
        "ref/dotnet5.4/zh-hant/System.IO.xml",
        "ref/MonoAndroid10/_._",
        "ref/MonoTouch10/_._",
        "ref/net45/_._",
        "ref/netcore50/de/System.IO.xml",
        "ref/netcore50/es/System.IO.xml",
        "ref/netcore50/fr/System.IO.xml",
        "ref/netcore50/it/System.IO.xml",
        "ref/netcore50/ja/System.IO.xml",
        "ref/netcore50/ko/System.IO.xml",
        "ref/netcore50/ru/System.IO.xml",
        "ref/netcore50/System.IO.dll",
        "ref/netcore50/System.IO.xml",
        "ref/netcore50/zh-hans/System.IO.xml",
        "ref/netcore50/zh-hant/System.IO.xml",
        "ref/win8/_._",
        "ref/wp80/_._",
        "ref/wpa81/_._",
        "ref/xamarinios10/_._",
        "ref/xamarinmac20/_._",
        "runtimes/win8-aot/lib/netcore50/System.IO.dll",
        "System.IO.nuspec"
      ]
    },
    "System.IO.FileSystem/4.0.1-beta-23428": {
      "sha512": "vvpYcfHZTeYMCd8zXIpcF9ii2cjlHInDS9AiWzH/ij49CpVC9mnT77yO2yjFFuDmljpmyWEMueh6YV7pAgDBeg==",
      "type": "Package",
      "files": [
        "[Content_Types].xml",
        "_rels/.rels",
        "lib/MonoAndroid10/_._",
        "lib/MonoTouch10/_._",
        "lib/net46/System.IO.FileSystem.dll",
        "lib/xamarinios10/_._",
        "lib/xamarinmac20/_._",
        "package/services/metadata/core-properties/a2f28273fad54fd5ab4b76af4932c011.psmdcp",
        "ref/dotnet5.4/de/System.IO.FileSystem.xml",
        "ref/dotnet5.4/es/System.IO.FileSystem.xml",
        "ref/dotnet5.4/fr/System.IO.FileSystem.xml",
        "ref/dotnet5.4/it/System.IO.FileSystem.xml",
        "ref/dotnet5.4/ja/System.IO.FileSystem.xml",
        "ref/dotnet5.4/ko/System.IO.FileSystem.xml",
        "ref/dotnet5.4/ru/System.IO.FileSystem.xml",
        "ref/dotnet5.4/System.IO.FileSystem.dll",
        "ref/dotnet5.4/System.IO.FileSystem.xml",
        "ref/dotnet5.4/zh-hans/System.IO.FileSystem.xml",
        "ref/dotnet5.4/zh-hant/System.IO.FileSystem.xml",
        "ref/MonoAndroid10/_._",
        "ref/MonoTouch10/_._",
        "ref/net46/System.IO.FileSystem.dll",
        "ref/xamarinios10/_._",
        "ref/xamarinmac20/_._",
        "runtime.json",
        "System.IO.FileSystem.nuspec"
      ]
    },
    "System.IO.FileSystem.Primitives/4.0.0": {
      "sha512": "7pJUvYi/Yq3A5nagqCCiOw3+aJp3xXc/Cjr8dnJDnER3/6kX3LEencfqmXUcPl9+7OvRNyPMNhqsLAcMK6K/KA==",
      "type": "Package",
      "files": [
        "[Content_Types].xml",
        "_rels/.rels",
        "lib/dotnet/System.IO.FileSystem.Primitives.dll",
        "lib/MonoAndroid10/_._",
        "lib/MonoTouch10/_._",
        "lib/net46/System.IO.FileSystem.Primitives.dll",
        "lib/xamarinios10/_._",
        "lib/xamarinmac20/_._",
        "package/services/metadata/core-properties/2cf3542156f0426483f92b9e37d8d381.psmdcp",
        "ref/dotnet/de/System.IO.FileSystem.Primitives.xml",
        "ref/dotnet/es/System.IO.FileSystem.Primitives.xml",
        "ref/dotnet/fr/System.IO.FileSystem.Primitives.xml",
        "ref/dotnet/it/System.IO.FileSystem.Primitives.xml",
        "ref/dotnet/ja/System.IO.FileSystem.Primitives.xml",
        "ref/dotnet/ko/System.IO.FileSystem.Primitives.xml",
        "ref/dotnet/ru/System.IO.FileSystem.Primitives.xml",
        "ref/dotnet/System.IO.FileSystem.Primitives.dll",
        "ref/dotnet/System.IO.FileSystem.Primitives.xml",
        "ref/dotnet/zh-hans/System.IO.FileSystem.Primitives.xml",
        "ref/dotnet/zh-hant/System.IO.FileSystem.Primitives.xml",
        "ref/MonoAndroid10/_._",
        "ref/MonoTouch10/_._",
        "ref/net46/System.IO.FileSystem.Primitives.dll",
        "ref/xamarinios10/_._",
        "ref/xamarinmac20/_._",
        "System.IO.FileSystem.Primitives.nuspec"
      ]
    },
    "System.IO.Pipes/4.0.0-beta-23428": {
      "sha512": "QaaJYoGrKDcfuI5BSaIfG9fvYj3COMtoGlk8gKZBU+HBNJUGKccF9+GdIgq58f/EGjgaKHRkts20BzRxpGBQyA==",
      "type": "Package",
      "files": [
        "[Content_Types].xml",
        "_rels/.rels",
        "lib/net46/System.IO.Pipes.dll",
        "package/services/metadata/core-properties/b7789b3eebb1419691a5b6a1c575de6d.psmdcp",
        "ref/dotnet5.4/de/System.IO.Pipes.xml",
        "ref/dotnet5.4/es/System.IO.Pipes.xml",
        "ref/dotnet5.4/fr/System.IO.Pipes.xml",
        "ref/dotnet5.4/it/System.IO.Pipes.xml",
        "ref/dotnet5.4/ja/System.IO.Pipes.xml",
        "ref/dotnet5.4/ko/System.IO.Pipes.xml",
        "ref/dotnet5.4/ru/System.IO.Pipes.xml",
        "ref/dotnet5.4/System.IO.Pipes.dll",
        "ref/dotnet5.4/System.IO.Pipes.xml",
        "ref/dotnet5.4/zh-hans/System.IO.Pipes.xml",
        "ref/dotnet5.4/zh-hant/System.IO.Pipes.xml",
        "ref/net46/System.IO.Pipes.dll",
        "runtime.json",
        "System.IO.Pipes.nuspec"
      ]
    },
    "System.Linq/4.0.1-beta-23428": {
      "sha512": "4WPgqMpLgltWrJ9BLlvbpPG2Yzpop8JyJrc79MleGpAgv/oQBv4ibHyhBrRQmi7y3HFme7qNKpd6PX3sspdtvw==",
      "type": "Package",
      "files": [
        "[Content_Types].xml",
        "_rels/.rels",
        "lib/dotnet5.4/System.Linq.dll",
        "lib/net45/_._",
        "lib/netcore50/System.Linq.dll",
        "lib/win8/_._",
        "lib/wp80/_._",
        "lib/wpa81/_._",
        "package/services/metadata/core-properties/ec2f02fd628147b1b9200a3500fdcb16.psmdcp",
        "ref/dotnet5.1/de/System.Linq.xml",
        "ref/dotnet5.1/es/System.Linq.xml",
        "ref/dotnet5.1/fr/System.Linq.xml",
        "ref/dotnet5.1/it/System.Linq.xml",
        "ref/dotnet5.1/ja/System.Linq.xml",
        "ref/dotnet5.1/ko/System.Linq.xml",
        "ref/dotnet5.1/ru/System.Linq.xml",
        "ref/dotnet5.1/System.Linq.dll",
        "ref/dotnet5.1/System.Linq.xml",
        "ref/dotnet5.1/zh-hans/System.Linq.xml",
        "ref/dotnet5.1/zh-hant/System.Linq.xml",
        "ref/net45/_._",
        "ref/netcore50/de/System.Linq.xml",
        "ref/netcore50/es/System.Linq.xml",
        "ref/netcore50/fr/System.Linq.xml",
        "ref/netcore50/it/System.Linq.xml",
        "ref/netcore50/ja/System.Linq.xml",
        "ref/netcore50/ko/System.Linq.xml",
        "ref/netcore50/ru/System.Linq.xml",
        "ref/netcore50/System.Linq.dll",
        "ref/netcore50/System.Linq.xml",
        "ref/netcore50/zh-hans/System.Linq.xml",
        "ref/netcore50/zh-hant/System.Linq.xml",
        "ref/win8/_._",
        "ref/wp80/_._",
        "ref/wpa81/_._",
        "System.Linq.nuspec"
      ]
    },
    "System.Linq.Expressions/4.0.10": {
      "sha512": "qhFkPqRsTfXBaacjQhxwwwUoU7TEtwlBIULj7nG7i4qAkvivil31VvOvDKppCSui5yGw0/325ZeNaMYRvTotXw==",
      "type": "Package",
      "files": [
        "[Content_Types].xml",
        "_rels/.rels",
        "lib/DNXCore50/System.Linq.Expressions.dll",
        "lib/MonoAndroid10/_._",
        "lib/MonoTouch10/_._",
        "lib/net46/_._",
        "lib/netcore50/System.Linq.Expressions.dll",
        "lib/xamarinios10/_._",
        "lib/xamarinmac20/_._",
        "package/services/metadata/core-properties/4e3c061f7c0a427fa5b65bd3d84e9bc3.psmdcp",
        "ref/dotnet/de/System.Linq.Expressions.xml",
        "ref/dotnet/es/System.Linq.Expressions.xml",
        "ref/dotnet/fr/System.Linq.Expressions.xml",
        "ref/dotnet/it/System.Linq.Expressions.xml",
        "ref/dotnet/ja/System.Linq.Expressions.xml",
        "ref/dotnet/ko/System.Linq.Expressions.xml",
        "ref/dotnet/ru/System.Linq.Expressions.xml",
        "ref/dotnet/System.Linq.Expressions.dll",
        "ref/dotnet/System.Linq.Expressions.xml",
        "ref/dotnet/zh-hans/System.Linq.Expressions.xml",
        "ref/dotnet/zh-hant/System.Linq.Expressions.xml",
        "ref/MonoAndroid10/_._",
        "ref/MonoTouch10/_._",
        "ref/net46/_._",
        "ref/xamarinios10/_._",
        "ref/xamarinmac20/_._",
        "runtime.json",
        "runtimes/win8-aot/lib/netcore50/System.Linq.Expressions.dll",
        "System.Linq.Expressions.nuspec"
      ]
    },
    "System.ObjectModel/4.0.11-beta-23428": {
      "sha512": "1g9vOlrBKRhnBvq35bfsLOOEmurhLOkDwfGXfBIGKujNJQ0vOI3kJhLDi2dIMQW/7xT1fsWIBNRfQObiR+ZDug==",
      "type": "Package",
      "files": [
        "[Content_Types].xml",
        "_rels/.rels",
        "lib/dotnet5.4/System.ObjectModel.dll",
        "lib/MonoAndroid10/_._",
        "lib/MonoTouch10/_._",
        "lib/net45/_._",
        "lib/netcore50/System.ObjectModel.dll",
        "lib/win8/_._",
        "lib/wp80/_._",
        "lib/wpa81/_._",
        "lib/xamarinios10/_._",
        "lib/xamarinmac20/_._",
        "package/services/metadata/core-properties/9d8fa4c1b72844cf9504e46bd1cced3d.psmdcp",
        "ref/dotnet5.1/de/System.ObjectModel.xml",
        "ref/dotnet5.1/es/System.ObjectModel.xml",
        "ref/dotnet5.1/fr/System.ObjectModel.xml",
        "ref/dotnet5.1/it/System.ObjectModel.xml",
        "ref/dotnet5.1/ja/System.ObjectModel.xml",
        "ref/dotnet5.1/ko/System.ObjectModel.xml",
        "ref/dotnet5.1/ru/System.ObjectModel.xml",
        "ref/dotnet5.1/System.ObjectModel.dll",
        "ref/dotnet5.1/System.ObjectModel.xml",
        "ref/dotnet5.1/zh-hans/System.ObjectModel.xml",
        "ref/dotnet5.1/zh-hant/System.ObjectModel.xml",
        "ref/dotnet5.4/de/System.ObjectModel.xml",
        "ref/dotnet5.4/es/System.ObjectModel.xml",
        "ref/dotnet5.4/fr/System.ObjectModel.xml",
        "ref/dotnet5.4/it/System.ObjectModel.xml",
        "ref/dotnet5.4/ja/System.ObjectModel.xml",
        "ref/dotnet5.4/ko/System.ObjectModel.xml",
        "ref/dotnet5.4/ru/System.ObjectModel.xml",
        "ref/dotnet5.4/System.ObjectModel.dll",
        "ref/dotnet5.4/System.ObjectModel.xml",
        "ref/dotnet5.4/zh-hans/System.ObjectModel.xml",
        "ref/dotnet5.4/zh-hant/System.ObjectModel.xml",
        "ref/MonoAndroid10/_._",
        "ref/MonoTouch10/_._",
        "ref/net45/_._",
        "ref/netcore50/de/System.ObjectModel.xml",
        "ref/netcore50/es/System.ObjectModel.xml",
        "ref/netcore50/fr/System.ObjectModel.xml",
        "ref/netcore50/it/System.ObjectModel.xml",
        "ref/netcore50/ja/System.ObjectModel.xml",
        "ref/netcore50/ko/System.ObjectModel.xml",
        "ref/netcore50/ru/System.ObjectModel.xml",
        "ref/netcore50/System.ObjectModel.dll",
        "ref/netcore50/System.ObjectModel.xml",
        "ref/netcore50/zh-hans/System.ObjectModel.xml",
        "ref/netcore50/zh-hant/System.ObjectModel.xml",
        "ref/win8/_._",
        "ref/wp80/_._",
        "ref/wpa81/_._",
        "ref/xamarinios10/_._",
        "ref/xamarinmac20/_._",
        "System.ObjectModel.nuspec"
      ]
    },
    "System.Private.DataContractSerialization/4.1.0-beta-23428": {
      "sha512": "EiZCjoPZal/tftLyv6gggabafkFJyIsGLSyPYpBU7U36wrGJTlE4bY2l1+1uZJ/NAww1qSQY9zJPLNDzwqXXug==",
      "type": "Package",
      "files": [
        "[Content_Types].xml",
        "_rels/.rels",
        "lib/DNXCore50/System.Private.DataContractSerialization.dll",
        "lib/netcore50/System.Private.DataContractSerialization.dll",
        "package/services/metadata/core-properties/003e986afe38457bb6d457bc4787a0fe.psmdcp",
        "ref/dnxcore50/_._",
        "ref/netcore50/_._",
        "runtime.json",
        "runtimes/win8-aot/lib/netcore50/System.Private.DataContractSerialization.dll",
        "System.Private.DataContractSerialization.nuspec"
      ]
    },
    "System.Private.Uri/4.0.1-beta-23428": {
      "sha512": "R8OhucsKDsNUxW8cd+ImCuzor+3wIAkd0TE8VLlZ1xt/RGxIMLKWH8cgQR/5mAmEKnJXCdVGNINhTVzFEMS5Fw==",
      "type": "Package",
      "files": [
        "[Content_Types].xml",
        "_rels/.rels",
        "package/services/metadata/core-properties/6ac64689237746f5b3b126595c2baaeb.psmdcp",
        "ref/dnxcore50/_._",
        "ref/netcore50/_._",
        "runtime.json",
        "System.Private.Uri.nuspec"
      ]
    },
    "System.Reflection/4.1.0-beta-23428": {
      "sha512": "JEGuKqvPfkM6Rac+bKcbzQSPy1LAyE7GdG/1hw+7X3tQvAVlzWQARmHAHPRjbIVhYTzpg/lS7A5vQackrv3eXw==",
      "type": "Package",
      "files": [
        "[Content_Types].xml",
        "_rels/.rels",
        "lib/DNXCore50/System.Reflection.dll",
        "lib/MonoAndroid10/_._",
        "lib/MonoTouch10/_._",
        "lib/net45/_._",
        "lib/net46/System.Reflection.dll",
        "lib/netcore50/System.Reflection.dll",
        "lib/win8/_._",
        "lib/wp80/_._",
        "lib/wpa81/_._",
        "lib/xamarinios10/_._",
        "lib/xamarinmac20/_._",
        "package/services/metadata/core-properties/f1a865ecbf3d4ac0a3dafe3047bb185e.psmdcp",
        "ref/dotnet5.1/de/System.Reflection.xml",
        "ref/dotnet5.1/es/System.Reflection.xml",
        "ref/dotnet5.1/fr/System.Reflection.xml",
        "ref/dotnet5.1/it/System.Reflection.xml",
        "ref/dotnet5.1/ja/System.Reflection.xml",
        "ref/dotnet5.1/ko/System.Reflection.xml",
        "ref/dotnet5.1/ru/System.Reflection.xml",
        "ref/dotnet5.1/System.Reflection.dll",
        "ref/dotnet5.1/System.Reflection.xml",
        "ref/dotnet5.1/zh-hans/System.Reflection.xml",
        "ref/dotnet5.1/zh-hant/System.Reflection.xml",
        "ref/dotnet5.4/de/System.Reflection.xml",
        "ref/dotnet5.4/es/System.Reflection.xml",
        "ref/dotnet5.4/fr/System.Reflection.xml",
        "ref/dotnet5.4/it/System.Reflection.xml",
        "ref/dotnet5.4/ja/System.Reflection.xml",
        "ref/dotnet5.4/ko/System.Reflection.xml",
        "ref/dotnet5.4/ru/System.Reflection.xml",
        "ref/dotnet5.4/System.Reflection.dll",
        "ref/dotnet5.4/System.Reflection.xml",
        "ref/dotnet5.4/zh-hans/System.Reflection.xml",
        "ref/dotnet5.4/zh-hant/System.Reflection.xml",
        "ref/MonoAndroid10/_._",
        "ref/MonoTouch10/_._",
        "ref/net45/_._",
        "ref/net46/System.Reflection.dll",
        "ref/netcore50/de/System.Reflection.xml",
        "ref/netcore50/es/System.Reflection.xml",
        "ref/netcore50/fr/System.Reflection.xml",
        "ref/netcore50/it/System.Reflection.xml",
        "ref/netcore50/ja/System.Reflection.xml",
        "ref/netcore50/ko/System.Reflection.xml",
        "ref/netcore50/ru/System.Reflection.xml",
        "ref/netcore50/System.Reflection.dll",
        "ref/netcore50/System.Reflection.xml",
        "ref/netcore50/zh-hans/System.Reflection.xml",
        "ref/netcore50/zh-hant/System.Reflection.xml",
        "ref/win8/_._",
        "ref/wp80/_._",
        "ref/wpa81/_._",
        "ref/xamarinios10/_._",
        "ref/xamarinmac20/_._",
        "runtimes/win8-aot/lib/netcore50/System.Reflection.dll",
        "System.Reflection.nuspec"
      ]
    },
    "System.Reflection.Emit/4.0.0": {
      "sha512": "CqnQz5LbNbiSxN10cv3Ehnw3j1UZOBCxnE0OO0q/keGQ5ENjyFM6rIG4gm/i0dX6EjdpYkAgKcI/mhZZCaBq4A==",
      "type": "Package",
      "files": [
        "[Content_Types].xml",
        "_rels/.rels",
        "lib/DNXCore50/System.Reflection.Emit.dll",
        "lib/MonoAndroid10/_._",
        "lib/net45/_._",
        "lib/netcore50/System.Reflection.Emit.dll",
        "lib/xamarinmac20/_._",
        "package/services/metadata/core-properties/f6dc998f8a6b43d7b08f33375407a384.psmdcp",
        "ref/dotnet/de/System.Reflection.Emit.xml",
        "ref/dotnet/es/System.Reflection.Emit.xml",
        "ref/dotnet/fr/System.Reflection.Emit.xml",
        "ref/dotnet/it/System.Reflection.Emit.xml",
        "ref/dotnet/ja/System.Reflection.Emit.xml",
        "ref/dotnet/ko/System.Reflection.Emit.xml",
        "ref/dotnet/ru/System.Reflection.Emit.xml",
        "ref/dotnet/System.Reflection.Emit.dll",
        "ref/dotnet/System.Reflection.Emit.xml",
        "ref/dotnet/zh-hans/System.Reflection.Emit.xml",
        "ref/dotnet/zh-hant/System.Reflection.Emit.xml",
        "ref/MonoAndroid10/_._",
        "ref/net45/_._",
        "ref/xamarinmac20/_._",
        "System.Reflection.Emit.nuspec"
      ]
    },
    "System.Reflection.Emit.ILGeneration/4.0.0": {
      "sha512": "02okuusJ0GZiHZSD2IOLIN41GIn6qOr7i5+86C98BPuhlwWqVABwebiGNvhDiXP1f9a6CxEigC7foQD42klcDg==",
      "type": "Package",
      "files": [
        "[Content_Types].xml",
        "_rels/.rels",
        "lib/DNXCore50/System.Reflection.Emit.ILGeneration.dll",
        "lib/net45/_._",
        "lib/netcore50/System.Reflection.Emit.ILGeneration.dll",
        "lib/wp80/_._",
        "package/services/metadata/core-properties/d044dd882ed2456486ddb05f1dd0420f.psmdcp",
        "ref/dotnet/de/System.Reflection.Emit.ILGeneration.xml",
        "ref/dotnet/es/System.Reflection.Emit.ILGeneration.xml",
        "ref/dotnet/fr/System.Reflection.Emit.ILGeneration.xml",
        "ref/dotnet/it/System.Reflection.Emit.ILGeneration.xml",
        "ref/dotnet/ja/System.Reflection.Emit.ILGeneration.xml",
        "ref/dotnet/ko/System.Reflection.Emit.ILGeneration.xml",
        "ref/dotnet/ru/System.Reflection.Emit.ILGeneration.xml",
        "ref/dotnet/System.Reflection.Emit.ILGeneration.dll",
        "ref/dotnet/System.Reflection.Emit.ILGeneration.xml",
        "ref/dotnet/zh-hans/System.Reflection.Emit.ILGeneration.xml",
        "ref/dotnet/zh-hant/System.Reflection.Emit.ILGeneration.xml",
        "ref/net45/_._",
        "ref/wp80/_._",
        "System.Reflection.Emit.ILGeneration.nuspec"
      ]
    },
    "System.Reflection.Emit.Lightweight/4.0.0": {
      "sha512": "DJZhHiOdkN08xJgsJfDjkuOreLLmMcU8qkEEqEHqyhkPUZMMQs0lE8R+6+68BAFWgcdzxtNu0YmIOtEug8j00w==",
      "type": "Package",
      "files": [
        "[Content_Types].xml",
        "_rels/.rels",
        "lib/DNXCore50/System.Reflection.Emit.Lightweight.dll",
        "lib/net45/_._",
        "lib/netcore50/System.Reflection.Emit.Lightweight.dll",
        "lib/wp80/_._",
        "package/services/metadata/core-properties/52abced289cd46eebf8599b9b4c1c67b.psmdcp",
        "ref/dotnet/de/System.Reflection.Emit.Lightweight.xml",
        "ref/dotnet/es/System.Reflection.Emit.Lightweight.xml",
        "ref/dotnet/fr/System.Reflection.Emit.Lightweight.xml",
        "ref/dotnet/it/System.Reflection.Emit.Lightweight.xml",
        "ref/dotnet/ja/System.Reflection.Emit.Lightweight.xml",
        "ref/dotnet/ko/System.Reflection.Emit.Lightweight.xml",
        "ref/dotnet/ru/System.Reflection.Emit.Lightweight.xml",
        "ref/dotnet/System.Reflection.Emit.Lightweight.dll",
        "ref/dotnet/System.Reflection.Emit.Lightweight.xml",
        "ref/dotnet/zh-hans/System.Reflection.Emit.Lightweight.xml",
        "ref/dotnet/zh-hant/System.Reflection.Emit.Lightweight.xml",
        "ref/net45/_._",
        "ref/wp80/_._",
        "System.Reflection.Emit.Lightweight.nuspec"
      ]
    },
    "System.Reflection.Extensions/4.0.1-beta-23428": {
      "sha512": "zwGL0EMnJOJD5IrNh6N2LP6Jpyvv5tAetPdXRHVGxSrn5DtpFuISTENzRidyN16//Da95CaGO1auCWjkH5IyhA==",
      "type": "Package",
      "files": [
        "[Content_Types].xml",
        "_rels/.rels",
        "lib/DNXCore50/System.Reflection.Extensions.dll",
        "lib/net45/_._",
        "lib/netcore50/System.Reflection.Extensions.dll",
        "lib/win8/_._",
        "lib/wp80/_._",
        "lib/wpa81/_._",
        "package/services/metadata/core-properties/506eae8ff3054392b108b546f8afce83.psmdcp",
        "ref/dotnet5.1/de/System.Reflection.Extensions.xml",
        "ref/dotnet5.1/es/System.Reflection.Extensions.xml",
        "ref/dotnet5.1/fr/System.Reflection.Extensions.xml",
        "ref/dotnet5.1/it/System.Reflection.Extensions.xml",
        "ref/dotnet5.1/ja/System.Reflection.Extensions.xml",
        "ref/dotnet5.1/ko/System.Reflection.Extensions.xml",
        "ref/dotnet5.1/ru/System.Reflection.Extensions.xml",
        "ref/dotnet5.1/System.Reflection.Extensions.dll",
        "ref/dotnet5.1/System.Reflection.Extensions.xml",
        "ref/dotnet5.1/zh-hans/System.Reflection.Extensions.xml",
        "ref/dotnet5.1/zh-hant/System.Reflection.Extensions.xml",
        "ref/net45/_._",
        "ref/netcore50/de/System.Reflection.Extensions.xml",
        "ref/netcore50/es/System.Reflection.Extensions.xml",
        "ref/netcore50/fr/System.Reflection.Extensions.xml",
        "ref/netcore50/it/System.Reflection.Extensions.xml",
        "ref/netcore50/ja/System.Reflection.Extensions.xml",
        "ref/netcore50/ko/System.Reflection.Extensions.xml",
        "ref/netcore50/ru/System.Reflection.Extensions.xml",
        "ref/netcore50/System.Reflection.Extensions.dll",
        "ref/netcore50/System.Reflection.Extensions.xml",
        "ref/netcore50/zh-hans/System.Reflection.Extensions.xml",
        "ref/netcore50/zh-hant/System.Reflection.Extensions.xml",
        "ref/win8/_._",
        "ref/wp80/_._",
        "ref/wpa81/_._",
        "runtimes/win8-aot/lib/netcore50/System.Reflection.Extensions.dll",
        "System.Reflection.Extensions.nuspec"
      ]
    },
    "System.Reflection.Metadata/1.1.0": {
      "sha512": "a8VsRm/B0Ik1o5FumSMWmpwbG7cvIIajAYhzTTy9VB9XItByJDQHGZkQTIAdsvVJ6MI5O3uH/lb0izgQDlDIWA==",
      "type": "Package",
      "files": [
        "[Content_Types].xml",
        "_rels/.rels",
        "lib/dotnet5.2/System.Reflection.Metadata.dll",
        "lib/dotnet5.2/System.Reflection.Metadata.xml",
        "lib/portable-net45+win8/System.Reflection.Metadata.dll",
        "lib/portable-net45+win8/System.Reflection.Metadata.xml",
        "package/services/metadata/core-properties/644d6c945e3d43e2806bf6892201a6ef.psmdcp",
        "System.Reflection.Metadata.nuspec"
      ]
    },
    "System.Reflection.Primitives/4.0.1-beta-23428": {
      "sha512": "lwYTqajRIbKWUv5ax8+EW0QUjG/irbocZCCOaOilOWQwCKfkHIIY5lAvp7Pc63K4GvqIV2ZJovdXfRcM2ClP5w==",
      "type": "Package",
      "files": [
        "[Content_Types].xml",
        "_rels/.rels",
        "lib/DNXCore50/System.Reflection.Primitives.dll",
        "lib/net45/_._",
        "lib/netcore50/System.Reflection.Primitives.dll",
        "lib/win8/_._",
        "lib/wp80/_._",
        "lib/wpa81/_._",
        "package/services/metadata/core-properties/ab2057f6663f4c2b8cfe83c29f5edad6.psmdcp",
        "ref/dotnet5.1/de/System.Reflection.Primitives.xml",
        "ref/dotnet5.1/es/System.Reflection.Primitives.xml",
        "ref/dotnet5.1/fr/System.Reflection.Primitives.xml",
        "ref/dotnet5.1/it/System.Reflection.Primitives.xml",
        "ref/dotnet5.1/ja/System.Reflection.Primitives.xml",
        "ref/dotnet5.1/ko/System.Reflection.Primitives.xml",
        "ref/dotnet5.1/ru/System.Reflection.Primitives.xml",
        "ref/dotnet5.1/System.Reflection.Primitives.dll",
        "ref/dotnet5.1/System.Reflection.Primitives.xml",
        "ref/dotnet5.1/zh-hans/System.Reflection.Primitives.xml",
        "ref/dotnet5.1/zh-hant/System.Reflection.Primitives.xml",
        "ref/net45/_._",
        "ref/netcore50/de/System.Reflection.Primitives.xml",
        "ref/netcore50/es/System.Reflection.Primitives.xml",
        "ref/netcore50/fr/System.Reflection.Primitives.xml",
        "ref/netcore50/it/System.Reflection.Primitives.xml",
        "ref/netcore50/ja/System.Reflection.Primitives.xml",
        "ref/netcore50/ko/System.Reflection.Primitives.xml",
        "ref/netcore50/ru/System.Reflection.Primitives.xml",
        "ref/netcore50/System.Reflection.Primitives.dll",
        "ref/netcore50/System.Reflection.Primitives.xml",
        "ref/netcore50/zh-hans/System.Reflection.Primitives.xml",
        "ref/netcore50/zh-hant/System.Reflection.Primitives.xml",
        "ref/win8/_._",
        "ref/wp80/_._",
        "ref/wpa81/_._",
        "runtimes/win8-aot/lib/netcore50/System.Reflection.Primitives.dll",
        "System.Reflection.Primitives.nuspec"
      ]
    },
    "System.Reflection.TypeExtensions/4.0.0": {
      "sha512": "YRM/msNAM86hdxPyXcuZSzmTO0RQFh7YMEPBLTY8cqXvFPYIx2x99bOyPkuU81wRYQem1c1HTkImQ2DjbOBfew==",
      "type": "Package",
      "files": [
        "[Content_Types].xml",
        "_rels/.rels",
        "lib/DNXCore50/System.Reflection.TypeExtensions.dll",
        "lib/MonoAndroid10/_._",
        "lib/MonoTouch10/_._",
        "lib/net46/System.Reflection.TypeExtensions.dll",
        "lib/netcore50/System.Reflection.TypeExtensions.dll",
        "lib/xamarinios10/_._",
        "lib/xamarinmac20/_._",
        "package/services/metadata/core-properties/a37798ee61124eb7b6c56400aee24da1.psmdcp",
        "ref/dotnet/de/System.Reflection.TypeExtensions.xml",
        "ref/dotnet/es/System.Reflection.TypeExtensions.xml",
        "ref/dotnet/fr/System.Reflection.TypeExtensions.xml",
        "ref/dotnet/it/System.Reflection.TypeExtensions.xml",
        "ref/dotnet/ja/System.Reflection.TypeExtensions.xml",
        "ref/dotnet/ko/System.Reflection.TypeExtensions.xml",
        "ref/dotnet/ru/System.Reflection.TypeExtensions.xml",
        "ref/dotnet/System.Reflection.TypeExtensions.dll",
        "ref/dotnet/System.Reflection.TypeExtensions.xml",
        "ref/dotnet/zh-hans/System.Reflection.TypeExtensions.xml",
        "ref/dotnet/zh-hant/System.Reflection.TypeExtensions.xml",
        "ref/MonoAndroid10/_._",
        "ref/MonoTouch10/_._",
        "ref/net46/System.Reflection.TypeExtensions.dll",
        "ref/xamarinios10/_._",
        "ref/xamarinmac20/_._",
        "runtimes/win8-aot/lib/netcore50/System.Reflection.TypeExtensions.dll",
        "System.Reflection.TypeExtensions.nuspec"
      ]
    },
    "System.Resources.ResourceManager/4.0.1-beta-23428": {
      "sha512": "Ed1ev4uSL0twi989id5lf2PmbxmePGFFP96hZzObSUvxAhpitwEsGaKM0HHgZm77USPDN93gtcXbPTNbGq9aGA==",
      "type": "Package",
      "files": [
        "[Content_Types].xml",
        "_rels/.rels",
        "lib/DNXCore50/System.Resources.ResourceManager.dll",
        "lib/net45/_._",
        "lib/netcore50/System.Resources.ResourceManager.dll",
        "lib/win8/_._",
        "lib/wp80/_._",
        "lib/wpa81/_._",
        "package/services/metadata/core-properties/80952edcaf7440b98d6ade02b261c49c.psmdcp",
        "ref/dotnet5.1/de/System.Resources.ResourceManager.xml",
        "ref/dotnet5.1/es/System.Resources.ResourceManager.xml",
        "ref/dotnet5.1/fr/System.Resources.ResourceManager.xml",
        "ref/dotnet5.1/it/System.Resources.ResourceManager.xml",
        "ref/dotnet5.1/ja/System.Resources.ResourceManager.xml",
        "ref/dotnet5.1/ko/System.Resources.ResourceManager.xml",
        "ref/dotnet5.1/ru/System.Resources.ResourceManager.xml",
        "ref/dotnet5.1/System.Resources.ResourceManager.dll",
        "ref/dotnet5.1/System.Resources.ResourceManager.xml",
        "ref/dotnet5.1/zh-hans/System.Resources.ResourceManager.xml",
        "ref/dotnet5.1/zh-hant/System.Resources.ResourceManager.xml",
        "ref/net45/_._",
        "ref/netcore50/de/System.Resources.ResourceManager.xml",
        "ref/netcore50/es/System.Resources.ResourceManager.xml",
        "ref/netcore50/fr/System.Resources.ResourceManager.xml",
        "ref/netcore50/it/System.Resources.ResourceManager.xml",
        "ref/netcore50/ja/System.Resources.ResourceManager.xml",
        "ref/netcore50/ko/System.Resources.ResourceManager.xml",
        "ref/netcore50/ru/System.Resources.ResourceManager.xml",
        "ref/netcore50/System.Resources.ResourceManager.dll",
        "ref/netcore50/System.Resources.ResourceManager.xml",
        "ref/netcore50/zh-hans/System.Resources.ResourceManager.xml",
        "ref/netcore50/zh-hant/System.Resources.ResourceManager.xml",
        "ref/win8/_._",
        "ref/wp80/_._",
        "ref/wpa81/_._",
        "runtimes/win8-aot/lib/netcore50/System.Resources.ResourceManager.dll",
        "System.Resources.ResourceManager.nuspec"
      ]
    },
    "System.Runtime/4.0.21-beta-23428": {
      "sha512": "60eztWFGtVyklat9ZrVH4JDOabvSQfEkuruG2jLhmnuWs16QmLdYxteVCiudSVWFpt9GPmyV4BBMT8js7QoGgA==",
      "type": "Package",
      "files": [
        "[Content_Types].xml",
        "_rels/.rels",
        "lib/DNXCore50/System.Runtime.dll",
        "lib/MonoAndroid10/_._",
        "lib/MonoTouch10/_._",
        "lib/net45/_._",
        "lib/netcore50/System.Runtime.dll",
        "lib/win8/_._",
        "lib/wp80/_._",
        "lib/wpa81/_._",
        "lib/xamarinios10/_._",
        "lib/xamarinmac20/_._",
        "package/services/metadata/core-properties/07bb560f11024701accb2cb38ecceeb6.psmdcp",
        "ref/dotnet5.1/de/System.Runtime.xml",
        "ref/dotnet5.1/es/System.Runtime.xml",
        "ref/dotnet5.1/fr/System.Runtime.xml",
        "ref/dotnet5.1/it/System.Runtime.xml",
        "ref/dotnet5.1/ja/System.Runtime.xml",
        "ref/dotnet5.1/ko/System.Runtime.xml",
        "ref/dotnet5.1/ru/System.Runtime.xml",
        "ref/dotnet5.1/System.Runtime.dll",
        "ref/dotnet5.1/System.Runtime.xml",
        "ref/dotnet5.1/zh-hans/System.Runtime.xml",
        "ref/dotnet5.1/zh-hant/System.Runtime.xml",
        "ref/dotnet5.3/de/System.Runtime.xml",
        "ref/dotnet5.3/es/System.Runtime.xml",
        "ref/dotnet5.3/fr/System.Runtime.xml",
        "ref/dotnet5.3/it/System.Runtime.xml",
        "ref/dotnet5.3/ja/System.Runtime.xml",
        "ref/dotnet5.3/ko/System.Runtime.xml",
        "ref/dotnet5.3/ru/System.Runtime.xml",
        "ref/dotnet5.3/System.Runtime.dll",
        "ref/dotnet5.3/System.Runtime.xml",
        "ref/dotnet5.3/zh-hans/System.Runtime.xml",
        "ref/dotnet5.3/zh-hant/System.Runtime.xml",
        "ref/dotnet5.4/de/System.Runtime.xml",
        "ref/dotnet5.4/es/System.Runtime.xml",
        "ref/dotnet5.4/fr/System.Runtime.xml",
        "ref/dotnet5.4/it/System.Runtime.xml",
        "ref/dotnet5.4/ja/System.Runtime.xml",
        "ref/dotnet5.4/ko/System.Runtime.xml",
        "ref/dotnet5.4/ru/System.Runtime.xml",
        "ref/dotnet5.4/System.Runtime.dll",
        "ref/dotnet5.4/System.Runtime.xml",
        "ref/dotnet5.4/zh-hans/System.Runtime.xml",
        "ref/dotnet5.4/zh-hant/System.Runtime.xml",
        "ref/MonoAndroid10/_._",
        "ref/MonoTouch10/_._",
        "ref/net45/_._",
        "ref/netcore50/de/System.Runtime.xml",
        "ref/netcore50/es/System.Runtime.xml",
        "ref/netcore50/fr/System.Runtime.xml",
        "ref/netcore50/it/System.Runtime.xml",
        "ref/netcore50/ja/System.Runtime.xml",
        "ref/netcore50/ko/System.Runtime.xml",
        "ref/netcore50/ru/System.Runtime.xml",
        "ref/netcore50/System.Runtime.dll",
        "ref/netcore50/System.Runtime.xml",
        "ref/netcore50/zh-hans/System.Runtime.xml",
        "ref/netcore50/zh-hant/System.Runtime.xml",
        "ref/win8/_._",
        "ref/wp80/_._",
        "ref/wpa81/_._",
        "ref/xamarinios10/_._",
        "ref/xamarinmac20/_._",
        "runtimes/win8-aot/lib/netcore50/System.Runtime.dll",
        "System.Runtime.nuspec"
      ]
    },
    "System.Runtime.Extensions/4.0.11-beta-23428": {
      "sha512": "rOh0f5UeYIgiwSnunKGUnQ0ve67eW844NyxPh6MBgD/MGet5+ycEQK2Uxa/6dsnTHaWdz58z1gd5MLjcrp96Rw==",
      "type": "Package",
      "files": [
        "[Content_Types].xml",
        "_rels/.rels",
        "lib/MonoAndroid10/_._",
        "lib/MonoTouch10/_._",
        "lib/net45/_._",
        "lib/win8/_._",
        "lib/wp80/_._",
        "lib/wpa81/_._",
        "lib/xamarinios10/_._",
        "lib/xamarinmac20/_._",
        "package/services/metadata/core-properties/5ca5fb6d0ec04068ac9c81b7ccaa3cbd.psmdcp",
        "ref/dotnet5.1/de/System.Runtime.Extensions.xml",
        "ref/dotnet5.1/es/System.Runtime.Extensions.xml",
        "ref/dotnet5.1/fr/System.Runtime.Extensions.xml",
        "ref/dotnet5.1/it/System.Runtime.Extensions.xml",
        "ref/dotnet5.1/ja/System.Runtime.Extensions.xml",
        "ref/dotnet5.1/ko/System.Runtime.Extensions.xml",
        "ref/dotnet5.1/ru/System.Runtime.Extensions.xml",
        "ref/dotnet5.1/System.Runtime.Extensions.dll",
        "ref/dotnet5.1/System.Runtime.Extensions.xml",
        "ref/dotnet5.1/zh-hans/System.Runtime.Extensions.xml",
        "ref/dotnet5.1/zh-hant/System.Runtime.Extensions.xml",
        "ref/dotnet5.4/de/System.Runtime.Extensions.xml",
        "ref/dotnet5.4/es/System.Runtime.Extensions.xml",
        "ref/dotnet5.4/fr/System.Runtime.Extensions.xml",
        "ref/dotnet5.4/it/System.Runtime.Extensions.xml",
        "ref/dotnet5.4/ja/System.Runtime.Extensions.xml",
        "ref/dotnet5.4/ko/System.Runtime.Extensions.xml",
        "ref/dotnet5.4/ru/System.Runtime.Extensions.xml",
        "ref/dotnet5.4/System.Runtime.Extensions.dll",
        "ref/dotnet5.4/System.Runtime.Extensions.xml",
        "ref/dotnet5.4/zh-hans/System.Runtime.Extensions.xml",
        "ref/dotnet5.4/zh-hant/System.Runtime.Extensions.xml",
        "ref/MonoAndroid10/_._",
        "ref/MonoTouch10/_._",
        "ref/net45/_._",
        "ref/netcore50/de/System.Runtime.Extensions.xml",
        "ref/netcore50/es/System.Runtime.Extensions.xml",
        "ref/netcore50/fr/System.Runtime.Extensions.xml",
        "ref/netcore50/it/System.Runtime.Extensions.xml",
        "ref/netcore50/ja/System.Runtime.Extensions.xml",
        "ref/netcore50/ko/System.Runtime.Extensions.xml",
        "ref/netcore50/ru/System.Runtime.Extensions.xml",
        "ref/netcore50/System.Runtime.Extensions.dll",
        "ref/netcore50/System.Runtime.Extensions.xml",
        "ref/netcore50/zh-hans/System.Runtime.Extensions.xml",
        "ref/netcore50/zh-hant/System.Runtime.Extensions.xml",
        "ref/win8/_._",
        "ref/wp80/_._",
        "ref/wpa81/_._",
        "ref/xamarinios10/_._",
        "ref/xamarinmac20/_._",
        "runtime.json",
        "System.Runtime.Extensions.nuspec"
      ]
    },
    "System.Runtime.Handles/4.0.1-beta-23428": {
      "sha512": "fT9w4ubqho8DjGwF8XyfTDvWYgFd9LD+62yD/zmMTCQpysx+5ChqqvN4xotdjvVRgjgrRm5eok2ZIAT7XIgIIg==",
      "type": "Package",
      "files": [
        "[Content_Types].xml",
        "_rels/.rels",
        "lib/DNXCore50/System.Runtime.Handles.dll",
        "lib/MonoAndroid10/_._",
        "lib/MonoTouch10/_._",
        "lib/net46/_._",
        "lib/netcore50/System.Runtime.Handles.dll",
        "lib/xamarinios10/_._",
        "lib/xamarinmac20/_._",
        "package/services/metadata/core-properties/de7270b245b841ad94aa7efe9589193c.psmdcp",
        "ref/dotnet5.4/de/System.Runtime.Handles.xml",
        "ref/dotnet5.4/es/System.Runtime.Handles.xml",
        "ref/dotnet5.4/fr/System.Runtime.Handles.xml",
        "ref/dotnet5.4/it/System.Runtime.Handles.xml",
        "ref/dotnet5.4/ja/System.Runtime.Handles.xml",
        "ref/dotnet5.4/ko/System.Runtime.Handles.xml",
        "ref/dotnet5.4/ru/System.Runtime.Handles.xml",
        "ref/dotnet5.4/System.Runtime.Handles.dll",
        "ref/dotnet5.4/System.Runtime.Handles.xml",
        "ref/dotnet5.4/zh-hans/System.Runtime.Handles.xml",
        "ref/dotnet5.4/zh-hant/System.Runtime.Handles.xml",
        "ref/MonoAndroid10/_._",
        "ref/MonoTouch10/_._",
        "ref/net46/_._",
        "ref/xamarinios10/_._",
        "ref/xamarinmac20/_._",
        "runtimes/win8-aot/lib/netcore50/System.Runtime.Handles.dll",
        "System.Runtime.Handles.nuspec"
      ]
    },
    "System.Runtime.InteropServices/4.0.21-beta-23428": {
      "sha512": "oJqvBoUQQS+naU9gftNOJtSwIV9HHMeZIZw22DTZAlFgD4LH08JqzsRakNo+faLJxXOYQaCkd/RNHL1l2R3l+Q==",
      "type": "Package",
      "files": [
        "[Content_Types].xml",
        "_rels/.rels",
        "lib/DNXCore50/System.Runtime.InteropServices.dll",
        "lib/MonoAndroid10/_._",
        "lib/MonoTouch10/_._",
        "lib/net45/_._",
        "lib/netcore50/System.Runtime.InteropServices.dll",
        "lib/win8/_._",
        "lib/wpa81/_._",
        "lib/xamarinios10/_._",
        "lib/xamarinmac20/_._",
        "package/services/metadata/core-properties/79b3e5e00d9b4de19464232e716bae99.psmdcp",
        "ref/dotnet5.2/de/System.Runtime.InteropServices.xml",
        "ref/dotnet5.2/es/System.Runtime.InteropServices.xml",
        "ref/dotnet5.2/fr/System.Runtime.InteropServices.xml",
        "ref/dotnet5.2/it/System.Runtime.InteropServices.xml",
        "ref/dotnet5.2/ja/System.Runtime.InteropServices.xml",
        "ref/dotnet5.2/ko/System.Runtime.InteropServices.xml",
        "ref/dotnet5.2/ru/System.Runtime.InteropServices.xml",
        "ref/dotnet5.2/System.Runtime.InteropServices.dll",
        "ref/dotnet5.2/System.Runtime.InteropServices.xml",
        "ref/dotnet5.2/zh-hans/System.Runtime.InteropServices.xml",
        "ref/dotnet5.2/zh-hant/System.Runtime.InteropServices.xml",
        "ref/dotnet5.3/de/System.Runtime.InteropServices.xml",
        "ref/dotnet5.3/es/System.Runtime.InteropServices.xml",
        "ref/dotnet5.3/fr/System.Runtime.InteropServices.xml",
        "ref/dotnet5.3/it/System.Runtime.InteropServices.xml",
        "ref/dotnet5.3/ja/System.Runtime.InteropServices.xml",
        "ref/dotnet5.3/ko/System.Runtime.InteropServices.xml",
        "ref/dotnet5.3/ru/System.Runtime.InteropServices.xml",
        "ref/dotnet5.3/System.Runtime.InteropServices.dll",
        "ref/dotnet5.3/System.Runtime.InteropServices.xml",
        "ref/dotnet5.3/zh-hans/System.Runtime.InteropServices.xml",
        "ref/dotnet5.3/zh-hant/System.Runtime.InteropServices.xml",
        "ref/dotnet5.4/de/System.Runtime.InteropServices.xml",
        "ref/dotnet5.4/es/System.Runtime.InteropServices.xml",
        "ref/dotnet5.4/fr/System.Runtime.InteropServices.xml",
        "ref/dotnet5.4/it/System.Runtime.InteropServices.xml",
        "ref/dotnet5.4/ja/System.Runtime.InteropServices.xml",
        "ref/dotnet5.4/ko/System.Runtime.InteropServices.xml",
        "ref/dotnet5.4/ru/System.Runtime.InteropServices.xml",
        "ref/dotnet5.4/System.Runtime.InteropServices.dll",
        "ref/dotnet5.4/System.Runtime.InteropServices.xml",
        "ref/dotnet5.4/zh-hans/System.Runtime.InteropServices.xml",
        "ref/dotnet5.4/zh-hant/System.Runtime.InteropServices.xml",
        "ref/MonoAndroid10/_._",
        "ref/MonoTouch10/_._",
        "ref/net45/_._",
        "ref/netcore50/de/System.Runtime.InteropServices.xml",
        "ref/netcore50/es/System.Runtime.InteropServices.xml",
        "ref/netcore50/fr/System.Runtime.InteropServices.xml",
        "ref/netcore50/it/System.Runtime.InteropServices.xml",
        "ref/netcore50/ja/System.Runtime.InteropServices.xml",
        "ref/netcore50/ko/System.Runtime.InteropServices.xml",
        "ref/netcore50/ru/System.Runtime.InteropServices.xml",
        "ref/netcore50/System.Runtime.InteropServices.dll",
        "ref/netcore50/System.Runtime.InteropServices.xml",
        "ref/netcore50/zh-hans/System.Runtime.InteropServices.xml",
        "ref/netcore50/zh-hant/System.Runtime.InteropServices.xml",
        "ref/win8/_._",
        "ref/wpa81/_._",
        "ref/xamarinios10/_._",
        "ref/xamarinmac20/_._",
        "runtimes/win8-aot/lib/netcore50/System.Runtime.InteropServices.dll",
        "System.Runtime.InteropServices.nuspec"
      ]
    },
    "System.Runtime.Loader/4.0.0-beta-23428": {
      "sha512": "X4ukAHBzWGqURur1ya7jfWIS/e/2BCHN93XVnCnHZVBqYay1AKR5f/+ms6lbHGtmBA/D4lJHAcL5F8T39nw4FQ==",
      "type": "Package",
      "files": [
        "[Content_Types].xml",
        "_rels/.rels",
        "lib/DNXCore50/System.Runtime.Loader.dll",
        "package/services/metadata/core-properties/de0c935aea5d40a2ab2fa33fa0286e6a.psmdcp",
        "ref/dotnet5.1/de/System.Runtime.Loader.xml",
        "ref/dotnet5.1/es/System.Runtime.Loader.xml",
        "ref/dotnet5.1/fr/System.Runtime.Loader.xml",
        "ref/dotnet5.1/it/System.Runtime.Loader.xml",
        "ref/dotnet5.1/ja/System.Runtime.Loader.xml",
        "ref/dotnet5.1/ko/System.Runtime.Loader.xml",
        "ref/dotnet5.1/ru/System.Runtime.Loader.xml",
        "ref/dotnet5.1/System.Runtime.Loader.dll",
        "ref/dotnet5.1/System.Runtime.Loader.xml",
        "ref/dotnet5.1/zh-hans/System.Runtime.Loader.xml",
        "ref/dotnet5.1/zh-hant/System.Runtime.Loader.xml",
        "System.Runtime.Loader.nuspec"
      ]
    },
    "System.Runtime.Numerics/4.0.1-beta-23428": {
      "sha512": "ohk/EyLJnBmJYWwx3cMI09+9YFTPJ9OITfR+aw8hxRRt7gNsWRz/YgjDo/rotUq1oMHIuf6vn2I/2aGdLESZQg==",
      "type": "Package",
      "files": [
        "[Content_Types].xml",
        "_rels/.rels",
        "lib/dotnet5.4/System.Runtime.Numerics.dll",
        "lib/net45/_._",
        "lib/netcore50/System.Runtime.Numerics.dll",
        "lib/win8/_._",
        "lib/wpa81/_._",
        "package/services/metadata/core-properties/9035db9efd6e4ff1955004a7c788462c.psmdcp",
        "ref/dotnet5.2/de/System.Runtime.Numerics.xml",
        "ref/dotnet5.2/es/System.Runtime.Numerics.xml",
        "ref/dotnet5.2/fr/System.Runtime.Numerics.xml",
        "ref/dotnet5.2/it/System.Runtime.Numerics.xml",
        "ref/dotnet5.2/ja/System.Runtime.Numerics.xml",
        "ref/dotnet5.2/ko/System.Runtime.Numerics.xml",
        "ref/dotnet5.2/ru/System.Runtime.Numerics.xml",
        "ref/dotnet5.2/System.Runtime.Numerics.dll",
        "ref/dotnet5.2/System.Runtime.Numerics.xml",
        "ref/dotnet5.2/zh-hans/System.Runtime.Numerics.xml",
        "ref/dotnet5.2/zh-hant/System.Runtime.Numerics.xml",
        "ref/net45/_._",
        "ref/netcore50/de/System.Runtime.Numerics.xml",
        "ref/netcore50/es/System.Runtime.Numerics.xml",
        "ref/netcore50/fr/System.Runtime.Numerics.xml",
        "ref/netcore50/it/System.Runtime.Numerics.xml",
        "ref/netcore50/ja/System.Runtime.Numerics.xml",
        "ref/netcore50/ko/System.Runtime.Numerics.xml",
        "ref/netcore50/ru/System.Runtime.Numerics.xml",
        "ref/netcore50/System.Runtime.Numerics.dll",
        "ref/netcore50/System.Runtime.Numerics.xml",
        "ref/netcore50/zh-hans/System.Runtime.Numerics.xml",
        "ref/netcore50/zh-hant/System.Runtime.Numerics.xml",
        "ref/win8/_._",
        "ref/wpa81/_._",
        "System.Runtime.Numerics.nuspec"
      ]
    },
    "System.Runtime.Serialization.Json/4.0.1-beta-23428": {
      "sha512": "KWa6vDxbQkZvgFRgUXAhdRLMW1AWbagAdYeQGROCxd6ZL2/+nlgE1Is2M0B0Uipof3Hg1GfHTgkbIABt6Uiirg==",
      "type": "Package",
      "files": [
        "[Content_Types].xml",
        "_rels/.rels",
        "lib/DNXCore50/System.Runtime.Serialization.Json.dll",
        "lib/net45/_._",
        "lib/netcore50/System.Runtime.Serialization.Json.dll",
        "lib/win8/_._",
        "lib/wp80/_._",
        "lib/wpa81/_._",
        "package/services/metadata/core-properties/78d9a75231d84e4e9d7f155a801d9894.psmdcp",
        "ref/dotnet5.1/de/System.Runtime.Serialization.Json.xml",
        "ref/dotnet5.1/es/System.Runtime.Serialization.Json.xml",
        "ref/dotnet5.1/fr/System.Runtime.Serialization.Json.xml",
        "ref/dotnet5.1/it/System.Runtime.Serialization.Json.xml",
        "ref/dotnet5.1/ja/System.Runtime.Serialization.Json.xml",
        "ref/dotnet5.1/ko/System.Runtime.Serialization.Json.xml",
        "ref/dotnet5.1/ru/System.Runtime.Serialization.Json.xml",
        "ref/dotnet5.1/System.Runtime.Serialization.Json.dll",
        "ref/dotnet5.1/System.Runtime.Serialization.Json.xml",
        "ref/dotnet5.1/zh-hans/System.Runtime.Serialization.Json.xml",
        "ref/dotnet5.1/zh-hant/System.Runtime.Serialization.Json.xml",
        "ref/net45/_._",
        "ref/netcore50/de/System.Runtime.Serialization.Json.xml",
        "ref/netcore50/es/System.Runtime.Serialization.Json.xml",
        "ref/netcore50/fr/System.Runtime.Serialization.Json.xml",
        "ref/netcore50/it/System.Runtime.Serialization.Json.xml",
        "ref/netcore50/ja/System.Runtime.Serialization.Json.xml",
        "ref/netcore50/ko/System.Runtime.Serialization.Json.xml",
        "ref/netcore50/ru/System.Runtime.Serialization.Json.xml",
        "ref/netcore50/System.Runtime.Serialization.Json.dll",
        "ref/netcore50/System.Runtime.Serialization.Json.xml",
        "ref/netcore50/zh-hans/System.Runtime.Serialization.Json.xml",
        "ref/netcore50/zh-hant/System.Runtime.Serialization.Json.xml",
        "ref/win8/_._",
        "ref/wp80/_._",
        "ref/wpa81/_._",
        "runtimes/win8-aot/lib/netcore50/System.Runtime.Serialization.Json.dll",
        "System.Runtime.Serialization.Json.nuspec"
      ]
    },
    "System.Runtime.Serialization.Primitives/4.1.0-beta-23428": {
      "sha512": "hdo5/ZVhzN2sAkHOcHhodot9GPJNNyPDiZf3xdz6qTfpgIPni/9Q3jPxWY0z0PUtWE8OTHPpM1a8ChvltmFREQ==",
      "type": "Package",
      "files": [
        "[Content_Types].xml",
        "_rels/.rels",
        "lib/dotnet5.4/System.Runtime.Serialization.Primitives.dll",
        "lib/MonoAndroid10/_._",
        "lib/MonoTouch10/_._",
        "lib/net45/_._",
        "lib/netcore50/System.Runtime.Serialization.Primitives.dll",
        "lib/win8/_._",
        "lib/wp80/_._",
        "lib/wpa81/_._",
        "lib/xamarinios10/_._",
        "lib/xamarinmac20/_._",
        "package/services/metadata/core-properties/2316d9225e8c4bb09032f5e286d70221.psmdcp",
        "ref/dotnet5.1/de/System.Runtime.Serialization.Primitives.xml",
        "ref/dotnet5.1/es/System.Runtime.Serialization.Primitives.xml",
        "ref/dotnet5.1/fr/System.Runtime.Serialization.Primitives.xml",
        "ref/dotnet5.1/it/System.Runtime.Serialization.Primitives.xml",
        "ref/dotnet5.1/ja/System.Runtime.Serialization.Primitives.xml",
        "ref/dotnet5.1/ko/System.Runtime.Serialization.Primitives.xml",
        "ref/dotnet5.1/ru/System.Runtime.Serialization.Primitives.xml",
        "ref/dotnet5.1/System.Runtime.Serialization.Primitives.dll",
        "ref/dotnet5.1/System.Runtime.Serialization.Primitives.xml",
        "ref/dotnet5.1/zh-hans/System.Runtime.Serialization.Primitives.xml",
        "ref/dotnet5.1/zh-hant/System.Runtime.Serialization.Primitives.xml",
        "ref/dotnet5.4/de/System.Runtime.Serialization.Primitives.xml",
        "ref/dotnet5.4/es/System.Runtime.Serialization.Primitives.xml",
        "ref/dotnet5.4/fr/System.Runtime.Serialization.Primitives.xml",
        "ref/dotnet5.4/it/System.Runtime.Serialization.Primitives.xml",
        "ref/dotnet5.4/ja/System.Runtime.Serialization.Primitives.xml",
        "ref/dotnet5.4/ko/System.Runtime.Serialization.Primitives.xml",
        "ref/dotnet5.4/ru/System.Runtime.Serialization.Primitives.xml",
        "ref/dotnet5.4/System.Runtime.Serialization.Primitives.dll",
        "ref/dotnet5.4/System.Runtime.Serialization.Primitives.xml",
        "ref/dotnet5.4/zh-hans/System.Runtime.Serialization.Primitives.xml",
        "ref/dotnet5.4/zh-hant/System.Runtime.Serialization.Primitives.xml",
        "ref/MonoAndroid10/_._",
        "ref/MonoTouch10/_._",
        "ref/net45/_._",
        "ref/netcore50/de/System.Runtime.Serialization.Primitives.xml",
        "ref/netcore50/es/System.Runtime.Serialization.Primitives.xml",
        "ref/netcore50/fr/System.Runtime.Serialization.Primitives.xml",
        "ref/netcore50/it/System.Runtime.Serialization.Primitives.xml",
        "ref/netcore50/ja/System.Runtime.Serialization.Primitives.xml",
        "ref/netcore50/ko/System.Runtime.Serialization.Primitives.xml",
        "ref/netcore50/ru/System.Runtime.Serialization.Primitives.xml",
        "ref/netcore50/System.Runtime.Serialization.Primitives.dll",
        "ref/netcore50/System.Runtime.Serialization.Primitives.xml",
        "ref/netcore50/zh-hans/System.Runtime.Serialization.Primitives.xml",
        "ref/netcore50/zh-hant/System.Runtime.Serialization.Primitives.xml",
        "ref/win8/_._",
        "ref/wp80/_._",
        "ref/wpa81/_._",
        "ref/xamarinios10/_._",
        "ref/xamarinmac20/_._",
        "System.Runtime.Serialization.Primitives.nuspec"
      ]
    },
    "System.Security.Cryptography.Algorithms/4.0.0-beta-23428": {
      "sha512": "w7hGBEHaWftY19hN82IQCrLXiMxuTTGkVh9jpTgffbPv6IDjAhk875Gmjw31qryf/xHeq/UnYb92kikBvLEIAQ==",
      "type": "Package",
      "files": [
        "[Content_Types].xml",
        "_rels/.rels",
        "lib/MonoAndroid10/_._",
        "lib/MonoTouch10/_._",
        "lib/net46/System.Security.Cryptography.Algorithms.dll",
        "lib/xamarinios10/_._",
        "lib/xamarinmac20/_._",
        "package/services/metadata/core-properties/823a47d6adae45269d21587977b02331.psmdcp",
        "ref/dotnet5.1/System.Security.Cryptography.Algorithms.dll",
        "ref/MonoAndroid10/_._",
        "ref/MonoTouch10/_._",
        "ref/net46/System.Security.Cryptography.Algorithms.dll",
        "ref/xamarinios10/_._",
        "ref/xamarinmac20/_._",
        "runtime.json",
        "System.Security.Cryptography.Algorithms.nuspec"
      ]
    },
    "System.Security.Cryptography.Primitives/4.0.0-beta-23428": {
      "sha512": "AqtPbtgR5DX/9GmNZQ58aXf90a5Czu2bGhV+Mc3JxpBDVGJsYor8y8abGznEE3n+uA70arhNrfWjZr2zCB5tFA==",
      "type": "Package",
      "files": [
        "[Content_Types].xml",
        "_rels/.rels",
        "lib/dotnet5.4/System.Security.Cryptography.Primitives.dll",
        "lib/MonoAndroid10/_._",
        "lib/MonoTouch10/_._",
        "lib/net46/System.Security.Cryptography.Primitives.dll",
        "lib/xamarinios10/_._",
        "lib/xamarinmac20/_._",
        "package/services/metadata/core-properties/3b0c71cd8fa949dc80d13472a284b2b6.psmdcp",
        "ref/dotnet5.1/System.Security.Cryptography.Primitives.dll",
        "ref/MonoAndroid10/_._",
        "ref/MonoTouch10/_._",
        "ref/net46/System.Security.Cryptography.Primitives.dll",
        "ref/xamarinios10/_._",
        "ref/xamarinmac20/_._",
        "System.Security.Cryptography.Primitives.nuspec"
      ]
    },
    "System.Security.Principal/4.0.0": {
      "sha512": "FOhq3jUOONi6fp5j3nPYJMrKtSJlqAURpjiO3FaDIV4DJNEYymWW5uh1pfxySEB8dtAW+I66IypzNge/w9OzZQ==",
      "type": "Package",
      "files": [
        "[Content_Types].xml",
        "_rels/.rels",
        "lib/dotnet/System.Security.Principal.dll",
        "lib/net45/_._",
        "lib/netcore50/System.Security.Principal.dll",
        "lib/win8/_._",
        "lib/wp80/_._",
        "lib/wpa81/_._",
        "package/services/metadata/core-properties/5d44fbabc99d4204b6a2f76329d0a184.psmdcp",
        "ref/dotnet/de/System.Security.Principal.xml",
        "ref/dotnet/es/System.Security.Principal.xml",
        "ref/dotnet/fr/System.Security.Principal.xml",
        "ref/dotnet/it/System.Security.Principal.xml",
        "ref/dotnet/ja/System.Security.Principal.xml",
        "ref/dotnet/ko/System.Security.Principal.xml",
        "ref/dotnet/ru/System.Security.Principal.xml",
        "ref/dotnet/System.Security.Principal.dll",
        "ref/dotnet/System.Security.Principal.xml",
        "ref/dotnet/zh-hans/System.Security.Principal.xml",
        "ref/dotnet/zh-hant/System.Security.Principal.xml",
        "ref/net45/_._",
        "ref/netcore50/System.Security.Principal.dll",
        "ref/netcore50/System.Security.Principal.xml",
        "ref/win8/_._",
        "ref/wp80/_._",
        "ref/wpa81/_._",
        "System.Security.Principal.nuspec"
      ]
    },
    "System.Text.Encoding/4.0.11-beta-23428": {
      "sha512": "zO7r2st+o0SQsPJyWD9IQxB7kAh3aKPSIZdNgx+3nnmPNNF4a/E4t+QzNA9Gyzz5nWOB7wHkhovRcoogxstZdw==",
      "type": "Package",
      "files": [
        "[Content_Types].xml",
        "_rels/.rels",
        "lib/DNXCore50/System.Text.Encoding.dll",
        "lib/MonoAndroid10/_._",
        "lib/MonoTouch10/_._",
        "lib/net45/_._",
        "lib/netcore50/System.Text.Encoding.dll",
        "lib/win8/_._",
        "lib/wp80/_._",
        "lib/wpa81/_._",
        "lib/xamarinios10/_._",
        "lib/xamarinmac20/_._",
        "package/services/metadata/core-properties/bee6144eb48a49e4bfdeba88fc6c0259.psmdcp",
        "ref/dotnet5.1/de/System.Text.Encoding.xml",
        "ref/dotnet5.1/es/System.Text.Encoding.xml",
        "ref/dotnet5.1/fr/System.Text.Encoding.xml",
        "ref/dotnet5.1/it/System.Text.Encoding.xml",
        "ref/dotnet5.1/ja/System.Text.Encoding.xml",
        "ref/dotnet5.1/ko/System.Text.Encoding.xml",
        "ref/dotnet5.1/ru/System.Text.Encoding.xml",
        "ref/dotnet5.1/System.Text.Encoding.dll",
        "ref/dotnet5.1/System.Text.Encoding.xml",
        "ref/dotnet5.1/zh-hans/System.Text.Encoding.xml",
        "ref/dotnet5.1/zh-hant/System.Text.Encoding.xml",
        "ref/dotnet5.4/de/System.Text.Encoding.xml",
        "ref/dotnet5.4/es/System.Text.Encoding.xml",
        "ref/dotnet5.4/fr/System.Text.Encoding.xml",
        "ref/dotnet5.4/it/System.Text.Encoding.xml",
        "ref/dotnet5.4/ja/System.Text.Encoding.xml",
        "ref/dotnet5.4/ko/System.Text.Encoding.xml",
        "ref/dotnet5.4/ru/System.Text.Encoding.xml",
        "ref/dotnet5.4/System.Text.Encoding.dll",
        "ref/dotnet5.4/System.Text.Encoding.xml",
        "ref/dotnet5.4/zh-hans/System.Text.Encoding.xml",
        "ref/dotnet5.4/zh-hant/System.Text.Encoding.xml",
        "ref/MonoAndroid10/_._",
        "ref/MonoTouch10/_._",
        "ref/net45/_._",
        "ref/netcore50/de/System.Text.Encoding.xml",
        "ref/netcore50/es/System.Text.Encoding.xml",
        "ref/netcore50/fr/System.Text.Encoding.xml",
        "ref/netcore50/it/System.Text.Encoding.xml",
        "ref/netcore50/ja/System.Text.Encoding.xml",
        "ref/netcore50/ko/System.Text.Encoding.xml",
        "ref/netcore50/ru/System.Text.Encoding.xml",
        "ref/netcore50/System.Text.Encoding.dll",
        "ref/netcore50/System.Text.Encoding.xml",
        "ref/netcore50/zh-hans/System.Text.Encoding.xml",
        "ref/netcore50/zh-hant/System.Text.Encoding.xml",
        "ref/win8/_._",
        "ref/wp80/_._",
        "ref/wpa81/_._",
        "ref/xamarinios10/_._",
        "ref/xamarinmac20/_._",
        "runtimes/win8-aot/lib/netcore50/System.Text.Encoding.dll",
        "System.Text.Encoding.nuspec"
      ]
    },
    "System.Text.Encoding.CodePages/4.0.1-beta-23428": {
      "sha512": "OPAZI38t1dqSelKd1MqGry/oRrjeXj/Y4guR6UaZ/zxaW33OJIyf8CrP0J0afAj3mH2h8eeUwwLCIwTCal9OSQ==",
      "type": "Package",
      "files": [
        "[Content_Types].xml",
        "_rels/.rels",
        "lib/MonoAndroid10/_._",
        "lib/MonoTouch10/_._",
        "lib/xamarinios10/_._",
        "lib/xamarinmac20/_._",
        "package/services/metadata/core-properties/25c1ba14cdb14cfe9fab89ae51e9f72c.psmdcp",
        "ref/dotnet5.4/de/System.Text.Encoding.CodePages.xml",
        "ref/dotnet5.4/es/System.Text.Encoding.CodePages.xml",
        "ref/dotnet5.4/fr/System.Text.Encoding.CodePages.xml",
        "ref/dotnet5.4/it/System.Text.Encoding.CodePages.xml",
        "ref/dotnet5.4/ja/System.Text.Encoding.CodePages.xml",
        "ref/dotnet5.4/ko/System.Text.Encoding.CodePages.xml",
        "ref/dotnet5.4/ru/System.Text.Encoding.CodePages.xml",
        "ref/dotnet5.4/System.Text.Encoding.CodePages.dll",
        "ref/dotnet5.4/System.Text.Encoding.CodePages.xml",
        "ref/dotnet5.4/zh-hans/System.Text.Encoding.CodePages.xml",
        "ref/dotnet5.4/zh-hant/System.Text.Encoding.CodePages.xml",
        "ref/MonoAndroid10/_._",
        "ref/MonoTouch10/_._",
        "ref/xamarinios10/_._",
        "ref/xamarinmac20/_._",
        "runtime.json",
        "System.Text.Encoding.CodePages.nuspec"
      ]
    },
    "System.Text.Encoding.Extensions/4.0.11-beta-23428": {
      "sha512": "7/y2VYcF+8QeyEY2mfDJp4Xciy7EFHl3XUaObzYFzRwiWBOphYbQTOD9+zkrY+xtsQ0yirX2N0/D4EKNITH6oA==",
      "type": "Package",
      "files": [
        "[Content_Types].xml",
        "_rels/.rels",
        "lib/DNXCore50/System.Text.Encoding.Extensions.dll",
        "lib/MonoAndroid10/_._",
        "lib/MonoTouch10/_._",
        "lib/net45/_._",
        "lib/netcore50/System.Text.Encoding.Extensions.dll",
        "lib/win8/_._",
        "lib/wp80/_._",
        "lib/wpa81/_._",
        "lib/xamarinios10/_._",
        "lib/xamarinmac20/_._",
        "package/services/metadata/core-properties/999ceb0aa66542c49715ec2cff08f910.psmdcp",
        "ref/dotnet5.1/de/System.Text.Encoding.Extensions.xml",
        "ref/dotnet5.1/es/System.Text.Encoding.Extensions.xml",
        "ref/dotnet5.1/fr/System.Text.Encoding.Extensions.xml",
        "ref/dotnet5.1/it/System.Text.Encoding.Extensions.xml",
        "ref/dotnet5.1/ja/System.Text.Encoding.Extensions.xml",
        "ref/dotnet5.1/ko/System.Text.Encoding.Extensions.xml",
        "ref/dotnet5.1/ru/System.Text.Encoding.Extensions.xml",
        "ref/dotnet5.1/System.Text.Encoding.Extensions.dll",
        "ref/dotnet5.1/System.Text.Encoding.Extensions.xml",
        "ref/dotnet5.1/zh-hans/System.Text.Encoding.Extensions.xml",
        "ref/dotnet5.1/zh-hant/System.Text.Encoding.Extensions.xml",
        "ref/dotnet5.4/de/System.Text.Encoding.Extensions.xml",
        "ref/dotnet5.4/es/System.Text.Encoding.Extensions.xml",
        "ref/dotnet5.4/fr/System.Text.Encoding.Extensions.xml",
        "ref/dotnet5.4/it/System.Text.Encoding.Extensions.xml",
        "ref/dotnet5.4/ja/System.Text.Encoding.Extensions.xml",
        "ref/dotnet5.4/ko/System.Text.Encoding.Extensions.xml",
        "ref/dotnet5.4/ru/System.Text.Encoding.Extensions.xml",
        "ref/dotnet5.4/System.Text.Encoding.Extensions.dll",
        "ref/dotnet5.4/System.Text.Encoding.Extensions.xml",
        "ref/dotnet5.4/zh-hans/System.Text.Encoding.Extensions.xml",
        "ref/dotnet5.4/zh-hant/System.Text.Encoding.Extensions.xml",
        "ref/MonoAndroid10/_._",
        "ref/MonoTouch10/_._",
        "ref/net45/_._",
        "ref/netcore50/de/System.Text.Encoding.Extensions.xml",
        "ref/netcore50/es/System.Text.Encoding.Extensions.xml",
        "ref/netcore50/fr/System.Text.Encoding.Extensions.xml",
        "ref/netcore50/it/System.Text.Encoding.Extensions.xml",
        "ref/netcore50/ja/System.Text.Encoding.Extensions.xml",
        "ref/netcore50/ko/System.Text.Encoding.Extensions.xml",
        "ref/netcore50/ru/System.Text.Encoding.Extensions.xml",
        "ref/netcore50/System.Text.Encoding.Extensions.dll",
        "ref/netcore50/System.Text.Encoding.Extensions.xml",
        "ref/netcore50/zh-hans/System.Text.Encoding.Extensions.xml",
        "ref/netcore50/zh-hant/System.Text.Encoding.Extensions.xml",
        "ref/win8/_._",
        "ref/wp80/_._",
        "ref/wpa81/_._",
        "ref/xamarinios10/_._",
        "ref/xamarinmac20/_._",
        "runtimes/win8-aot/lib/netcore50/System.Text.Encoding.Extensions.dll",
        "System.Text.Encoding.Extensions.nuspec"
      ]
    },
    "System.Text.RegularExpressions/4.0.10": {
      "sha512": "0vDuHXJePpfMCecWBNOabOKCvzfTbFMNcGgklt3l5+RqHV5SzmF7RUVpuet8V0rJX30ROlL66xdehw2Rdsn2DA==",
      "type": "Package",
      "files": [
        "[Content_Types].xml",
        "_rels/.rels",
        "lib/dotnet/System.Text.RegularExpressions.dll",
        "lib/MonoAndroid10/_._",
        "lib/MonoTouch10/_._",
        "lib/net46/_._",
        "lib/xamarinios10/_._",
        "lib/xamarinmac20/_._",
        "package/services/metadata/core-properties/548eb1bd139e4c8cbc55e9f7f4f404dd.psmdcp",
        "ref/dotnet/de/System.Text.RegularExpressions.xml",
        "ref/dotnet/es/System.Text.RegularExpressions.xml",
        "ref/dotnet/fr/System.Text.RegularExpressions.xml",
        "ref/dotnet/it/System.Text.RegularExpressions.xml",
        "ref/dotnet/ja/System.Text.RegularExpressions.xml",
        "ref/dotnet/ko/System.Text.RegularExpressions.xml",
        "ref/dotnet/ru/System.Text.RegularExpressions.xml",
        "ref/dotnet/System.Text.RegularExpressions.dll",
        "ref/dotnet/System.Text.RegularExpressions.xml",
        "ref/dotnet/zh-hans/System.Text.RegularExpressions.xml",
        "ref/dotnet/zh-hant/System.Text.RegularExpressions.xml",
        "ref/MonoAndroid10/_._",
        "ref/MonoTouch10/_._",
        "ref/net46/_._",
        "ref/xamarinios10/_._",
        "ref/xamarinmac20/_._",
        "System.Text.RegularExpressions.nuspec"
      ]
    },
    "System.Threading/4.0.11-beta-23428": {
      "sha512": "GBTLhOFFCu9t8s5AFSDD2aUNM3hfvRCZioKdw/EAIce6Ti8JsY/oIo0HPFTPhSfIg6y4XTKhhHWoDI30/7a45w==",
      "type": "Package",
      "files": [
        "[Content_Types].xml",
        "_rels/.rels",
        "lib/MonoAndroid10/_._",
        "lib/MonoTouch10/_._",
        "lib/net45/_._",
        "lib/win8/_._",
        "lib/wp80/_._",
        "lib/wpa81/_._",
        "lib/xamarinios10/_._",
        "lib/xamarinmac20/_._",
        "package/services/metadata/core-properties/e6b2ea9c78cf4c6f8083ac57f292c9bf.psmdcp",
        "ref/dotnet5.1/de/System.Threading.xml",
        "ref/dotnet5.1/es/System.Threading.xml",
        "ref/dotnet5.1/fr/System.Threading.xml",
        "ref/dotnet5.1/it/System.Threading.xml",
        "ref/dotnet5.1/ja/System.Threading.xml",
        "ref/dotnet5.1/ko/System.Threading.xml",
        "ref/dotnet5.1/ru/System.Threading.xml",
        "ref/dotnet5.1/System.Threading.dll",
        "ref/dotnet5.1/System.Threading.xml",
        "ref/dotnet5.1/zh-hans/System.Threading.xml",
        "ref/dotnet5.1/zh-hant/System.Threading.xml",
        "ref/dotnet5.4/de/System.Threading.xml",
        "ref/dotnet5.4/es/System.Threading.xml",
        "ref/dotnet5.4/fr/System.Threading.xml",
        "ref/dotnet5.4/it/System.Threading.xml",
        "ref/dotnet5.4/ja/System.Threading.xml",
        "ref/dotnet5.4/ko/System.Threading.xml",
        "ref/dotnet5.4/ru/System.Threading.xml",
        "ref/dotnet5.4/System.Threading.dll",
        "ref/dotnet5.4/System.Threading.xml",
        "ref/dotnet5.4/zh-hans/System.Threading.xml",
        "ref/dotnet5.4/zh-hant/System.Threading.xml",
        "ref/MonoAndroid10/_._",
        "ref/MonoTouch10/_._",
        "ref/net45/_._",
        "ref/netcore50/de/System.Threading.xml",
        "ref/netcore50/es/System.Threading.xml",
        "ref/netcore50/fr/System.Threading.xml",
        "ref/netcore50/it/System.Threading.xml",
        "ref/netcore50/ja/System.Threading.xml",
        "ref/netcore50/ko/System.Threading.xml",
        "ref/netcore50/ru/System.Threading.xml",
        "ref/netcore50/System.Threading.dll",
        "ref/netcore50/System.Threading.xml",
        "ref/netcore50/zh-hans/System.Threading.xml",
        "ref/netcore50/zh-hant/System.Threading.xml",
        "ref/win8/_._",
        "ref/wp80/_._",
        "ref/wpa81/_._",
        "ref/xamarinios10/_._",
        "ref/xamarinmac20/_._",
        "runtime.json",
        "System.Threading.nuspec"
      ]
    },
    "System.Threading.Overlapped/4.0.0": {
      "sha512": "X5LuQFhM5FTqaez3eXKJ9CbfSGZ7wj6j4hSVtxct3zmwQXLqG95qoWdvILcgN7xtrDOBIFtpiyDg0vmoI0jE2A==",
      "type": "Package",
      "files": [
        "[Content_Types].xml",
        "_rels/.rels",
        "lib/DNXCore50/System.Threading.Overlapped.dll",
        "lib/net46/System.Threading.Overlapped.dll",
        "lib/netcore50/System.Threading.Overlapped.dll",
        "package/services/metadata/core-properties/e9846a81e829434aafa4ae2e8c3517d7.psmdcp",
        "ref/dotnet/de/System.Threading.Overlapped.xml",
        "ref/dotnet/es/System.Threading.Overlapped.xml",
        "ref/dotnet/fr/System.Threading.Overlapped.xml",
        "ref/dotnet/it/System.Threading.Overlapped.xml",
        "ref/dotnet/ja/System.Threading.Overlapped.xml",
        "ref/dotnet/ko/System.Threading.Overlapped.xml",
        "ref/dotnet/ru/System.Threading.Overlapped.xml",
        "ref/dotnet/System.Threading.Overlapped.dll",
        "ref/dotnet/System.Threading.Overlapped.xml",
        "ref/dotnet/zh-hans/System.Threading.Overlapped.xml",
        "ref/dotnet/zh-hant/System.Threading.Overlapped.xml",
        "ref/net46/System.Threading.Overlapped.dll",
        "System.Threading.Overlapped.nuspec"
      ]
    },
    "System.Threading.Tasks/4.0.11-beta-23428": {
      "sha512": "odfJZECtwoF2Fvu6V50sUxniI1qcYiEKDlbgTS8m6pJHrL4HXr3mGzXD0aHvyvbU90vIZci375wVE3sVnWdDLw==",
      "type": "Package",
      "files": [
        "[Content_Types].xml",
        "_rels/.rels",
        "lib/DNXCore50/System.Threading.Tasks.dll",
        "lib/MonoAndroid10/_._",
        "lib/MonoTouch10/_._",
        "lib/net45/_._",
        "lib/netcore50/System.Threading.Tasks.dll",
        "lib/win8/_._",
        "lib/wp80/_._",
        "lib/wpa81/_._",
        "lib/xamarinios10/_._",
        "lib/xamarinmac20/_._",
        "package/services/metadata/core-properties/cf098c066bff4e2eb9ccc6369576e413.psmdcp",
        "ref/dotnet5.1/de/System.Threading.Tasks.xml",
        "ref/dotnet5.1/es/System.Threading.Tasks.xml",
        "ref/dotnet5.1/fr/System.Threading.Tasks.xml",
        "ref/dotnet5.1/it/System.Threading.Tasks.xml",
        "ref/dotnet5.1/ja/System.Threading.Tasks.xml",
        "ref/dotnet5.1/ko/System.Threading.Tasks.xml",
        "ref/dotnet5.1/ru/System.Threading.Tasks.xml",
        "ref/dotnet5.1/System.Threading.Tasks.dll",
        "ref/dotnet5.1/System.Threading.Tasks.xml",
        "ref/dotnet5.1/zh-hans/System.Threading.Tasks.xml",
        "ref/dotnet5.1/zh-hant/System.Threading.Tasks.xml",
        "ref/dotnet5.4/de/System.Threading.Tasks.xml",
        "ref/dotnet5.4/es/System.Threading.Tasks.xml",
        "ref/dotnet5.4/fr/System.Threading.Tasks.xml",
        "ref/dotnet5.4/it/System.Threading.Tasks.xml",
        "ref/dotnet5.4/ja/System.Threading.Tasks.xml",
        "ref/dotnet5.4/ko/System.Threading.Tasks.xml",
        "ref/dotnet5.4/ru/System.Threading.Tasks.xml",
        "ref/dotnet5.4/System.Threading.Tasks.dll",
        "ref/dotnet5.4/System.Threading.Tasks.xml",
        "ref/dotnet5.4/zh-hans/System.Threading.Tasks.xml",
        "ref/dotnet5.4/zh-hant/System.Threading.Tasks.xml",
        "ref/MonoAndroid10/_._",
        "ref/MonoTouch10/_._",
        "ref/net45/_._",
        "ref/netcore50/de/System.Threading.Tasks.xml",
        "ref/netcore50/es/System.Threading.Tasks.xml",
        "ref/netcore50/fr/System.Threading.Tasks.xml",
        "ref/netcore50/it/System.Threading.Tasks.xml",
        "ref/netcore50/ja/System.Threading.Tasks.xml",
        "ref/netcore50/ko/System.Threading.Tasks.xml",
        "ref/netcore50/ru/System.Threading.Tasks.xml",
        "ref/netcore50/System.Threading.Tasks.dll",
        "ref/netcore50/System.Threading.Tasks.xml",
        "ref/netcore50/zh-hans/System.Threading.Tasks.xml",
        "ref/netcore50/zh-hant/System.Threading.Tasks.xml",
        "ref/win8/_._",
        "ref/wp80/_._",
        "ref/wpa81/_._",
        "ref/xamarinios10/_._",
        "ref/xamarinmac20/_._",
        "runtimes/win8-aot/lib/netcore50/System.Threading.Tasks.dll",
        "System.Threading.Tasks.nuspec"
      ]
    },
    "System.Threading.Tasks.Parallel/4.0.1-beta-23428": {
      "sha512": "+TsQc558SchWAavyu2LCUsNJT0T6XRmPDvyKTQbK2wN5QurNKpYPs7uciUubZDRBx9Jer8nVMnZSujk3W4vjVA==",
      "type": "Package",
      "files": [
        "[Content_Types].xml",
        "_rels/.rels",
        "lib/dotnet5.4/System.Threading.Tasks.Parallel.dll",
        "lib/net45/_._",
        "lib/netcore50/System.Threading.Tasks.Parallel.dll",
        "lib/win8/_._",
        "lib/wpa81/_._",
        "package/services/metadata/core-properties/b581b960fc1441f0a3f3ca8bdfb9b6db.psmdcp",
        "ref/dotnet5.2/de/System.Threading.Tasks.Parallel.xml",
        "ref/dotnet5.2/es/System.Threading.Tasks.Parallel.xml",
        "ref/dotnet5.2/fr/System.Threading.Tasks.Parallel.xml",
        "ref/dotnet5.2/it/System.Threading.Tasks.Parallel.xml",
        "ref/dotnet5.2/ja/System.Threading.Tasks.Parallel.xml",
        "ref/dotnet5.2/ko/System.Threading.Tasks.Parallel.xml",
        "ref/dotnet5.2/ru/System.Threading.Tasks.Parallel.xml",
        "ref/dotnet5.2/System.Threading.Tasks.Parallel.dll",
        "ref/dotnet5.2/System.Threading.Tasks.Parallel.xml",
        "ref/dotnet5.2/zh-hans/System.Threading.Tasks.Parallel.xml",
        "ref/dotnet5.2/zh-hant/System.Threading.Tasks.Parallel.xml",
        "ref/net45/_._",
        "ref/netcore50/de/System.Threading.Tasks.Parallel.xml",
        "ref/netcore50/es/System.Threading.Tasks.Parallel.xml",
        "ref/netcore50/fr/System.Threading.Tasks.Parallel.xml",
        "ref/netcore50/it/System.Threading.Tasks.Parallel.xml",
        "ref/netcore50/ja/System.Threading.Tasks.Parallel.xml",
        "ref/netcore50/ko/System.Threading.Tasks.Parallel.xml",
        "ref/netcore50/ru/System.Threading.Tasks.Parallel.xml",
        "ref/netcore50/System.Threading.Tasks.Parallel.dll",
        "ref/netcore50/System.Threading.Tasks.Parallel.xml",
        "ref/netcore50/zh-hans/System.Threading.Tasks.Parallel.xml",
        "ref/netcore50/zh-hant/System.Threading.Tasks.Parallel.xml",
        "ref/win8/_._",
        "ref/wpa81/_._",
        "System.Threading.Tasks.Parallel.nuspec"
      ]
    },
    "System.Threading.Thread/4.0.0-beta-23428": {
      "sha512": "fIyVNxH4sJhUSIQEyLfhZBu7/ARR19mdwK1fjmv0u2gg/Kvs3kzHlF6qcZaq1zLMiiR1EEy6Lh8lxctT/1Chug==",
      "type": "Package",
      "files": [
        "[Content_Types].xml",
        "_rels/.rels",
        "lib/DNXCore50/System.Threading.Thread.dll",
        "lib/MonoAndroid10/_._",
        "lib/MonoTouch10/_._",
        "lib/net46/System.Threading.Thread.dll",
        "lib/xamarinios10/_._",
        "lib/xamarinmac20/_._",
        "package/services/metadata/core-properties/2cff5941e23848cf8b8c7880eae8ccac.psmdcp",
        "ref/dotnet5.1/de/System.Threading.Thread.xml",
        "ref/dotnet5.1/es/System.Threading.Thread.xml",
        "ref/dotnet5.1/fr/System.Threading.Thread.xml",
        "ref/dotnet5.1/it/System.Threading.Thread.xml",
        "ref/dotnet5.1/ja/System.Threading.Thread.xml",
        "ref/dotnet5.1/ko/System.Threading.Thread.xml",
        "ref/dotnet5.1/ru/System.Threading.Thread.xml",
        "ref/dotnet5.1/System.Threading.Thread.dll",
        "ref/dotnet5.1/System.Threading.Thread.xml",
        "ref/dotnet5.1/zh-hans/System.Threading.Thread.xml",
        "ref/dotnet5.1/zh-hant/System.Threading.Thread.xml",
        "ref/MonoAndroid10/_._",
        "ref/MonoTouch10/_._",
        "ref/net46/System.Threading.Thread.dll",
        "ref/xamarinios10/_._",
        "ref/xamarinmac20/_._",
        "System.Threading.Thread.nuspec"
      ]
    },
    "System.Threading.ThreadPool/4.0.10-beta-23428": {
      "sha512": "2ATv3fvC5CIzQ+tk+CfFgSZFTHglzgJyMIfp8xek8Bj3hkoLNjVgFNdjDOB99DACFBo0dM2S7nhcnvdaV6OBhQ==",
      "type": "Package",
      "files": [
        "[Content_Types].xml",
        "_rels/.rels",
        "lib/DNXCore50/System.Threading.ThreadPool.dll",
        "lib/MonoAndroid10/_._",
        "lib/MonoTouch10/_._",
        "lib/net46/System.Threading.ThreadPool.dll",
        "lib/xamarinios10/_._",
        "lib/xamarinmac20/_._",
        "package/services/metadata/core-properties/ce3ef72b74f74481bbc2ea7f7c3ec8dc.psmdcp",
        "ref/dotnet5.2/de/System.Threading.ThreadPool.xml",
        "ref/dotnet5.2/es/System.Threading.ThreadPool.xml",
        "ref/dotnet5.2/fr/System.Threading.ThreadPool.xml",
        "ref/dotnet5.2/it/System.Threading.ThreadPool.xml",
        "ref/dotnet5.2/ja/System.Threading.ThreadPool.xml",
        "ref/dotnet5.2/ko/System.Threading.ThreadPool.xml",
        "ref/dotnet5.2/ru/System.Threading.ThreadPool.xml",
        "ref/dotnet5.2/System.Threading.ThreadPool.dll",
        "ref/dotnet5.2/System.Threading.ThreadPool.xml",
        "ref/dotnet5.2/zh-hans/System.Threading.ThreadPool.xml",
        "ref/dotnet5.2/zh-hant/System.Threading.ThreadPool.xml",
        "ref/MonoAndroid10/_._",
        "ref/MonoTouch10/_._",
        "ref/net46/System.Threading.ThreadPool.dll",
        "ref/xamarinios10/_._",
        "ref/xamarinmac20/_._",
        "System.Threading.ThreadPool.nuspec"
      ]
    },
    "System.Threading.Timer/4.0.1-beta-23428": {
      "sha512": "872t29xftv+Qyk2wViuK64h2W2BVH6iw+daNXn4KUk+CerEQfjvjN/gGvwijuHOHZ/2MLJARSo39Qfjq2G59ZA==",
      "type": "Package",
      "files": [
        "[Content_Types].xml",
        "_rels/.rels",
        "lib/DNXCore50/System.Threading.Timer.dll",
        "lib/net451/_._",
        "lib/netcore50/System.Threading.Timer.dll",
        "lib/win81/_._",
        "lib/wpa81/_._",
        "package/services/metadata/core-properties/fba466e0e0ad4fa29b42ac8cf0ecc094.psmdcp",
        "ref/dotnet5.3/de/System.Threading.Timer.xml",
        "ref/dotnet5.3/es/System.Threading.Timer.xml",
        "ref/dotnet5.3/fr/System.Threading.Timer.xml",
        "ref/dotnet5.3/it/System.Threading.Timer.xml",
        "ref/dotnet5.3/ja/System.Threading.Timer.xml",
        "ref/dotnet5.3/ko/System.Threading.Timer.xml",
        "ref/dotnet5.3/ru/System.Threading.Timer.xml",
        "ref/dotnet5.3/System.Threading.Timer.dll",
        "ref/dotnet5.3/System.Threading.Timer.xml",
        "ref/dotnet5.3/zh-hans/System.Threading.Timer.xml",
        "ref/dotnet5.3/zh-hant/System.Threading.Timer.xml",
        "ref/net451/_._",
        "ref/netcore50/de/System.Threading.Timer.xml",
        "ref/netcore50/es/System.Threading.Timer.xml",
        "ref/netcore50/fr/System.Threading.Timer.xml",
        "ref/netcore50/it/System.Threading.Timer.xml",
        "ref/netcore50/ja/System.Threading.Timer.xml",
        "ref/netcore50/ko/System.Threading.Timer.xml",
        "ref/netcore50/ru/System.Threading.Timer.xml",
        "ref/netcore50/System.Threading.Timer.dll",
        "ref/netcore50/System.Threading.Timer.xml",
        "ref/netcore50/zh-hans/System.Threading.Timer.xml",
        "ref/netcore50/zh-hant/System.Threading.Timer.xml",
        "ref/win81/_._",
        "ref/wpa81/_._",
        "runtimes/win8-aot/lib/netcore50/System.Threading.Timer.dll",
        "System.Threading.Timer.nuspec"
      ]
    },
    "System.Xml.ReaderWriter/4.0.10": {
      "sha512": "VdmWWMH7otrYV7D+cviUo7XjX0jzDnD/lTGSZTlZqfIQ5PhXk85j+6P0TK9od3PnOd5ZIM+pOk01G/J+3nh9/w==",
      "type": "Package",
      "files": [
        "[Content_Types].xml",
        "_rels/.rels",
        "lib/dotnet/System.Xml.ReaderWriter.dll",
        "lib/MonoAndroid10/_._",
        "lib/MonoTouch10/_._",
        "lib/net46/_._",
        "lib/xamarinios10/_._",
        "lib/xamarinmac20/_._",
        "package/services/metadata/core-properties/ef76b636720e4f2d8cfd570899d52df8.psmdcp",
        "ref/dotnet/de/System.Xml.ReaderWriter.xml",
        "ref/dotnet/es/System.Xml.ReaderWriter.xml",
        "ref/dotnet/fr/System.Xml.ReaderWriter.xml",
        "ref/dotnet/it/System.Xml.ReaderWriter.xml",
        "ref/dotnet/ja/System.Xml.ReaderWriter.xml",
        "ref/dotnet/ko/System.Xml.ReaderWriter.xml",
        "ref/dotnet/ru/System.Xml.ReaderWriter.xml",
        "ref/dotnet/System.Xml.ReaderWriter.dll",
        "ref/dotnet/System.Xml.ReaderWriter.xml",
        "ref/dotnet/zh-hans/System.Xml.ReaderWriter.xml",
        "ref/dotnet/zh-hant/System.Xml.ReaderWriter.xml",
        "ref/MonoAndroid10/_._",
        "ref/MonoTouch10/_._",
        "ref/net46/_._",
        "ref/xamarinios10/_._",
        "ref/xamarinmac20/_._",
        "System.Xml.ReaderWriter.nuspec"
      ]
    },
    "System.Xml.XDocument/4.0.11-beta-23428": {
      "sha512": "yHOZr0dwVbZRrNIWKb8qZTxpOqFf/BxpXEGqWDN0EHjpSW+gbTZoVgDMlQRL31ASiJpMjz7CvXuLLr0qnPrlaw==",
      "type": "Package",
      "files": [
        "[Content_Types].xml",
        "_rels/.rels",
        "lib/dotnet5.4/System.Xml.XDocument.dll",
        "lib/MonoAndroid10/_._",
        "lib/MonoTouch10/_._",
        "lib/net45/_._",
        "lib/netcore50/System.Xml.XDocument.dll",
        "lib/win8/_._",
        "lib/wp80/_._",
        "lib/wpa81/_._",
        "lib/xamarinios10/_._",
        "lib/xamarinmac20/_._",
        "package/services/metadata/core-properties/63fb3542807a4a25a608c8a03673a93f.psmdcp",
        "ref/dotnet5.1/de/System.Xml.XDocument.xml",
        "ref/dotnet5.1/es/System.Xml.XDocument.xml",
        "ref/dotnet5.1/fr/System.Xml.XDocument.xml",
        "ref/dotnet5.1/it/System.Xml.XDocument.xml",
        "ref/dotnet5.1/ja/System.Xml.XDocument.xml",
        "ref/dotnet5.1/ko/System.Xml.XDocument.xml",
        "ref/dotnet5.1/ru/System.Xml.XDocument.xml",
        "ref/dotnet5.1/System.Xml.XDocument.dll",
        "ref/dotnet5.1/System.Xml.XDocument.xml",
        "ref/dotnet5.1/zh-hans/System.Xml.XDocument.xml",
        "ref/dotnet5.1/zh-hant/System.Xml.XDocument.xml",
        "ref/dotnet5.4/de/System.Xml.XDocument.xml",
        "ref/dotnet5.4/es/System.Xml.XDocument.xml",
        "ref/dotnet5.4/fr/System.Xml.XDocument.xml",
        "ref/dotnet5.4/it/System.Xml.XDocument.xml",
        "ref/dotnet5.4/ja/System.Xml.XDocument.xml",
        "ref/dotnet5.4/ko/System.Xml.XDocument.xml",
        "ref/dotnet5.4/ru/System.Xml.XDocument.xml",
        "ref/dotnet5.4/System.Xml.XDocument.dll",
        "ref/dotnet5.4/System.Xml.XDocument.xml",
        "ref/dotnet5.4/zh-hans/System.Xml.XDocument.xml",
        "ref/dotnet5.4/zh-hant/System.Xml.XDocument.xml",
        "ref/MonoAndroid10/_._",
        "ref/MonoTouch10/_._",
        "ref/net45/_._",
        "ref/netcore50/de/System.Xml.XDocument.xml",
        "ref/netcore50/es/System.Xml.XDocument.xml",
        "ref/netcore50/fr/System.Xml.XDocument.xml",
        "ref/netcore50/it/System.Xml.XDocument.xml",
        "ref/netcore50/ja/System.Xml.XDocument.xml",
        "ref/netcore50/ko/System.Xml.XDocument.xml",
        "ref/netcore50/ru/System.Xml.XDocument.xml",
        "ref/netcore50/System.Xml.XDocument.dll",
        "ref/netcore50/System.Xml.XDocument.xml",
        "ref/netcore50/zh-hans/System.Xml.XDocument.xml",
        "ref/netcore50/zh-hant/System.Xml.XDocument.xml",
        "ref/win8/_._",
        "ref/wp80/_._",
        "ref/wpa81/_._",
        "ref/xamarinios10/_._",
        "ref/xamarinmac20/_._",
        "System.Xml.XDocument.nuspec"
      ]
    },
    "System.Xml.XmlDocument/4.0.1-beta-23428": {
      "sha512": "YmUq/Apzd0H8JqEmymL9NSUJELfz65344r6nb9CclCXfmlDjyxQgaBGv6a3IdcIFiQQTT2YE8Ll8/G0Qj1PgfA==",
      "type": "Package",
      "files": [
        "[Content_Types].xml",
        "_rels/.rels",
        "lib/dotnet5.4/System.Xml.XmlDocument.dll",
        "lib/MonoAndroid10/_._",
        "lib/MonoTouch10/_._",
        "lib/net46/System.Xml.XmlDocument.dll",
        "lib/xamarinios10/_._",
        "lib/xamarinmac20/_._",
        "package/services/metadata/core-properties/aaa7631628bd463d99f843af42acbcbf.psmdcp",
        "ref/dotnet5.1/de/System.Xml.XmlDocument.xml",
        "ref/dotnet5.1/es/System.Xml.XmlDocument.xml",
        "ref/dotnet5.1/fr/System.Xml.XmlDocument.xml",
        "ref/dotnet5.1/it/System.Xml.XmlDocument.xml",
        "ref/dotnet5.1/ja/System.Xml.XmlDocument.xml",
        "ref/dotnet5.1/ko/System.Xml.XmlDocument.xml",
        "ref/dotnet5.1/ru/System.Xml.XmlDocument.xml",
        "ref/dotnet5.1/System.Xml.XmlDocument.dll",
        "ref/dotnet5.1/System.Xml.XmlDocument.xml",
        "ref/dotnet5.1/zh-hans/System.Xml.XmlDocument.xml",
        "ref/dotnet5.1/zh-hant/System.Xml.XmlDocument.xml",
        "ref/MonoAndroid10/_._",
        "ref/MonoTouch10/_._",
        "ref/net46/System.Xml.XmlDocument.dll",
        "ref/xamarinios10/_._",
        "ref/xamarinmac20/_._",
        "System.Xml.XmlDocument.nuspec"
      ]
    },
    "System.Xml.XmlSerializer/4.0.10": {
      "sha512": "OKhE6vruk88z/hl0lmfrMvXteTASgJUagu6PT6S10i9uLbvDR3pTwB6jVgiwa2D2qtTB+eneZbS9jljhPXhTtg==",
      "type": "Package",
      "files": [
        "[Content_Types].xml",
        "_rels/.rels",
        "lib/DNXCore50/System.Xml.XmlSerializer.dll",
        "lib/MonoAndroid10/_._",
        "lib/MonoTouch10/_._",
        "lib/net46/_._",
        "lib/netcore50/System.Xml.XmlSerializer.dll",
        "lib/xamarinios10/_._",
        "lib/xamarinmac20/_._",
        "package/services/metadata/core-properties/1cffc42bca944f1d81ef3c3abdb0f0be.psmdcp",
        "ref/dotnet/de/System.Xml.XmlSerializer.xml",
        "ref/dotnet/es/System.Xml.XmlSerializer.xml",
        "ref/dotnet/fr/System.Xml.XmlSerializer.xml",
        "ref/dotnet/it/System.Xml.XmlSerializer.xml",
        "ref/dotnet/ja/System.Xml.XmlSerializer.xml",
        "ref/dotnet/ko/System.Xml.XmlSerializer.xml",
        "ref/dotnet/ru/System.Xml.XmlSerializer.xml",
        "ref/dotnet/System.Xml.XmlSerializer.dll",
        "ref/dotnet/System.Xml.XmlSerializer.xml",
        "ref/dotnet/zh-hans/System.Xml.XmlSerializer.xml",
        "ref/dotnet/zh-hant/System.Xml.XmlSerializer.xml",
        "ref/MonoAndroid10/_._",
        "ref/MonoTouch10/_._",
        "ref/net46/_._",
        "ref/xamarinios10/_._",
        "ref/xamarinmac20/_._",
        "runtime.json",
        "runtimes/win8-aot/lib/netcore50/System.Xml.XmlSerializer.dll",
        "System.Xml.XmlSerializer.nuspec"
      ]
    }
  },
  "projectFileDependencyGroups": {
    "": [
      "Microsoft.NETCore.Platforms >= 1.0.1-beta-23428",
      "Microsoft.NETCore.Runtime.CoreCLR >= 1.0.1-beta-23428",
      "Microsoft.NETCore.TestHost >= 1.0.0-beta-23428",
      "System.AppContext >= 4.0.1-beta-23428",
      "System.Collections >= 4.0.11-beta-23428",
      "System.Collections.Immutable >= 1.1.37",
      "System.Console >= 4.0.0-beta-23428",
      "System.Diagnostics.Debug >= 4.0.11-beta-23428",
      "System.Diagnostics.FileVersionInfo >= 4.0.0-beta-23428",
      "System.Diagnostics.Process >= 4.1.0-beta-23428",
      "System.Diagnostics.Tools >= 4.0.1-beta-23428",
      "System.Dynamic.Runtime >= 4.0.11-beta-23428",
      "System.IO.FileSystem >= 4.0.1-beta-23428",
      "System.IO.Pipes >= 4.0.0-beta-23428",
      "System.Linq >= 4.0.1-beta-23428",
      "System.Private.Uri >= 4.0.1-beta-23428",
      "System.Reflection >= 4.1.0-beta-23428",
      "System.Reflection.Primitives >= 4.0.1-beta-23428",
      "System.Resources.ResourceManager >= 4.0.1-beta-23428",
      "System.Runtime >= 4.0.21-beta-23428",
      "System.Runtime.Extensions >= 4.0.11-beta-23428",
      "System.Runtime.Handles >= 4.0.1-beta-23428",
      "System.Runtime.InteropServices >= 4.0.21-beta-23428",
      "System.Runtime.Loader >= 4.0.0-beta-23428",
      "System.Runtime.Numerics >= 4.0.1-beta-23428",
      "System.Runtime.Serialization.Json >= 4.0.1-beta-23428",
      "System.Security.Cryptography.Algorithms >= 4.0.0-beta-23428",
      "System.Text.Encoding >= 4.0.11-beta-23428",
      "System.Text.Encoding.CodePages >= 4.0.1-beta-23428",
      "System.Text.Encoding.Extensions >= 4.0.11-beta-23428",
      "System.Threading >= 4.0.11-beta-23428",
      "System.Threading.Tasks >= 4.0.11-beta-23428",
      "System.Threading.Tasks.Parallel >= 4.0.1-beta-23428",
      "System.Threading.Thread >= 4.0.0-beta-23428",
      "System.Xml.XDocument >= 4.0.11-beta-23428",
      "System.Xml.XmlDocument >= 4.0.1-beta-23428"
    ],
    "DNXCore,Version=v5.0": []
  }
}<|MERGE_RESOLUTION|>--- conflicted
+++ resolved
@@ -3,8 +3,7 @@
   "version": 1,
   "targets": {
     "DNXCore,Version=v5.0": {
-<<<<<<< HEAD
-      "Microsoft.DiaSymReader.Native/1.2.0-rc": {},
+      "Microsoft.DiaSymReader.Native/1.3.0": {},
       "Microsoft.NETCore.Platforms/1.0.1-beta-23428": {},
       "Microsoft.NETCore.Runtime.CoreCLR/1.0.1-beta-23428": {
         "dependencies": {
@@ -38,42 +37,6 @@
       "Microsoft.NETCore.TestHost/1.0.0-beta-23428": {},
       "Microsoft.NETCore.Windows.ApiSets/1.0.1-beta-23428": {},
       "System.AppContext/4.0.1-beta-23428": {
-=======
-      "Microsoft.DiaSymReader.Native/1.3.0": {},
-      "Microsoft.NETCore.Platforms/1.0.1-beta-23401": {},
-      "Microsoft.NETCore.Runtime.CoreCLR/1.0.1-beta-23401": {
-        "dependencies": {
-          "Microsoft.NETCore.Windows.ApiSets": "[1.0.1-beta-23401, )",
-          "System.Collections": "[4.0.11-beta-23401, 4.0.11-beta-23401]",
-          "System.Diagnostics.Contracts": "[4.0.1-beta-23401, 4.0.1-beta-23401]",
-          "System.Diagnostics.Debug": "[4.0.11-beta-23401, 4.0.11-beta-23401]",
-          "System.Diagnostics.StackTrace": "[4.0.1-beta-23401, 4.0.1-beta-23401]",
-          "System.Diagnostics.Tools": "[4.0.1-beta-23401, 4.0.1-beta-23401]",
-          "System.Diagnostics.Tracing": "[4.0.21-beta-23401, 4.0.21-beta-23401]",
-          "System.Globalization": "[4.0.11-beta-23401, 4.0.11-beta-23401]",
-          "System.Globalization.Calendars": "[4.0.1-beta-23401, 4.0.1-beta-23401]",
-          "System.IO": "[4.0.11-beta-23401, 4.0.11-beta-23401]",
-          "System.ObjectModel": "[4.0.11-beta-23401, 4.0.11-beta-23401]",
-          "System.Private.Uri": "[4.0.1-beta-23401, 4.0.1-beta-23401]",
-          "System.Reflection": "[4.1.0-beta-23401, 4.1.0-beta-23401]",
-          "System.Reflection.Extensions": "[4.0.1-beta-23401, 4.0.1-beta-23401]",
-          "System.Reflection.Primitives": "[4.0.1-beta-23401, 4.0.1-beta-23401]",
-          "System.Resources.ResourceManager": "[4.0.1-beta-23401, 4.0.1-beta-23401]",
-          "System.Runtime": "[4.0.21-beta-23401, 4.0.21-beta-23401]",
-          "System.Runtime.Extensions": "[4.0.11-beta-23401, 4.0.11-beta-23401]",
-          "System.Runtime.Handles": "[4.0.1-beta-23401, 4.0.1-beta-23401]",
-          "System.Runtime.InteropServices": "[4.0.21-beta-23401, 4.0.21-beta-23401]",
-          "System.Text.Encoding": "[4.0.11-beta-23401, 4.0.11-beta-23401]",
-          "System.Text.Encoding.Extensions": "[4.0.11-beta-23401, 4.0.11-beta-23401]",
-          "System.Threading": "[4.0.11-beta-23401, 4.0.11-beta-23401]",
-          "System.Threading.Tasks": "[4.0.11-beta-23401, 4.0.11-beta-23401]",
-          "System.Threading.Timer": "[4.0.1-beta-23401, 4.0.1-beta-23401]"
-        }
-      },
-      "Microsoft.NETCore.TestHost/1.0.0-beta-23401": {},
-      "Microsoft.NETCore.Windows.ApiSets/1.0.1-beta-23401": {},
-      "System.AppContext/4.0.1-beta-23401": {
->>>>>>> b9ca7598
         "dependencies": {
           "System.Runtime": "[4.0.0, )"
         },
@@ -847,7 +810,7 @@
       }
     },
     "DNXCore,Version=v5.0/osx.10.10-x64": {
-      "Microsoft.DiaSymReader.Native/1.2.0-rc": {},
+      "Microsoft.DiaSymReader.Native/1.3.0": {},
       "Microsoft.NETCore.Platforms/1.0.1-beta-23428": {},
       "Microsoft.NETCore.Runtime.CoreCLR/1.0.1-beta-23428": {
         "dependencies": {
@@ -1490,7 +1453,7 @@
           "lib/DNXCore50/System.Reflection.Extensions.dll": {}
         }
       },
-      "System.Reflection.Metadata/1.1.0-beta-23413": {
+      "System.Reflection.Metadata/1.1.0": {
         "dependencies": {
           "System.Collections": "[4.0.0, )",
           "System.Collections.Immutable": "[1.1.37, )",
@@ -1508,10 +1471,10 @@
           "System.Threading": "[4.0.0, )"
         },
         "compile": {
-          "lib/dotnet/System.Reflection.Metadata.dll": {}
-        },
-        "runtime": {
-          "lib/dotnet/System.Reflection.Metadata.dll": {}
+          "lib/dotnet5.2/System.Reflection.Metadata.dll": {}
+        },
+        "runtime": {
+          "lib/dotnet5.2/System.Reflection.Metadata.dll": {}
         }
       },
       "System.Reflection.Primitives/4.0.1-beta-23428": {
@@ -1896,8 +1859,7 @@
       }
     },
     "DNXCore,Version=v5.0/ubuntu.14.04-x64": {
-<<<<<<< HEAD
-      "Microsoft.DiaSymReader.Native/1.2.0-rc": {},
+      "Microsoft.DiaSymReader.Native/1.3.0": {},
       "Microsoft.NETCore.Platforms/1.0.1-beta-23428": {},
       "Microsoft.NETCore.Runtime.CoreCLR/1.0.1-beta-23428": {
         "dependencies": {
@@ -1930,41 +1892,6 @@
       },
       "Microsoft.NETCore.TestHost/1.0.0-beta-23428": {},
       "Microsoft.NETCore.Windows.ApiSets/1.0.1-beta-23428": {},
-=======
-      "Microsoft.DiaSymReader.Native/1.3.0": {},
-      "Microsoft.NETCore.Platforms/1.0.1-beta-23401": {},
-      "Microsoft.NETCore.Runtime.CoreCLR/1.0.1-beta-23401": {
-        "dependencies": {
-          "Microsoft.NETCore.Windows.ApiSets": "[1.0.1-beta-23401, )",
-          "System.Collections": "[4.0.11-beta-23401, 4.0.11-beta-23401]",
-          "System.Diagnostics.Contracts": "[4.0.1-beta-23401, 4.0.1-beta-23401]",
-          "System.Diagnostics.Debug": "[4.0.11-beta-23401, 4.0.11-beta-23401]",
-          "System.Diagnostics.StackTrace": "[4.0.1-beta-23401, 4.0.1-beta-23401]",
-          "System.Diagnostics.Tools": "[4.0.1-beta-23401, 4.0.1-beta-23401]",
-          "System.Diagnostics.Tracing": "[4.0.21-beta-23401, 4.0.21-beta-23401]",
-          "System.Globalization": "[4.0.11-beta-23401, 4.0.11-beta-23401]",
-          "System.Globalization.Calendars": "[4.0.1-beta-23401, 4.0.1-beta-23401]",
-          "System.IO": "[4.0.11-beta-23401, 4.0.11-beta-23401]",
-          "System.ObjectModel": "[4.0.11-beta-23401, 4.0.11-beta-23401]",
-          "System.Private.Uri": "[4.0.1-beta-23401, 4.0.1-beta-23401]",
-          "System.Reflection": "[4.1.0-beta-23401, 4.1.0-beta-23401]",
-          "System.Reflection.Extensions": "[4.0.1-beta-23401, 4.0.1-beta-23401]",
-          "System.Reflection.Primitives": "[4.0.1-beta-23401, 4.0.1-beta-23401]",
-          "System.Resources.ResourceManager": "[4.0.1-beta-23401, 4.0.1-beta-23401]",
-          "System.Runtime": "[4.0.21-beta-23401, 4.0.21-beta-23401]",
-          "System.Runtime.Extensions": "[4.0.11-beta-23401, 4.0.11-beta-23401]",
-          "System.Runtime.Handles": "[4.0.1-beta-23401, 4.0.1-beta-23401]",
-          "System.Runtime.InteropServices": "[4.0.21-beta-23401, 4.0.21-beta-23401]",
-          "System.Text.Encoding": "[4.0.11-beta-23401, 4.0.11-beta-23401]",
-          "System.Text.Encoding.Extensions": "[4.0.11-beta-23401, 4.0.11-beta-23401]",
-          "System.Threading": "[4.0.11-beta-23401, 4.0.11-beta-23401]",
-          "System.Threading.Tasks": "[4.0.11-beta-23401, 4.0.11-beta-23401]",
-          "System.Threading.Timer": "[4.0.1-beta-23401, 4.0.1-beta-23401]"
-        }
-      },
-      "Microsoft.NETCore.TestHost/1.0.0-beta-23401": {},
-      "Microsoft.NETCore.Windows.ApiSets/1.0.1-beta-23401": {},
->>>>>>> b9ca7598
       "Microsoft.Win32.Primitives/4.0.0": {
         "dependencies": {
           "System.Runtime": "[4.0.20, )",
