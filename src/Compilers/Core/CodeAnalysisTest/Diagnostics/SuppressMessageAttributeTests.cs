--- conflicted
+++ resolved
@@ -467,13 +467,10 @@
         }
 
         [Fact]
-<<<<<<< HEAD
-        public async Task SuppressSyntaxDiagnosticsOnFieldsBasic()
-=======
         [WorkItem(6379, "https://github.com/dotnet/roslyn/issues/6379")]
-        public void SuppressSyntaxDiagnosticsOnEnumFieldsCSharp()
-        {
-            VerifyCSharp(@"
+        public async Task SuppressSyntaxDiagnosticsOnEnumFieldsCSharp()
+        {
+            await VerifyCSharpAsync(@"
 // before module attributes
 [module: System.Diagnostics.CodeAnalysis.SuppressMessage(""Test"", ""Comment"", Scope=""Member"" Target=""E.Field1"")]
 // before enum
@@ -494,8 +491,7 @@
         }
 
         [Fact]
-        public void SuppressSyntaxDiagnosticsOnFieldsBasic()
->>>>>>> 262b37bf
+        public async Task SuppressSyntaxDiagnosticsOnFieldsBasic()
         {
             await VerifyTokenDiagnosticsBasicAsync(@"
 Imports System.Diagnostics.CodeAnalysis
