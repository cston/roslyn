--- conflicted
+++ resolved
@@ -296,11 +296,7 @@
 
         public override IOperation VisitAnonymousFunctionExpression(IAnonymousFunctionExpression operation, object argument)
         {
-<<<<<<< HEAD
-            return new AnonymousFunctionExpression(operation.Symbol, Visit(operation.Body), ((Operation)operation).SemanticModel, operation.Syntax, operation.Type, operation.ConstantValue);
-=======
-            return new LambdaExpression(operation.Signature, Visit(operation.Body), ((Operation)operation).SemanticModel, operation.Syntax, operation.Type, operation.ConstantValue, operation.IsImplicit);
->>>>>>> a2840b98
+            return new AnonymousFunctionExpression(operation.Symbol, Visit(operation.Body), ((Operation)operation).SemanticModel, operation.Syntax, operation.Type, operation.ConstantValue, operation.IsImplicit);
         }
 
         public override IOperation VisitLiteralExpression(ILiteralExpression operation, object argument)
