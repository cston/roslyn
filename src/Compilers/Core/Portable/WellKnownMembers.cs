--- conflicted
+++ resolved
@@ -3280,7 +3280,46 @@
                     1,
                         (byte)SignatureTypeCode.GenericTypeParameter, 0,
                     (byte)SignatureTypeCode.TypeHandle, (byte)SpecialType.System_Int16, // Argument
-<<<<<<< HEAD
+
+                // System_Runtime_CompilerServices_AsyncIteratorMethodBuilder__Create
+                (byte)(MemberFlags.Method | MemberFlags.Static),                                                                                               // Flags
+                (byte)WellKnownType.ExtSentinel, (byte)(WellKnownType.System_Runtime_CompilerServices_AsyncIteratorMethodBuilder - WellKnownType.ExtSentinel), // DeclaringTypeId
+                0,                                                                                                                                             // Arity
+                    0,                                                                                                                                         // Method Signature
+                    (byte)SignatureTypeCode.TypeHandle, (byte)WellKnownType.ExtSentinel, (byte)(WellKnownType.System_Runtime_CompilerServices_AsyncIteratorMethodBuilder - WellKnownType.ExtSentinel),
+
+                // System_Runtime_CompilerServices_AsyncIteratorMethodBuilder__Complete
+                (byte)MemberFlags.Method,                                                                                                                      // Flags
+                (byte)WellKnownType.ExtSentinel, (byte)(WellKnownType.System_Runtime_CompilerServices_AsyncIteratorMethodBuilder - WellKnownType.ExtSentinel), // DeclaringTypeId
+                0,                                                                                                                                             // Arity
+                    0,                                                                                                                                         // Method Signature
+                    (byte)SignatureTypeCode.TypeHandle, (byte)SpecialType.System_Void, // Return Type
+
+                // System_Runtime_CompilerServices_AsyncIteratorMethodBuilder__AwaitOnCompleted
+                (byte)MemberFlags.Method,                                                                                                                      // Flags
+                (byte)WellKnownType.ExtSentinel, (byte)(WellKnownType.System_Runtime_CompilerServices_AsyncIteratorMethodBuilder - WellKnownType.ExtSentinel), // DeclaringTypeId
+                2,                                                                                                                                             // Arity
+                    2,                                                                                                                                         // Method Signature
+                    (byte)SignatureTypeCode.TypeHandle, (byte)SpecialType.System_Void, // Return Type
+                    (byte)SignatureTypeCode.ByReference, (byte)SignatureTypeCode.GenericMethodParameter, 0,
+                    (byte)SignatureTypeCode.ByReference, (byte)SignatureTypeCode.GenericMethodParameter, (byte)SpecialType.System_Object,
+
+                // System_Runtime_CompilerServices_AsyncIteratorMethodBuilder__AwaitUnsafeOnCompleted
+                (byte)MemberFlags.Method,                                                                                                                      // Flags
+                (byte)WellKnownType.ExtSentinel, (byte)(WellKnownType.System_Runtime_CompilerServices_AsyncIteratorMethodBuilder - WellKnownType.ExtSentinel), // DeclaringTypeId
+                2,                                                                                                                                             // Arity
+                    2,                                                                                                                                         // Method Signature
+                    (byte)SignatureTypeCode.TypeHandle, (byte)SpecialType.System_Void, // Return Type
+                    (byte)SignatureTypeCode.ByReference, (byte)SignatureTypeCode.GenericMethodParameter, 0,
+                    (byte)SignatureTypeCode.ByReference, (byte)SignatureTypeCode.GenericMethodParameter, (byte)SpecialType.System_Object,
+
+                // System_Runtime_CompilerServices_AsyncIteratorMethodBuilder__MoveNext_T
+                (byte)MemberFlags.Method,                                                                                                                      // Flags
+                (byte)WellKnownType.ExtSentinel, (byte)(WellKnownType.System_Runtime_CompilerServices_AsyncIteratorMethodBuilder - WellKnownType.ExtSentinel), // DeclaringTypeId
+                1,                                                                                                                                             // Arity
+                    1,                                                                                                                                         // Method Signature
+                    (byte)SignatureTypeCode.TypeHandle, (byte)SpecialType.System_Void, // Return Type
+                    (byte)SignatureTypeCode.ByReference, (byte)SignatureTypeCode.GenericMethodParameter, 0,
                  // System_Runtime_CompilerServices_ITuple__get_Item
                  (byte)(MemberFlags.PropertyGet | MemberFlags.Virtual),                                                                       // Flags
                  (byte)WellKnownType.ExtSentinel, (byte)(WellKnownType.System_Runtime_CompilerServices_ITuple - WellKnownType.ExtSentinel),   // DeclaringTypeId
@@ -3295,48 +3334,6 @@
                  0,                                                                                                                           // Arity
                     0,                                                                                                                        // Method Signature
                     (byte)SignatureTypeCode.TypeHandle, (byte)SpecialType.System_Int32, // Return Type
-=======
-
-                // System_Runtime_CompilerServices_AsyncIteratorMethodBuilder__Create
-                (byte)(MemberFlags.Method | MemberFlags.Static),                                                                                               // Flags
-                (byte)WellKnownType.ExtSentinel, (byte)(WellKnownType.System_Runtime_CompilerServices_AsyncIteratorMethodBuilder - WellKnownType.ExtSentinel), // DeclaringTypeId
-                0,                                                                                                                                             // Arity
-                    0,                                                                                                                                         // Method Signature
-                    (byte)SignatureTypeCode.TypeHandle, (byte)WellKnownType.ExtSentinel, (byte)(WellKnownType.System_Runtime_CompilerServices_AsyncIteratorMethodBuilder - WellKnownType.ExtSentinel),
-
-                // System_Runtime_CompilerServices_AsyncIteratorMethodBuilder__Complete
-                (byte)MemberFlags.Method,                                                                                                                      // Flags
-                (byte)WellKnownType.ExtSentinel, (byte)(WellKnownType.System_Runtime_CompilerServices_AsyncIteratorMethodBuilder - WellKnownType.ExtSentinel), // DeclaringTypeId
-                0,                                                                                                                                             // Arity
-                    0,                                                                                                                                         // Method Signature
-                    (byte)SignatureTypeCode.TypeHandle, (byte)SpecialType.System_Void, // Return Type
-
-                // System_Runtime_CompilerServices_AsyncIteratorMethodBuilder__AwaitOnCompleted
-                (byte)MemberFlags.Method,                                                                                                                      // Flags
-                (byte)WellKnownType.ExtSentinel, (byte)(WellKnownType.System_Runtime_CompilerServices_AsyncIteratorMethodBuilder - WellKnownType.ExtSentinel), // DeclaringTypeId
-                2,                                                                                                                                             // Arity
-                    2,                                                                                                                                         // Method Signature
-                    (byte)SignatureTypeCode.TypeHandle, (byte)SpecialType.System_Void, // Return Type
-                    (byte)SignatureTypeCode.ByReference, (byte)SignatureTypeCode.GenericMethodParameter, 0,
-                    (byte)SignatureTypeCode.ByReference, (byte)SignatureTypeCode.GenericMethodParameter, (byte)SpecialType.System_Object,
-
-                // System_Runtime_CompilerServices_AsyncIteratorMethodBuilder__AwaitUnsafeOnCompleted
-                (byte)MemberFlags.Method,                                                                                                                      // Flags
-                (byte)WellKnownType.ExtSentinel, (byte)(WellKnownType.System_Runtime_CompilerServices_AsyncIteratorMethodBuilder - WellKnownType.ExtSentinel), // DeclaringTypeId
-                2,                                                                                                                                             // Arity
-                    2,                                                                                                                                         // Method Signature
-                    (byte)SignatureTypeCode.TypeHandle, (byte)SpecialType.System_Void, // Return Type
-                    (byte)SignatureTypeCode.ByReference, (byte)SignatureTypeCode.GenericMethodParameter, 0,
-                    (byte)SignatureTypeCode.ByReference, (byte)SignatureTypeCode.GenericMethodParameter, (byte)SpecialType.System_Object,
-
-                // System_Runtime_CompilerServices_AsyncIteratorMethodBuilder__MoveNext_T
-                (byte)MemberFlags.Method,                                                                                                                      // Flags
-                (byte)WellKnownType.ExtSentinel, (byte)(WellKnownType.System_Runtime_CompilerServices_AsyncIteratorMethodBuilder - WellKnownType.ExtSentinel), // DeclaringTypeId
-                1,                                                                                                                                             // Arity
-                    1,                                                                                                                                         // Method Signature
-                    (byte)SignatureTypeCode.TypeHandle, (byte)SpecialType.System_Void, // Return Type
-                    (byte)SignatureTypeCode.ByReference, (byte)SignatureTypeCode.GenericMethodParameter, 0,
->>>>>>> 44157c30
             };
 
             string[] allNames = new string[(int)WellKnownMember.Count]
@@ -3750,17 +3747,14 @@
                 "GetStatus",                                // System_Threading_Tasks_Sources_IValueTaskSource_T__GetStatus
                 "OnCompleted",                              // System_Threading_Tasks_Sources_IValueTaskSource_T__OnCompleted
                 ".ctor",                                    // System_Threading_Tasks_ValueTask_T__ctor
-<<<<<<< HEAD
-                "get_Item",                                 // System_Runtime_CompilerServices_ITuple__get_Item
-                "get_Length",                               // System_Runtime_CompilerServices_ITuple__get_Length
-=======
 
                 "Create",                                   // System_Runtime_CompilerServices_AsyncIteratorMethodBuilder__Create
                 "Complete",                                 // System_Runtime_CompilerServices_AsyncIteratorMethodBuilder__Complete
                 "AwaitOnCompleted",                         // System_Runtime_CompilerServices_AsyncIteratorMethodBuilder__AwaitOnCompleted
                 "AwaitUnsafeOnCompleted",                   // System_Runtime_CompilerServices_AsyncIteratorMethodBuilder__AwaitUnsafeOnCompleted
                 "MoveNext",                                 // System_Runtime_CompilerServices_AsyncIteratorMethodBuilder__MoveNext_T
->>>>>>> 44157c30
+                "get_Item",                                 // System_Runtime_CompilerServices_ITuple__get_Item
+                "get_Length",                               // System_Runtime_CompilerServices_ITuple__get_Length
             };
 
             s_descriptors = MemberDescriptor.InitializeFromStream(new System.IO.MemoryStream(initializationBytes, writable: false), allNames);
