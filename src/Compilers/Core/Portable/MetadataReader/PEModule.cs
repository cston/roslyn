﻿// Copyright (c) Microsoft.  All Rights Reserved.  Licensed under the Apache License, Version 2.0.  See License.txt in the project root for license information.

using System;
using System.Collections.Concurrent;
using System.Collections.Generic;
using System.Collections.Immutable;
using System.Diagnostics;
using System.Linq;
using System.Reflection;
using System.Reflection.Metadata;
using System.Reflection.Metadata.Ecma335;
using System.Reflection.PortableExecutable;
using System.Runtime.InteropServices;
using System.Security.Cryptography;
using System.Threading;
using Roslyn.Utilities;

namespace Microsoft.CodeAnalysis
{
    /// <summary>
    /// A set of helpers for extracting elements from metadata.
    /// This type is not responsible for managing the underlying storage
    /// backing the PE image.
    /// </summary>
    internal sealed class PEModule : IDisposable
    {
        /// <summary>
        /// We need to store reference to the module metadata to keep the metadata alive while 
        /// symbols have reference to PEModule.
        /// </summary>
        private readonly ModuleMetadata _owner;

        // Either we have PEReader or we have pointer and size of the metadata blob:
        private readonly PEReader _peReaderOpt;
        private readonly IntPtr _metadataPointerOpt;
        private readonly int _metadataSizeOpt;

        private MetadataReader _lazyMetadataReader;

        private ImmutableArray<AssemblyIdentity> _lazyAssemblyReferences;

        /// <summary>
        /// This is a tuple for optimization purposes. In valid cases, we need to store
        /// only one assembly index per type. However, if we found more than one, we
        /// keep a second one as well to use it for error reporting.
        /// We use -1 in case there was no forward.
        /// </summary>
        private Dictionary<string, (int FirstIndex, int SecondIndex)> _lazyForwardedTypesToAssemblyIndexMap;

        private readonly Lazy<IdentifierCollection> _lazyTypeNameCollection;
        private readonly Lazy<IdentifierCollection> _lazyNamespaceNameCollection;

        private string _lazyName;
        private bool _isDisposed;

        /// <summary>
        /// Using <see cref="ThreeState"/> as a type for atomicity.
        /// </summary>
        private ThreeState _lazyContainsNoPiaLocalTypes;

        /// <summary>
        /// If bitmap is not null, each bit indicates whether a TypeDef 
        /// with corresponding RowId has been checked if it is a NoPia 
        /// local type. If the bit is 1, local type will have an entry 
        /// in m_lazyTypeDefToTypeIdentifierMap.
        /// </summary>
        private int[] _lazyNoPiaLocalTypeCheckBitMap;

        /// <summary>
        /// For each TypeDef that has 1 in m_lazyNoPiaLocalTypeCheckBitMap,
        /// this map stores corresponding TypeIdentifier AttributeInfo. 
        /// </summary>
        private ConcurrentDictionary<TypeDefinitionHandle, AttributeInfo> _lazyTypeDefToTypeIdentifierMap;

        // The module can be used by different compilations or different versions of the "same"
        // compilation, which use different hash algorithms. Let's cache result for each distinct 
        // algorithm.
        private readonly CryptographicHashProvider _hashesOpt;

        private delegate bool AttributeValueExtractor<T>(out T value, ref BlobReader sigReader);
        private static readonly AttributeValueExtractor<string> s_attributeStringValueExtractor = CrackStringInAttributeValue;
        private static readonly AttributeValueExtractor<StringAndInt> s_attributeStringAndIntValueExtractor = CrackStringAndIntInAttributeValue;
        private static readonly AttributeValueExtractor<short> s_attributeShortValueExtractor = CrackShortInAttributeValue;
        private static readonly AttributeValueExtractor<int> s_attributeIntValueExtractor = CrackIntInAttributeValue;
        private static readonly AttributeValueExtractor<long> s_attributeLongValueExtractor = CrackLongInAttributeValue;
        // Note: not a general purpose helper
        private static readonly AttributeValueExtractor<decimal> s_decimalValueInDecimalConstantAttributeExtractor = CrackDecimalInDecimalConstantAttribute;
        private static readonly AttributeValueExtractor<ImmutableArray<bool>> s_attributeBoolArrayValueExtractor = CrackBoolArrayInAttributeValue;
        private static readonly AttributeValueExtractor<ImmutableArray<string>> s_attributeStringArrayValueExtractor = CrackStringArrayInAttributeValue;
        private static readonly AttributeValueExtractor<ObsoleteAttributeData> s_attributeObsoleteDataExtractor = CrackObsoleteAttributeData;
        private static readonly AttributeValueExtractor<ObsoleteAttributeData> s_attributeDeprecatedDataExtractor = CrackDeprecatedAttributeData;

        // 'ignoreAssemblyRefs' is used by the EE only, when debugging
        // .NET Native, where the corlib may have assembly references
        // (see https://github.com/dotnet/roslyn/issues/13275).
        internal PEModule(ModuleMetadata owner, PEReader peReader, IntPtr metadataOpt, int metadataSizeOpt, bool includeEmbeddedInteropTypes, bool ignoreAssemblyRefs)
        {
            // shall not throw

            Debug.Assert((peReader == null) ^ (metadataOpt == IntPtr.Zero && metadataSizeOpt == 0));
            Debug.Assert(metadataOpt == IntPtr.Zero || metadataSizeOpt > 0);

            _owner = owner;
            _peReaderOpt = peReader;
            _metadataPointerOpt = metadataOpt;
            _metadataSizeOpt = metadataSizeOpt;
            _lazyTypeNameCollection = new Lazy<IdentifierCollection>(ComputeTypeNameCollection);
            _lazyNamespaceNameCollection = new Lazy<IdentifierCollection>(ComputeNamespaceNameCollection);
            _hashesOpt = (peReader != null) ? new PEHashProvider(peReader) : null;
            _lazyContainsNoPiaLocalTypes = includeEmbeddedInteropTypes ? ThreeState.False : ThreeState.Unknown;

            if (ignoreAssemblyRefs)
            {
                _lazyAssemblyReferences = ImmutableArray<AssemblyIdentity>.Empty;
            }
        }

        private sealed class PEHashProvider : CryptographicHashProvider
        {
            private readonly PEReader _peReader;

            public PEHashProvider(PEReader peReader)
            {
                Debug.Assert(peReader != null);
                _peReader = peReader;
            }

            internal unsafe override ImmutableArray<byte> ComputeHash(HashAlgorithm algorithm)
            {
                PEMemoryBlock block = _peReader.GetEntireImage();
                byte[] hash;

                using (var stream = new ReadOnlyUnmanagedMemoryStream(_peReader, (IntPtr)block.Pointer, block.Length))
                {
                    hash = algorithm.ComputeHash(stream);
                }

                return ImmutableArray.Create(hash);
            }
        }

        internal bool IsDisposed
        {
            get
            {
                return _isDisposed;
            }
        }

        public void Dispose()
        {
            _isDisposed = true;

            _peReaderOpt?.Dispose();
        }

        // for testing
        internal PEReader PEReaderOpt
        {
            get
            {
                return _peReaderOpt;
            }
        }

        internal MetadataReader MetadataReader
        {
            get
            {
                if (_lazyMetadataReader == null)
                {
                    InitializeMetadataReader();
                }

                if (_isDisposed)
                {
                    // Without locking, which might be expensive, we can't guarantee that the underlying memory 
                    // won't be accessed after the metadata object is disposed. However we can do a cheap check here that 
                    // handles most cases.
                    ThrowMetadataDisposed();
                }

                return _lazyMetadataReader;
            }
        }

        private unsafe void InitializeMetadataReader()
        {
            MetadataReader newReader;

            // PEModule is either created with metadata memory block or a PE reader.
            if (_metadataPointerOpt != IntPtr.Zero)
            {
                newReader = new MetadataReader((byte*)_metadataPointerOpt, _metadataSizeOpt, MetadataReaderOptions.ApplyWindowsRuntimeProjections, StringTableDecoder.Instance);
            }
            else
            {
                Debug.Assert(_peReaderOpt != null);

                // A workaround for https://github.com/dotnet/corefx/issues/1815    
                bool hasMetadata;
                try
                {
                    hasMetadata = _peReaderOpt.HasMetadata;
                }
                catch
                {
                    hasMetadata = false;
                }

                if (!hasMetadata)
                {
                    throw new BadImageFormatException(CodeAnalysisResources.PEImageDoesntContainManagedMetadata);
                }

                newReader = _peReaderOpt.GetMetadataReader(MetadataReaderOptions.ApplyWindowsRuntimeProjections, StringTableDecoder.Instance);
            }

            Interlocked.CompareExchange(ref _lazyMetadataReader, newReader, null);
        }

        private static void ThrowMetadataDisposed()
        {
            throw new ObjectDisposedException(nameof(ModuleMetadata));
        }

        #region Module level properties and methods

        internal bool IsManifestModule
        {
            get
            {
                return MetadataReader.IsAssembly;
            }
        }

        internal bool IsLinkedModule
        {
            get
            {
                return !MetadataReader.IsAssembly;
            }
        }

        internal bool IsCOFFOnly
        {
            get
            {
                // default value if we only have metadata
                if (_peReaderOpt == null)
                {
                    return false;
                }

                return _peReaderOpt.PEHeaders.IsCoffOnly;
            }
        }

        /// <summary>
        /// Target architecture of the machine.
        /// </summary>
        internal Machine Machine
        {
            get
            {
                // platform agnostic if we only have metadata
                if (_peReaderOpt == null)
                {
                    return Machine.I386;
                }

                return _peReaderOpt.PEHeaders.CoffHeader.Machine;
            }
        }

        /// <summary>
        /// Indicates that this PE file makes Win32 calls. See CorPEKind.pe32BitRequired for more information (http://msdn.microsoft.com/en-us/library/ms230275.aspx).
        /// </summary>
        internal bool Bit32Required
        {
            get
            {
                // platform agnostic if we only have metadata
                if (_peReaderOpt == null)
                {
                    return false;
                }

                return (_peReaderOpt.PEHeaders.CorHeader.Flags & CorFlags.Requires32Bit) != 0;
            }
        }

        internal ImmutableArray<byte> GetHash(AssemblyHashAlgorithm algorithmId)
        {
            Debug.Assert(_hashesOpt != null);
            return _hashesOpt.GetHash(algorithmId);
        }

        #endregion

        #region ModuleDef helpers

        internal string Name
        {
            get
            {
                if (_lazyName == null)
                {
                    _lazyName = MetadataReader.GetString(MetadataReader.GetModuleDefinition().Name);
                }

                return _lazyName;
            }
        }

        /// <exception cref="BadImageFormatException">An exception from metadata reader.</exception>
        internal Guid GetModuleVersionIdOrThrow()
        {
            return MetadataReader.GetModuleVersionIdOrThrow();
        }

        #endregion

        #region ModuleRef, File helpers

        /// <summary>
        /// Returns the names of linked managed modules.
        /// </summary>
        /// <exception cref="BadImageFormatException">An exception from metadata reader.</exception>
        internal ImmutableArray<string> GetMetadataModuleNamesOrThrow()
        {
            var builder = ArrayBuilder<string>.GetInstance();
            try
            {
                foreach (var fileHandle in MetadataReader.AssemblyFiles)
                {
                    var file = MetadataReader.GetAssemblyFile(fileHandle);
                    if (!file.ContainsMetadata)
                    {
                        continue;
                    }

                    string moduleName = MetadataReader.GetString(file.Name);
                    if (!MetadataHelpers.IsValidMetadataFileName(moduleName))
                    {
                        throw new BadImageFormatException(string.Format(CodeAnalysisResources.InvalidModuleName, this.Name, moduleName));
                    }

                    builder.Add(moduleName);
                }

                return builder.ToImmutable();
            }
            finally
            {
                builder.Free();
            }
        }

        /// <summary>
        /// Returns names of referenced modules.
        /// </summary>
        /// <exception cref="BadImageFormatException">An exception from metadata reader.</exception>
        internal IEnumerable<string> GetReferencedManagedModulesOrThrow()
        {
            HashSet<EntityHandle> nameTokens = new HashSet<EntityHandle>();
            foreach (var handle in MetadataReader.TypeReferences)
            {
                TypeReference typeRef = MetadataReader.GetTypeReference(handle);
                EntityHandle scope = typeRef.ResolutionScope;
                if (scope.Kind == HandleKind.ModuleReference)
                {
                    nameTokens.Add(scope);
                }
            }

            foreach (var token in nameTokens)
            {
                yield return this.GetModuleRefNameOrThrow((ModuleReferenceHandle)token);
            }
        }

        internal ImmutableArray<EmbeddedResource> GetEmbeddedResourcesOrThrow()
        {
            if (MetadataReader.ManifestResources.Count == 0)
            {
                return ImmutableArray<EmbeddedResource>.Empty;
            }

            var builder = ImmutableArray.CreateBuilder<EmbeddedResource>();
            foreach (var handle in MetadataReader.ManifestResources)
            {
                var resource = MetadataReader.GetManifestResource(handle);
                if (resource.Implementation.IsNil)
                {
                    string resourceName = MetadataReader.GetString(resource.Name);
                    builder.Add(new EmbeddedResource((uint)resource.Offset, resource.Attributes, resourceName));
                }
            }

            return builder.ToImmutable();
        }

        /// <exception cref="BadImageFormatException">An exception from metadata reader.</exception>
        public string GetModuleRefNameOrThrow(ModuleReferenceHandle moduleRef)
        {
            return MetadataReader.GetString(MetadataReader.GetModuleReference(moduleRef).Name);
        }

        #endregion

        #region AssemblyRef helpers

        // The array is sorted by AssemblyRef RowId, starting with RowId=1 and doesn't have any RowId gaps.
        public ImmutableArray<AssemblyIdentity> ReferencedAssemblies
        {
            get
            {
                if (_lazyAssemblyReferences == null)
                {
                    _lazyAssemblyReferences = this.MetadataReader.GetReferencedAssembliesOrThrow();
                }

                return _lazyAssemblyReferences;
            }
        }

        #endregion

        #region PE Header helpers

        internal string MetadataVersion
        {
            get { return MetadataReader.MetadataVersion; }
        }

        #endregion

        #region Heaps

        /// <exception cref="BadImageFormatException">An exception from metadata reader.</exception>
        internal BlobReader GetMemoryReaderOrThrow(BlobHandle blob)
        {
            return MetadataReader.GetBlobReader(blob);
        }

        /// <exception cref="BadImageFormatException">An exception from metadata reader.</exception>
        internal string GetFullNameOrThrow(StringHandle namespaceHandle, StringHandle nameHandle)
        {
            var attributeTypeName = MetadataReader.GetString(nameHandle);
            var attributeTypeNamespaceName = MetadataReader.GetString(namespaceHandle);

            return MetadataHelpers.BuildQualifiedName(attributeTypeNamespaceName, attributeTypeName);
        }

        #endregion

        #region AssemblyDef helpers

        /// <exception cref="BadImageFormatException">An exception from metadata reader.</exception>
        internal AssemblyIdentity ReadAssemblyIdentityOrThrow()
        {
            return MetadataReader.ReadAssemblyIdentityOrThrow();
        }

        #endregion

        #region TypeDef helpers

        /// <exception cref="BadImageFormatException">An exception from metadata reader.</exception>
        public TypeDefinitionHandle GetContainingTypeOrThrow(TypeDefinitionHandle typeDef)
        {
            return MetadataReader.GetTypeDefinition(typeDef).GetDeclaringType();
        }

        /// <exception cref="BadImageFormatException">An exception from metadata reader.</exception>
        public string GetTypeDefNameOrThrow(TypeDefinitionHandle typeDef)
        {
            TypeDefinition typeDefinition = MetadataReader.GetTypeDefinition(typeDef);
            string name = MetadataReader.GetString(typeDefinition.Name);
            Debug.Assert(name.Length == 0 || MetadataHelpers.IsValidMetadataIdentifier(name)); // Obfuscated assemblies can have types with empty names.

            // The problem is that the mangled name for an static machine type looks like 
            // "<" + methodName + ">d__" + uniqueId.However, methodName will have dots in 
            // it for explicit interface implementations (e.g. "<I.F>d__0").  Unfortunately, 
            // the native compiler emits such names in a very strange way: everything before 
            // the last dot goes in the namespace (!!) field of the typedef.Since state
            // machine types are always nested types and since nested types never have 
            // explicit namespaces (since they are in the same namespaces as their containing
            // types), it should be safe to check for a non-empty namespace name on a nested
            // type and prepend the namespace name and a dot to the type name.  After that, 
            // debugging support falls out.
            if (IsNestedTypeDefOrThrow(typeDef))
            {
                string namespaceName = MetadataReader.GetString(typeDefinition.Namespace);
                if (namespaceName.Length > 0)
                {
                    // As explained above, this is not really the qualified name - the namespace
                    // name is actually the part of the name that preceded the last dot (in bad
                    // metadata).
                    name = namespaceName + "." + name;
                }
            }

            return name;
        }

        /// <exception cref="BadImageFormatException">An exception from metadata reader.</exception>
        public string GetTypeDefNamespaceOrThrow(TypeDefinitionHandle typeDef)
        {
            return MetadataReader.GetString(MetadataReader.GetTypeDefinition(typeDef).Namespace);
        }

        /// <exception cref="BadImageFormatException">An exception from metadata reader.</exception>
        public EntityHandle GetTypeDefExtendsOrThrow(TypeDefinitionHandle typeDef)
        {
            return MetadataReader.GetTypeDefinition(typeDef).BaseType;
        }

        /// <exception cref="BadImageFormatException">An exception from metadata reader.</exception>
        public TypeAttributes GetTypeDefFlagsOrThrow(TypeDefinitionHandle typeDef)
        {
            return MetadataReader.GetTypeDefinition(typeDef).Attributes;
        }

        /// <exception cref="BadImageFormatException">An exception from metadata reader.</exception>
        public GenericParameterHandleCollection GetTypeDefGenericParamsOrThrow(TypeDefinitionHandle typeDef)
        {
            return MetadataReader.GetTypeDefinition(typeDef).GetGenericParameters();
        }

        /// <exception cref="BadImageFormatException">An exception from metadata reader.</exception>
        public bool HasGenericParametersOrThrow(TypeDefinitionHandle typeDef)
        {
            return MetadataReader.GetTypeDefinition(typeDef).GetGenericParameters().Count > 0;
        }

        /// <exception cref="BadImageFormatException">An exception from metadata reader.</exception>
        public void GetTypeDefPropsOrThrow(
            TypeDefinitionHandle typeDef,
            out string name,
            out string @namespace,
            out TypeAttributes flags,
            out EntityHandle extends)
        {
            TypeDefinition row = MetadataReader.GetTypeDefinition(typeDef);
            name = MetadataReader.GetString(row.Name);
            @namespace = MetadataReader.GetString(row.Namespace);
            flags = row.Attributes;
            extends = row.BaseType;
        }

        /// <exception cref="BadImageFormatException">An exception from metadata reader.</exception>
        internal bool IsNestedTypeDefOrThrow(TypeDefinitionHandle typeDef)
        {
            return IsNestedTypeDefOrThrow(MetadataReader, typeDef);
        }

        /// <exception cref="BadImageFormatException">An exception from metadata reader.</exception>
        private static bool IsNestedTypeDefOrThrow(MetadataReader metadataReader, TypeDefinitionHandle typeDef)
        {
            return IsNested(metadataReader.GetTypeDefinition(typeDef).Attributes);
        }

        /// <exception cref="BadImageFormatException">An exception from metadata reader.</exception>
        internal bool IsInterfaceOrThrow(TypeDefinitionHandle typeDef)
        {
            return MetadataReader.GetTypeDefinition(typeDef).Attributes.IsInterface();
        }

        private struct TypeDefToNamespace
        {
            internal readonly TypeDefinitionHandle TypeDef;
            internal readonly NamespaceDefinitionHandle NamespaceHandle;

            internal TypeDefToNamespace(TypeDefinitionHandle typeDef, NamespaceDefinitionHandle namespaceHandle)
            {
                TypeDef = typeDef;
                NamespaceHandle = namespaceHandle;
            }
        }

        /// <exception cref="BadImageFormatException">An exception from metadata reader.</exception>
        private IEnumerable<TypeDefToNamespace> GetTypeDefsOrThrow(bool topLevelOnly)
        {
            foreach (var typeDef in MetadataReader.TypeDefinitions)
            {
                var row = MetadataReader.GetTypeDefinition(typeDef);

                if (topLevelOnly && IsNested(row.Attributes))
                {
                    continue;
                }

                yield return new TypeDefToNamespace(typeDef, row.NamespaceDefinition);
            }
        }

        /// <summary>
        /// The function groups types defined in the module by their fully-qualified namespace name.
        /// The case-sensitivity of the grouping depends upon the provided StringComparer.
        /// 
        /// The sequence is sorted by name by using provided comparer. Therefore, if there are multiple 
        /// groups for a namespace name (e.g. because they differ in case), the groups are going to be 
        /// adjacent to each other. 
        /// 
        /// Empty string is used as namespace name for types in the Global namespace. Therefore, all types 
        /// in the Global namespace, if any, should be in the first group (assuming a reasonable StringComparer).
        /// </summary>
        /// Comparer to sort the groups.
        /// <param name="nameComparer">
        /// </param>
        /// <returns>A sorted list of TypeDef row ids, grouped by fully-qualified namespace name.</returns>
        /// <exception cref="BadImageFormatException">An exception from metadata reader.</exception>
        internal IEnumerable<IGrouping<string, TypeDefinitionHandle>> GroupTypesByNamespaceOrThrow(StringComparer nameComparer)
        {
            // TODO: Consider if we should cache the result (not the IEnumerable, but the actual values).

            // NOTE:  Rather than use a sorted dictionary, we accumulate the groupings in a normal dictionary
            // and then sort the list.  We do this so that namespaces with distinct names are not
            // merged, even if they are equal according to the provided comparer.  This improves the error
            // experience because types retain their exact namespaces.

            Dictionary<string, ArrayBuilder<TypeDefinitionHandle>> namespaces = new Dictionary<string, ArrayBuilder<TypeDefinitionHandle>>();

            GetTypeNamespaceNamesOrThrow(namespaces);
            GetForwardedTypeNamespaceNamesOrThrow(namespaces);

            var result = new ArrayBuilder<IGrouping<string, TypeDefinitionHandle>>();

            foreach (var pair in namespaces)
            {
                result.Add(new Grouping<string, TypeDefinitionHandle>(pair.Key, pair.Value ?? SpecializedCollections.EmptyEnumerable<TypeDefinitionHandle>()));
            }

            result.Sort(new TypesByNamespaceSortComparer(nameComparer));
            return result;
        }

        internal class TypesByNamespaceSortComparer : IComparer<IGrouping<string, TypeDefinitionHandle>>
        {
            private readonly StringComparer _nameComparer;

            public TypesByNamespaceSortComparer(StringComparer nameComparer)
            {
                _nameComparer = nameComparer;
            }

            public int Compare(IGrouping<string, TypeDefinitionHandle> left, IGrouping<string, TypeDefinitionHandle> right)
            {
                if (left == right)
                {
                    return 0;
                }

                int result = _nameComparer.Compare(left.Key, right.Key);

                if (result == 0)
                {
                    var fLeft = left.FirstOrDefault();
                    var fRight = right.FirstOrDefault();

                    if (fLeft.IsNil ^ fRight.IsNil)
                    {
                        result = fLeft.IsNil ? +1 : -1;
                    }
                    else
                    {
                        result = HandleComparer.Default.Compare(fLeft, fRight);
                    }

                    if (result == 0)
                    {
                        // This can only happen when both are for forwarded types.
                        Debug.Assert(left.IsEmpty() && right.IsEmpty());
                        result = string.CompareOrdinal(left.Key, right.Key);
                    }
                }

                Debug.Assert(result != 0);
                return result;
            }
        }

        /// <summary>
        /// Groups together the RowIds of types in a given namespaces.  The types considered are
        /// those defined in this module.
        /// </summary>
        /// <exception cref="BadImageFormatException">An exception from metadata reader.</exception>
        private void GetTypeNamespaceNamesOrThrow(Dictionary<string, ArrayBuilder<TypeDefinitionHandle>> namespaces)
        {
            // PERF: Group by namespace handle so we only have to allocate one string for every namespace
            var namespaceHandles = new Dictionary<NamespaceDefinitionHandle, ArrayBuilder<TypeDefinitionHandle>>(NamespaceHandleEqualityComparer.Singleton);
            foreach (TypeDefToNamespace pair in GetTypeDefsOrThrow(topLevelOnly: true))
            {
                NamespaceDefinitionHandle nsHandle = pair.NamespaceHandle;
                TypeDefinitionHandle typeDef = pair.TypeDef;

                ArrayBuilder<TypeDefinitionHandle> builder;

                if (namespaceHandles.TryGetValue(nsHandle, out builder))
                {
                    builder.Add(typeDef);
                }
                else
                {
                    namespaceHandles.Add(nsHandle, new ArrayBuilder<TypeDefinitionHandle> { typeDef });
                }
            }

            foreach (var kvp in namespaceHandles)
            {
                string @namespace = MetadataReader.GetString(kvp.Key);

                ArrayBuilder<TypeDefinitionHandle> builder;

                if (namespaces.TryGetValue(@namespace, out builder))
                {
                    builder.AddRange(kvp.Value);
                }
                else
                {
                    namespaces.Add(@namespace, kvp.Value);
                }
            }
        }

        private class NamespaceHandleEqualityComparer : IEqualityComparer<NamespaceDefinitionHandle>
        {
            public static readonly NamespaceHandleEqualityComparer Singleton = new NamespaceHandleEqualityComparer();

            private NamespaceHandleEqualityComparer()
            {
            }

            public bool Equals(NamespaceDefinitionHandle x, NamespaceDefinitionHandle y)
            {
                return x == y;
            }

            public int GetHashCode(NamespaceDefinitionHandle obj)
            {
                return obj.GetHashCode();
            }
        }

        /// <summary>
        /// Supplements the namespace-to-RowIDs map with the namespaces of forwarded types.
        /// These types will not have associated row IDs (represented as null, for efficiency).
        /// These namespaces are important because we want lookups of missing forwarded types
        /// to succeed far enough that we can actually find the type forwarder and provide
        /// information about the target assembly.
        /// 
        /// For example, consider the following forwarded type:
        /// 
        /// .class extern forwarder Namespace.Type {}
        /// 
        /// If this type is referenced in source as "Namespace.Type", then dev10 reports
        /// 
        /// error CS1070: The type name 'Namespace.Name' could not be found. This type has been 
        /// forwarded to assembly 'pe2, Version=0.0.0.0, Culture=neutral, PublicKeyToken=null'. 
        /// Consider adding a reference to that assembly.
        /// 
        /// If we did not include "Namespace" as a child of the global namespace of this module
        /// (the forwarding module), then Roslyn would report that the type "Namespace" was not
        /// found and say nothing about "Name" (because of the diagnostic already attached to 
        /// the qualifier).
        /// </summary>
        /// <exception cref="BadImageFormatException">An exception from metadata reader.</exception>
        private void GetForwardedTypeNamespaceNamesOrThrow(Dictionary<string, ArrayBuilder<TypeDefinitionHandle>> namespaces)
        {
            EnsureForwardTypeToAssemblyMap();

            foreach (var typeName in _lazyForwardedTypesToAssemblyIndexMap.Keys)
            {
                int index = typeName.LastIndexOf('.');
                string namespaceName = index >= 0 ? typeName.Substring(0, index) : "";
                if (!namespaces.ContainsKey(namespaceName))
                {
                    namespaces.Add(namespaceName, null);
                }
            }
        }

        private IdentifierCollection ComputeTypeNameCollection()
        {
            try
            {
                var allTypeDefs = GetTypeDefsOrThrow(topLevelOnly: false);
                var typeNames =
                    from typeDef in allTypeDefs
                    let metadataName = GetTypeDefNameOrThrow(typeDef.TypeDef)
                    let backtickIndex = metadataName.IndexOf('`')
                    select backtickIndex < 0 ? metadataName : metadataName.Substring(0, backtickIndex);

                return new IdentifierCollection(typeNames);
            }
            catch (BadImageFormatException)
            {
                return new IdentifierCollection();
            }
        }

        private IdentifierCollection ComputeNamespaceNameCollection()
        {
            try
            {
                var allTypeIds = GetTypeDefsOrThrow(topLevelOnly: true);
                var fullNamespaceNames =
                    from id in allTypeIds
                    where !id.NamespaceHandle.IsNil
                    select MetadataReader.GetString(id.NamespaceHandle);

                var namespaceNames =
                    from fullName in fullNamespaceNames.Distinct()
                    from name in fullName.Split(new[] { '.' }, StringSplitOptions.RemoveEmptyEntries)
                    select name;

                return new IdentifierCollection(namespaceNames);
            }
            catch (BadImageFormatException)
            {
                return new IdentifierCollection();
            }
        }

        /// <exception cref="BadImageFormatException">An exception from metadata reader.</exception>
        internal ImmutableArray<TypeDefinitionHandle> GetNestedTypeDefsOrThrow(TypeDefinitionHandle container)
        {
            return MetadataReader.GetTypeDefinition(container).GetNestedTypes();
        }

        /// <exception cref="BadImageFormatException">An exception from metadata reader.</exception>
        internal MethodImplementationHandleCollection GetMethodImplementationsOrThrow(TypeDefinitionHandle typeDef)
        {
            return MetadataReader.GetTypeDefinition(typeDef).GetMethodImplementations();
        }

        /// <summary>
        /// Returns a collection of interfaces implemented by given type.
        /// </summary>
        /// <exception cref="BadImageFormatException">An exception from metadata reader.</exception>
        internal InterfaceImplementationHandleCollection GetInterfaceImplementationsOrThrow(TypeDefinitionHandle typeDef)
        {
            return MetadataReader.GetTypeDefinition(typeDef).GetInterfaceImplementations();
        }

        /// <exception cref="BadImageFormatException">An exception from metadata reader.</exception>
        internal MethodDefinitionHandleCollection GetMethodsOfTypeOrThrow(TypeDefinitionHandle typeDef)
        {
            return MetadataReader.GetTypeDefinition(typeDef).GetMethods();
        }

        /// <exception cref="BadImageFormatException">An exception from metadata reader.</exception>
        internal PropertyDefinitionHandleCollection GetPropertiesOfTypeOrThrow(TypeDefinitionHandle typeDef)
        {
            return MetadataReader.GetTypeDefinition(typeDef).GetProperties();
        }

        /// <exception cref="BadImageFormatException">An exception from metadata reader.</exception>
        internal EventDefinitionHandleCollection GetEventsOfTypeOrThrow(TypeDefinitionHandle typeDef)
        {
            return MetadataReader.GetTypeDefinition(typeDef).GetEvents();
        }

        /// <exception cref="BadImageFormatException">An exception from metadata reader.</exception>
        internal FieldDefinitionHandleCollection GetFieldsOfTypeOrThrow(TypeDefinitionHandle typeDef)
        {
            return MetadataReader.GetTypeDefinition(typeDef).GetFields();
        }

        /// <exception cref="BadImageFormatException">An exception from metadata reader.</exception>
        internal EntityHandle GetBaseTypeOfTypeOrThrow(TypeDefinitionHandle typeDef)
        {
            return MetadataReader.GetTypeDefinition(typeDef).BaseType;
        }

        internal TypeLayout GetTypeLayout(TypeDefinitionHandle typeDef)
        {
            try
            {
                // CLI Spec 22.8.3:
                // The Class or ValueType indexed by Parent shall be SequentialLayout or ExplicitLayout. 
                // That is, AutoLayout types shall not own any rows in the ClassLayout table.
                var def = MetadataReader.GetTypeDefinition(typeDef);

                LayoutKind kind;
                switch (def.Attributes & TypeAttributes.LayoutMask)
                {
                    case TypeAttributes.SequentialLayout:
                        kind = LayoutKind.Sequential;
                        break;

                    case TypeAttributes.ExplicitLayout:
                        kind = LayoutKind.Explicit;
                        break;

                    case TypeAttributes.AutoLayout:
                        return default(TypeLayout);

                    default:
                        // TODO (tomat) report error:
                        return default(TypeLayout);
                }

                var layout = def.GetLayout();
                int size = layout.Size;
                int packingSize = layout.PackingSize;

                if (packingSize > byte.MaxValue)
                {
                    // TODO (tomat) report error:
                    packingSize = 0;
                }

                if (size < 0)
                {
                    // TODO (tomat) report error:
                    size = 0;
                }

                return new TypeLayout(kind, size, (byte)packingSize);
            }
            catch (BadImageFormatException)
            {
                return default(TypeLayout);
            }
        }

        internal bool IsNoPiaLocalType(TypeDefinitionHandle typeDef)
        {
            AttributeInfo attributeInfo;
            return IsNoPiaLocalType(typeDef, out attributeInfo);
        }

        internal bool HasParamsAttribute(EntityHandle token)
        {
            return FindTargetAttribute(token, AttributeDescription.ParamArrayAttribute).HasValue;
        }

        internal bool HasReadOnlyAttribute(EntityHandle token)
        {
            return FindTargetAttribute(token, AttributeDescription.ReadOnlyAttribute).HasValue;
        }

        internal bool HasExtensionAttribute(EntityHandle token, bool ignoreCase)
        {
            return FindTargetAttribute(token, ignoreCase ? AttributeDescription.CaseInsensitiveExtensionAttribute : AttributeDescription.CaseSensitiveExtensionAttribute).HasValue;
        }

        internal bool HasVisualBasicEmbeddedAttribute(EntityHandle token)
        {
            return FindTargetAttribute(token, AttributeDescription.VisualBasicEmbeddedAttribute).HasValue;
        }

        internal bool HasDefaultMemberAttribute(EntityHandle token, out string memberName)
        {
            return HasStringValuedAttribute(token, AttributeDescription.DefaultMemberAttribute, out memberName);
        }

        internal bool HasGuidAttribute(EntityHandle token, out string guidValue)
        {
            return HasStringValuedAttribute(token, AttributeDescription.GuidAttribute, out guidValue);
        }

        internal bool HasFixedBufferAttribute(EntityHandle token, out string elementTypeName, out int bufferSize)
        {
            return HasStringAndIntValuedAttribute(token, AttributeDescription.FixedBufferAttribute, out elementTypeName, out bufferSize);
        }

        internal bool HasAccessedThroughPropertyAttribute(EntityHandle token, out string propertyName)
        {
            return HasStringValuedAttribute(token, AttributeDescription.AccessedThroughPropertyAttribute, out propertyName);
        }

        internal bool HasRequiredAttributeAttribute(EntityHandle token)
        {
            return FindTargetAttribute(token, AttributeDescription.RequiredAttributeAttribute).HasValue;
        }

        internal bool HasAttribute(EntityHandle token, AttributeDescription description)
        {
            return FindTargetAttribute(token, description).HasValue;
        }

        internal CustomAttributeHandle GetAttributeHandle(EntityHandle token, AttributeDescription description)
        {
            return FindTargetAttribute(token, description).Handle;
        }

        private static readonly ImmutableArray<bool> s_simpleDynamicTransforms = ImmutableArray.Create(true);

        internal bool HasDynamicAttribute(EntityHandle token, out ImmutableArray<bool> dynamicTransforms)
        {
            AttributeInfo info = FindTargetAttribute(token, AttributeDescription.DynamicAttribute);
            Debug.Assert(!info.HasValue || info.SignatureIndex == 0 || info.SignatureIndex == 1);

            if (!info.HasValue)
            {
                dynamicTransforms = default(ImmutableArray<bool>);
                return false;
            }

            if (info.SignatureIndex == 0)
            {
                dynamicTransforms = s_simpleDynamicTransforms;
                return true;
            }

            return TryExtractBoolArrayValueFromAttribute(info.Handle, out dynamicTransforms);
        }

        internal bool HasTupleElementNamesAttribute(EntityHandle token, out ImmutableArray<string> tupleElementNames)
        {
            var info = FindTargetAttribute(token, AttributeDescription.TupleElementNamesAttribute);
            Debug.Assert(!info.HasValue || info.SignatureIndex == 0 || info.SignatureIndex == 1);

            if (!info.HasValue)
            {
                tupleElementNames = default(ImmutableArray<string>);
                return false;
            }

            return TryExtractStringArrayValueFromAttribute(info.Handle, out tupleElementNames);
        }

<<<<<<< HEAD
        internal bool HasIsByRefLikeAttribute(EntityHandle token)
        {
            return FindTargetAttribute(token, AttributeDescription.IsByRefLikeAttribute).HasValue;
        }

        internal bool HasDeprecatedOrObsoleteAttribute(EntityHandle token, out ObsoleteAttributeData obsoleteData)
=======
        internal bool HasDeprecatedOrExperimentalOrObsoleteAttribute(EntityHandle token, out ObsoleteAttributeData obsoleteData)
>>>>>>> 658c7286
        {
            AttributeInfo info;

            info = FindTargetAttribute(token, AttributeDescription.DeprecatedAttribute);
            if (info.HasValue)
            {
                return TryExtractDeprecatedDataFromAttribute(info, out obsoleteData);
            }

            info = FindTargetAttribute(token, AttributeDescription.ObsoleteAttribute);
            if (info.HasValue)
            {
                return TryExtractObsoleteDataFromAttribute(info, out obsoleteData);
            }

            // [Experimental] is always a warning, not an
            // error, so search for [Experimental] last.
            info = FindTargetAttribute(token, AttributeDescription.ExperimentalAttribute);
            if (info.HasValue)
            {
                return TryExtractExperimentalDataFromAttribute(info, out obsoleteData);
            }

            obsoleteData = null;
            return false;
        }

        internal CustomAttributeHandle GetAttributeUsageAttributeHandle(EntityHandle token)
        {
            AttributeInfo info = FindTargetAttribute(token, AttributeDescription.AttributeUsageAttribute);
            Debug.Assert(info.SignatureIndex == 0);
            return info.Handle;
        }

        internal bool HasInterfaceTypeAttribute(EntityHandle token, out ComInterfaceType interfaceType)
        {
            AttributeInfo info = FindTargetAttribute(token, AttributeDescription.InterfaceTypeAttribute);
            if (info.HasValue && TryExtractInterfaceTypeFromAttribute(info, out interfaceType))
            {
                return true;
            }

            interfaceType = default(ComInterfaceType);
            return false;
        }

        internal bool HasTypeLibTypeAttribute(EntityHandle token, out Cci.TypeLibTypeFlags flags)
        {
            AttributeInfo info = FindTargetAttribute(token, AttributeDescription.TypeLibTypeAttribute);
            if (info.HasValue && TryExtractTypeLibTypeFromAttribute(info, out flags))
            {
                return true;
            }

            flags = default(Cci.TypeLibTypeFlags);
            return false;
        }

        internal bool HasDateTimeConstantAttribute(EntityHandle token, out ConstantValue defaultValue)
        {
            long value;
            AttributeInfo info = FindLastTargetAttribute(token, AttributeDescription.DateTimeConstantAttribute);
            if (info.HasValue && TryExtractLongValueFromAttribute(info.Handle, out value))
            {
                // if value is outside this range, DateTime would throw when constructed
                if (value < DateTime.MinValue.Ticks || value > DateTime.MaxValue.Ticks)
                {
                    defaultValue = ConstantValue.Bad;
                }
                else
                {
                    defaultValue = ConstantValue.Create(new DateTime(value));
                }

                return true;
            }

            defaultValue = null;
            return false;
        }

        internal bool HasDecimalConstantAttribute(EntityHandle token, out ConstantValue defaultValue)
        {
            decimal value;
            AttributeInfo info = FindLastTargetAttribute(token, AttributeDescription.DecimalConstantAttribute);
            if (info.HasValue && TryExtractDecimalValueFromDecimalConstantAttribute(info.Handle, out value))
            {
                defaultValue = ConstantValue.Create(value);
                return true;
            }

            defaultValue = null;
            return false;
        }

        internal ImmutableArray<string> GetInternalsVisibleToAttributeValues(EntityHandle token)
        {
            List<AttributeInfo> attrInfos = FindTargetAttributes(token, AttributeDescription.InternalsVisibleToAttribute);
            ArrayBuilder<string> result = ExtractStringValuesFromAttributes(attrInfos);
            return result?.ToImmutableAndFree() ?? ImmutableArray<string>.Empty;
        }

        internal ImmutableArray<string> GetConditionalAttributeValues(EntityHandle token)
        {
            List<AttributeInfo> attrInfos = FindTargetAttributes(token, AttributeDescription.ConditionalAttribute);
            ArrayBuilder<string> result = ExtractStringValuesFromAttributes(attrInfos);
            return result?.ToImmutableAndFree() ?? ImmutableArray<string>.Empty;
        }

        // This method extracts all the non-null string values from the given attributes.
        private ArrayBuilder<string> ExtractStringValuesFromAttributes(List<AttributeInfo> attrInfos)
        {
            if (attrInfos == null)
            {
                return null;
            }

            var result = ArrayBuilder<string>.GetInstance(attrInfos.Count);

            foreach (var ai in attrInfos)
            {
                string extractedStr;
                if (TryExtractStringValueFromAttribute(ai.Handle, out extractedStr) && extractedStr != null)
                {
                    result.Add(extractedStr);
                }
            }

            return result;
        }

        private bool TryExtractObsoleteDataFromAttribute(AttributeInfo attributeInfo, out ObsoleteAttributeData obsoleteData)
        {
            Debug.Assert(attributeInfo.HasValue);

            switch (attributeInfo.SignatureIndex)
            {
                case 0:
                    // ObsoleteAttribute()
                    obsoleteData = new ObsoleteAttributeData(ObsoleteAttributeKind.Obsolete, message: null, isError: false);
                    return true;

                case 1:
                    // ObsoleteAttribute(string)
                    string message;
                    if (TryExtractStringValueFromAttribute(attributeInfo.Handle, out message))
                    {
                        obsoleteData = new ObsoleteAttributeData(ObsoleteAttributeKind.Obsolete, message, isError: false);
                        return true;
                    }

                    obsoleteData = null;
                    return false;

                case 2:
                    // ObsoleteAttribute(string, bool)
                    return TryExtractValueFromAttribute(attributeInfo.Handle, out obsoleteData, s_attributeObsoleteDataExtractor);

                default:
                    throw ExceptionUtilities.UnexpectedValue(attributeInfo.SignatureIndex);
            }
        }

        private bool TryExtractDeprecatedDataFromAttribute(AttributeInfo attributeInfo, out ObsoleteAttributeData obsoleteData)
        {
            Debug.Assert(attributeInfo.HasValue);

            switch (attributeInfo.SignatureIndex)
            {
                case 0: // DeprecatedAttribute(String, DeprecationType, UInt32) 
                case 1: // DeprecatedAttribute(String, DeprecationType, UInt32, Platform) 
                case 2: // DeprecatedAttribute(String, DeprecationType, UInt32, Type) 
                case 3: // DeprecatedAttribute(String, DeprecationType, UInt32, String) 
                    return TryExtractValueFromAttribute(attributeInfo.Handle, out obsoleteData, s_attributeDeprecatedDataExtractor);

                default:
                    throw ExceptionUtilities.UnexpectedValue(attributeInfo.SignatureIndex);
            }
        }

        private bool TryExtractExperimentalDataFromAttribute(AttributeInfo attributeInfo, out ObsoleteAttributeData obsoleteData)
        {
            Debug.Assert(attributeInfo.HasValue);

            switch (attributeInfo.SignatureIndex)
            {
                case 0: // ExperimentalAttribute() 
                    obsoleteData = ObsoleteAttributeData.Experimental;
                    return true;

                default:
                    throw ExceptionUtilities.UnexpectedValue(attributeInfo.SignatureIndex);
            }
        }

        private bool TryExtractInterfaceTypeFromAttribute(AttributeInfo attributeInfo, out ComInterfaceType interfaceType)
        {
            Debug.Assert(attributeInfo.HasValue);

            switch (attributeInfo.SignatureIndex)
            {
                case 0:
                    // InterfaceTypeAttribute(Int16)
                    short shortValue;
                    if (TryExtractValueFromAttribute(attributeInfo.Handle, out shortValue, s_attributeShortValueExtractor) &&
                        IsValidComInterfaceType(shortValue))
                    {
                        interfaceType = (ComInterfaceType)shortValue;
                        return true;
                    }
                    break;

                case 1:
                    // InterfaceTypeAttribute(ComInterfaceType)
                    int intValue;
                    if (TryExtractValueFromAttribute(attributeInfo.Handle, out intValue, s_attributeIntValueExtractor) &&
                        IsValidComInterfaceType(intValue))
                    {
                        interfaceType = (ComInterfaceType)intValue;
                        return true;
                    }
                    break;

                default:
                    throw ExceptionUtilities.UnexpectedValue(attributeInfo.SignatureIndex);
            }

            interfaceType = default(ComInterfaceType);
            return false;
        }

        private static bool IsValidComInterfaceType(int comInterfaceType)
        {
            switch (comInterfaceType)
            {
                case (int)Cci.Constants.ComInterfaceType_InterfaceIsDual:
                case (int)Cci.Constants.ComInterfaceType_InterfaceIsIDispatch:
                case (int)ComInterfaceType.InterfaceIsIInspectable:
                case (int)ComInterfaceType.InterfaceIsIUnknown:
                    return true;

                default:
                    return false;
            }
        }

        private bool TryExtractTypeLibTypeFromAttribute(AttributeInfo info, out Cci.TypeLibTypeFlags flags)
        {
            Debug.Assert(info.HasValue);

            switch (info.SignatureIndex)
            {
                case 0:
                    // TypeLibTypeAttribute(Int16)
                    short shortValue;
                    if (TryExtractValueFromAttribute(info.Handle, out shortValue, s_attributeShortValueExtractor))
                    {
                        flags = (Cci.TypeLibTypeFlags)shortValue;
                        return true;
                    }
                    break;

                case 1:
                    // TypeLibTypeAttribute(TypeLibTypeFlags)
                    int intValue;
                    if (TryExtractValueFromAttribute(info.Handle, out intValue, s_attributeIntValueExtractor))
                    {
                        flags = (Cci.TypeLibTypeFlags)intValue;
                        return true;
                    }
                    break;

                default:
                    throw ExceptionUtilities.UnexpectedValue(info.SignatureIndex);
            }

            flags = default(Cci.TypeLibTypeFlags);
            return false;
        }

        internal bool TryExtractStringValueFromAttribute(CustomAttributeHandle handle, out string value)
        {
            return TryExtractValueFromAttribute(handle, out value, s_attributeStringValueExtractor);
        }

        internal bool TryExtractLongValueFromAttribute(CustomAttributeHandle handle, out long value)
        {
            return TryExtractValueFromAttribute(handle, out value, s_attributeLongValueExtractor);
        }

        // Note: not a general purpose helper
        private bool TryExtractDecimalValueFromDecimalConstantAttribute(CustomAttributeHandle handle, out decimal value)
        {
            return TryExtractValueFromAttribute(handle, out value, s_decimalValueInDecimalConstantAttributeExtractor);
        }

        private struct StringAndInt
        {
            public string StringValue;
            public int IntValue;
        }

        private bool TryExtractStringAndIntValueFromAttribute(CustomAttributeHandle handle, out string stringValue, out int intValue)
        {
            StringAndInt data;
            var result = TryExtractValueFromAttribute(handle, out data, s_attributeStringAndIntValueExtractor);
            stringValue = data.StringValue;
            intValue = data.IntValue;
            return result;
        }

        private bool TryExtractBoolArrayValueFromAttribute(CustomAttributeHandle handle, out ImmutableArray<bool> value)
        {
            return TryExtractValueFromAttribute(handle, out value, s_attributeBoolArrayValueExtractor);
        }

        private bool TryExtractStringArrayValueFromAttribute(CustomAttributeHandle handle, out ImmutableArray<string> value)
        {
            return TryExtractValueFromAttribute(handle, out value, s_attributeStringArrayValueExtractor);
        }

        private bool TryExtractValueFromAttribute<T>(CustomAttributeHandle handle, out T value, AttributeValueExtractor<T> valueExtractor)
        {
            Debug.Assert(!handle.IsNil);

            // extract the value
            try
            {
                BlobHandle valueBlob = GetCustomAttributeValueOrThrow(handle);

                if (!valueBlob.IsNil)
                {
                    // TODO: error checking offset in range
                    BlobReader reader = MetadataReader.GetBlobReader(valueBlob);

                    if (reader.Length > 4)
                    {
                        // check prolog
                        if (reader.ReadByte() == 1 && reader.ReadByte() == 0)
                        {
                            return valueExtractor(out value, ref reader);
                        }
                    }
                }
            }
            catch (BadImageFormatException)
            { }

            value = default(T);
            return false;
        }

        internal bool HasStringValuedAttribute(EntityHandle token, AttributeDescription description, out string value)
        {
            AttributeInfo info = FindTargetAttribute(token, description);
            if (info.HasValue)
            {
                return TryExtractStringValueFromAttribute(info.Handle, out value);
            }

            value = null;
            return false;
        }

        private bool HasStringAndIntValuedAttribute(EntityHandle token, AttributeDescription description, out string stringValue, out int intValue)
        {
            AttributeInfo info = FindTargetAttribute(token, description);
            if (info.HasValue)
            {
                return TryExtractStringAndIntValueFromAttribute(info.Handle, out stringValue, out intValue);
            }

            stringValue = null;
            intValue = 0;
            return false;
        }

        internal bool IsNoPiaLocalType(
            TypeDefinitionHandle typeDef,
            out string interfaceGuid,
            out string scope,
            out string identifier)
        {
            AttributeInfo typeIdentifierInfo;

            if (!IsNoPiaLocalType(typeDef, out typeIdentifierInfo))
            {
                interfaceGuid = null;
                scope = null;
                identifier = null;

                return false;
            }

            interfaceGuid = null;
            scope = null;
            identifier = null;

            try
            {
                if (GetTypeDefFlagsOrThrow(typeDef).IsInterface())
                {
                    HasGuidAttribute(typeDef, out interfaceGuid);
                }

                if (typeIdentifierInfo.SignatureIndex == 1)
                {
                    // extract the value
                    BlobHandle valueBlob = GetCustomAttributeValueOrThrow(typeIdentifierInfo.Handle);

                    if (!valueBlob.IsNil)
                    {
                        BlobReader reader = MetadataReader.GetBlobReader(valueBlob);

                        if (reader.Length > 4)
                        {
                            // check prolog
                            if (reader.ReadInt16() == 1)
                            {
                                if (!CrackStringInAttributeValue(out scope, ref reader) ||
                                    !CrackStringInAttributeValue(out identifier, ref reader))
                                {
                                    return false;
                                }
                            }
                        }
                    }
                }

                return true;
            }
            catch (BadImageFormatException)
            {
                return false;
            }
        }

        private static bool CrackObsoleteAttributeData(out ObsoleteAttributeData value, ref BlobReader sig)
        {
            string message;
            if (CrackStringInAttributeValue(out message, ref sig) && sig.RemainingBytes >= 1)
            {
                bool isError = sig.ReadBoolean();
                value = new ObsoleteAttributeData(ObsoleteAttributeKind.Obsolete, message, isError);
                return true;
            }

            value = null;
            return false;
        }

        private static bool CrackDeprecatedAttributeData(out ObsoleteAttributeData value, ref BlobReader sig)
        {
            StringAndInt args;
            if (CrackStringAndIntInAttributeValue(out args, ref sig))
            {
                value = new ObsoleteAttributeData(ObsoleteAttributeKind.Deprecated, args.StringValue, args.IntValue == 1);
                return true;
            }

            value = null;
            return false;
        }

        private static bool CrackStringAndIntInAttributeValue(out StringAndInt value, ref BlobReader sig)
        {
            value = default(StringAndInt);
            return
                CrackStringInAttributeValue(out value.StringValue, ref sig) &&
                CrackIntInAttributeValue(out value.IntValue, ref sig);
        }

        internal static bool CrackStringInAttributeValue(out string value, ref BlobReader sig)
        {
            try
            {
                int strLen;
                if (sig.TryReadCompressedInteger(out strLen) && sig.RemainingBytes >= strLen)
                {
                    value = sig.ReadUTF8(strLen);

                    // Trim null characters at the end to mimic native compiler behavior.
                    // There are libraries that have them and leaving them in breaks tests.
                    value = value.TrimEnd('\0');

                    return true;
                }

                value = null;

                // Strings are stored as UTF8, but 0xFF means NULL string.
                return sig.RemainingBytes >= 1 && sig.ReadByte() == 0xFF;
            }
            catch (BadImageFormatException)
            {
                value = null;
                return false;
            }
        }

        internal static bool CrackStringArrayInAttributeValue(out ImmutableArray<string> value, ref BlobReader sig)
        {
            if (sig.RemainingBytes >= 4)
            {
                uint arrayLen = sig.ReadUInt32();
                var stringArray = new string[arrayLen];
                for (int i = 0; i < arrayLen; i++)
                {
                    if (!CrackStringInAttributeValue(out stringArray[i], ref sig))
                    {
                        value = stringArray.AsImmutableOrNull();
                        return false;
                    }
                }

                value = stringArray.AsImmutableOrNull();
                return true;
            }

            value = default(ImmutableArray<string>);
            return false;
        }

        internal static bool CrackByteInAttributeValue(out byte value, ref BlobReader sig)
        {
            if (sig.RemainingBytes >= 1)
            {
                value = sig.ReadByte();
                return true;
            }

            value = 0xff;
            return false;
        }

        internal static bool CrackShortInAttributeValue(out short value, ref BlobReader sig)
        {
            if (sig.RemainingBytes >= 2)
            {
                value = sig.ReadInt16();
                return true;
            }

            value = -1;
            return false;
        }

        internal static bool CrackIntInAttributeValue(out int value, ref BlobReader sig)
        {
            if (sig.RemainingBytes >= 4)
            {
                value = sig.ReadInt32();
                return true;
            }

            value = -1;
            return false;
        }

        internal static bool CrackLongInAttributeValue(out long value, ref BlobReader sig)
        {
            if (sig.RemainingBytes >= 8)
            {
                value = sig.ReadInt64();
                return true;
            }

            value = -1;
            return false;
        }

        // Note: not a general purpose helper
        private static bool CrackDecimalInDecimalConstantAttribute(out decimal value, ref BlobReader sig)
        {
            byte scale;
            byte sign;
            int high;
            int mid;
            int low;

            if (CrackByteInAttributeValue(out scale, ref sig) &&
                CrackByteInAttributeValue(out sign, ref sig) &&
                CrackIntInAttributeValue(out high, ref sig) &&
                CrackIntInAttributeValue(out mid, ref sig) &&
                CrackIntInAttributeValue(out low, ref sig))
            {
                value = new decimal(low, mid, high, sign != 0, scale);
                return true;
            }

            value = -1;
            return false;
        }

        internal static bool CrackBoolArrayInAttributeValue(out ImmutableArray<bool> value, ref BlobReader sig)
        {
            if (sig.RemainingBytes >= 4)
            {
                uint arrayLen = sig.ReadUInt32();
                if (sig.RemainingBytes >= arrayLen)
                {
                    var boolArray = new bool[arrayLen];
                    for (int i = 0; i < arrayLen; i++)
                    {
                        boolArray[i] = (sig.ReadByte() == 1);
                    }

                    value = boolArray.AsImmutableOrNull();
                    return true;
                }
            }

            value = default(ImmutableArray<bool>);
            return false;
        }

        internal struct AttributeInfo
        {
            public readonly CustomAttributeHandle Handle;
            public readonly byte SignatureIndex;

            public AttributeInfo(CustomAttributeHandle handle, int signatureIndex)
            {
                Debug.Assert(signatureIndex >= 0 && signatureIndex <= byte.MaxValue);
                this.Handle = handle;
                this.SignatureIndex = (byte)signatureIndex;
            }

            public bool HasValue
            {
                get { return !Handle.IsNil; }
            }
        }

        internal List<AttributeInfo> FindTargetAttributes(EntityHandle hasAttribute, AttributeDescription description)
        {
            List<AttributeInfo> result = null;

            try
            {
                foreach (var attributeHandle in MetadataReader.GetCustomAttributes(hasAttribute))
                {
                    int signatureIndex = GetTargetAttributeSignatureIndex(attributeHandle, description);
                    if (signatureIndex != -1)
                    {
                        if (result == null)
                        {
                            result = new List<AttributeInfo>();
                        }

                        // We found a match
                        result.Add(new AttributeInfo(attributeHandle, signatureIndex));
                    }
                }
            }
            catch (BadImageFormatException)
            { }

            return result;
        }

        private AttributeInfo FindTargetAttribute(EntityHandle hasAttribute, AttributeDescription description)
        {
            return FindTargetAttribute(MetadataReader, hasAttribute, description);
        }

        internal static AttributeInfo FindTargetAttribute(MetadataReader metadataReader, EntityHandle hasAttribute, AttributeDescription description)
        {
            try
            {
                foreach (var attributeHandle in metadataReader.GetCustomAttributes(hasAttribute))
                {
                    int signatureIndex = GetTargetAttributeSignatureIndex(metadataReader, attributeHandle, description);
                    if (signatureIndex != -1)
                    {
                        // We found a match
                        return new AttributeInfo(attributeHandle, signatureIndex);
                    }
                }
            }
            catch (BadImageFormatException)
            { }

            return default(AttributeInfo);
        }

        internal AttributeInfo FindLastTargetAttribute(EntityHandle hasAttribute, AttributeDescription description)
        {
            try
            {
                AttributeInfo attrInfo = default(AttributeInfo);
                foreach (var attributeHandle in MetadataReader.GetCustomAttributes(hasAttribute))
                {
                    int signatureIndex = GetTargetAttributeSignatureIndex(attributeHandle, description);
                    if (signatureIndex != -1)
                    {
                        // We found a match
                        attrInfo = new AttributeInfo(attributeHandle, signatureIndex);
                    }
                }
                return attrInfo;
            }
            catch (BadImageFormatException)
            { }

            return default(AttributeInfo);
        }

        /// <exception cref="BadImageFormatException">An exception from metadata reader.</exception>
        internal int GetParamArrayCountOrThrow(EntityHandle hasAttribute)
        {
            int count = 0;
            foreach (var attributeHandle in MetadataReader.GetCustomAttributes(hasAttribute))
            {
                if (GetTargetAttributeSignatureIndex(attributeHandle,
                    AttributeDescription.ParamArrayAttribute) != -1)
                {
                    count++;
                }
            }
            return count;
        }

        private bool IsNoPiaLocalType(TypeDefinitionHandle typeDef, out AttributeInfo attributeInfo)
        {
            if (_lazyContainsNoPiaLocalTypes == ThreeState.False)
            {
                attributeInfo = default(AttributeInfo);
                return false;
            }

            if (_lazyNoPiaLocalTypeCheckBitMap != null &&
                _lazyTypeDefToTypeIdentifierMap != null)
            {
                int rid = MetadataReader.GetRowNumber(typeDef);
                Debug.Assert(rid > 0);

                int item = rid / 32;
                int bit = 1 << (rid % 32);

                if ((_lazyNoPiaLocalTypeCheckBitMap[item] & bit) != 0)
                {
                    return _lazyTypeDefToTypeIdentifierMap.TryGetValue(typeDef, out attributeInfo);
                }
            }

            try
            {
                foreach (var attributeHandle in MetadataReader.GetCustomAttributes(typeDef))
                {
                    int signatureIndex = IsTypeIdentifierAttribute(attributeHandle);
                    if (signatureIndex != -1)
                    {
                        // We found a match
                        _lazyContainsNoPiaLocalTypes = ThreeState.True;

                        RegisterNoPiaLocalType(typeDef, attributeHandle, signatureIndex);
                        attributeInfo = new AttributeInfo(attributeHandle, signatureIndex);
                        return true;
                    }
                }
            }
            catch (BadImageFormatException)
            { }

            RecordNoPiaLocalTypeCheck(typeDef);
            attributeInfo = default(AttributeInfo);
            return false;
        }

        private void RegisterNoPiaLocalType(TypeDefinitionHandle typeDef, CustomAttributeHandle customAttribute, int signatureIndex)
        {
            if (_lazyNoPiaLocalTypeCheckBitMap == null)
            {
                Interlocked.CompareExchange(
                    ref _lazyNoPiaLocalTypeCheckBitMap,
                    new int[(MetadataReader.TypeDefinitions.Count + 32) / 32],
                    null);
            }

            if (_lazyTypeDefToTypeIdentifierMap == null)
            {
                Interlocked.CompareExchange(
                    ref _lazyTypeDefToTypeIdentifierMap,
                    new ConcurrentDictionary<TypeDefinitionHandle, AttributeInfo>(),
                    null);
            }

            _lazyTypeDefToTypeIdentifierMap.TryAdd(typeDef, new AttributeInfo(customAttribute, signatureIndex));

            RecordNoPiaLocalTypeCheck(typeDef);
        }

        private void RecordNoPiaLocalTypeCheck(TypeDefinitionHandle typeDef)
        {
            if (_lazyNoPiaLocalTypeCheckBitMap == null)
            {
                return;
            }

            int rid = MetadataTokens.GetRowNumber(typeDef);
            Debug.Assert(rid > 0);
            int item = rid / 32;
            int bit = 1 << (rid % 32);
            int oldValue;

            do
            {
                oldValue = _lazyNoPiaLocalTypeCheckBitMap[item];
            }
            while (Interlocked.CompareExchange(
                        ref _lazyNoPiaLocalTypeCheckBitMap[item],
                        oldValue | bit,
                        oldValue) != oldValue);
        }

        /// <summary>
        /// Determine if custom attribute application is 
        /// NoPia TypeIdentifier.
        /// </summary>
        /// <returns>
        /// An index of the target constructor signature in 
        /// signaturesOfTypeIdentifierAttribute array, -1 if
        /// this is not NoPia TypeIdentifier.
        /// </returns>
        private int IsTypeIdentifierAttribute(CustomAttributeHandle customAttribute)
        {
            const int No = -1;

            try
            {
                if (MetadataReader.GetCustomAttribute(customAttribute).Parent.Kind != HandleKind.TypeDefinition)
                {
                    // Ignore attributes attached to anything, but type definitions.
                    return No;
                }

                return GetTargetAttributeSignatureIndex(customAttribute, AttributeDescription.TypeIdentifierAttribute);
            }
            catch (BadImageFormatException)
            {
                return No;
            }
        }

        /// <summary>
        /// Determines if a custom attribute matches a namespace and name.
        /// </summary>
        /// <param name="customAttribute">Handle of the custom attribute.</param>
        /// <param name="namespaceName">The custom attribute's namespace in metadata format (case sensitive)</param>
        /// <param name="typeName">The custom attribute's type name in metadata format (case sensitive)</param>
        /// <param name="ctor">Constructor of the custom attribute.</param>
        /// <param name="ignoreCase">Should case be ignored for name comparison?</param>
        /// <returns>true if match is found</returns>
        internal bool IsTargetAttribute(
            CustomAttributeHandle customAttribute,
            string namespaceName,
            string typeName,
            out EntityHandle ctor,
            bool ignoreCase = false)
        {
            return IsTargetAttribute(MetadataReader, customAttribute, namespaceName, typeName, out ctor, ignoreCase);
        }

        /// <summary>
        /// Determines if a custom attribute matches a namespace and name.
        /// </summary>
        /// <param name="metadataReader">The metadata reader.</param>
        /// <param name="customAttribute">Handle of the custom attribute.</param>
        /// <param name="namespaceName">The custom attribute's namespace in metadata format (case sensitive)</param>
        /// <param name="typeName">The custom attribute's type name in metadata format (case sensitive)</param>
        /// <param name="ctor">Constructor of the custom attribute.</param>
        /// <param name="ignoreCase">Should case be ignored for name comparison?</param>
        /// <returns>true if match is found</returns>
        private static bool IsTargetAttribute(
            MetadataReader metadataReader,
            CustomAttributeHandle customAttribute,
            string namespaceName,
            string typeName,
            out EntityHandle ctor,
            bool ignoreCase)
        {
            Debug.Assert(namespaceName != null);
            Debug.Assert(typeName != null);

            EntityHandle ctorType;
            StringHandle ctorTypeNamespace;
            StringHandle ctorTypeName;

            if (!GetTypeAndConstructor(metadataReader, customAttribute, out ctorType, out ctor))
            {
                return false;
            }

            if (!GetAttributeNamespaceAndName(metadataReader, ctorType, out ctorTypeNamespace, out ctorTypeName))
            {
                return false;
            }

            try
            {
                return StringEquals(metadataReader, ctorTypeName, typeName, ignoreCase)
                    && StringEquals(metadataReader, ctorTypeNamespace, namespaceName, ignoreCase);
            }
            catch (BadImageFormatException)
            {
                return false;
            }
        }

        /// <summary>
        /// Returns MetadataToken for assembly ref matching name
        /// </summary>
        /// <param name="assemblyName">The assembly name in metadata format (case sensitive)</param>
        /// <returns>Matching assembly ref token or nil (0)</returns>
        internal AssemblyReferenceHandle GetAssemblyRef(string assemblyName)
        {
            Debug.Assert(assemblyName != null);

            try
            {
                // Iterate over assembly ref rows
                foreach (var assemblyRef in MetadataReader.AssemblyReferences)
                {
                    // Check whether matching name                    
                    if (MetadataReader.StringComparer.Equals(MetadataReader.GetAssemblyReference(assemblyRef).Name, assemblyName))
                    {
                        // Return assembly ref token
                        return assemblyRef;
                    }
                }
            }
            catch (BadImageFormatException)
            { }

            // Not found
            return default(AssemblyReferenceHandle);
        }

        /// <summary>
        /// Returns MetadataToken for type ref matching resolution scope and name
        /// </summary>
        /// <param name="resolutionScope">The resolution scope token</param>
        /// <param name="namespaceName">The namespace name in metadata format (case sensitive)</param>
        /// <param name="typeName">The type name in metadata format (case sensitive)</param>
        /// <returns>Matching type ref token or nil (0)</returns>
        internal EntityHandle GetTypeRef(
            EntityHandle resolutionScope,
            string namespaceName,
            string typeName)
        {
            Debug.Assert(!resolutionScope.IsNil);
            Debug.Assert(namespaceName != null);
            Debug.Assert(typeName != null);

            try
            {
                // Iterate over type ref rows
                foreach (var handle in MetadataReader.TypeReferences)
                {
                    var typeRef = MetadataReader.GetTypeReference(handle);

                    // Check whether matching resolution scope
                    if (typeRef.ResolutionScope != resolutionScope)
                    {
                        continue;
                    }

                    // Check whether matching name
                    if (!MetadataReader.StringComparer.Equals(typeRef.Name, typeName))
                    {
                        continue;
                    }

                    if (MetadataReader.StringComparer.Equals(typeRef.Namespace, namespaceName))
                    {
                        // Return type ref token
                        return handle;
                    }
                }
            }
            catch (BadImageFormatException)
            { }

            // Not found
            return default(TypeReferenceHandle);
        }

        /// <exception cref="BadImageFormatException">An exception from metadata reader.</exception>
        public void GetTypeRefPropsOrThrow(
            TypeReferenceHandle handle,
            out string name,
            out string @namespace,
            out EntityHandle resolutionScope)
        {
            TypeReference typeRef = MetadataReader.GetTypeReference(handle);
            resolutionScope = typeRef.ResolutionScope;
            name = MetadataReader.GetString(typeRef.Name);
            Debug.Assert(MetadataHelpers.IsValidMetadataIdentifier(name));
            @namespace = MetadataReader.GetString(typeRef.Namespace);
        }

        /// <summary>
        /// Determine if custom attribute matches the target attribute.
        /// </summary>
        /// <param name="customAttribute">
        /// Handle of the custom attribute.
        /// </param>
        /// <param name="description">The attribute to match.</param>
        /// <returns>
        /// An index of the target constructor signature in
        /// signatures array, -1 if
        /// this is not the target attribute.
        /// </returns>
        internal int GetTargetAttributeSignatureIndex(CustomAttributeHandle customAttribute, AttributeDescription description)
        {
            return GetTargetAttributeSignatureIndex(MetadataReader, customAttribute, description);
        }

        /// <summary>
        /// Determine if custom attribute matches the target attribute.
        /// </summary>
        /// <param name="metadataReader">
        /// The metadata reader.
        /// </param>
        /// <param name="customAttribute">
        /// Handle of the custom attribute.
        /// </param>
        /// <param name="description">The attribute to match.</param>
        /// <returns>
        /// An index of the target constructor signature in
        /// signatures array, -1 if
        /// this is not the target attribute.
        /// </returns>
        private static int GetTargetAttributeSignatureIndex(MetadataReader metadataReader, CustomAttributeHandle customAttribute, AttributeDescription description)
        {
            const int No = -1;
            EntityHandle ctor;

            // Check namespace and type name and get signature if a match is found
            if (!IsTargetAttribute(metadataReader, customAttribute, description.Namespace, description.Name, out ctor, description.MatchIgnoringCase))
            {
                return No;
            }

            try
            {
                // Check signatures
                BlobReader sig = metadataReader.GetBlobReader(GetMethodSignatureOrThrow(metadataReader, ctor));

                for (int i = 0; i < description.Signatures.Length; i++)
                {
                    var targetSignature = description.Signatures[i];
                    Debug.Assert(targetSignature.Length >= 3);
                    sig.Reset();

                    // Make sure the headers match.
                    if (sig.RemainingBytes >= 3 &&
                        sig.ReadByte() == targetSignature[0] &&
                        sig.ReadByte() == targetSignature[1] &&
                        sig.ReadByte() == targetSignature[2])
                    {
                        int j = 3;
                        for (; j < targetSignature.Length; j++)
                        {
                            if (sig.RemainingBytes == 0)
                            {
                                // No more bytes in the signature
                                break;
                            }

                            SignatureTypeCode b = sig.ReadSignatureTypeCode();
                            if ((SignatureTypeCode)targetSignature[j] == b)
                            {
                                switch (b)
                                {
                                    case SignatureTypeCode.TypeHandle:
                                        EntityHandle token = sig.ReadTypeHandle();
                                        HandleKind tokenType = token.Kind;
                                        StringHandle name;
                                        StringHandle ns;

                                        if (tokenType == HandleKind.TypeDefinition)
                                        {
                                            TypeDefinitionHandle typeHandle = (TypeDefinitionHandle)token;

                                            if (IsNestedTypeDefOrThrow(metadataReader, typeHandle))
                                            {
                                                // At the moment, none of the well-known attributes take nested types.
                                                break; // Signature doesn't match.
                                            }

                                            TypeDefinition typeDef = metadataReader.GetTypeDefinition(typeHandle);
                                            name = typeDef.Name;
                                            ns = typeDef.Namespace;
                                        }
                                        else if (tokenType == HandleKind.TypeReference)
                                        {
                                            TypeReference typeRef = metadataReader.GetTypeReference((TypeReferenceHandle)token);

                                            if (typeRef.ResolutionScope.Kind == HandleKind.TypeReference)
                                            {
                                                // At the moment, none of the well-known attributes take nested types.
                                                break; // Signature doesn't match.
                                            }

                                            name = typeRef.Name;
                                            ns = typeRef.Namespace;
                                        }
                                        else
                                        {
                                            break; // Signature doesn't match.
                                        }

                                        AttributeDescription.TypeHandleTargetInfo targetInfo = AttributeDescription.TypeHandleTargets[targetSignature[j + 1]];

                                        if (StringEquals(metadataReader, ns, targetInfo.Namespace, ignoreCase: false) &&
                                            StringEquals(metadataReader, name, targetInfo.Name, ignoreCase: false))
                                        {
                                            j++;
                                            continue;
                                        }

                                        break; // Signature doesn't match.

                                    case SignatureTypeCode.SZArray:
                                        // Verify array element type
                                        continue;

                                    default:
                                        continue;
                                }
                            }

                            break; // Signature doesn't match.
                        }

                        if (sig.RemainingBytes == 0 && j == targetSignature.Length)
                        {
                            // We found a match
                            return i;
                        }
                    }
                }
            }
            catch (BadImageFormatException)
            { }

            return No;
        }

        /// <summary>
        /// Given a token for a constructor, return the token for the constructor's type and the blob containing the
        /// constructor's signature.
        /// </summary>
        /// <returns>True if the function successfully returns the type and signature.</returns>
        internal bool GetTypeAndConstructor(
            CustomAttributeHandle customAttribute,
            out EntityHandle ctorType,
            out EntityHandle attributeCtor)
        {
            return GetTypeAndConstructor(MetadataReader, customAttribute, out ctorType, out attributeCtor);
        }

        /// <summary>
        /// Given a token for a constructor, return the token for the constructor's type and the blob containing the
        /// constructor's signature.
        /// </summary>
        /// <returns>True if the function successfully returns the type and signature.</returns>
        private static bool GetTypeAndConstructor(
            MetadataReader metadataReader,
            CustomAttributeHandle customAttribute,
            out EntityHandle ctorType,
            out EntityHandle attributeCtor)
        {
            try
            {
                ctorType = default(EntityHandle);

                attributeCtor = metadataReader.GetCustomAttribute(customAttribute).Constructor;

                if (attributeCtor.Kind == HandleKind.MemberReference)
                {
                    MemberReference memberRef = metadataReader.GetMemberReference((MemberReferenceHandle)attributeCtor);

                    StringHandle ctorName = memberRef.Name;

                    if (!metadataReader.StringComparer.Equals(ctorName, WellKnownMemberNames.InstanceConstructorName))
                    {
                        // Not a constructor.
                        return false;
                    }

                    ctorType = memberRef.Parent;
                }
                else if (attributeCtor.Kind == HandleKind.MethodDefinition)
                {
                    var methodDef = metadataReader.GetMethodDefinition((MethodDefinitionHandle)attributeCtor);

                    if (!metadataReader.StringComparer.Equals(methodDef.Name, WellKnownMemberNames.InstanceConstructorName))
                    {
                        // Not a constructor.
                        return false;
                    }

                    ctorType = methodDef.GetDeclaringType();
                    Debug.Assert(!ctorType.IsNil);
                }
                else
                {
                    // invalid metadata
                    return false;
                }

                return true;
            }
            catch (BadImageFormatException)
            {
                ctorType = default(EntityHandle);
                attributeCtor = default(EntityHandle);
                return false;
            }
        }

        /// <summary>
        /// Given a token for a type, return the type's name and namespace.  Only works for top level types. 
        /// namespaceHandle will be NamespaceDefinitionHandle for defs and StringHandle for refs. 
        /// </summary>
        /// <returns>True if the function successfully returns the name and namespace.</returns>
        internal bool GetAttributeNamespaceAndName(EntityHandle typeDefOrRef, out StringHandle namespaceHandle, out StringHandle nameHandle)
        {
            return GetAttributeNamespaceAndName(MetadataReader, typeDefOrRef, out namespaceHandle, out nameHandle);
        }

        /// <summary>
        /// Given a token for a type, return the type's name and namespace.  Only works for top level types. 
        /// namespaceHandle will be NamespaceDefinitionHandle for defs and StringHandle for refs. 
        /// </summary>
        /// <returns>True if the function successfully returns the name and namespace.</returns>
        private static bool GetAttributeNamespaceAndName(MetadataReader metadataReader, EntityHandle typeDefOrRef, out StringHandle namespaceHandle, out StringHandle nameHandle)
        {
            nameHandle = default(StringHandle);
            namespaceHandle = default(StringHandle);

            try
            {
                if (typeDefOrRef.Kind == HandleKind.TypeReference)
                {
                    TypeReference typeRefRow = metadataReader.GetTypeReference((TypeReferenceHandle)typeDefOrRef);
                    HandleKind handleType = typeRefRow.ResolutionScope.Kind;

                    if (handleType == HandleKind.TypeReference || handleType == HandleKind.TypeDefinition)
                    {
                        // TODO - Support nested types.  
                        return false;
                    }

                    nameHandle = typeRefRow.Name;
                    namespaceHandle = typeRefRow.Namespace;
                }
                else if (typeDefOrRef.Kind == HandleKind.TypeDefinition)
                {
                    var def = metadataReader.GetTypeDefinition((TypeDefinitionHandle)typeDefOrRef);

                    if (IsNested(def.Attributes))
                    {
                        // TODO - Support nested types. 
                        return false;
                    }

                    nameHandle = def.Name;
                    namespaceHandle = def.Namespace;
                }
                else
                {
                    // unsupported metadata
                    return false;
                }

                return true;
            }
            catch (BadImageFormatException)
            {
                return false;
            }
        }

        /// <summary>
        /// For testing purposes only!!!
        /// </summary>
        internal void PretendThereArentNoPiaLocalTypes()
        {
            Debug.Assert(_lazyContainsNoPiaLocalTypes != ThreeState.True);
            _lazyContainsNoPiaLocalTypes = ThreeState.False;
        }

        internal bool ContainsNoPiaLocalTypes()
        {
            if (_lazyContainsNoPiaLocalTypes == ThreeState.Unknown)
            {
                try
                {
                    foreach (var attributeHandle in MetadataReader.CustomAttributes)
                    {
                        int signatureIndex = IsTypeIdentifierAttribute(attributeHandle);
                        if (signatureIndex != -1)
                        {
                            // We found a match
                            _lazyContainsNoPiaLocalTypes = ThreeState.True;

                            // We excluded attributes not applied on TypeDefs above:
                            var parent = (TypeDefinitionHandle)MetadataReader.GetCustomAttribute(attributeHandle).Parent;

                            RegisterNoPiaLocalType(parent, attributeHandle, signatureIndex);
                            return true;
                        }
                    }
                }
                catch (BadImageFormatException)
                { }

                _lazyContainsNoPiaLocalTypes = ThreeState.False;
            }

            return _lazyContainsNoPiaLocalTypes == ThreeState.True;
        }

        #endregion

        #region TypeSpec helpers

        /// <exception cref="BadImageFormatException">An exception from metadata reader.</exception>
        internal BlobReader GetTypeSpecificationSignatureReaderOrThrow(TypeSpecificationHandle typeSpec)
        {
            // TODO: Check validity of the typeSpec handle.
            BlobHandle signature = MetadataReader.GetTypeSpecification(typeSpec).Signature;

            // TODO: error checking offset in range
            return MetadataReader.GetBlobReader(signature);
        }

        #endregion

        #region MethodSpec helpers

        /// <exception cref="BadImageFormatException">An exception from metadata reader.</exception>
        internal void GetMethodSpecificationOrThrow(MethodSpecificationHandle handle, out EntityHandle method, out BlobHandle instantiation)
        {
            var methodSpec = MetadataReader.GetMethodSpecification(handle);
            method = methodSpec.Method;
            instantiation = methodSpec.Signature;
        }

        #endregion

        #region GenericParam helpers

        /// <exception cref="BadImageFormatException">An exception from metadata reader.</exception>
        internal void GetGenericParamPropsOrThrow(
            GenericParameterHandle handle,
            out string name,
            out GenericParameterAttributes flags)
        {
            GenericParameter row = MetadataReader.GetGenericParameter(handle);
            name = MetadataReader.GetString(row.Name);
            flags = row.Attributes;
        }

        #endregion

        #region MethodDef helpers

        /// <exception cref="BadImageFormatException">An exception from metadata reader.</exception>
        internal string GetMethodDefNameOrThrow(MethodDefinitionHandle methodDef)
        {
            return MetadataReader.GetString(MetadataReader.GetMethodDefinition(methodDef).Name);
        }

        /// <exception cref="BadImageFormatException">An exception from metadata reader.</exception>
        internal BlobHandle GetMethodSignatureOrThrow(MethodDefinitionHandle methodDef)
        {
            return GetMethodSignatureOrThrow(MetadataReader, methodDef);
        }

        /// <exception cref="BadImageFormatException">An exception from metadata reader.</exception>
        private static BlobHandle GetMethodSignatureOrThrow(MetadataReader metadataReader, MethodDefinitionHandle methodDef)
        {
            return metadataReader.GetMethodDefinition(methodDef).Signature;
        }

        /// <exception cref="BadImageFormatException">An exception from metadata reader.</exception>
        internal BlobHandle GetMethodSignatureOrThrow(EntityHandle methodDefOrRef)
        {
            return GetMethodSignatureOrThrow(MetadataReader, methodDefOrRef);
        }

        /// <exception cref="BadImageFormatException">An exception from metadata reader.</exception>
        private static BlobHandle GetMethodSignatureOrThrow(MetadataReader metadataReader, EntityHandle methodDefOrRef)
        {
            switch (methodDefOrRef.Kind)
            {
                case HandleKind.MethodDefinition:
                    return GetMethodSignatureOrThrow(metadataReader, (MethodDefinitionHandle)methodDefOrRef);

                case HandleKind.MemberReference:
                    return GetSignatureOrThrow(metadataReader, (MemberReferenceHandle)methodDefOrRef);

                default:
                    throw ExceptionUtilities.UnexpectedValue(methodDefOrRef.Kind);
            }
        }

        /// <exception cref="BadImageFormatException">An exception from metadata reader.</exception>
        public MethodAttributes GetMethodDefFlagsOrThrow(MethodDefinitionHandle methodDef)
        {
            return MetadataReader.GetMethodDefinition(methodDef).Attributes;
        }

        /// <exception cref="BadImageFormatException">An exception from metadata reader.</exception>
        internal TypeDefinitionHandle FindContainingTypeOrThrow(MethodDefinitionHandle methodDef)
        {
            return MetadataReader.GetMethodDefinition(methodDef).GetDeclaringType();
        }

        /// <exception cref="BadImageFormatException">An exception from metadata reader.</exception>
        internal TypeDefinitionHandle FindContainingTypeOrThrow(FieldDefinitionHandle fieldDef)
        {
            return MetadataReader.GetFieldDefinition(fieldDef).GetDeclaringType();
        }

        /// <exception cref="BadImageFormatException">An exception from metadata reader.</exception>
        internal EntityHandle GetContainingTypeOrThrow(MemberReferenceHandle memberRef)
        {
            return MetadataReader.GetMemberReference(memberRef).Parent;
        }

        /// <exception cref="BadImageFormatException">An exception from metadata reader.</exception>
        public void GetMethodDefPropsOrThrow(
            MethodDefinitionHandle methodDef,
            out string name,
            out MethodImplAttributes implFlags,
            out MethodAttributes flags,
            out int rva)
        {
            MethodDefinition methodRow = MetadataReader.GetMethodDefinition(methodDef);
            name = MetadataReader.GetString(methodRow.Name);
            implFlags = methodRow.ImplAttributes;
            flags = methodRow.Attributes;
            rva = methodRow.RelativeVirtualAddress;
            Debug.Assert(rva >= 0);
        }

        /// <exception cref="BadImageFormatException">An exception from metadata reader.</exception>
        internal void GetMethodImplPropsOrThrow(
            MethodImplementationHandle methodImpl,
            out EntityHandle body,
            out EntityHandle declaration)
        {
            var impl = MetadataReader.GetMethodImplementation(methodImpl);
            body = impl.MethodBody;
            declaration = impl.MethodDeclaration;
        }

        /// <exception cref="BadImageFormatException">An exception from metadata reader.</exception>
        internal GenericParameterHandleCollection GetGenericParametersForMethodOrThrow(MethodDefinitionHandle methodDef)
        {
            return MetadataReader.GetMethodDefinition(methodDef).GetGenericParameters();
        }

        /// <exception cref="BadImageFormatException">An exception from metadata reader.</exception>
        internal ParameterHandleCollection GetParametersOfMethodOrThrow(MethodDefinitionHandle methodDef)
        {
            return MetadataReader.GetMethodDefinition(methodDef).GetParameters();
        }

        internal DllImportData GetDllImportData(MethodDefinitionHandle methodDef)
        {
            try
            {
                var methodImport = MetadataReader.GetMethodDefinition(methodDef).GetImport();
                if (methodImport.Module.IsNil)
                {
                    // TODO (tomat): report an error?
                    return null;
                }

                string moduleName = GetModuleRefNameOrThrow(methodImport.Module);
                string entryPointName = MetadataReader.GetString(methodImport.Name);
                MethodImportAttributes flags = (MethodImportAttributes)methodImport.Attributes;

                return new DllImportData(moduleName, entryPointName, flags);
            }
            catch (BadImageFormatException)
            {
                return null;
            }
        }

        #endregion

        #region MemberRef helpers

        /// <exception cref="BadImageFormatException">An exception from metadata reader.</exception>
        public string GetMemberRefNameOrThrow(MemberReferenceHandle memberRef)
        {
            return GetMemberRefNameOrThrow(MetadataReader, memberRef);
        }

        /// <exception cref="BadImageFormatException">An exception from metadata reader.</exception>
        private static string GetMemberRefNameOrThrow(MetadataReader metadataReader, MemberReferenceHandle memberRef)
        {
            return metadataReader.GetString(metadataReader.GetMemberReference(memberRef).Name);
        }

        /// <exception cref="BadImageFormatException">An exception from metadata reader.</exception>
        internal BlobHandle GetSignatureOrThrow(MemberReferenceHandle memberRef)
        {
            return GetSignatureOrThrow(MetadataReader, memberRef);
        }

        /// <exception cref="BadImageFormatException">An exception from metadata reader.</exception>
        private static BlobHandle GetSignatureOrThrow(MetadataReader metadataReader, MemberReferenceHandle memberRef)
        {
            return metadataReader.GetMemberReference(memberRef).Signature;
        }

        /// <exception cref="BadImageFormatException">An exception from metadata reader.</exception>
        public void GetMemberRefPropsOrThrow(
            MemberReferenceHandle memberRef,
            out EntityHandle @class,
            out string name,
            out byte[] signature)
        {
            MemberReference row = MetadataReader.GetMemberReference(memberRef);
            @class = row.Parent;
            name = MetadataReader.GetString(row.Name);
            signature = MetadataReader.GetBlobBytes(row.Signature);
        }

        #endregion MemberRef helpers

        #region ParamDef helpers

        /// <exception cref="BadImageFormatException">An exception from metadata reader.</exception>
        internal void GetParamPropsOrThrow(
            ParameterHandle parameterDef,
            out string name,
            out ParameterAttributes flags)
        {
            Parameter parameter = MetadataReader.GetParameter(parameterDef);
            name = MetadataReader.GetString(parameter.Name);
            flags = parameter.Attributes;
        }

        /// <exception cref="BadImageFormatException">An exception from metadata reader.</exception>
        internal string GetParamNameOrThrow(ParameterHandle parameterDef)
        {
            Parameter parameter = MetadataReader.GetParameter(parameterDef);
            return MetadataReader.GetString(parameter.Name);
        }

        /// <exception cref="BadImageFormatException">An exception from metadata reader.</exception>
        internal int GetParameterSequenceNumberOrThrow(ParameterHandle param)
        {
            return MetadataReader.GetParameter(param).SequenceNumber;
        }

        #endregion

        #region PropertyDef helpers

        /// <exception cref="BadImageFormatException">An exception from metadata reader.</exception>
        internal string GetPropertyDefNameOrThrow(PropertyDefinitionHandle propertyDef)
        {
            return MetadataReader.GetString(MetadataReader.GetPropertyDefinition(propertyDef).Name);
        }

        /// <exception cref="BadImageFormatException">An exception from metadata reader.</exception>
        internal BlobHandle GetPropertySignatureOrThrow(PropertyDefinitionHandle propertyDef)
        {
            return MetadataReader.GetPropertyDefinition(propertyDef).Signature;
        }

        /// <exception cref="BadImageFormatException">An exception from metadata reader.</exception>
        internal void GetPropertyDefPropsOrThrow(
            PropertyDefinitionHandle propertyDef,
            out string name,
            out PropertyAttributes flags)
        {
            PropertyDefinition property = MetadataReader.GetPropertyDefinition(propertyDef);
            name = MetadataReader.GetString(property.Name);
            flags = property.Attributes;
        }

        #endregion

        #region EventDef helpers

        /// <exception cref="BadImageFormatException">An exception from metadata reader.</exception>
        internal string GetEventDefNameOrThrow(EventDefinitionHandle eventDef)
        {
            return MetadataReader.GetString(MetadataReader.GetEventDefinition(eventDef).Name);
        }

        /// <exception cref="BadImageFormatException">An exception from metadata reader.</exception>
        internal void GetEventDefPropsOrThrow(
            EventDefinitionHandle eventDef,
            out string name,
            out EventAttributes flags,
            out EntityHandle type)
        {
            EventDefinition eventRow = MetadataReader.GetEventDefinition(eventDef);
            name = MetadataReader.GetString(eventRow.Name);
            flags = eventRow.Attributes;
            type = eventRow.Type;
        }

        #endregion

        #region FieldDef helpers

        /// <exception cref="BadImageFormatException">An exception from metadata reader.</exception>
        public string GetFieldDefNameOrThrow(FieldDefinitionHandle fieldDef)
        {
            return MetadataReader.GetString(MetadataReader.GetFieldDefinition(fieldDef).Name);
        }

        /// <exception cref="BadImageFormatException">An exception from metadata reader.</exception>
        internal BlobHandle GetFieldSignatureOrThrow(FieldDefinitionHandle fieldDef)
        {
            return MetadataReader.GetFieldDefinition(fieldDef).Signature;
        }

        /// <exception cref="BadImageFormatException">An exception from metadata reader.</exception>
        public FieldAttributes GetFieldDefFlagsOrThrow(FieldDefinitionHandle fieldDef)
        {
            return MetadataReader.GetFieldDefinition(fieldDef).Attributes;
        }

        /// <exception cref="BadImageFormatException">An exception from metadata reader.</exception>
        public void GetFieldDefPropsOrThrow(
            FieldDefinitionHandle fieldDef,
            out string name,
            out FieldAttributes flags)
        {
            FieldDefinition fieldRow = MetadataReader.GetFieldDefinition(fieldDef);

            name = MetadataReader.GetString(fieldRow.Name);
            flags = fieldRow.Attributes;
        }

        internal ConstantValue GetParamDefaultValue(ParameterHandle param)
        {
            Debug.Assert(!param.IsNil);

            try
            {
                var constantHandle = MetadataReader.GetParameter(param).GetDefaultValue();

                // TODO: Error checking: Throw an error if the table entry cannot be found
                return constantHandle.IsNil ? ConstantValue.Bad : GetConstantValueOrThrow(constantHandle);
            }
            catch (BadImageFormatException)
            {
                return ConstantValue.Bad;
            }
        }

        internal ConstantValue GetConstantFieldValue(FieldDefinitionHandle fieldDef)
        {
            Debug.Assert(!fieldDef.IsNil);

            try
            {
                var constantHandle = MetadataReader.GetFieldDefinition(fieldDef).GetDefaultValue();

                // TODO: Error checking: Throw an error if the table entry cannot be found
                return constantHandle.IsNil ? ConstantValue.Bad : GetConstantValueOrThrow(constantHandle);
            }
            catch (BadImageFormatException)
            {
                return ConstantValue.Bad;
            }
        }

        #endregion

        #region Attribute Helpers

        /// <exception cref="BadImageFormatException">An exception from metadata reader.</exception>
        public CustomAttributeHandleCollection GetCustomAttributesOrThrow(EntityHandle handle)
        {
            return MetadataReader.GetCustomAttributes(handle);
        }

        /// <exception cref="BadImageFormatException">An exception from metadata reader.</exception>
        public BlobHandle GetCustomAttributeValueOrThrow(CustomAttributeHandle handle)
        {
            return MetadataReader.GetCustomAttribute(handle).Value;
        }

        #endregion

        /// <exception cref="BadImageFormatException">An exception from metadata reader.</exception>
        private BlobHandle GetMarshallingDescriptorHandleOrThrow(EntityHandle fieldOrParameterToken)
        {
            return fieldOrParameterToken.Kind == HandleKind.FieldDefinition ?
                MetadataReader.GetFieldDefinition((FieldDefinitionHandle)fieldOrParameterToken).GetMarshallingDescriptor() :
                MetadataReader.GetParameter((ParameterHandle)fieldOrParameterToken).GetMarshallingDescriptor();
        }

        internal UnmanagedType GetMarshallingType(EntityHandle fieldOrParameterToken)
        {
            try
            {
                var blob = GetMarshallingDescriptorHandleOrThrow(fieldOrParameterToken);

                if (blob.IsNil)
                {
                    // TODO (tomat): report error:
                    return 0;
                }

                byte firstByte = MetadataReader.GetBlobReader(blob).ReadByte();

                // return only valid types, other values are not interesting for the compiler:
                return firstByte <= 0x50 ? (UnmanagedType)firstByte : 0;
            }
            catch (BadImageFormatException)
            {
                return 0;
            }
        }

        internal ImmutableArray<byte> GetMarshallingDescriptor(EntityHandle fieldOrParameterToken)
        {
            try
            {
                var blob = GetMarshallingDescriptorHandleOrThrow(fieldOrParameterToken);
                if (blob.IsNil)
                {
                    // TODO (tomat): report error:
                    return ImmutableArray<byte>.Empty;
                }

                return MetadataReader.GetBlobBytes(blob).AsImmutableOrNull();
            }
            catch (BadImageFormatException)
            {
                return ImmutableArray<byte>.Empty;
            }
        }

        internal int? GetFieldOffset(FieldDefinitionHandle fieldDef)
        {
            try
            {
                int offset = MetadataReader.GetFieldDefinition(fieldDef).GetOffset();
                if (offset == -1)
                {
                    return null;
                }

                return offset;
            }
            catch (BadImageFormatException)
            {
                return null;
            }
        }

        /// <exception cref="BadImageFormatException">An exception from metadata reader.</exception>
        private ConstantValue GetConstantValueOrThrow(ConstantHandle handle)
        {
            var constantRow = MetadataReader.GetConstant(handle);
            BlobReader reader = MetadataReader.GetBlobReader(constantRow.Value);
            switch (constantRow.TypeCode)
            {
                case ConstantTypeCode.Boolean:
                    return ConstantValue.Create(reader.ReadBoolean());

                case ConstantTypeCode.Char:
                    return ConstantValue.Create(reader.ReadChar());

                case ConstantTypeCode.SByte:
                    return ConstantValue.Create(reader.ReadSByte());

                case ConstantTypeCode.Int16:
                    return ConstantValue.Create(reader.ReadInt16());

                case ConstantTypeCode.Int32:
                    return ConstantValue.Create(reader.ReadInt32());

                case ConstantTypeCode.Int64:
                    return ConstantValue.Create(reader.ReadInt64());

                case ConstantTypeCode.Byte:
                    return ConstantValue.Create(reader.ReadByte());

                case ConstantTypeCode.UInt16:
                    return ConstantValue.Create(reader.ReadUInt16());

                case ConstantTypeCode.UInt32:
                    return ConstantValue.Create(reader.ReadUInt32());

                case ConstantTypeCode.UInt64:
                    return ConstantValue.Create(reader.ReadUInt64());

                case ConstantTypeCode.Single:
                    return ConstantValue.Create(reader.ReadSingle());

                case ConstantTypeCode.Double:
                    return ConstantValue.Create(reader.ReadDouble());

                case ConstantTypeCode.String:
                    return ConstantValue.Create(reader.ReadUTF16(reader.Length));

                case ConstantTypeCode.NullReference:
                    // Partition II section 22.9:
                    // The encoding of Type for the nullref value is ELEMENT_TYPE_CLASS with a Value of a 4-byte zero.
                    // Unlike uses of ELEMENT_TYPE_CLASS in signatures, this one is not followed by a type token.
                    if (reader.ReadUInt32() == 0)
                    {
                        return ConstantValue.Null;
                    }

                    break;
            }

            return ConstantValue.Bad;
        }

        internal (int FirstIndex, int SecondIndex) GetAssemblyRefsForForwardedType(string fullName, bool ignoreCase, out string matchedName)
        {
            EnsureForwardTypeToAssemblyMap();

            if (ignoreCase)
            {
                // This linear search is not the optimal way to use a hashmap, but we should only use
                // this functionality when computing diagnostics.  Note
                // that we can't store the map case-insensitively, since real metadata name
                // lookup has to remain case sensitive.
                foreach (var pair in _lazyForwardedTypesToAssemblyIndexMap)
                {
                    if (string.Equals(pair.Key, fullName, StringComparison.OrdinalIgnoreCase))
                    {
                        matchedName = pair.Key;
                        return pair.Value;
                    }
                }
            }
            else
            {
                (int FirstIndex, int SecondIndex) assemblyIndices;
                if (_lazyForwardedTypesToAssemblyIndexMap.TryGetValue(fullName, out assemblyIndices))
                {
                    matchedName = fullName;
                    return assemblyIndices;
                }
            }

            matchedName = null;
            return (FirstIndex: -1, SecondIndex: - 1);
        }

        internal IEnumerable<KeyValuePair<string, (int FirstIndex, int SecondIndex)>> GetForwardedTypes()
        {
            EnsureForwardTypeToAssemblyMap();
            return _lazyForwardedTypesToAssemblyIndexMap;
        }

        private void EnsureForwardTypeToAssemblyMap()
        {
            if (_lazyForwardedTypesToAssemblyIndexMap == null)
            {
                var typesToAssemblyIndexMap = new Dictionary<string, (int FirstIndex, int SecondIndex)>();

                try
                {
                    var forwarders = MetadataReader.ExportedTypes;
                    foreach (var handle in forwarders)
                    {
                        ExportedType exportedType = MetadataReader.GetExportedType(handle);
                        if (!exportedType.IsForwarder)
                        {
                            continue;
                        }

                        AssemblyReferenceHandle refHandle = (AssemblyReferenceHandle)exportedType.Implementation;
                        if (refHandle.IsNil)
                        {
                            continue;
                        }

                        int referencedAssemblyIndex;
                        try
                        {
                            referencedAssemblyIndex = this.GetAssemblyReferenceIndexOrThrow(refHandle);
                        }
                        catch (BadImageFormatException)
                        {
                            continue;
                        }

                        if (referencedAssemblyIndex < 0 || referencedAssemblyIndex >= this.ReferencedAssemblies.Length)
                        {
                            continue;
                        }

                        string name = MetadataReader.GetString(exportedType.Name);
                        StringHandle ns = exportedType.Namespace;
                        if (!ns.IsNil)
                        {
                            string namespaceString = MetadataReader.GetString(ns);
                            if (namespaceString.Length > 0)
                            {
                                name = namespaceString + "." + name;
                            }
                        }

                        (int FirstIndex, int SecondIndex) indices;

                        if (typesToAssemblyIndexMap.TryGetValue(name, out indices))
                        {
                            Debug.Assert(indices.FirstIndex >= 0, "Not allowed to store a negative (non-existent) index in typesToAssemblyIndexMap");

                            // Store it only if it was not a duplicate
                            if (indices.FirstIndex != referencedAssemblyIndex && indices.SecondIndex < 0)
                            {
                                indices.SecondIndex = referencedAssemblyIndex;
                                typesToAssemblyIndexMap[name] = indices;
                            }
                        }
                        else
                        {
                            typesToAssemblyIndexMap.Add(name, (FirstIndex: referencedAssemblyIndex, SecondIndex: -1));
                        }
                    }
                }
                catch (BadImageFormatException)
                { }

                _lazyForwardedTypesToAssemblyIndexMap = typesToAssemblyIndexMap;
            }
        }

        internal IdentifierCollection TypeNames
        {
            get
            {
                return _lazyTypeNameCollection.Value;
            }
        }

        internal IdentifierCollection NamespaceNames
        {
            get
            {
                return _lazyNamespaceNameCollection.Value;
            }
        }

        /// <exception cref="BadImageFormatException">An exception from metadata reader.</exception>
        internal PropertyAccessors GetPropertyMethodsOrThrow(PropertyDefinitionHandle propertyDef)
        {
            return MetadataReader.GetPropertyDefinition(propertyDef).GetAccessors();
        }

        /// <exception cref="BadImageFormatException">An exception from metadata reader.</exception>
        internal EventAccessors GetEventMethodsOrThrow(EventDefinitionHandle eventDef)
        {
            return MetadataReader.GetEventDefinition(eventDef).GetAccessors();
        }

        /// <exception cref="BadImageFormatException">An exception from metadata reader.</exception>
        internal int GetAssemblyReferenceIndexOrThrow(AssemblyReferenceHandle assemblyRef)
        {
            return MetadataReader.GetRowNumber(assemblyRef) - 1;
        }

        internal static bool IsNested(TypeAttributes flags)
        {
            return (flags & ((TypeAttributes)0x00000006)) != 0;
        }

        /// <summary>
        /// Returns true if method IL can be retrieved from the module.
        /// </summary>
        internal bool HasIL
        {
            get { return IsEntireImageAvailable; }
        }

        /// <summary>
        /// Returns true if the full image of the module is available.
        /// </summary>
        internal bool IsEntireImageAvailable
        {
            get { return _peReaderOpt != null && _peReaderOpt.IsEntireImageAvailable; }
        }

        /// <exception cref="BadImageFormatException">Invalid metadata.</exception>
        internal MethodBodyBlock GetMethodBodyOrThrow(MethodDefinitionHandle methodHandle)
        {
            // we shouldn't ask for method IL if we don't have PE image
            Debug.Assert(_peReaderOpt != null);

            MethodDefinition method = this.MetadataReader.GetMethodDefinition(methodHandle);
            if ((method.ImplAttributes & MethodImplAttributes.CodeTypeMask) != MethodImplAttributes.IL ||
                 method.RelativeVirtualAddress == 0)
            {
                return null;
            }

            return _peReaderOpt.GetMethodBody(method.RelativeVirtualAddress);
        }

        // TODO: remove, API should be provided by MetadataReader
        private static bool StringEquals(MetadataReader metadataReader, StringHandle nameHandle, string name, bool ignoreCase)
        {
            if (ignoreCase)
            {
                return string.Equals(metadataReader.GetString(nameHandle), name, StringComparison.OrdinalIgnoreCase);
            }

            return metadataReader.StringComparer.Equals(nameHandle, name);
        }

        // Provides a UTF8 decoder to the MetadataReader that reuses strings from the string table
        // rather than allocating on each call to MetadataReader.GetString(handle).
        private sealed class StringTableDecoder : MetadataStringDecoder
        {
            public static readonly StringTableDecoder Instance = new StringTableDecoder();

            private StringTableDecoder() : base(System.Text.Encoding.UTF8) { }

            public unsafe override string GetString(byte* bytes, int byteCount)
            {
                return StringTable.AddSharedUTF8(bytes, byteCount);
            }
        }

        public ModuleMetadata GetNonDisposableMetadata() => _owner.Copy();
    }
}<|MERGE_RESOLUTION|>--- conflicted
+++ resolved
@@ -1024,16 +1024,12 @@
             return TryExtractStringArrayValueFromAttribute(info.Handle, out tupleElementNames);
         }
 
-<<<<<<< HEAD
         internal bool HasIsByRefLikeAttribute(EntityHandle token)
         {
             return FindTargetAttribute(token, AttributeDescription.IsByRefLikeAttribute).HasValue;
         }
 
-        internal bool HasDeprecatedOrObsoleteAttribute(EntityHandle token, out ObsoleteAttributeData obsoleteData)
-=======
         internal bool HasDeprecatedOrExperimentalOrObsoleteAttribute(EntityHandle token, out ObsoleteAttributeData obsoleteData)
->>>>>>> 658c7286
         {
             AttributeInfo info;
 
