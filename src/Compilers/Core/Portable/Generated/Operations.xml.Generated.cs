﻿// Copyright (c) Microsoft.  All Rights Reserved.  Licensed under the Apache License, Version 2.0.  See License.txt in the project root for license information.

using System;
using System.Collections.Generic;
using System.Collections.Immutable;
using System.Diagnostics;

namespace Microsoft.CodeAnalysis.Semantics
{
    /// <summary>
    /// Represents an expression that creates a pointer value by taking the address of a reference.
    /// </summary>
    internal abstract partial class BaseAddressOfExpression : Operation, IAddressOfExpression
    {
        protected BaseAddressOfExpression(SemanticModel semanticModel, SyntaxNode syntax, ITypeSymbol type, Optional<object> constantValue, bool isImplicit) :
            base(OperationKind.AddressOfExpression, semanticModel, syntax, type, constantValue, isImplicit)
        {
        }

        protected abstract IOperation ReferenceImpl { get; }
        public override IEnumerable<IOperation> Children
        {
            get
            {
                yield return Reference;
            }
        }
        /// <summary>
        /// Addressed reference.
        /// </summary>
        public IOperation Reference => Operation.SetParentOperation(ReferenceImpl, this);
        public override void Accept(OperationVisitor visitor)
        {
            visitor.VisitAddressOfExpression(this);
        }
        public override TResult Accept<TArgument, TResult>(OperationVisitor<TArgument, TResult> visitor, TArgument argument)
        {
            return visitor.VisitAddressOfExpression(this, argument);
        }
    }
    /// <summary>
    /// Represents an expression that creates a pointer value by taking the address of a reference.
    /// </summary>
    internal sealed partial class AddressOfExpression : BaseAddressOfExpression, IAddressOfExpression
    {
        public AddressOfExpression(IOperation reference, SemanticModel semanticModel, SyntaxNode syntax, ITypeSymbol type, Optional<object> constantValue, bool isImplicit) :
            base(semanticModel, syntax, type, constantValue, isImplicit)
        {
            ReferenceImpl = reference;
        }

        protected override IOperation ReferenceImpl { get; }
    }
    /// <summary>
    /// Represents an expression that creates a pointer value by taking the address of a reference.
    /// </summary>
    internal sealed partial class LazyAddressOfExpression : BaseAddressOfExpression, IAddressOfExpression
    {
        private readonly Lazy<IOperation> _lazyReference;

        public LazyAddressOfExpression(Lazy<IOperation> reference, SemanticModel semanticModel, SyntaxNode syntax, ITypeSymbol type, Optional<object> constantValue, bool isImplicit) : base(semanticModel, syntax, type, constantValue, isImplicit)
        {
            _lazyReference = reference ?? throw new System.ArgumentNullException(nameof(reference));
        }

        protected override IOperation ReferenceImpl => _lazyReference.Value;
    }

    /// <summary>
    /// Represents C# nameof and VB NameOf expression.
    /// </summary>
    internal abstract partial class BaseNameOfExpression : Operation, INameOfExpression
    {
        protected BaseNameOfExpression(SemanticModel semanticModel, SyntaxNode syntax, ITypeSymbol type, Optional<object> constantValue, bool isImplicit) :
                    base(OperationKind.NameOfExpression, semanticModel, syntax, type, constantValue, isImplicit)
        {
        }

        protected abstract IOperation ArgumentImpl { get; }
        public override IEnumerable<IOperation> Children
        {
            get
            {
                yield return Argument;
            }
        }
        /// <summary>
        /// Argument to name of expression.
        /// </summary>
        public IOperation Argument => Operation.SetParentOperation(ArgumentImpl, this);
        public override void Accept(OperationVisitor visitor)
        {
            visitor.VisitNameOfExpression(this);
        }
        public override TResult Accept<TArgument, TResult>(OperationVisitor<TArgument, TResult> visitor, TArgument argument)
        {
            return visitor.VisitNameOfExpression(this, argument);
        }
    }
    /// <summary>
    /// Represents C# nameof and VB NameOf expression.
    /// </summary>
    internal sealed partial class NameOfExpression : BaseNameOfExpression, INameOfExpression
    {
        public NameOfExpression(IOperation argument, SemanticModel semanticModel, SyntaxNode syntax, ITypeSymbol type, Optional<object> constantValue, bool isImplicit) :
            base(semanticModel, syntax, type, constantValue, isImplicit)
        {
            ArgumentImpl = argument;
        }

        protected override IOperation ArgumentImpl { get; }
    }
    /// <summary>
    /// Represents C# nameof and VB NameOf expression.
    /// </summary>
    internal sealed partial class LazyNameOfExpression : BaseNameOfExpression, INameOfExpression
    {
        private readonly Lazy<IOperation> _lazyArgument;

        public LazyNameOfExpression(Lazy<IOperation> argument, SemanticModel semanticModel, SyntaxNode syntax, ITypeSymbol type, Optional<object> constantValue, bool isImplicit) :
            base(semanticModel, syntax, type, constantValue, isImplicit)
        {
            _lazyArgument = argument ?? throw new System.ArgumentNullException(nameof(argument));
        }

        protected override IOperation ArgumentImpl => _lazyArgument.Value;
    }

    /// <summary>
    /// Represents C# throw expression.
    /// </summary>
    internal abstract partial class BaseThrowExpression : Operation, IThrowExpression
    {
        protected BaseThrowExpression(SemanticModel semanticModel, SyntaxNode syntax, ITypeSymbol type, Optional<object> constantValue, bool isImplicit) :
            base(OperationKind.ThrowExpression, semanticModel, syntax, type, constantValue, isImplicit)
        {
        }

        protected abstract IOperation ExpressionImpl { get; }
        public override IEnumerable<IOperation> Children
        {
            get
            {
                yield return Expression;
            }
        }
        /// <summary>
        /// Expression.
        /// </summary>
        public IOperation Expression => Operation.SetParentOperation(ExpressionImpl, this);
        public override void Accept(OperationVisitor visitor)
        {
            visitor.VisitThrowExpression(this);
        }
        public override TResult Accept<TArgument, TResult>(OperationVisitor<TArgument, TResult> visitor, TArgument argument)
        {
            return visitor.VisitThrowExpression(this, argument);
        }
    }
    /// <summary>
    /// Represents C# throw expression.
    /// </summary>
    internal sealed partial class ThrowExpression : BaseThrowExpression, IThrowExpression
    {
        public ThrowExpression(IOperation expression, SemanticModel semanticModel, SyntaxNode syntax, ITypeSymbol type, Optional<object> constantValue, bool isImplicit) :
            base(semanticModel, syntax, type, constantValue, isImplicit)
        {
            ExpressionImpl = expression;
        }

        protected override IOperation ExpressionImpl { get; }
    }
    /// <summary>
    /// Represents C# throw expression.
    /// </summary>
    internal sealed partial class LazyThrowExpression : BaseThrowExpression, IThrowExpression
    {
        private readonly Lazy<IOperation> _lazyExpression;

        public LazyThrowExpression(Lazy<IOperation> expression, SemanticModel semanticModel, SyntaxNode syntax, ITypeSymbol type, Optional<object> constantValue, bool isImplicit) :
            base(semanticModel, syntax, type, constantValue, isImplicit)
        {
            _lazyExpression = expression ?? throw new System.ArgumentNullException(nameof(expression));
        }

        protected override IOperation ExpressionImpl => _lazyExpression.Value;
    }

    /// <summary>
    /// Represents an argument in a method invocation.
    /// </summary>
    internal abstract partial class BaseArgument : Operation, IArgument
    {
        protected BaseArgument(ArgumentKind argumentKind, IParameterSymbol parameter, SemanticModel semanticModel, SyntaxNode syntax, ITypeSymbol type, Optional<object> constantValue, bool isImplicit) :
                    base(OperationKind.Argument, semanticModel, syntax, type, constantValue, isImplicit)
        {
            ArgumentKind = argumentKind;
            Parameter = parameter;
        }
        /// <summary>
        /// Kind of argument.
        /// </summary>
        public ArgumentKind ArgumentKind { get; }
        /// <summary>
        /// Parameter the argument matches.
        /// </summary>
        public IParameterSymbol Parameter { get; }
        protected abstract IOperation ValueImpl { get; }
        protected abstract IOperation InConversionImpl { get; }
        protected abstract IOperation OutConversionImpl { get; }
        public override IEnumerable<IOperation> Children
        {
            get
            {
                yield return Value;
                yield return InConversion;
                yield return OutConversion;
            }
        }
        /// <summary>
        /// Value supplied for the argument.
        /// </summary>
        public IOperation Value => Operation.SetParentOperation(ValueImpl, this);
        /// <summary>
        /// Conversion applied to the argument value passing it into the target method. Applicable only to VB Reference arguments.
        /// </summary>
        public IOperation InConversion => Operation.SetParentOperation(InConversionImpl, this);
        /// <summary>
        /// Conversion applied to the argument value after the invocation. Applicable only to VB Reference arguments.
        /// </summary>
        public IOperation OutConversion => Operation.SetParentOperation(OutConversionImpl, this);
        public override void Accept(OperationVisitor visitor)
        {
            visitor.VisitArgument(this);
        }
        public override TResult Accept<TArgument, TResult>(OperationVisitor<TArgument, TResult> visitor, TArgument argument)
        {
            return visitor.VisitArgument(this, argument);
        }
    }

    /// <summary>
    /// Represents an argument in a method invocation.
    /// </summary>
    internal sealed partial class Argument : BaseArgument, IArgument
    {
        public Argument(ArgumentKind argumentKind, IParameterSymbol parameter, IOperation value, IOperation inConversion, IOperation outConversion, SemanticModel semanticModel, SyntaxNode syntax, ITypeSymbol type, Optional<object> constantValue, bool isImplicit) :
            base(argumentKind, parameter, semanticModel, syntax, type, constantValue, isImplicit)
        {
            ValueImpl = value;
            InConversionImpl = inConversion;
            OutConversionImpl = outConversion;
        }

        protected override IOperation ValueImpl { get; }
        protected override IOperation InConversionImpl { get; }
        protected override IOperation OutConversionImpl { get; }
    }

    /// <summary>
    /// Represents an argument in a method invocation.
    /// </summary>
    internal sealed partial class LazyArgument : BaseArgument, IArgument
    {
        private readonly Lazy<IOperation> _lazyValue;
        private readonly Lazy<IOperation> _lazyInConversion;
        private readonly Lazy<IOperation> _lazyOutConversion;

        public LazyArgument(ArgumentKind argumentKind, IParameterSymbol parameter, Lazy<IOperation> value, Lazy<IOperation> inConversion, Lazy<IOperation> outConversion, SemanticModel semanticModel, SyntaxNode syntax, ITypeSymbol type, Optional<object> constantValue, bool isImplicit) : base(argumentKind, parameter, semanticModel, syntax, type, constantValue, isImplicit)
        {
            _lazyValue = value ?? throw new System.ArgumentNullException(nameof(value));
            _lazyInConversion = inConversion ?? throw new System.ArgumentNullException(nameof(inConversion));
            _lazyOutConversion = outConversion ?? throw new System.ArgumentNullException(nameof(outConversion));
        }

        protected override IOperation ValueImpl => _lazyValue.Value;

        protected override IOperation InConversionImpl => _lazyInConversion.Value;

        protected override IOperation OutConversionImpl => _lazyOutConversion.Value;
    }

    /// <summary>
    /// Represents the creation of an array instance.
    /// </summary>
    internal abstract partial class BaseArrayCreationExpression : Operation, IArrayCreationExpression
    {
        protected BaseArrayCreationExpression(ITypeSymbol elementType, SemanticModel semanticModel, SyntaxNode syntax, ITypeSymbol type, Optional<object> constantValue, bool isImplicit) :
                    base(OperationKind.ArrayCreationExpression, semanticModel, syntax, type, constantValue, isImplicit)
        {
            ElementType = elementType;
        }
        /// <summary>
        /// Element type of the created array instance.
        /// </summary>
        public ITypeSymbol ElementType { get; }
        protected abstract ImmutableArray<IOperation> DimensionSizesImpl { get; }
        protected abstract IArrayInitializer InitializerImpl { get; }
        public override IEnumerable<IOperation> Children
        {
            get
            {
                foreach (var dimensionSize in DimensionSizes)
                {
                    yield return dimensionSize;
                }
                yield return Initializer;
            }
        }
        /// <summary>
        /// Sizes of the dimensions of the created array instance.
        /// </summary>
        public ImmutableArray<IOperation> DimensionSizes => Operation.SetParentOperation(DimensionSizesImpl, this);
        /// <summary>
        /// Values of elements of the created array instance.
        /// </summary>
        public IArrayInitializer Initializer => Operation.SetParentOperation(InitializerImpl, this);
        public override void Accept(OperationVisitor visitor)
        {
            visitor.VisitArrayCreationExpression(this);
        }
        public override TResult Accept<TArgument, TResult>(OperationVisitor<TArgument, TResult> visitor, TArgument argument)
        {
            return visitor.VisitArrayCreationExpression(this, argument);
        }
    }

    /// <summary>
    /// Represents the creation of an array instance.
    /// </summary>
    internal sealed partial class ArrayCreationExpression : BaseArrayCreationExpression, IArrayCreationExpression
    {
        public ArrayCreationExpression(ITypeSymbol elementType, ImmutableArray<IOperation> dimensionSizes, IArrayInitializer initializer, SemanticModel semanticModel, SyntaxNode syntax, ITypeSymbol type, Optional<object> constantValue, bool isImplicit) :
            base(elementType, semanticModel, syntax, type, constantValue, isImplicit)
        {
            DimensionSizesImpl = dimensionSizes;
            InitializerImpl = initializer;
        }

        protected override ImmutableArray<IOperation> DimensionSizesImpl { get; }
        protected override IArrayInitializer InitializerImpl { get; }
    }

    /// <summary>
    /// Represents the creation of an array instance.
    /// </summary>
    internal sealed partial class LazyArrayCreationExpression : BaseArrayCreationExpression, IArrayCreationExpression
    {
        private readonly Lazy<ImmutableArray<IOperation>> _lazyDimensionSizes;
        private readonly Lazy<IArrayInitializer> _lazyInitializer;

        public LazyArrayCreationExpression(ITypeSymbol elementType, Lazy<ImmutableArray<IOperation>> dimensionSizes, Lazy<IArrayInitializer> initializer, SemanticModel semanticModel, SyntaxNode syntax, ITypeSymbol type, Optional<object> constantValue, bool isImplicit) : base(elementType, semanticModel, syntax, type, constantValue, isImplicit)
        {
            _lazyDimensionSizes = dimensionSizes;
            _lazyInitializer = initializer ?? throw new System.ArgumentNullException(nameof(initializer));
        }

        protected override ImmutableArray<IOperation> DimensionSizesImpl => _lazyDimensionSizes.Value;

        protected override IArrayInitializer InitializerImpl => _lazyInitializer.Value;
    }

    /// <summary>
    /// Represents a reference to an array element.
    /// </summary>
    internal abstract partial class BaseArrayElementReferenceExpression : Operation, IArrayElementReferenceExpression
    {
        protected BaseArrayElementReferenceExpression(SemanticModel semanticModel, SyntaxNode syntax, ITypeSymbol type, Optional<object> constantValue, bool isImplicit) :
                    base(OperationKind.ArrayElementReferenceExpression, semanticModel, syntax, type, constantValue, isImplicit)
        {
        }

        protected abstract IOperation ArrayReferenceImpl { get; }
        protected abstract ImmutableArray<IOperation> IndicesImpl { get; }
        public override IEnumerable<IOperation> Children
        {
            get
            {
                yield return ArrayReference;
                foreach (var index in Indices)
                {
                    yield return index;
                }
            }
        }
        /// <summary>
        /// Array to be indexed.
        /// </summary>
        public IOperation ArrayReference => Operation.SetParentOperation(ArrayReferenceImpl, this);
        /// <summary>
        /// Indices that specify an individual element.
        /// </summary>
        public ImmutableArray<IOperation> Indices => Operation.SetParentOperation(IndicesImpl, this);
        public override void Accept(OperationVisitor visitor)
        {
            visitor.VisitArrayElementReferenceExpression(this);
        }
        public override TResult Accept<TArgument, TResult>(OperationVisitor<TArgument, TResult> visitor, TArgument argument)
        {
            return visitor.VisitArrayElementReferenceExpression(this, argument);
        }
    }

    /// <summary>
    /// Represents a reference to an array element.
    /// </summary>
    internal sealed partial class ArrayElementReferenceExpression : BaseArrayElementReferenceExpression, IArrayElementReferenceExpression
    {
        public ArrayElementReferenceExpression(IOperation arrayReference, ImmutableArray<IOperation> indices, SemanticModel semanticModel, SyntaxNode syntax, ITypeSymbol type, Optional<object> constantValue, bool isImplicit) :
            base(semanticModel, syntax, type, constantValue, isImplicit)
        {
            ArrayReferenceImpl = arrayReference;
            IndicesImpl = indices;
        }

        protected override IOperation ArrayReferenceImpl { get; }
        protected override ImmutableArray<IOperation> IndicesImpl { get; }
    }

    /// <summary>
    /// Represents a reference to an array element.
    /// </summary>
    internal sealed partial class LazyArrayElementReferenceExpression : BaseArrayElementReferenceExpression, IArrayElementReferenceExpression
    {
        private readonly Lazy<IOperation> _lazyArrayReference;
        private readonly Lazy<ImmutableArray<IOperation>> _lazyIndices;

        public LazyArrayElementReferenceExpression(Lazy<IOperation> arrayReference, Lazy<ImmutableArray<IOperation>> indices, SemanticModel semanticModel, SyntaxNode syntax, ITypeSymbol type, Optional<object> constantValue, bool isImplicit) : base(semanticModel, syntax, type, constantValue, isImplicit)
        {
            _lazyArrayReference = arrayReference ?? throw new System.ArgumentNullException(nameof(arrayReference));
            _lazyIndices = indices;
        }

        protected override IOperation ArrayReferenceImpl => _lazyArrayReference.Value;

        protected override ImmutableArray<IOperation> IndicesImpl => _lazyIndices.Value;
    }

    /// <summary>
    /// Represents the initialization of an array instance.
    /// </summary>
    internal abstract partial class BaseArrayInitializer : Operation, IArrayInitializer
    {
        protected BaseArrayInitializer(SemanticModel semanticModel, SyntaxNode syntax, ITypeSymbol type, Optional<object> constantValue, bool isImplicit) :
                    base(OperationKind.ArrayInitializer, semanticModel, syntax, type, constantValue, isImplicit)
        {
        }

        protected abstract ImmutableArray<IOperation> ElementValuesImpl { get; }
        public override IEnumerable<IOperation> Children
        {
            get
            {
                foreach (var elementValue in ElementValues)
                {
                    yield return elementValue;
                }
            }
        }
        /// <summary>
        /// Values to initialize array elements.
        /// </summary>
        public ImmutableArray<IOperation> ElementValues => Operation.SetParentOperation(ElementValuesImpl, this);
        public override void Accept(OperationVisitor visitor)
        {
            visitor.VisitArrayInitializer(this);
        }
        public override TResult Accept<TArgument, TResult>(OperationVisitor<TArgument, TResult> visitor, TArgument argument)
        {
            return visitor.VisitArrayInitializer(this, argument);
        }
    }

    /// <summary>
    /// Represents the initialization of an array instance.
    /// </summary>
    internal sealed partial class ArrayInitializer : BaseArrayInitializer, IArrayInitializer
    {
        public ArrayInitializer(ImmutableArray<IOperation> elementValues, SemanticModel semanticModel, SyntaxNode syntax, ITypeSymbol type, Optional<object> constantValue, bool isImplicit) :
            base(semanticModel, syntax, type, constantValue, isImplicit)
        {
            ElementValuesImpl = elementValues;
        }

        protected override ImmutableArray<IOperation> ElementValuesImpl { get; }
    }

    /// <summary>
    /// Represents the initialization of an array instance.
    /// </summary>
    internal sealed partial class LazyArrayInitializer : BaseArrayInitializer, IArrayInitializer
    {
        private readonly Lazy<ImmutableArray<IOperation>> _lazyElementValues;

        public LazyArrayInitializer(Lazy<ImmutableArray<IOperation>> elementValues, SemanticModel semanticModel, SyntaxNode syntax, ITypeSymbol type, Optional<object> constantValue, bool isImplicit) : base(semanticModel, syntax, type, constantValue, isImplicit)
        {
            _lazyElementValues = elementValues;
        }

        protected override ImmutableArray<IOperation> ElementValuesImpl => _lazyElementValues.Value;
    }

    /// <summary>
    /// Represents an base type of assignment expression.
    /// </summary>
    internal abstract partial class AssignmentExpression : Operation, IAssignmentExpression
    {
        protected AssignmentExpression(OperationKind kind, SemanticModel semanticModel, SyntaxNode syntax, ITypeSymbol type, Optional<object> constantValue, bool isImplicit) :
            base(kind, semanticModel, syntax, type, constantValue, isImplicit)
        {
        }
        protected abstract IOperation TargetImpl { get; }
        protected abstract IOperation ValueImpl { get; }
        /// <summary>
        /// Target of the assignment.
        /// </summary>
        public IOperation Target => Operation.SetParentOperation(TargetImpl, this);
        /// <summary>
        /// Value to be assigned to the target of the assignment.
        /// </summary>
        public IOperation Value => Operation.SetParentOperation(ValueImpl, this);
    }

    /// <summary>
    /// Represents a simple assignment expression.
    /// </summary>
    internal abstract partial class BaseSimpleAssignmentExpression : AssignmentExpression, ISimpleAssignmentExpression
    {
        public BaseSimpleAssignmentExpression(SemanticModel semanticModel, SyntaxNode syntax, ITypeSymbol type, Optional<object> constantValue, bool isImplicit) :
            base(OperationKind.SimpleAssignmentExpression, semanticModel, syntax, type, constantValue, isImplicit)
        {
        }
        public override IEnumerable<IOperation> Children
        {
            get
            {
                yield return Target;
                yield return Value;
            }
        }
        public override void Accept(OperationVisitor visitor)
        {
            visitor.VisitSimpleAssignmentExpression(this);
        }
        public override TResult Accept<TArgument, TResult>(OperationVisitor<TArgument, TResult> visitor, TArgument argument)
        {
            return visitor.VisitSimpleAssignmentExpression(this, argument);
        }
    }

    /// <summary>
    /// Represents a simple assignment expression.
    /// </summary>
    internal sealed partial class SimpleAssignmentExpression : BaseSimpleAssignmentExpression, ISimpleAssignmentExpression
    {
        public SimpleAssignmentExpression(IOperation target, IOperation value, SemanticModel semanticModel, SyntaxNode syntax, ITypeSymbol type, Optional<object> constantValue, bool isImplicit) :
            base(semanticModel, syntax, type, constantValue, isImplicit)
        {
            TargetImpl = target;
            ValueImpl = value;
        }
        protected override IOperation TargetImpl { get; }
        protected override IOperation ValueImpl { get; }
    }

    /// <summary>
    /// Represents a simple assignment expression.
    /// </summary>
    internal sealed partial class LazySimpleAssignmentExpression : BaseSimpleAssignmentExpression, ISimpleAssignmentExpression
    {
        private readonly Lazy<IOperation> _lazyTarget;
        private readonly Lazy<IOperation> _lazyValue;

        public LazySimpleAssignmentExpression(Lazy<IOperation> target, Lazy<IOperation> value, SemanticModel semanticModel, SyntaxNode syntax, ITypeSymbol type, Optional<object> constantValue, bool isImplicit) :
            base(semanticModel, syntax, type, constantValue, isImplicit)
        {
            _lazyTarget = target ?? throw new System.ArgumentNullException(nameof(target));
            _lazyValue = value ?? throw new System.ArgumentNullException(nameof(value));
        }
        protected override IOperation TargetImpl => _lazyTarget.Value;
        protected override IOperation ValueImpl => _lazyValue.Value;
    }

    /// <summary>
    /// Represents an await expression.
    /// </summary>
    internal abstract partial class BaseAwaitExpression : Operation, IAwaitExpression
    {
        protected BaseAwaitExpression(SemanticModel semanticModel, SyntaxNode syntax, ITypeSymbol type, Optional<object> constantValue, bool isImplicit) :
                    base(OperationKind.AwaitExpression, semanticModel, syntax, type, constantValue, isImplicit)
        {
        }

        protected abstract IOperation AwaitedValueImpl { get; }
        public override IEnumerable<IOperation> Children
        {
            get
            {
                yield return AwaitedValue;
            }
        }
        /// <summary>
        /// Value to be awaited.
        /// </summary>
        public IOperation AwaitedValue => Operation.SetParentOperation(AwaitedValueImpl, this);
        public override void Accept(OperationVisitor visitor)
        {
            visitor.VisitAwaitExpression(this);
        }
        public override TResult Accept<TArgument, TResult>(OperationVisitor<TArgument, TResult> visitor, TArgument argument)
        {
            return visitor.VisitAwaitExpression(this, argument);
        }
    }

    /// <summary>
    /// Represents an await expression.
    /// </summary>
    internal sealed partial class AwaitExpression : BaseAwaitExpression, IAwaitExpression
    {
        public AwaitExpression(IOperation awaitedValue, SemanticModel semanticModel, SyntaxNode syntax, ITypeSymbol type, Optional<object> constantValue, bool isImplicit) :
            base(semanticModel, syntax, type, constantValue, isImplicit)
        {
            AwaitedValueImpl = awaitedValue;
        }

        protected override IOperation AwaitedValueImpl { get; }
    }

    /// <summary>
    /// Represents an await expression.
    /// </summary>
    internal sealed partial class LazyAwaitExpression : BaseAwaitExpression, IAwaitExpression
    {
        private readonly Lazy<IOperation> _lazyAwaitedValue;

        public LazyAwaitExpression(Lazy<IOperation> awaitedValue, SemanticModel semanticModel, SyntaxNode syntax, ITypeSymbol type, Optional<object> constantValue, bool isImplicit) : base(semanticModel, syntax, type, constantValue, isImplicit)
        {
            _lazyAwaitedValue = awaitedValue ?? throw new System.ArgumentNullException(nameof(awaitedValue));
        }

        protected override IOperation AwaitedValueImpl => _lazyAwaitedValue.Value;
    }

    /// <summary>
    /// Represents an operation with two operands that produces a result with the same type as at least one of the operands.
    /// </summary>
    internal abstract partial class BaseBinaryOperatorExpression : Operation, IHasOperatorMethodExpression, IBinaryOperatorExpression
    {
        protected BaseBinaryOperatorExpression(BinaryOperationKind binaryOperationKind, bool isLifted, bool usesOperatorMethod, IMethodSymbol operatorMethod, SemanticModel semanticModel, SyntaxNode syntax, ITypeSymbol type, Optional<object> constantValue, bool isImplicit) :
                    base(OperationKind.BinaryOperatorExpression, semanticModel, syntax, type, constantValue, isImplicit)
        {
            BinaryOperationKind = binaryOperationKind;
            UsesOperatorMethod = usesOperatorMethod;
            OperatorMethod = operatorMethod;
            IsLifted = isLifted;
        }
        /// <summary>
        /// Kind of binary operation.
        /// </summary>
        public BinaryOperationKind BinaryOperationKind { get; }
        protected abstract IOperation LeftOperandImpl { get; }
        protected abstract IOperation RightOperandImpl { get; }
        /// <summary>
        /// True if and only if the operation is performed by an operator method.
        /// </summary>
        public bool UsesOperatorMethod { get; }
        /// <summary>
        /// Operation method used by the operation, null if the operation does not use an operator method.
        /// </summary>
        public IMethodSymbol OperatorMethod { get; }

        public bool IsLifted { get; }

        public override IEnumerable<IOperation> Children
        {
            get
            {
                yield return LeftOperand;
                yield return RightOperand;
            }
        }
        /// <summary>
        /// Left operand.
        /// </summary>
        public IOperation LeftOperand => Operation.SetParentOperation(LeftOperandImpl, this);
        /// <summary>
        /// Right operand.
        /// </summary>
        public IOperation RightOperand => Operation.SetParentOperation(RightOperandImpl, this);
        public override void Accept(OperationVisitor visitor)
        {
            visitor.VisitBinaryOperatorExpression(this);
        }
        public override TResult Accept<TArgument, TResult>(OperationVisitor<TArgument, TResult> visitor, TArgument argument)
        {
            return visitor.VisitBinaryOperatorExpression(this, argument);
        }
    }

    /// <summary>
    /// Represents an operation with two operands that produces a result with the same type as at least one of the operands.
    /// </summary>
    internal sealed partial class BinaryOperatorExpression : BaseBinaryOperatorExpression, IHasOperatorMethodExpression, IBinaryOperatorExpression
    {
        public BinaryOperatorExpression(BinaryOperationKind binaryOperationKind, IOperation leftOperand, IOperation rightOperand, bool isLifted, bool usesOperatorMethod, IMethodSymbol operatorMethod, SemanticModel semanticModel, SyntaxNode syntax, ITypeSymbol type, Optional<object> constantValue, bool isImplicit) :
            base(binaryOperationKind, isLifted, usesOperatorMethod, operatorMethod, semanticModel, syntax, type, constantValue, isImplicit)
        {
            LeftOperandImpl = leftOperand;
            RightOperandImpl = rightOperand;
        }

        protected override IOperation LeftOperandImpl { get; }
        protected override IOperation RightOperandImpl { get; }
    }

    /// <summary>
    /// Represents an operation with two operands that produces a result with the same type as at least one of the operands.
    /// </summary>
    internal sealed partial class LazyBinaryOperatorExpression : BaseBinaryOperatorExpression, IHasOperatorMethodExpression, IBinaryOperatorExpression
    {
        private readonly Lazy<IOperation> _lazyLeftOperand;
        private readonly Lazy<IOperation> _lazyRightOperand;

        public LazyBinaryOperatorExpression(BinaryOperationKind binaryOperationKind, Lazy<IOperation> leftOperand, Lazy<IOperation> rightOperand, bool isLifted, bool usesOperatorMethod, IMethodSymbol operatorMethod, SemanticModel semanticModel, SyntaxNode syntax, ITypeSymbol type, Optional<object> constantValue, bool isImplicit) : 
            base(binaryOperationKind, isLifted, usesOperatorMethod, operatorMethod, semanticModel, syntax, type, constantValue, isImplicit)
        {
            _lazyLeftOperand = leftOperand ?? throw new System.ArgumentNullException(nameof(leftOperand));
            _lazyRightOperand = rightOperand ?? throw new System.ArgumentNullException(nameof(rightOperand));
        }

        protected override IOperation LeftOperandImpl => _lazyLeftOperand.Value;

        protected override IOperation RightOperandImpl => _lazyRightOperand.Value;
    }

    /// <summary>
    /// Represents a block scope.
    /// </summary>
    internal abstract partial class BaseBlockStatement : Operation, IBlockStatement
    {
        protected BaseBlockStatement(ImmutableArray<ILocalSymbol> locals, SemanticModel semanticModel, SyntaxNode syntax, ITypeSymbol type, Optional<object> constantValue, bool isImplicit) :
                    base(OperationKind.BlockStatement, semanticModel, syntax, type, constantValue, isImplicit)
        {
            Locals = locals;
        }

        protected abstract ImmutableArray<IOperation> StatementsImpl { get; }
        /// <summary>
        /// Local declarations contained within the block.
        /// </summary>
        public ImmutableArray<ILocalSymbol> Locals { get; }
        public override IEnumerable<IOperation> Children
        {
            get
            {
                foreach (var statement in Statements)
                {
                    yield return statement;
                }
            }
        }
        /// <summary>
        /// Statements contained within the block.
        /// </summary>
        public ImmutableArray<IOperation> Statements => Operation.SetParentOperation(StatementsImpl, this);
        public override void Accept(OperationVisitor visitor)
        {
            visitor.VisitBlockStatement(this);
        }
        public override TResult Accept<TArgument, TResult>(OperationVisitor<TArgument, TResult> visitor, TArgument argument)
        {
            return visitor.VisitBlockStatement(this, argument);
        }
    }

    /// <summary>
    /// Represents a block scope.
    /// </summary>
    internal sealed partial class BlockStatement : BaseBlockStatement, IBlockStatement
    {
        public BlockStatement(ImmutableArray<IOperation> statements, ImmutableArray<ILocalSymbol> locals, SemanticModel semanticModel, SyntaxNode syntax, ITypeSymbol type, Optional<object> constantValue, bool isImplicit) :
            base(locals, semanticModel, syntax, type, constantValue, isImplicit)
        {
            StatementsImpl = statements;
        }

        protected override ImmutableArray<IOperation> StatementsImpl { get; }
    }

    /// <summary>
    /// Represents a block scope.
    /// </summary>
    internal sealed partial class LazyBlockStatement : BaseBlockStatement, IBlockStatement
    {
        private readonly Lazy<ImmutableArray<IOperation>> _lazyStatements;

        public LazyBlockStatement(Lazy<ImmutableArray<IOperation>> statements, ImmutableArray<ILocalSymbol> locals, SemanticModel semanticModel, SyntaxNode syntax, ITypeSymbol type, Optional<object> constantValue, bool isImplicit) : base(locals, semanticModel, syntax, type, constantValue, isImplicit)
        {
            _lazyStatements = statements;
        }

        protected override ImmutableArray<IOperation> StatementsImpl => _lazyStatements.Value;
    }

    /// <summary>
    /// Represents a C# goto, break, or continue statement, or a VB GoTo, Exit ***, or Continue *** statement
    /// </summary>
    internal sealed partial class BranchStatement : Operation, IBranchStatement
    {
        public BranchStatement(ILabelSymbol target, BranchKind branchKind, SemanticModel semanticModel, SyntaxNode syntax, ITypeSymbol type, Optional<object> constantValue, bool isImplicit) :
            base(OperationKind.BranchStatement, semanticModel, syntax, type, constantValue, isImplicit)
        {
            Target = target;
            BranchKind = branchKind;
        }
        /// <summary>
        /// Label that is the target of the branch.
        /// </summary>
        public ILabelSymbol Target { get; }
        /// <summary>
        /// Kind of the branch.
        /// </summary>
        public BranchKind BranchKind { get; }
        public override IEnumerable<IOperation> Children
        {
            get
            {
                yield break;
            }
        }
        public override void Accept(OperationVisitor visitor)
        {
            visitor.VisitBranchStatement(this);
        }
        public override TResult Accept<TArgument, TResult>(OperationVisitor<TArgument, TResult> visitor, TArgument argument)
        {
            return visitor.VisitBranchStatement(this, argument);
        }
    }

    /// <summary>
    /// Represents a clause of a C# case or a VB Case.
    /// </summary>
    internal abstract partial class CaseClause : Operation, ICaseClause
    {
        protected CaseClause(CaseKind caseKind, OperationKind kind, SemanticModel semanticModel, SyntaxNode syntax, ITypeSymbol type, Optional<object> constantValue, bool isImplicit) :
            base(kind, semanticModel, syntax, type, constantValue, isImplicit)
        {
            CaseKind = caseKind;
        }
        /// <summary>
        /// Kind of the clause.
        /// </summary>
        public CaseKind CaseKind { get; }
    }

    /// <summary>
    /// Represents a C# catch or VB Catch clause.
    /// </summary>
    internal abstract partial class BaseCatchClause : Operation, ICatchClause
    {
        protected BaseCatchClause(ITypeSymbol caughtType, ILocalSymbol exceptionLocal, SemanticModel semanticModel, SyntaxNode syntax, ITypeSymbol type, Optional<object> constantValue, bool isImplicit) :
                    base(OperationKind.CatchClause, semanticModel, syntax, type, constantValue, isImplicit)
        {
            CaughtType = caughtType;
            ExceptionLocal = exceptionLocal;
        }

        protected abstract IBlockStatement HandlerImpl { get; }
        /// <summary>
        /// Type of exception to be handled.
        /// </summary>
        public ITypeSymbol CaughtType { get; }
        protected abstract IOperation FilterImpl { get; }
        /// <summary>
        /// Symbol for the local catch variable bound to the caught exception.
        /// </summary>
        public ILocalSymbol ExceptionLocal { get; }
        public override IEnumerable<IOperation> Children
        {
            get
            {
                yield return Filter;
                yield return Handler;
            }
        }
        /// <summary>
        /// Body of the exception handler.
        /// </summary>
        public IBlockStatement Handler => Operation.SetParentOperation(HandlerImpl, this);
        /// <summary>
        /// Filter expression to be executed to determine whether to handle the exception.
        /// </summary>
        public IOperation Filter => Operation.SetParentOperation(FilterImpl, this);
        public override void Accept(OperationVisitor visitor)
        {
            visitor.VisitCatchClause(this);
        }
        public override TResult Accept<TArgument, TResult>(OperationVisitor<TArgument, TResult> visitor, TArgument argument)
        {
            return visitor.VisitCatchClause(this, argument);
        }
    }

    /// <summary>
    /// Represents a C# catch or VB Catch clause.
    /// </summary>
    internal sealed partial class CatchClause : BaseCatchClause, ICatchClause
    {
        public CatchClause(IBlockStatement handler, ITypeSymbol caughtType, IOperation filter, ILocalSymbol exceptionLocal, SemanticModel semanticModel, SyntaxNode syntax, ITypeSymbol type, Optional<object> constantValue, bool isImplicit) :
            base(caughtType, exceptionLocal, semanticModel, syntax, type, constantValue, isImplicit)
        {
            HandlerImpl = handler;
            FilterImpl = filter;
        }

        protected override IBlockStatement HandlerImpl { get; }
        protected override IOperation FilterImpl { get; }
    }

    /// <summary>
    /// Represents a C# catch or VB Catch clause.
    /// </summary>
    internal sealed partial class LazyCatchClause : BaseCatchClause, ICatchClause
    {
        private readonly Lazy<IBlockStatement> _lazyHandler;
        private readonly Lazy<IOperation> _lazyFilter;

        public LazyCatchClause(Lazy<IBlockStatement> handler, ITypeSymbol caughtType, Lazy<IOperation> filter, ILocalSymbol exceptionLocal, SemanticModel semanticModel, SyntaxNode syntax, ITypeSymbol type, Optional<object> constantValue, bool isImplicit) : base(caughtType, exceptionLocal, semanticModel, syntax, type, constantValue, isImplicit)
        {
            _lazyHandler = handler ?? throw new System.ArgumentNullException(nameof(handler));
            _lazyFilter = filter ?? throw new System.ArgumentNullException(nameof(filter));
        }

        protected override IBlockStatement HandlerImpl => _lazyHandler.Value;

        protected override IOperation FilterImpl => _lazyFilter.Value;
    }

    /// <summary>
    /// Represents an assignment expression that includes a binary operation.
    /// </summary>
    internal abstract partial class BaseCompoundAssignmentExpression : AssignmentExpression, IHasOperatorMethodExpression, ICompoundAssignmentExpression
    {
        protected BaseCompoundAssignmentExpression(BinaryOperationKind binaryOperationKind, bool isLifted, bool usesOperatorMethod, IMethodSymbol operatorMethod, SemanticModel semanticModel, SyntaxNode syntax, ITypeSymbol type, Optional<object> constantValue, bool isImplicit) :
            base(OperationKind.CompoundAssignmentExpression, semanticModel, syntax, type, constantValue, isImplicit)
        {
            BinaryOperationKind = binaryOperationKind;
            IsLifted = isLifted;
            UsesOperatorMethod = usesOperatorMethod;
            OperatorMethod = operatorMethod;
        }
        /// <summary>
        /// Kind of binary operation.
        /// </summary>
        public BinaryOperationKind BinaryOperationKind { get; }
        /// <summary>
        /// <code>true</code> if this assignment contains a 'lifted' binary operation.
        /// </summary>
        public bool IsLifted { get; }
        /// <summary>
        /// True if and only if the operation is performed by an operator method.
        /// </summary>
        public bool UsesOperatorMethod { get; }
        /// <summary>
        /// Operation method used by the operation, null if the operation does not use an operator method.
        /// </summary>
        public IMethodSymbol OperatorMethod { get; }
        public override IEnumerable<IOperation> Children
        {
            get
            {
                yield return Target;
                yield return Value;
            }
        }

        public override void Accept(OperationVisitor visitor)
        {
            visitor.VisitCompoundAssignmentExpression(this);
        }
        public override TResult Accept<TArgument, TResult>(OperationVisitor<TArgument, TResult> visitor, TArgument argument)
        {
            return visitor.VisitCompoundAssignmentExpression(this, argument);
        }
    }

    /// <summary>
    /// Represents an assignment expression that includes a binary operation.
    /// </summary>
    internal sealed partial class CompoundAssignmentExpression : BaseCompoundAssignmentExpression, IHasOperatorMethodExpression, ICompoundAssignmentExpression
    {
        public CompoundAssignmentExpression(BinaryOperationKind binaryOperationKind, bool isLifted, IOperation target, IOperation value, bool usesOperatorMethod, IMethodSymbol operatorMethod, SemanticModel semanticModel, SyntaxNode syntax, ITypeSymbol type, Optional<object> constantValue, bool isImplicit) :
            base(binaryOperationKind, isLifted, usesOperatorMethod, operatorMethod, semanticModel, syntax, type, constantValue, isImplicit)
        {
            TargetImpl = target;
            ValueImpl = value;
        }
        protected override IOperation TargetImpl { get; }
        protected override IOperation ValueImpl { get; }
    }

    /// <summary>
    /// Represents an assignment expression that includes a binary operation.
    /// </summary>
    internal sealed partial class LazyCompoundAssignmentExpression : BaseCompoundAssignmentExpression, IHasOperatorMethodExpression, ICompoundAssignmentExpression
    {
        private readonly Lazy<IOperation> _lazyTarget;
        private readonly Lazy<IOperation> _lazyValue;

        public LazyCompoundAssignmentExpression(BinaryOperationKind binaryOperationKind, bool isLifted, Lazy<IOperation> target, Lazy<IOperation> value, bool usesOperatorMethod, IMethodSymbol operatorMethod, SemanticModel semanticModel, SyntaxNode syntax, ITypeSymbol type, Optional<object> constantValue, bool isImplicit) :
            base(binaryOperationKind, isLifted, usesOperatorMethod, operatorMethod, semanticModel, syntax, type, constantValue, isImplicit)
        {
            _lazyTarget = target ?? throw new System.ArgumentNullException(nameof(target));
            _lazyValue = value ?? throw new System.ArgumentNullException(nameof(value));
        }
        protected override IOperation TargetImpl => _lazyTarget.Value;
        protected override IOperation ValueImpl => _lazyValue.Value;
    }

    /// <summary>
    /// Represents an expression that includes a ? or ?. conditional access instance expression.
    /// </summary>
    internal abstract partial class BaseConditionalAccessExpression : Operation, IConditionalAccessExpression
    {
        protected BaseConditionalAccessExpression(SemanticModel semanticModel, SyntaxNode syntax, ITypeSymbol type, Optional<object> constantValue, bool isImplicit) :
                    base(OperationKind.ConditionalAccessExpression, semanticModel, syntax, type, constantValue, isImplicit)
        {
        }

        protected abstract IOperation ConditionalValueImpl { get; }
        protected abstract IOperation ConditionalInstanceImpl { get; }
        public override IEnumerable<IOperation> Children
        {
            get
            {
                yield return ConditionalInstance;
                yield return ConditionalValue;
            }
        }
        /// <summary>
        /// Expression to be evaluated if the conditional instance is non null.
        /// </summary>
        public IOperation ConditionalValue => Operation.SetParentOperation(ConditionalValueImpl, this);
        /// <summary>
        /// Expresson that is conditionally accessed.
        /// </summary>
        public IOperation ConditionalInstance => Operation.SetParentOperation(ConditionalInstanceImpl, this);
        public override void Accept(OperationVisitor visitor)
        {
            visitor.VisitConditionalAccessExpression(this);
        }
        public override TResult Accept<TArgument, TResult>(OperationVisitor<TArgument, TResult> visitor, TArgument argument)
        {
            return visitor.VisitConditionalAccessExpression(this, argument);
        }
    }

    /// <summary>
    /// Represents an expression that includes a ? or ?. conditional access instance expression.
    /// </summary>
    internal sealed partial class ConditionalAccessExpression : BaseConditionalAccessExpression, IConditionalAccessExpression
    {
        public ConditionalAccessExpression(IOperation conditionalValue, IOperation conditionalInstance, SemanticModel semanticModel, SyntaxNode syntax, ITypeSymbol type, Optional<object> constantValue, bool isImplicit) :
            base(semanticModel, syntax, type, constantValue, isImplicit)
        {
            ConditionalValueImpl = conditionalValue;
            ConditionalInstanceImpl = conditionalInstance;
        }

        protected override IOperation ConditionalValueImpl { get; }
        protected override IOperation ConditionalInstanceImpl { get; }
    }

    /// <summary>
    /// Represents an expression that includes a ? or ?. conditional access instance expression.
    /// </summary>
    internal sealed partial class LazyConditionalAccessExpression : BaseConditionalAccessExpression, IConditionalAccessExpression
    {
        private readonly Lazy<IOperation> _lazyConditionalValue;
        private readonly Lazy<IOperation> _lazyConditionalInstance;

        public LazyConditionalAccessExpression(Lazy<IOperation> conditionalValue, Lazy<IOperation> conditionalInstance, SemanticModel semanticModel, SyntaxNode syntax, ITypeSymbol type, Optional<object> constantValue, bool isImplicit) : base(semanticModel, syntax, type, constantValue, isImplicit)
        {
            _lazyConditionalValue = conditionalValue ?? throw new System.ArgumentNullException(nameof(conditionalValue));
            _lazyConditionalInstance = conditionalInstance ?? throw new System.ArgumentNullException(nameof(conditionalInstance));
        }

        protected override IOperation ConditionalValueImpl => _lazyConditionalValue.Value;

        protected override IOperation ConditionalInstanceImpl => _lazyConditionalInstance.Value;
    }

    /// <summary>
    /// Represents the value of a conditionally-accessed expression within an expression containing a conditional access.
    /// </summary>
    internal sealed partial class ConditionalAccessInstanceExpression : Operation, IConditionalAccessInstanceExpression
    {
        public ConditionalAccessInstanceExpression(SemanticModel semanticModel, SyntaxNode syntax, ITypeSymbol type, Optional<object> constantValue, bool isImplicit) :
            base(OperationKind.ConditionalAccessInstanceExpression, semanticModel, syntax, type, constantValue, isImplicit)
        {
        }
        public override IEnumerable<IOperation> Children
        {
            get
            {
                yield break;
            }
        }
        public override void Accept(OperationVisitor visitor)
        {
            visitor.VisitConditionalAccessInstanceExpression(this);
        }
        public override TResult Accept<TArgument, TResult>(OperationVisitor<TArgument, TResult> visitor, TArgument argument)
        {
            return visitor.VisitConditionalAccessInstanceExpression(this, argument);
        }
    }

    /// <summary>
    /// Represents a C# ?: or VB If expression.
    /// </summary>
    internal abstract partial class BaseConditionalChoiceExpression : Operation, IConditionalChoiceExpression
    {
        protected BaseConditionalChoiceExpression(SemanticModel semanticModel, SyntaxNode syntax, ITypeSymbol type, Optional<object> constantValue, bool isImplicit) :
                    base(OperationKind.ConditionalChoiceExpression, semanticModel, syntax, type, constantValue, isImplicit)
        {
        }

        protected abstract IOperation ConditionImpl { get; }
        protected abstract IOperation IfTrueValueImpl { get; }
        protected abstract IOperation IfFalseValueImpl { get; }
        public override IEnumerable<IOperation> Children
        {
            get
            {
                yield return Condition;
                yield return IfTrueValue;
                yield return IfFalseValue;
            }
        }
        /// <summary>
        /// Condition to be tested.
        /// </summary>
        public IOperation Condition => Operation.SetParentOperation(ConditionImpl, this);
        /// <summary>
        /// Value evaluated if the Condition is true.
        /// </summary>
        public IOperation IfTrueValue => Operation.SetParentOperation(IfTrueValueImpl, this);
        /// <summary>
        /// Value evaluated if the Condition is false.
        /// </summary>
        public IOperation IfFalseValue => Operation.SetParentOperation(IfFalseValueImpl, this);
        public override void Accept(OperationVisitor visitor)
        {
            visitor.VisitConditionalChoiceExpression(this);
        }
        public override TResult Accept<TArgument, TResult>(OperationVisitor<TArgument, TResult> visitor, TArgument argument)
        {
            return visitor.VisitConditionalChoiceExpression(this, argument);
        }
    }

    /// <summary>
    /// Represents a C# ?: or VB If expression.
    /// </summary>
    internal sealed partial class ConditionalChoiceExpression : BaseConditionalChoiceExpression, IConditionalChoiceExpression
    {
        public ConditionalChoiceExpression(IOperation condition, IOperation ifTrueValue, IOperation ifFalseValue, SemanticModel semanticModel, SyntaxNode syntax, ITypeSymbol type, Optional<object> constantValue, bool isImplicit) :
            base(semanticModel, syntax, type, constantValue, isImplicit)
        {
            ConditionImpl = condition;
            IfTrueValueImpl = ifTrueValue;
            IfFalseValueImpl = ifFalseValue;
        }

        protected override IOperation ConditionImpl { get; }
        protected override IOperation IfTrueValueImpl { get; }
        protected override IOperation IfFalseValueImpl { get; }
    }

    /// <summary>
    /// Represents a C# ?: or VB If expression.
    /// </summary>
    internal sealed partial class LazyConditionalChoiceExpression : BaseConditionalChoiceExpression, IConditionalChoiceExpression
    {
        private readonly Lazy<IOperation> _lazyCondition;
        private readonly Lazy<IOperation> _lazyIfTrueValue;
        private readonly Lazy<IOperation> _lazyIfFalseValue;

        public LazyConditionalChoiceExpression(Lazy<IOperation> condition, Lazy<IOperation> ifTrueValue, Lazy<IOperation> ifFalseValue, SemanticModel semanticModel, SyntaxNode syntax, ITypeSymbol type, Optional<object> constantValue, bool isImplicit) : base(semanticModel, syntax, type, constantValue, isImplicit)
        {
            _lazyCondition = condition ?? throw new System.ArgumentNullException(nameof(condition));
            _lazyIfTrueValue = ifTrueValue ?? throw new System.ArgumentNullException(nameof(ifTrueValue));
            _lazyIfFalseValue = ifFalseValue ?? throw new System.ArgumentNullException(nameof(ifFalseValue));
        }

        protected override IOperation ConditionImpl => _lazyCondition.Value;

        protected override IOperation IfTrueValueImpl => _lazyIfTrueValue.Value;

        protected override IOperation IfFalseValueImpl => _lazyIfFalseValue.Value;
    }

    /// <summary>
    /// Represents a conversion operation.
    /// </summary>
    internal abstract partial class BaseConversionExpression : Operation, IHasOperatorMethodExpression, IConversionExpression
    {
        protected BaseConversionExpression(bool isExplicitInCode, bool isTryCast, bool isChecked, SemanticModel semanticModel, SyntaxNode syntax, ITypeSymbol type, Optional<object> constantValue, bool isImplicit) :
                    base(OperationKind.ConversionExpression, semanticModel, syntax, type, constantValue, isImplicit)
        {
            IsExplicitInCode = isExplicitInCode;
            IsTryCast = isTryCast;
            IsChecked = isChecked;
        }

        public abstract IOperation OperandImpl { get; }
        public abstract CommonConversion Conversion { get; }
        public bool IsExplicitInCode { get; }
        public bool IsTryCast { get; }
        public bool IsChecked { get; }
        public bool UsesOperatorMethod => Conversion.IsUserDefined;
        public IMethodSymbol OperatorMethod => Conversion.MethodSymbol;
        public override IEnumerable<IOperation> Children
        {
            get
            {
                yield return Operand;
            }
        }
        /// <summary>
        /// Value to be converted.
        /// </summary>
        public IOperation Operand => Operation.SetParentOperation(OperandImpl, this);
        public override void Accept(OperationVisitor visitor)
        {
            visitor.VisitConversionExpression(this);
        }
        public override TResult Accept<TArgument, TResult>(OperationVisitor<TArgument, TResult> visitor, TArgument argument)
        {
            return visitor.VisitConversionExpression(this, argument);
        }
    }

    /// <remarks>
    /// This interface is reserved for implementation by its associated APIs. We reserve the right to
    /// change it in the future.
    /// </remarks>
    internal sealed partial class DefaultValueExpression : Operation, IDefaultValueExpression
    {
        public DefaultValueExpression(SemanticModel semanticModel, SyntaxNode syntax, ITypeSymbol type, Optional<object> constantValue, bool isImplicit) :
            base(OperationKind.DefaultValueExpression, semanticModel, syntax, type, constantValue, isImplicit)
        {
        }
        public override IEnumerable<IOperation> Children
        {
            get
            {
                yield break;
            }
        }
        public override void Accept(OperationVisitor visitor)
        {
            visitor.VisitDefaultValueExpression(this);
        }
        public override TResult Accept<TArgument, TResult>(OperationVisitor<TArgument, TResult> visitor, TArgument argument)
        {
            return visitor.VisitDefaultValueExpression(this, argument);
        }
    }

    /// <summary>
    /// Reprsents an empty statement.
    /// </summary>
    internal sealed partial class EmptyStatement : Operation, IEmptyStatement
    {
        public EmptyStatement(SemanticModel semanticModel, SyntaxNode syntax, ITypeSymbol type, Optional<object> constantValue, bool isImplicit) :
            base(OperationKind.EmptyStatement, semanticModel, syntax, type, constantValue, isImplicit)
        {
        }
        public override IEnumerable<IOperation> Children
        {
            get
            {
                yield break;
            }
        }
        public override void Accept(OperationVisitor visitor)
        {
            visitor.VisitEmptyStatement(this);
        }
        public override TResult Accept<TArgument, TResult>(OperationVisitor<TArgument, TResult> visitor, TArgument argument)
        {
            return visitor.VisitEmptyStatement(this, argument);
        }
    }

    /// <summary>
    /// Represents a VB End statement.
    /// </summary>
    internal sealed partial class EndStatement : Operation, IEndStatement
    {
        public EndStatement(SemanticModel semanticModel, SyntaxNode syntax, ITypeSymbol type, Optional<object> constantValue, bool isImplicit) :
            base(OperationKind.EndStatement, semanticModel, syntax, type, constantValue, isImplicit)
        {
        }
        public override IEnumerable<IOperation> Children
        {
            get
            {
                yield break;
            }
        }
        public override void Accept(OperationVisitor visitor)
        {
            visitor.VisitEndStatement(this);
        }
        public override TResult Accept<TArgument, TResult>(OperationVisitor<TArgument, TResult> visitor, TArgument argument)
        {
            return visitor.VisitEndStatement(this, argument);
        }
    }

    /// <summary>
    /// Represents a binding of an event.
    /// </summary>
    internal abstract partial class BaseEventAssignmentExpression : Operation, IEventAssignmentExpression
    {
        protected BaseEventAssignmentExpression(bool adds, SemanticModel semanticModel, SyntaxNode syntax, ITypeSymbol type, Optional<object> constantValue, bool isImplicit) :
                    base(OperationKind.EventAssignmentExpression, semanticModel, syntax, type, constantValue, isImplicit)
        {
            Adds = adds;
        }

        /// <summary>
        /// Reference to the event being bound.
        /// </summary>
        protected abstract IEventReferenceExpression EventReferenceImpl { get; }

        /// <summary>
        /// Handler supplied for the event.
        /// </summary>
        protected abstract IOperation HandlerValueImpl { get; }

        /// <summary>
        /// True for adding a binding, false for removing one.
        /// </summary>
        public bool Adds { get; }
        public override IEnumerable<IOperation> Children
        {
            get
            {
                yield return EventReference;
                yield return HandlerValue;
            }
        }

        /// <summary>
        /// Instance used to refer to the event being bound.
        /// </summary>
        public IEventReferenceExpression EventReference => Operation.SetParentOperation(EventReferenceImpl, this);

        /// <summary>
        /// Handler supplied for the event.
        /// </summary>
        public IOperation HandlerValue => Operation.SetParentOperation(HandlerValueImpl, this);
        public override void Accept(OperationVisitor visitor)
        {
            visitor.VisitEventAssignmentExpression(this);
        }
        public override TResult Accept<TArgument, TResult>(OperationVisitor<TArgument, TResult> visitor, TArgument argument)
        {
            return visitor.VisitEventAssignmentExpression(this, argument);
        }
    }

    /// <summary>
    /// Represents a binding of an event.
    /// </summary>
    internal sealed partial class EventAssignmentExpression : BaseEventAssignmentExpression, IEventAssignmentExpression
    {
        public EventAssignmentExpression(IEventReferenceExpression eventReference, IOperation handlerValue, bool adds, SemanticModel semanticModel, SyntaxNode syntax, ITypeSymbol type, Optional<object> constantValue, bool isImplicit) :
            base(adds, semanticModel, syntax, type, constantValue, isImplicit)
        {
            EventReferenceImpl = eventReference;
            HandlerValueImpl = handlerValue;
        }

        protected override IEventReferenceExpression EventReferenceImpl { get; }
        protected override IOperation HandlerValueImpl { get; }
    }

    /// <summary>
    /// Represents a binding of an event.
    /// </summary>
    internal sealed partial class LazyEventAssignmentExpression : BaseEventAssignmentExpression, IEventAssignmentExpression
    {
        private readonly Lazy<IEventReferenceExpression> _lazyEventReference;
        private readonly Lazy<IOperation> _lazyHandlerValue;
        
        public LazyEventAssignmentExpression(Lazy<IEventReferenceExpression> eventReference, Lazy<IOperation> handlerValue, bool adds, SemanticModel semanticModel, SyntaxNode syntax, ITypeSymbol type, Optional<object> constantValue, bool isImplicit) : base(adds, semanticModel, syntax, type, constantValue, isImplicit)

        {
            _lazyEventReference = eventReference ?? throw new System.ArgumentNullException(nameof(eventReference));
            _lazyHandlerValue = handlerValue ?? throw new System.ArgumentNullException(nameof(handlerValue));
        }
        
        protected override IEventReferenceExpression EventReferenceImpl => _lazyEventReference.Value;

        protected override IOperation HandlerValueImpl => _lazyHandlerValue.Value;
    }

    /// <summary>
    /// Represents a reference to an event.
    /// </summary>
    internal abstract partial class BaseEventReferenceExpression : MemberReferenceExpression, IEventReferenceExpression
    {
        public BaseEventReferenceExpression(IEventSymbol @event, ISymbol member, SemanticModel semanticModel, SyntaxNode syntax, ITypeSymbol type, Optional<object> constantValue, bool isImplicit) :
            base(member, OperationKind.EventReferenceExpression, semanticModel, syntax, type, constantValue, isImplicit)
        {
            Event = @event;
        }
        /// <summary>
        /// Referenced event.
        /// </summary>
        public IEventSymbol Event { get; }
        public override IEnumerable<IOperation> Children
        {
            get
            {
                yield return Instance;
            }
        }

        public override void Accept(OperationVisitor visitor)
        {
            visitor.VisitEventReferenceExpression(this);
        }
        public override TResult Accept<TArgument, TResult>(OperationVisitor<TArgument, TResult> visitor, TArgument argument)
        {
            return visitor.VisitEventReferenceExpression(this, argument);
        }
    }

    /// <summary>
    /// Represents a reference to an event.
    /// </summary>
    internal sealed partial class EventReferenceExpression : BaseEventReferenceExpression, IEventReferenceExpression
    {
        public EventReferenceExpression(IEventSymbol @event, IOperation instance, ISymbol member, SemanticModel semanticModel, SyntaxNode syntax, ITypeSymbol type, Optional<object> constantValue, bool isImplicit) :
            base(@event, member, semanticModel, syntax, type, constantValue, isImplicit)
        {
            InstanceImpl = instance;
        }
        protected override IOperation InstanceImpl { get; }
    }

    /// <summary>
    /// Represents a reference to an event.
    /// </summary>
    internal sealed partial class LazyEventReferenceExpression : BaseEventReferenceExpression, IEventReferenceExpression
    {
        private readonly Lazy<IOperation> _lazyInstance;

        public LazyEventReferenceExpression(IEventSymbol @event, Lazy<IOperation> instance, ISymbol member, SemanticModel semanticModel, SyntaxNode syntax, ITypeSymbol type, Optional<object> constantValue, bool isImplicit) :
            base(@event, member, semanticModel, syntax, type, constantValue, isImplicit)
        {
            _lazyInstance = instance ?? throw new System.ArgumentNullException(nameof(instance));
        }
        protected override IOperation InstanceImpl => _lazyInstance.Value;
    }

    /// <summary>
    /// Represents a C# or VB statement that consists solely of an expression.
    /// </summary>
    internal abstract partial class BaseExpressionStatement : Operation, IExpressionStatement
    {
        protected BaseExpressionStatement(SemanticModel semanticModel, SyntaxNode syntax, ITypeSymbol type, Optional<object> constantValue, bool isImplicit) :
                    base(OperationKind.ExpressionStatement, semanticModel, syntax, type, constantValue, isImplicit)
        {
        }

        protected abstract IOperation ExpressionImpl { get; }
        public override IEnumerable<IOperation> Children
        {
            get
            {
                yield return Expression;
            }
        }
        /// <summary>
        /// Expression of the statement.
        /// </summary>
        public IOperation Expression => Operation.SetParentOperation(ExpressionImpl, this);
        public override void Accept(OperationVisitor visitor)
        {
            visitor.VisitExpressionStatement(this);
        }
        public override TResult Accept<TArgument, TResult>(OperationVisitor<TArgument, TResult> visitor, TArgument argument)
        {
            return visitor.VisitExpressionStatement(this, argument);
        }
    }

    /// <summary>
    /// Represents a C# or VB statement that consists solely of an expression.
    /// </summary>
    internal sealed partial class ExpressionStatement : BaseExpressionStatement, IExpressionStatement
    {
        public ExpressionStatement(IOperation expression, SemanticModel semanticModel, SyntaxNode syntax, ITypeSymbol type, Optional<object> constantValue, bool isImplicit) :
            base(semanticModel, syntax, type, constantValue, isImplicit)
        {
            ExpressionImpl = expression;
        }

        protected override IOperation ExpressionImpl { get; }
    }

    /// <summary>
    /// Represents a C# or VB statement that consists solely of an expression.
    /// </summary>
    internal sealed partial class LazyExpressionStatement : BaseExpressionStatement, IExpressionStatement
    {
        private readonly Lazy<IOperation> _lazyExpression;

        public LazyExpressionStatement(Lazy<IOperation> expression, SemanticModel semanticModel, SyntaxNode syntax, ITypeSymbol type, Optional<object> constantValue, bool isImplicit) : base(semanticModel, syntax, type, constantValue, isImplicit)
        {
            _lazyExpression = expression ?? throw new System.ArgumentNullException(nameof(expression));
        }

        protected override IOperation ExpressionImpl => _lazyExpression.Value;
    }

    /// <summary>
    /// Represents an initialization of a field.
    /// </summary>
    internal abstract partial class BaseFieldInitializer : SymbolInitializer, IFieldInitializer
    {
        public BaseFieldInitializer(ImmutableArray<IFieldSymbol> initializedFields, OperationKind kind, SemanticModel semanticModel, SyntaxNode syntax, ITypeSymbol type, Optional<object> constantValue, bool isImplicit) :
            base(kind, semanticModel, syntax, type, constantValue, isImplicit)
        {
            InitializedFields = initializedFields;
        }
        /// <summary>
        /// Initialized fields. There can be multiple fields for Visual Basic fields declared with As New.
        /// </summary>
        public ImmutableArray<IFieldSymbol> InitializedFields { get; }
        public override IEnumerable<IOperation> Children
        {
            get
            {
                yield return Value;
            }
        }

        public override void Accept(OperationVisitor visitor)
        {
            visitor.VisitFieldInitializer(this);
        }
        public override TResult Accept<TArgument, TResult>(OperationVisitor<TArgument, TResult> visitor, TArgument argument)
        {
            return visitor.VisitFieldInitializer(this, argument);
        }
    }

    /// <summary>
    /// Represents an initialization of a field.
    /// </summary>
    internal sealed partial class FieldInitializer : BaseFieldInitializer, IFieldInitializer
    {
        public FieldInitializer(ImmutableArray<IFieldSymbol> initializedFields, IOperation value, OperationKind kind, SemanticModel semanticModel, SyntaxNode syntax, ITypeSymbol type, Optional<object> constantValue, bool isImplicit) :
            base(initializedFields, kind, semanticModel, syntax, type, constantValue, isImplicit)
        {
            ValueImpl = value;
        }
        protected override IOperation ValueImpl { get; }
    }

    /// <summary>
    /// Represents an initialization of a field.
    /// </summary>
    internal sealed partial class LazyFieldInitializer : BaseFieldInitializer, IFieldInitializer
    {
        private readonly Lazy<IOperation> _lazyValue;

        public LazyFieldInitializer(ImmutableArray<IFieldSymbol> initializedFields, Lazy<IOperation> value, OperationKind kind, SemanticModel semanticModel, SyntaxNode syntax, ITypeSymbol type, Optional<object> constantValue, bool isImplicit) :
            base(initializedFields, kind, semanticModel, syntax, type, constantValue, isImplicit)
        {
            _lazyValue = value ?? throw new System.ArgumentNullException(nameof(value));
        }
        protected override IOperation ValueImpl => _lazyValue.Value;
    }

    /// <summary>
    /// Represents a reference to a field.
    /// </summary>
    internal abstract partial class BaseFieldReferenceExpression : MemberReferenceExpression, IFieldReferenceExpression
    {
        public BaseFieldReferenceExpression(IFieldSymbol field, ISymbol member, SemanticModel semanticModel, SyntaxNode syntax, ITypeSymbol type, Optional<object> constantValue, bool isImplicit) :
            base(member, OperationKind.FieldReferenceExpression, semanticModel, syntax, type, constantValue, isImplicit)
        {
            Field = field;
        }
        /// <summary>
        /// Referenced field.
        /// </summary>
        public IFieldSymbol Field { get; }
        public override IEnumerable<IOperation> Children
        {
            get
            {
                yield return Instance;
            }
        }

        public override void Accept(OperationVisitor visitor)
        {
            visitor.VisitFieldReferenceExpression(this);
        }
        public override TResult Accept<TArgument, TResult>(OperationVisitor<TArgument, TResult> visitor, TArgument argument)
        {
            return visitor.VisitFieldReferenceExpression(this, argument);
        }
    }

    /// <summary>
    /// Represents a reference to a field.
    /// </summary>
    internal sealed partial class FieldReferenceExpression : BaseFieldReferenceExpression, IFieldReferenceExpression
    {
        public FieldReferenceExpression(IFieldSymbol field, IOperation instance, ISymbol member, SemanticModel semanticModel, SyntaxNode syntax, ITypeSymbol type, Optional<object> constantValue, bool isImplicit) :
            base(field, member, semanticModel, syntax, type, constantValue, isImplicit)
        {
            InstanceImpl = instance;
        }
        protected override IOperation InstanceImpl { get; }
    }

    /// <summary>
    /// Represents a reference to a field.
    /// </summary>
    internal sealed partial class LazyFieldReferenceExpression : BaseFieldReferenceExpression, IFieldReferenceExpression
    {
        private readonly Lazy<IOperation> _lazyInstance;

        public LazyFieldReferenceExpression(IFieldSymbol field, Lazy<IOperation> instance, ISymbol member, SemanticModel semanticModel, SyntaxNode syntax, ITypeSymbol type, Optional<object> constantValue, bool isImplicit) :
            base(field, member, semanticModel, syntax, type, constantValue, isImplicit)
        {
            _lazyInstance = instance ?? throw new System.ArgumentNullException(nameof(instance));
        }
        protected override IOperation InstanceImpl => _lazyInstance.Value;
    }

    /// <summary>
    /// Represents a C# fixed statement.
    /// </summary>
    internal abstract partial class BaseFixedStatement : Operation, IFixedStatement
    {
<<<<<<< HEAD
        protected BaseFixedStatement(SemanticModel semanticModel, SyntaxNode syntax, ITypeSymbol type, Optional<object> constantValue) :
                    // https://github.com/dotnet/roslyn/issues/21281
                    //base(OperationKind.FixedStatement, semanticModel, syntax, type, constantValue)
                    base(OperationKind.None, semanticModel, syntax, type, constantValue)
=======
        protected BaseFixedStatement(SemanticModel semanticModel, SyntaxNode syntax, ITypeSymbol type, Optional<object> constantValue, bool isImplicit) :
                    base(OperationKind.FixedStatement, semanticModel, syntax, type, constantValue, isImplicit)
>>>>>>> a2840b98
        {
        }

        protected abstract IVariableDeclarationStatement VariablesImpl { get; }
        protected abstract IOperation BodyImpl { get; }
        public override IEnumerable<IOperation> Children
        {
            get
            {
                yield return Variables;
                yield return Body;
            }
        }
        /// <summary>
        /// Variables to be fixed.
        /// </summary>
        public IVariableDeclarationStatement Variables => Operation.SetParentOperation(VariablesImpl, this);
        /// <summary>
        /// Body of the fixed, over which the variables are fixed.
        /// </summary>
        public IOperation Body => Operation.SetParentOperation(BodyImpl, this);
        public override void Accept(OperationVisitor visitor)
        {
            visitor.VisitFixedStatement(this);
        }
        public override TResult Accept<TArgument, TResult>(OperationVisitor<TArgument, TResult> visitor, TArgument argument)
        {
            return visitor.VisitFixedStatement(this, argument);
        }
    }

    /// <summary>
    /// Represents a C# fixed statement.
    /// </summary>
    internal sealed partial class FixedStatement : BaseFixedStatement, IFixedStatement
    {
        public FixedStatement(IVariableDeclarationStatement variables, IOperation body, SemanticModel semanticModel, SyntaxNode syntax, ITypeSymbol type, Optional<object> constantValue, bool isImplicit) :
            base(semanticModel, syntax, type, constantValue, isImplicit)
        {
            VariablesImpl = variables;
            BodyImpl = body;
        }

        protected override IVariableDeclarationStatement VariablesImpl { get; }
        protected override IOperation BodyImpl { get; }
    }

    /// <summary>
    /// Represents a C# fixed statement.
    /// </summary>
    internal sealed partial class LazyFixedStatement : BaseFixedStatement, IFixedStatement
    {
        private readonly Lazy<IVariableDeclarationStatement> _lazyVariables;
        private readonly Lazy<IOperation> _lazyBody;

        public LazyFixedStatement(Lazy<IVariableDeclarationStatement> variables, Lazy<IOperation> body, SemanticModel semanticModel, SyntaxNode syntax, ITypeSymbol type, Optional<object> constantValue, bool isImplicit) : base(semanticModel, syntax, type, constantValue, isImplicit)
        {
            _lazyVariables = variables ?? throw new System.ArgumentNullException(nameof(variables));
            _lazyBody = body ?? throw new System.ArgumentNullException(nameof(body));
        }

        protected override IVariableDeclarationStatement VariablesImpl => _lazyVariables.Value;

        protected override IOperation BodyImpl => _lazyBody.Value;
    }

    /// <summary>
    /// Represents a C# foreach statement or a VB For Each statement.
    /// </summary>
    internal abstract partial class BaseForEachLoopStatement : LoopStatement, IForEachLoopStatement
    {
        public BaseForEachLoopStatement(ILocalSymbol iterationVariable, LoopKind loopKind, SemanticModel semanticModel, SyntaxNode syntax, ITypeSymbol type, Optional<object> constantValue, bool isImplicit) :
            base(loopKind, OperationKind.LoopStatement, semanticModel, syntax, type, constantValue, isImplicit)
        {
            IterationVariable = iterationVariable;
        }
        /// <summary>
        /// Iteration variable of the loop.
        /// </summary>
        public ILocalSymbol IterationVariable { get; }
        protected abstract IOperation CollectionImpl { get; }
        public override IEnumerable<IOperation> Children
        {
            get
            {
                yield return Collection;
                yield return Body;
            }
        }
        /// <summary>
        /// Collection value over which the loop iterates.
        /// </summary>
        public IOperation Collection => Operation.SetParentOperation(CollectionImpl, this);

        public override void Accept(OperationVisitor visitor)
        {
            visitor.VisitForEachLoopStatement(this);
        }
        public override TResult Accept<TArgument, TResult>(OperationVisitor<TArgument, TResult> visitor, TArgument argument)
        {
            return visitor.VisitForEachLoopStatement(this, argument);
        }
    }

    /// <summary>
    /// Represents a C# foreach statement or a VB For Each statement.
    /// </summary>
    internal sealed partial class ForEachLoopStatement : BaseForEachLoopStatement, IForEachLoopStatement
    {
        public ForEachLoopStatement(ILocalSymbol iterationVariable, IOperation collection, LoopKind loopKind, IOperation body, SemanticModel semanticModel, SyntaxNode syntax, ITypeSymbol type, Optional<object> constantValue, bool isImplicit) :
            base(iterationVariable, loopKind, semanticModel, syntax, type, constantValue, isImplicit)
        {
            CollectionImpl = collection;
            BodyImpl = body;
        }

        protected override IOperation CollectionImpl { get; }
        protected override IOperation BodyImpl { get; }
    }

    /// <summary>
    /// Represents a C# foreach statement or a VB For Each statement.
    /// </summary>
    internal sealed partial class LazyForEachLoopStatement : BaseForEachLoopStatement, IForEachLoopStatement
    {
        private readonly Lazy<IOperation> _lazyCollection;
        private readonly Lazy<IOperation> _lazyBody;

        public LazyForEachLoopStatement(ILocalSymbol iterationVariable, Lazy<IOperation> collection, LoopKind loopKind, Lazy<IOperation> body, SemanticModel semanticModel, SyntaxNode syntax, ITypeSymbol type, Optional<object> constantValue, bool isImplicit) :
            base(iterationVariable, loopKind, semanticModel, syntax, type, constantValue, isImplicit)
        {
            _lazyCollection = collection ?? throw new System.ArgumentNullException(nameof(collection));
            _lazyBody = body ?? throw new System.ArgumentNullException(nameof(body));
        }

        protected override IOperation CollectionImpl => _lazyCollection.Value;
        protected override IOperation BodyImpl => _lazyBody.Value;
    }

    /// <summary>
    /// Represents a C# for statement or a VB For statement.
    /// </summary>
    internal abstract partial class BaseForLoopStatement : ForWhileUntilLoopStatement, IForLoopStatement
    {
        public BaseForLoopStatement(ImmutableArray<ILocalSymbol> locals, LoopKind loopKind, SemanticModel semanticModel, SyntaxNode syntax, ITypeSymbol type, Optional<object> constantValue, bool isImplicit) :
            base(loopKind, OperationKind.LoopStatement, semanticModel, syntax, type, constantValue, isImplicit)
        {
            Locals = locals;
        }

        protected abstract ImmutableArray<IOperation> BeforeImpl { get; }
        protected abstract ImmutableArray<IOperation> AtLoopBottomImpl { get; }
        /// <summary>
        /// Declarations local to the loop.
        /// </summary>
        public ImmutableArray<ILocalSymbol> Locals { get; }
        public override IEnumerable<IOperation> Children
        {
            get
            {
                foreach (var before in Before)
                {
                    yield return before;
                }
                yield return Condition;
                yield return Body;
                foreach (var atLoopBottom in AtLoopBottom)
                {
                    yield return atLoopBottom;
                }
            }
        }
        /// <summary>
        /// Statements to execute before entry to the loop. For C# these come from the first clause of the for statement. For VB these initialize the index variable of the For statement.
        /// </summary>
        public ImmutableArray<IOperation> Before => Operation.SetParentOperation(BeforeImpl, this);
        /// <summary>
        /// Statements to execute at the bottom of the loop. For C# these come from the third clause of the for statement. For VB these increment the index variable of the For statement.
        /// </summary>
        public ImmutableArray<IOperation> AtLoopBottom => Operation.SetParentOperation(AtLoopBottomImpl, this);

        public override void Accept(OperationVisitor visitor)
        {
            visitor.VisitForLoopStatement(this);
        }
        public override TResult Accept<TArgument, TResult>(OperationVisitor<TArgument, TResult> visitor, TArgument argument)
        {
            return visitor.VisitForLoopStatement(this, argument);
        }
    }

    /// <summary>
    /// Represents a C# for statement or a VB For statement.
    /// </summary>
    internal sealed partial class ForLoopStatement : BaseForLoopStatement, IForLoopStatement
    {
        public ForLoopStatement(ImmutableArray<IOperation> before, ImmutableArray<IOperation> atLoopBottom, ImmutableArray<ILocalSymbol> locals, IOperation condition, LoopKind loopKind, IOperation body, SemanticModel semanticModel, SyntaxNode syntax, ITypeSymbol type, Optional<object> constantValue, bool isImplicit) :
            base(locals, loopKind, semanticModel, syntax, type, constantValue, isImplicit)
        {
            BeforeImpl = before;
            AtLoopBottomImpl = atLoopBottom;
            ConditionImpl = condition;
            BodyImpl = body;
        }

        protected override ImmutableArray<IOperation> BeforeImpl { get; }
        protected override ImmutableArray<IOperation> AtLoopBottomImpl { get; }
        protected override IOperation ConditionImpl { get; }
        protected override IOperation BodyImpl { get; }
    }

    /// <summary>
    /// Represents a C# for statement or a VB For statement.
    /// </summary>
    internal sealed partial class LazyForLoopStatement : BaseForLoopStatement, IForLoopStatement
    {
        private readonly Lazy<ImmutableArray<IOperation>> _lazyBefore;
        private readonly Lazy<ImmutableArray<IOperation>> _lazyAtLoopBottom;
        private readonly Lazy<IOperation> _lazyCondition;
        private readonly Lazy<IOperation> _lazyBody;

        public LazyForLoopStatement(Lazy<ImmutableArray<IOperation>> before, Lazy<ImmutableArray<IOperation>> atLoopBottom, ImmutableArray<ILocalSymbol> locals, Lazy<IOperation> condition, LoopKind loopKind, Lazy<IOperation> body, SemanticModel semanticModel, SyntaxNode syntax, ITypeSymbol type, Optional<object> constantValue, bool isImplicit) :
            base(locals, loopKind, semanticModel, syntax, type, constantValue, isImplicit)
        {
            _lazyBefore = before;
            _lazyAtLoopBottom = atLoopBottom;
            _lazyCondition = condition ?? throw new System.ArgumentNullException(nameof(condition));
            _lazyBody = body ?? throw new System.ArgumentNullException(nameof(body));
        }

        protected override ImmutableArray<IOperation> BeforeImpl => _lazyBefore.Value;

        protected override ImmutableArray<IOperation> AtLoopBottomImpl => _lazyAtLoopBottom.Value;

        protected override IOperation ConditionImpl => _lazyCondition.Value;

        protected override IOperation BodyImpl => _lazyBody.Value;
    }

    /// <summary>
    /// Represents a C# while, for, or do statement, or a VB While, For, or Do statement.
    /// </summary>
    internal abstract partial class ForWhileUntilLoopStatement : LoopStatement, IForWhileUntilLoopStatement
    {
        protected ForWhileUntilLoopStatement(LoopKind loopKind, OperationKind kind, SemanticModel semanticModel, SyntaxNode syntax, ITypeSymbol type, Optional<object> constantValue, bool isImplicit) :
            base(loopKind, kind, semanticModel, syntax, type, constantValue, isImplicit)
        {
        }
        protected abstract IOperation ConditionImpl { get; }
        /// <summary>
        /// Condition of the loop.
        /// </summary>
        public IOperation Condition => Operation.SetParentOperation(ConditionImpl, this);
    }

    /// <summary>
    /// Represents an if statement in C# or an If statement in VB.
    /// </summary>
    internal abstract partial class BaseIfStatement : Operation, IIfStatement
    {
        protected BaseIfStatement(SemanticModel semanticModel, SyntaxNode syntax, ITypeSymbol type, Optional<object> constantValue, bool isImplicit) :
                    base(OperationKind.IfStatement, semanticModel, syntax, type, constantValue, isImplicit)
        {
        }

        protected abstract IOperation ConditionImpl { get; }
        protected abstract IOperation IfTrueStatementImpl { get; }
        protected abstract IOperation IfFalseStatementImpl { get; }
        public override IEnumerable<IOperation> Children
        {
            get
            {
                yield return Condition;
                yield return IfTrueStatement;
                yield return IfFalseStatement;
            }
        }
        /// <summary>
        /// Condition of the if statement. For C# there is naturally one clause per if, but for VB If statements with multiple clauses are rewritten to have only one.
        /// </summary>
        public IOperation Condition => Operation.SetParentOperation(ConditionImpl, this);
        /// <summary>
        /// Statement executed if the condition is true.
        /// </summary>
        public IOperation IfTrueStatement => Operation.SetParentOperation(IfTrueStatementImpl, this);
        /// <summary>
        /// Statement executed if the condition is false.
        /// </summary>
        public IOperation IfFalseStatement => Operation.SetParentOperation(IfFalseStatementImpl, this);
        public override void Accept(OperationVisitor visitor)
        {
            visitor.VisitIfStatement(this);
        }
        public override TResult Accept<TArgument, TResult>(OperationVisitor<TArgument, TResult> visitor, TArgument argument)
        {
            return visitor.VisitIfStatement(this, argument);
        }
    }

    /// <summary>
    /// Represents an if statement in C# or an If statement in VB.
    /// </summary>
    internal sealed partial class IfStatement : BaseIfStatement, IIfStatement
    {
        public IfStatement(IOperation condition, IOperation ifTrueStatement, IOperation ifFalseStatement, SemanticModel semanticModel, SyntaxNode syntax, ITypeSymbol type, Optional<object> constantValue, bool isImplicit) :
            base(semanticModel, syntax, type, constantValue, isImplicit)
        {
            ConditionImpl = condition;
            IfTrueStatementImpl = ifTrueStatement;
            IfFalseStatementImpl = ifFalseStatement;
        }

        protected override IOperation ConditionImpl { get; }
        protected override IOperation IfTrueStatementImpl { get; }
        protected override IOperation IfFalseStatementImpl { get; }
    }

    /// <summary>
    /// Represents an if statement in C# or an If statement in VB.
    /// </summary>
    internal sealed partial class LazyIfStatement : BaseIfStatement, IIfStatement
    {
        private readonly Lazy<IOperation> _lazyCondition;
        private readonly Lazy<IOperation> _lazyIfTrueStatement;
        private readonly Lazy<IOperation> _lazyIfFalseStatement;

        public LazyIfStatement(Lazy<IOperation> condition, Lazy<IOperation> ifTrueStatement, Lazy<IOperation> ifFalseStatement, SemanticModel semanticModel, SyntaxNode syntax, ITypeSymbol type, Optional<object> constantValue, bool isImplicit) : base(semanticModel, syntax, type, constantValue, isImplicit)
        {
            _lazyCondition = condition ?? throw new System.ArgumentNullException(nameof(condition));
            _lazyIfTrueStatement = ifTrueStatement ?? throw new System.ArgumentNullException(nameof(ifTrueStatement));
            _lazyIfFalseStatement = ifFalseStatement ?? throw new System.ArgumentNullException(nameof(ifFalseStatement));
        }

        protected override IOperation ConditionImpl => _lazyCondition.Value;

        protected override IOperation IfTrueStatementImpl => _lazyIfTrueStatement.Value;

        protected override IOperation IfFalseStatementImpl => _lazyIfFalseStatement.Value;
    }

    /// <summary>
    /// Represents an increment expression.
    /// </summary>
    internal abstract partial class BaseIncrementExpression : Operation, IIncrementExpression
    {
        public BaseIncrementExpression(UnaryOperationKind incrementOperationKind, bool usesOperatorMethod, IMethodSymbol operatorMethod, SemanticModel semanticModel, SyntaxNode syntax, ITypeSymbol type, Optional<object> constantValue, bool isImplicit) :
            base(OperationKind.IncrementExpression, semanticModel, syntax, type, constantValue, isImplicit)
        {
            IncrementOperationKind = incrementOperationKind;
            UsesOperatorMethod = usesOperatorMethod;
            OperatorMethod = operatorMethod;
        }
        /// <summary>
        /// Kind of increment.
        /// </summary>
        public UnaryOperationKind IncrementOperationKind { get; }
        protected abstract IOperation TargetImpl { get; }
        /// <summary>
        /// True if and only if the operation is performed by an operator method.
        /// </summary>
        public bool UsesOperatorMethod { get; }
        /// <summary>
        /// Operation method used by the operation, null if the operation does not use an operator method.
        /// </summary>
        public IMethodSymbol OperatorMethod { get; }
        public override IEnumerable<IOperation> Children
        {
            get
            {
                yield return Target;
            }
        }
        /// <summary>
        /// Target of the assignment.
        /// </summary>
        public IOperation Target => Operation.SetParentOperation(TargetImpl, this);

        public override void Accept(OperationVisitor visitor)
        {
            visitor.VisitIncrementExpression(this);
        }
        public override TResult Accept<TArgument, TResult>(OperationVisitor<TArgument, TResult> visitor, TArgument argument)
        {
            return visitor.VisitIncrementExpression(this, argument);
        }
    }

    /// <summary>
    /// Represents an increment expression.
    /// </summary>
    internal sealed partial class IncrementExpression : BaseIncrementExpression, IIncrementExpression
    {
        public IncrementExpression(UnaryOperationKind incrementOperationKind, IOperation target, bool usesOperatorMethod, IMethodSymbol operatorMethod, SemanticModel semanticModel, SyntaxNode syntax, ITypeSymbol type, Optional<object> constantValue, bool isImplicit) :
            base(incrementOperationKind, usesOperatorMethod, operatorMethod, semanticModel, syntax, type, constantValue, isImplicit)
        {
            TargetImpl = target;
        }

        protected override IOperation TargetImpl { get; }
    }

    /// <summary>
    /// Represents an increment expression.
    /// </summary>
    internal sealed partial class LazyIncrementExpression : BaseIncrementExpression, IIncrementExpression
    {
        private readonly Lazy<IOperation> _lazyTarget;

        public LazyIncrementExpression(UnaryOperationKind incrementOperationKind, Lazy<IOperation> target, bool usesOperatorMethod, IMethodSymbol operatorMethod, SemanticModel semanticModel, SyntaxNode syntax, ITypeSymbol type, Optional<object> constantValue, bool isImplicit) :
            base(incrementOperationKind, usesOperatorMethod, operatorMethod, semanticModel, syntax, type, constantValue, isImplicit)
        {
            _lazyTarget = target ?? throw new System.ArgumentNullException(nameof(target));
        }

        protected override IOperation TargetImpl => _lazyTarget.Value;
    }

    /// <summary>
    /// Represents a C# this or base expression, or a VB Me, MyClass, or MyBase expression.
    /// </summary>
    internal sealed partial class InstanceReferenceExpression : Operation, IInstanceReferenceExpression
    {
        public InstanceReferenceExpression(InstanceReferenceKind instanceReferenceKind, SemanticModel semanticModel, SyntaxNode syntax, ITypeSymbol type, Optional<object> constantValue, bool isImplicit) :
            base(OperationKind.InstanceReferenceExpression, semanticModel, syntax, type, constantValue, isImplicit)
        {
            InstanceReferenceKind = instanceReferenceKind;
        }
        ///
        /// <summary>
        /// Kind of instance reference.
        /// </summary>
        public InstanceReferenceKind InstanceReferenceKind { get; }
        public override IEnumerable<IOperation> Children
        {
            get
            {
                yield break;
            }
        }
        public override void Accept(OperationVisitor visitor)
        {
            visitor.VisitInstanceReferenceExpression(this);
        }
        public override TResult Accept<TArgument, TResult>(OperationVisitor<TArgument, TResult> visitor, TArgument argument)
        {
            return visitor.VisitInstanceReferenceExpression(this, argument);
        }
    }

    /// <remarks>
    /// Represents an interpolated string expression.
    /// </remarks>
    internal abstract partial class BaseInterpolatedStringExpression : Operation, IInterpolatedStringExpression
    {
        protected BaseInterpolatedStringExpression(SemanticModel semanticModel, SyntaxNode syntax, ITypeSymbol type, Optional<object> constantValue, bool isImplicit) :
                    base(OperationKind.InterpolatedStringExpression, semanticModel, syntax, type, constantValue, isImplicit)
        {
        }

        protected abstract ImmutableArray<IInterpolatedStringContent> PartsImpl { get; }
        public override IEnumerable<IOperation> Children
        {
            get
            {
                foreach (var part in Parts)
                {
                    yield return part;
                }
            }
        }
        /// <summary>
        /// Constituent parts of interpolated string, each of which is an <see cref="IInterpolatedStringContent"/>.
        /// </summary>
        public ImmutableArray<IInterpolatedStringContent> Parts => Operation.SetParentOperation(PartsImpl, this);
        public override void Accept(OperationVisitor visitor)
        {
            visitor.VisitInterpolatedStringExpression(this);
        }
        public override TResult Accept<TArgument, TResult>(OperationVisitor<TArgument, TResult> visitor, TArgument argument)
        {
            return visitor.VisitInterpolatedStringExpression(this, argument);
        }
    }

    /// <remarks>
    /// Represents an interpolated string expression.
    /// </remarks>
    internal sealed partial class InterpolatedStringExpression : BaseInterpolatedStringExpression, IInterpolatedStringExpression
    {
        public InterpolatedStringExpression(ImmutableArray<IInterpolatedStringContent> parts, SemanticModel semanticModel, SyntaxNode syntax, ITypeSymbol type, Optional<object> constantValue, bool isImplicit) :
            base(semanticModel, syntax, type, constantValue, isImplicit)
        {
            PartsImpl = parts;
        }

        protected override ImmutableArray<IInterpolatedStringContent> PartsImpl { get; }
    }

    /// <remarks>
    /// Represents an interpolated string expression.
    /// </remarks>
    internal sealed partial class LazyInterpolatedStringExpression : BaseInterpolatedStringExpression, IInterpolatedStringExpression
    {
        private readonly Lazy<ImmutableArray<IInterpolatedStringContent>> _lazyParts;

        public LazyInterpolatedStringExpression(Lazy<ImmutableArray<IInterpolatedStringContent>> parts, SemanticModel semanticModel, SyntaxNode syntax, ITypeSymbol type, Optional<object> constantValue, bool isImplicit) : base(semanticModel, syntax, type, constantValue, isImplicit)
        {
            _lazyParts = parts;
        }

        protected override ImmutableArray<IInterpolatedStringContent> PartsImpl => _lazyParts.Value;
    }

    /// <remarks>
    /// Represents a constituent string literal part of an interpolated string expression.
    /// </remarks>
    internal abstract partial class BaseInterpolatedStringText : Operation, IInterpolatedStringText
    {
        protected BaseInterpolatedStringText(SemanticModel semanticModel, SyntaxNode syntax, ITypeSymbol type, Optional<object> constantValue, bool isImplicit) :
                    base(OperationKind.InterpolatedStringText, semanticModel, syntax, type, constantValue, isImplicit)
        {
        }

        protected abstract IOperation TextImpl { get; }
        public override IEnumerable<IOperation> Children
        {
            get
            {
                yield return Text;
            }
        }
        /// <summary>
        /// Text content.
        /// </summary>
        public IOperation Text => Operation.SetParentOperation(TextImpl, this);
        public override void Accept(OperationVisitor visitor)
        {
            visitor.VisitInterpolatedStringText(this);
        }
        public override TResult Accept<TArgument, TResult>(OperationVisitor<TArgument, TResult> visitor, TArgument argument)
        {
            return visitor.VisitInterpolatedStringText(this, argument);
        }
    }

    /// <remarks>
    /// Represents a constituent string literal part of an interpolated string expression.
    /// </remarks>
    internal sealed partial class InterpolatedStringText : BaseInterpolatedStringText, IInterpolatedStringText
    {
        public InterpolatedStringText(IOperation text, SemanticModel semanticModel, SyntaxNode syntax, ITypeSymbol type, Optional<object> constantValue, bool isImplicit) :
            base(semanticModel, syntax, type, constantValue, isImplicit)
        {
            TextImpl = text;
        }

        protected override IOperation TextImpl { get; }
    }

    /// <remarks>
    /// Represents a constituent string literal part of an interpolated string expression.
    /// </remarks>
    internal sealed partial class LazyInterpolatedStringText : BaseInterpolatedStringText, IInterpolatedStringText
    {
        private readonly Lazy<IOperation> _lazyText;

        public LazyInterpolatedStringText(Lazy<IOperation> text, SemanticModel semanticModel, SyntaxNode syntax, ITypeSymbol type, Optional<object> constantValue, bool isImplicit) : base(semanticModel, syntax, type, constantValue, isImplicit)
        {
            _lazyText = text;
        }

        protected override IOperation TextImpl => _lazyText.Value;
    }

    /// <remarks>
    /// Represents a constituent interpolation part of an interpolated string expression.
    /// </remarks>
    internal abstract partial class BaseInterpolation : Operation, IInterpolation
    {
        protected BaseInterpolation(SemanticModel semanticModel, SyntaxNode syntax, ITypeSymbol type, Optional<object> constantValue, bool isImplicit) :
                    base(OperationKind.Interpolation, semanticModel, syntax, type, constantValue, isImplicit)
        {
        }

        protected abstract IOperation ExpressionImpl { get; }
        protected abstract IOperation AlignmentImpl { get; }
        protected abstract IOperation FormatStringImpl { get; }
        public override IEnumerable<IOperation> Children
        {
            get
            {
                yield return Expression;
                yield return Alignment;
                yield return FormatString;
            }
        }
        /// <summary>
        /// Expression of the interpolation.
        /// </summary>
        public IOperation Expression => Operation.SetParentOperation(ExpressionImpl, this);
        /// <summary>
        /// Optional alignment of the interpolation.
        /// </summary>
        public IOperation Alignment => Operation.SetParentOperation(AlignmentImpl, this);
        /// <summary>
        /// Optional format string of the interpolation.
        /// </summary>
        public IOperation FormatString => Operation.SetParentOperation(FormatStringImpl, this);
        public override void Accept(OperationVisitor visitor)
        {
            visitor.VisitInterpolation(this);
        }
        public override TResult Accept<TArgument, TResult>(OperationVisitor<TArgument, TResult> visitor, TArgument argument)
        {
            return visitor.VisitInterpolation(this, argument);
        }
    }

    /// <remarks>
    /// Represents a constituent interpolation part of an interpolated string expression.
    /// </remarks>
    internal sealed partial class Interpolation : BaseInterpolation, IInterpolation
    {
        public Interpolation(IOperation expression, IOperation alignment, IOperation formatString, SemanticModel semanticModel, SyntaxNode syntax, ITypeSymbol type, Optional<object> constantValue, bool isImplicit) :
            base(semanticModel, syntax, type, constantValue, isImplicit)
        {
            ExpressionImpl = expression;
            AlignmentImpl = alignment;
            FormatStringImpl = formatString;
        }

        protected override IOperation ExpressionImpl { get; }
        protected override IOperation AlignmentImpl { get; }
        protected override IOperation FormatStringImpl { get; }
    }

    /// <remarks>
    /// Represents a constituent interpolation part of an interpolated string expression.
    /// </remarks>
    internal sealed partial class LazyInterpolation : BaseInterpolation, IInterpolation
    {
        private readonly Lazy<IOperation> _lazyExpression;
        private readonly Lazy<IOperation> _lazyAlignment;
        private readonly Lazy<IOperation> _lazyFormatString;

        public LazyInterpolation(Lazy<IOperation> expression, Lazy<IOperation> alignment, Lazy<IOperation> formatString, SemanticModel semanticModel, SyntaxNode syntax, ITypeSymbol type, Optional<object> constantValue, bool isImplicit) :
            base(semanticModel, syntax, type, constantValue, isImplicit)
        {
            _lazyExpression = expression;
            _lazyAlignment = alignment;
            _lazyFormatString = formatString;
        }

        protected override IOperation ExpressionImpl => _lazyExpression.Value;

        protected override IOperation AlignmentImpl => _lazyAlignment.Value;

        protected override IOperation FormatStringImpl => _lazyFormatString.Value;
    }

    /// <remarks>
    /// This interface is reserved for implementation by its associated APIs. We reserve the right to
    /// change it in the future.
    /// </remarks>
    internal abstract partial class BaseInvalidExpression : Operation, IInvalidExpression
    {
        protected BaseInvalidExpression(SemanticModel semanticModel, SyntaxNode syntax, ITypeSymbol type, Optional<object> constantValue, bool isImplicit) :
            base(OperationKind.InvalidExpression, semanticModel, syntax, type, constantValue, isImplicit)
        {
        }
        protected abstract ImmutableArray<IOperation> ChildrenImpl { get; }
        /// <summary>
        /// Child operations.
        /// </summary>
        public override IEnumerable<IOperation> Children => Operation.SetParentOperation(ChildrenImpl, this);
        public override void Accept(OperationVisitor visitor)
        {
            visitor.VisitInvalidExpression(this);
        }
        public override TResult Accept<TArgument, TResult>(OperationVisitor<TArgument, TResult> visitor, TArgument argument)
        {
            return visitor.VisitInvalidExpression(this, argument);
        }
    }

    /// <remarks>
    /// This interface is reserved for implementation by its associated APIs. We reserve the right to
    /// change it in the future.
    /// </remarks>
    internal sealed partial class InvalidExpression : BaseInvalidExpression, IInvalidExpression
    {
        public InvalidExpression(ImmutableArray<IOperation> children, SemanticModel semanticModel, SyntaxNode syntax, ITypeSymbol type, Optional<object> constantValue, bool isImplicit) :
            base(semanticModel, syntax, type, constantValue, isImplicit)
        {
            ChildrenImpl = children;
        }
        protected override ImmutableArray<IOperation> ChildrenImpl { get; }
    }

    /// <remarks>
    /// This interface is reserved for implementation by its associated APIs. We reserve the right to
    /// change it in the future.
    /// </remarks>
    internal sealed partial class LazyInvalidExpression : BaseInvalidExpression, IInvalidExpression
    {
        private readonly Lazy<ImmutableArray<IOperation>> _lazyChildren;

        public LazyInvalidExpression(Lazy<ImmutableArray<IOperation>> children, SemanticModel semanticModel, SyntaxNode syntax, ITypeSymbol type, Optional<object> constantValue, bool isImplicit) : base(semanticModel, syntax, type, constantValue, isImplicit)
        {
            _lazyChildren = children;
        }
        protected override ImmutableArray<IOperation> ChildrenImpl => _lazyChildren.Value;
    }

    /// <summary>
    /// Represents a syntactically or semantically invalid C# or VB statement.
    /// </summary>
    internal abstract partial class BaseInvalidStatement : Operation, IInvalidStatement
    {
        protected BaseInvalidStatement(SemanticModel semanticModel, SyntaxNode syntax, ITypeSymbol type, Optional<object> constantValue, bool isImplicit) :
            base(OperationKind.InvalidStatement, semanticModel, syntax, type, constantValue, isImplicit)
        {
        }
        protected abstract ImmutableArray<IOperation> ChildrenImpl { get; }
        /// <summary>
        /// Child operations.
        /// </summary>
        public override IEnumerable<IOperation> Children => Operation.SetParentOperation(ChildrenImpl, this);
        public override void Accept(OperationVisitor visitor)
        {
            visitor.VisitInvalidStatement(this);
        }
        public override TResult Accept<TArgument, TResult>(OperationVisitor<TArgument, TResult> visitor, TArgument argument)
        {
            return visitor.VisitInvalidStatement(this, argument);
        }
    }

    /// <summary>
    /// Represents a syntactically or semantically invalid C# or VB statement.
    /// </summary>
    internal sealed partial class InvalidStatement : BaseInvalidStatement, IInvalidStatement
    {
        public InvalidStatement(ImmutableArray<IOperation> children, SemanticModel semanticModel, SyntaxNode syntax, ITypeSymbol type, Optional<object> constantValue, bool isImplicit) :
            base(semanticModel, syntax, type, constantValue, isImplicit)
        {
            ChildrenImpl = children;
        }
        protected override ImmutableArray<IOperation> ChildrenImpl { get; }
    }

    /// <summary>
    /// Represents a syntactically or semantically invalid C# or VB statement.
    /// </summary>
    internal sealed partial class LazyInvalidStatement : BaseInvalidStatement, IInvalidStatement
    {
        private readonly Lazy<ImmutableArray<IOperation>> _lazyChildren;

        public LazyInvalidStatement(Lazy<ImmutableArray<IOperation>> children, SemanticModel semanticModel, SyntaxNode syntax, ITypeSymbol type, Optional<object> constantValue, bool isImplicit) : base(semanticModel, syntax, type, constantValue, isImplicit)
        {
            _lazyChildren = children;
        }
        protected override ImmutableArray<IOperation> ChildrenImpl => _lazyChildren.Value;
    }

    /// <summary>
    /// Represents a C# or VB method invocation.
    /// </summary>
    internal abstract partial class BaseInvocationExpression : Operation, IHasArgumentsExpression, IInvocationExpression
    {
        protected BaseInvocationExpression(IMethodSymbol targetMethod, bool isVirtual, SemanticModel semanticModel, SyntaxNode syntax, ITypeSymbol type, Optional<object> constantValue, bool isImplicit) :
                    base(OperationKind.InvocationExpression, semanticModel, syntax, type, constantValue, isImplicit)
        {
            TargetMethod = targetMethod;
            IsVirtual = isVirtual;
        }
        /// <summary>
        /// Method to be invoked.
        /// </summary>
        public IMethodSymbol TargetMethod { get; }
        protected abstract IOperation InstanceImpl { get; }
        /// <summary>
        /// True if the invocation uses a virtual mechanism, and false otherwise.
        /// </summary>
        public bool IsVirtual { get; }
        protected abstract ImmutableArray<IArgument> ArgumentsInEvaluationOrderImpl { get; }
        public override IEnumerable<IOperation> Children
        {
            get
            {
                yield return Instance;
                foreach (var argumentsInEvaluationOrder in ArgumentsInEvaluationOrder)
                {
                    yield return argumentsInEvaluationOrder;
                }
            }
        }
        /// <summary>
        /// 'This' or 'Me' instance to be supplied to the method, or null if the method is static.
        /// </summary>
        public IOperation Instance => Operation.SetParentOperation(InstanceImpl, this);
        /// <summary>
        /// Arguments of the invocation, excluding the instance argument. Arguments are in evaluation order.
        /// </summary>
        /// <remarks>
        /// If the invocation is in its expanded form, then params/ParamArray arguments would be collected into arrays.
        /// Default values are supplied for optional arguments missing in source.
        /// </remarks>
        public ImmutableArray<IArgument> ArgumentsInEvaluationOrder => Operation.SetParentOperation(ArgumentsInEvaluationOrderImpl, this);
        public override void Accept(OperationVisitor visitor)
        {
            visitor.VisitInvocationExpression(this);
        }
        public override TResult Accept<TArgument, TResult>(OperationVisitor<TArgument, TResult> visitor, TArgument argument)
        {
            return visitor.VisitInvocationExpression(this, argument);
        }
    }

    /// <summary>
    /// Represents a C# or VB method invocation.
    /// </summary>
    internal sealed partial class InvocationExpression : BaseInvocationExpression, IHasArgumentsExpression, IInvocationExpression
    {
        public InvocationExpression(IMethodSymbol targetMethod, IOperation instance, bool isVirtual, ImmutableArray<IArgument> argumentsInEvaluationOrder, SemanticModel semanticModel, SyntaxNode syntax, ITypeSymbol type, Optional<object> constantValue, bool isImplicit) :
            base(targetMethod, isVirtual, semanticModel, syntax, type, constantValue, isImplicit)
        {
            InstanceImpl = instance;
            ArgumentsInEvaluationOrderImpl = argumentsInEvaluationOrder;
        }

        protected override IOperation InstanceImpl { get; }
        protected override ImmutableArray<IArgument> ArgumentsInEvaluationOrderImpl { get; }
    }

    /// <summary>
    /// Represents a C# or VB method invocation.
    /// </summary>
    internal sealed partial class LazyInvocationExpression : BaseInvocationExpression, IHasArgumentsExpression, IInvocationExpression
    {
        private readonly Lazy<IOperation> _lazyInstance;
        private readonly Lazy<ImmutableArray<IArgument>> _lazyArgumentsInEvaluationOrder;

        public LazyInvocationExpression(IMethodSymbol targetMethod, Lazy<IOperation> instance, bool isVirtual, Lazy<ImmutableArray<IArgument>> argumentsInEvaluationOrder, SemanticModel semanticModel, SyntaxNode syntax, ITypeSymbol type, Optional<object> constantValue, bool isImplicit) : base(targetMethod, isVirtual, semanticModel, syntax, type, constantValue, isImplicit)
        {
            _lazyInstance = instance ?? throw new System.ArgumentNullException(nameof(instance));
            _lazyArgumentsInEvaluationOrder = argumentsInEvaluationOrder;
        }

        protected override IOperation InstanceImpl => _lazyInstance.Value;

        protected override ImmutableArray<IArgument> ArgumentsInEvaluationOrderImpl => _lazyArgumentsInEvaluationOrder.Value;
    }

    /// <summary>
    /// Represents an expression that tests if a value is of a specific type.
    /// </summary>
    internal abstract partial class BaseIsTypeExpression : Operation, IIsTypeExpression
    {
        protected BaseIsTypeExpression(ITypeSymbol isType, SemanticModel semanticModel, SyntaxNode syntax, ITypeSymbol type, Optional<object> constantValue, bool isImplicit) :
                    base(OperationKind.IsTypeExpression, semanticModel, syntax, type, constantValue, isImplicit)
        {
            IsType = isType;
        }

        protected abstract IOperation OperandImpl { get; }
        /// <summary>
        /// Type for which to test.
        /// </summary>
        public ITypeSymbol IsType { get; }
        public override IEnumerable<IOperation> Children
        {
            get
            {
                yield return Operand;
            }
        }
        /// <summary>
        /// Value to test.
        /// </summary>
        public IOperation Operand => Operation.SetParentOperation(OperandImpl, this);
        public override void Accept(OperationVisitor visitor)
        {
            visitor.VisitIsTypeExpression(this);
        }
        public override TResult Accept<TArgument, TResult>(OperationVisitor<TArgument, TResult> visitor, TArgument argument)
        {
            return visitor.VisitIsTypeExpression(this, argument);
        }
    }

    /// <summary>
    /// Represents an expression that tests if a value is of a specific type.
    /// </summary>
    internal sealed partial class IsTypeExpression : BaseIsTypeExpression, IIsTypeExpression
    {
        public IsTypeExpression(IOperation operand, ITypeSymbol isType, SemanticModel semanticModel, SyntaxNode syntax, ITypeSymbol type, Optional<object> constantValue, bool isImplicit) :
            base(isType, semanticModel, syntax, type, constantValue, isImplicit)
        {
            OperandImpl = operand;
        }

        protected override IOperation OperandImpl { get; }
    }

    /// <summary>
    /// Represents an expression that tests if a value is of a specific type.
    /// </summary>
    internal sealed partial class LazyIsTypeExpression : BaseIsTypeExpression, IIsTypeExpression
    {
        private readonly Lazy<IOperation> _lazyOperand;

        public LazyIsTypeExpression(Lazy<IOperation> operand, ITypeSymbol isType, SemanticModel semanticModel, SyntaxNode syntax, ITypeSymbol type, Optional<object> constantValue, bool isImplicit) : base(isType, semanticModel, syntax, type, constantValue, isImplicit)
        {
            _lazyOperand = operand ?? throw new System.ArgumentNullException(nameof(operand));
        }

        protected override IOperation OperandImpl => _lazyOperand.Value;
    }

    /// <summary>
    /// Represents a C# or VB label statement.
    /// </summary>
    internal abstract partial class BaseLabelStatement : Operation, ILabelStatement
    {
        protected BaseLabelStatement(ILabelSymbol label, SemanticModel semanticModel, SyntaxNode syntax, ITypeSymbol type, Optional<object> constantValue, bool isImplicit) :
                    base(OperationKind.LabelStatement, semanticModel, syntax, type, constantValue, isImplicit)
        {
            Label = label;
        }
        /// <summary>
        ///  Label that can be the target of branches.
        /// </summary>
        public ILabelSymbol Label { get; }
        protected abstract IOperation LabeledStatementImpl { get; }
        public override IEnumerable<IOperation> Children
        {
            get
            {
                yield return LabeledStatement;
            }
        }
        /// <summary>
        /// Statement that has been labeled.
        /// </summary>
        public IOperation LabeledStatement => Operation.SetParentOperation(LabeledStatementImpl, this);
        public override void Accept(OperationVisitor visitor)
        {
            visitor.VisitLabelStatement(this);
        }
        public override TResult Accept<TArgument, TResult>(OperationVisitor<TArgument, TResult> visitor, TArgument argument)
        {
            return visitor.VisitLabelStatement(this, argument);
        }
    }

    /// <summary>
    /// Represents a C# or VB label statement.
    /// </summary>
    internal sealed partial class LabelStatement : BaseLabelStatement, ILabelStatement
    {
        public LabelStatement(ILabelSymbol label, IOperation labeledStatement, SemanticModel semanticModel, SyntaxNode syntax, ITypeSymbol type, Optional<object> constantValue, bool isImplicit) :
            base(label, semanticModel, syntax, type, constantValue, isImplicit)
        {
            LabeledStatementImpl = labeledStatement;
        }

        protected override IOperation LabeledStatementImpl { get; }
    }

    /// <summary>
    /// Represents a C# or VB label statement.
    /// </summary>
    internal sealed partial class LazyLabelStatement : BaseLabelStatement, ILabelStatement
    {
        private readonly Lazy<IOperation> _lazyLabeledStatement;

        public LazyLabelStatement(ILabelSymbol label, Lazy<IOperation> labeledStatement, SemanticModel semanticModel, SyntaxNode syntax, ITypeSymbol type, Optional<object> constantValue, bool isImplicit) : base(label, semanticModel, syntax, type, constantValue, isImplicit)
        {
            _lazyLabeledStatement = labeledStatement ?? throw new System.ArgumentNullException(nameof(labeledStatement));
        }

        protected override IOperation LabeledStatementImpl => _lazyLabeledStatement.Value;
    }

    /// <summary>
    /// Represents a lambda expression.
    /// </summary>
    internal abstract partial class BaseLambdaExpression : Operation, ILambdaExpression
    {
        protected BaseLambdaExpression(IMethodSymbol signature, SemanticModel semanticModel, SyntaxNode syntax, ITypeSymbol type, Optional<object> constantValue, bool isImplicit) :
                    base(OperationKind.LambdaExpression, semanticModel, syntax, type, constantValue, isImplicit)
        {
            Signature = signature;
        }
        /// <summary>
        /// Signature of the lambda.
        /// </summary>
        public IMethodSymbol Signature { get; }
        protected abstract IBlockStatement BodyImpl { get; }
        public override IEnumerable<IOperation> Children
        {
            get
            {
                yield return Body;
            }
        }
        /// <summary>
        /// Body of the lambda.
        /// </summary>
        public IBlockStatement Body => Operation.SetParentOperation(BodyImpl, this);
        public override void Accept(OperationVisitor visitor)
        {
            visitor.VisitLambdaExpression(this);
        }
        public override TResult Accept<TArgument, TResult>(OperationVisitor<TArgument, TResult> visitor, TArgument argument)
        {
            return visitor.VisitLambdaExpression(this, argument);
        }
    }

    /// <summary>
    /// Represents a lambda expression.
    /// </summary>
    internal sealed partial class LambdaExpression : BaseLambdaExpression, ILambdaExpression
    {
        public LambdaExpression(IMethodSymbol signature, IBlockStatement body, SemanticModel semanticModel, SyntaxNode syntax, ITypeSymbol type, Optional<object> constantValue, bool isImplicit) :
            base(signature, semanticModel, syntax, type, constantValue, isImplicit)
        {
            BodyImpl = body;
        }

        protected override IBlockStatement BodyImpl { get; }
    }

    /// <summary>
    /// Represents a lambda expression.
    /// </summary>
    internal sealed partial class LazyLambdaExpression : BaseLambdaExpression, ILambdaExpression
    {
        private readonly Lazy<IBlockStatement> _lazyBody;

        public LazyLambdaExpression(IMethodSymbol signature, Lazy<IBlockStatement> body, SemanticModel semanticModel, SyntaxNode syntax, ITypeSymbol type, Optional<object> constantValue, bool isImplicit) : base(signature, semanticModel, syntax, type, constantValue, isImplicit)
        {
            _lazyBody = body ?? throw new System.ArgumentNullException(nameof(body));
        }

        protected override IBlockStatement BodyImpl => _lazyBody.Value;
    }

    /// <summary>
    /// Represents a dynamic access to a member of a class, struct, or module.
    /// </summary>
    internal abstract partial class BaseDynamicMemberReferenceExpression : Operation, IDynamicMemberReferenceExpression
    {
        protected BaseDynamicMemberReferenceExpression(string memberName, ImmutableArray<ITypeSymbol> typeArguments, ITypeSymbol containingType, SemanticModel semanticModel, SyntaxNode syntax, ITypeSymbol type, Optional<object> constantValue, bool isImplicit) :
            base(OperationKind.DynamicMemberReferenceExpression, semanticModel, syntax, type, constantValue, isImplicit)
        {
            MemberName = memberName;
            TypeArguments = typeArguments;
            ContainingType = containingType;
        }

        protected abstract IOperation InstanceImpl { get; }
        /// <summary>
        /// Name of the member.
        /// </summary>
        public string MemberName { get; }
        /// <summary>
        /// Type arguments.
        /// </summary>
        public ImmutableArray<ITypeSymbol> TypeArguments { get; }
        /// <summary>
        /// The containing type of this expression. In C#, this will always be null.
        /// </summary>
        public ITypeSymbol ContainingType { get; }

        public override IEnumerable<IOperation> Children
        {
            get
            {
                yield return Instance;
            }
        }
        /// <summary>
        /// Instance used to bind the member reference.
        /// </summary>
        public IOperation Instance => Operation.SetParentOperation(InstanceImpl, this);
        public override void Accept(OperationVisitor visitor)
        {
            visitor.VisitDynamicMemberReferenceExpression(this);
        }
        public override TResult Accept<TArgument, TResult>(OperationVisitor<TArgument, TResult> visitor, TArgument argument)
        {
            return visitor.VisitDynamicMemberReferenceExpression(this, argument);
        }

    }

    /// <summary>
    /// Represents a dynamic access to a member of a class, struct, or module.
    /// </summary>
    internal sealed partial class DynamicMemberReferenceExpression : BaseDynamicMemberReferenceExpression, IDynamicMemberReferenceExpression
    {
        public DynamicMemberReferenceExpression(IOperation instance, string memberName, ImmutableArray<ITypeSymbol> typeArguments, ITypeSymbol containingType, SemanticModel semanticModel, SyntaxNode syntax, ITypeSymbol type, Optional<object> constantValue, bool isImplicit) :
            base(memberName, typeArguments, containingType, semanticModel, syntax, type, constantValue, isImplicit)
        {
            InstanceImpl = instance;
        }

        protected override IOperation InstanceImpl { get; }
    }

    /// <summary>
    /// Represents a dynamic access to a member of a class, struct, or module.
    /// </summary>
    internal sealed partial class LazyDynamicMemberReferenceExpression : BaseDynamicMemberReferenceExpression, IDynamicMemberReferenceExpression
    {
        private readonly Lazy<IOperation> _lazyInstance;

        public LazyDynamicMemberReferenceExpression(Lazy<IOperation> lazyInstance, string memberName, ImmutableArray<ITypeSymbol> typeArguments, ITypeSymbol containingType, SemanticModel semanticModel, SyntaxNode syntax, ITypeSymbol type, Optional<object> constantValue, bool isImplicit) :
            base(memberName, typeArguments, containingType, semanticModel, syntax, type, constantValue, isImplicit)
        {
            _lazyInstance = lazyInstance;
        }

        protected override IOperation InstanceImpl => _lazyInstance.Value;
    }

    /// <summary>
    /// Represents a textual literal numeric, string, etc. expression.
    /// </summary>
    internal sealed partial class LiteralExpression : Operation, ILiteralExpression
    {
        public LiteralExpression(string text, SemanticModel semanticModel, SyntaxNode syntax, ITypeSymbol type, Optional<object> constantValue, bool isImplicit) :
            base(OperationKind.LiteralExpression, semanticModel, syntax, type, constantValue, isImplicit)
        {
            Text = text;
        }
        /// <summary>
        /// Textual representation of the literal.
        /// </summary>
        public string Text { get; }
        public override IEnumerable<IOperation> Children
        {
            get
            {
                yield break;
            }
        }
        public override void Accept(OperationVisitor visitor)
        {
            visitor.VisitLiteralExpression(this);
        }
        public override TResult Accept<TArgument, TResult>(OperationVisitor<TArgument, TResult> visitor, TArgument argument)
        {
            return visitor.VisitLiteralExpression(this, argument);
        }
    }

    /// <summary>
    /// Represents a reference to a declared local variable.
    /// </summary>
    internal sealed partial class LocalReferenceExpression : Operation, ILocalReferenceExpression
    {
        public LocalReferenceExpression(ILocalSymbol local, SemanticModel semanticModel, SyntaxNode syntax, ITypeSymbol type, Optional<object> constantValue, bool isImplicit) :
            base(OperationKind.LocalReferenceExpression, semanticModel, syntax, type, constantValue, isImplicit)
        {
            Local = local;
        }
        /// <summary>
        /// Referenced local variable.
        /// </summary>
        public ILocalSymbol Local { get; }
        public override IEnumerable<IOperation> Children
        {
            get
            {
                yield break;
            }
        }
        public override void Accept(OperationVisitor visitor)
        {
            visitor.VisitLocalReferenceExpression(this);
        }
        public override TResult Accept<TArgument, TResult>(OperationVisitor<TArgument, TResult> visitor, TArgument argument)
        {
            return visitor.VisitLocalReferenceExpression(this, argument);
        }
    }

    /// <summary>
    /// Represents a C# lock or a VB SyncLock statement.
    /// </summary>
    internal abstract partial class BaseLockStatement : Operation, ILockStatement
    {
        protected BaseLockStatement(SemanticModel semanticModel, SyntaxNode syntax, ITypeSymbol type, Optional<object> constantValue, bool isImplicit) :
                    base(OperationKind.LockStatement, semanticModel, syntax, type, constantValue, isImplicit)
        {
        }

        protected abstract IOperation LockedObjectImpl { get; }
        protected abstract IOperation BodyImpl { get; }
        public override IEnumerable<IOperation> Children
        {
            get
            {
                yield return LockedObject;
                yield return Body;
            }
        }
        /// <summary>
        /// Value to be locked.
        /// </summary>
        public IOperation LockedObject => Operation.SetParentOperation(LockedObjectImpl, this);
        /// <summary>
        /// Body of the lock, to be executed while holding the lock.
        /// </summary>
        public IOperation Body => Operation.SetParentOperation(BodyImpl, this);
        public override void Accept(OperationVisitor visitor)
        {
            visitor.VisitLockStatement(this);
        }
        public override TResult Accept<TArgument, TResult>(OperationVisitor<TArgument, TResult> visitor, TArgument argument)
        {
            return visitor.VisitLockStatement(this, argument);
        }
    }

    /// <summary>
    /// Represents a C# lock or a VB SyncLock statement.
    /// </summary>
    internal sealed partial class LockStatement : BaseLockStatement, ILockStatement
    {
        public LockStatement(IOperation lockedObject, IOperation body, SemanticModel semanticModel, SyntaxNode syntax, ITypeSymbol type, Optional<object> constantValue, bool isImplicit) :
            base(semanticModel, syntax, type, constantValue, isImplicit)
        {
            LockedObjectImpl = lockedObject;
            BodyImpl = body;
        }

        protected override IOperation LockedObjectImpl { get; }
        protected override IOperation BodyImpl { get; }
    }

    /// <summary>
    /// Represents a C# lock or a VB SyncLock statement.
    /// </summary>
    internal sealed partial class LazyLockStatement : BaseLockStatement, ILockStatement
    {
        private readonly Lazy<IOperation> _lazyLockedObject;
        private readonly Lazy<IOperation> _lazyBody;

        public LazyLockStatement(Lazy<IOperation> lockedObject, Lazy<IOperation> body, SemanticModel semanticModel, SyntaxNode syntax, ITypeSymbol type, Optional<object> constantValue, bool isImplicit) : base(semanticModel, syntax, type, constantValue, isImplicit)
        {
            _lazyLockedObject = lockedObject ?? throw new System.ArgumentNullException(nameof(lockedObject));
            _lazyBody = body ?? throw new System.ArgumentNullException(nameof(body));
        }

        protected override IOperation LockedObjectImpl => _lazyLockedObject.Value;

        protected override IOperation BodyImpl => _lazyBody.Value;
    }

    /// <summary>
    /// Represents a C# while, for, foreach, or do statement, or a VB While, For, For Each, or Do statement.
    /// </summary>
    internal abstract partial class LoopStatement : Operation, ILoopStatement
    {
        protected LoopStatement(LoopKind loopKind, OperationKind kind, SemanticModel semanticModel, SyntaxNode syntax, ITypeSymbol type, Optional<object> constantValue, bool isImplicit) :
            base(kind, semanticModel, syntax, type, constantValue, isImplicit)
        {
            LoopKind = loopKind;
        }
        protected abstract IOperation BodyImpl { get; }
        /// <summary>
        /// Kind of the loop.
        /// </summary>
        public LoopKind LoopKind { get; }
        /// <summary>
        /// Body of the loop.
        /// </summary>
        public IOperation Body => Operation.SetParentOperation(BodyImpl, this);
    }

    /// <summary>
    /// Represents a reference to a member of a class, struct, or interface.
    /// </summary>
    internal abstract partial class MemberReferenceExpression : Operation, IMemberReferenceExpression
    {
        protected MemberReferenceExpression(ISymbol member, OperationKind kind, SemanticModel semanticModel, SyntaxNode syntax, ITypeSymbol type, Optional<object> constantValue, bool isImplicit) :
            base(kind, semanticModel, syntax, type, constantValue, isImplicit)
        {
            Member = member;
        }
        protected abstract IOperation InstanceImpl { get; }
        /// <summary>
        /// Instance of the type. Null if the reference is to a static/shared member.
        /// </summary>
        public IOperation Instance => Operation.SetParentOperation(InstanceImpl, this);

        /// <summary>
        /// Referenced member.
        /// </summary>
        public ISymbol Member { get; }
    }

    /// <summary>
    /// Represents a reference to a method other than as the target of an invocation.
    /// </summary>
    internal abstract partial class BaseMethodBindingExpression : MemberReferenceExpression, IMethodBindingExpression
    {
        public BaseMethodBindingExpression(IMethodSymbol method, bool isVirtual, ISymbol member, SemanticModel semanticModel, SyntaxNode syntax, ITypeSymbol type, Optional<object> constantValue, bool isImplicit) :
            base(member, OperationKind.MethodBindingExpression, semanticModel, syntax, type, constantValue, isImplicit)
        {
            Method = method;
            IsVirtual = isVirtual;
        }
        /// <summary>
        /// Referenced method.
        /// </summary>
        public IMethodSymbol Method { get; }

        /// <summary>
        /// Indicates whether the reference uses virtual semantics.
        /// </summary>
        public bool IsVirtual { get; }
        public override IEnumerable<IOperation> Children
        {
            get
            {
                yield return Instance;
            }
        }

        public override void Accept(OperationVisitor visitor)
        {
            visitor.VisitMethodBindingExpression(this);
        }
        public override TResult Accept<TArgument, TResult>(OperationVisitor<TArgument, TResult> visitor, TArgument argument)
        {
            return visitor.VisitMethodBindingExpression(this, argument);
        }
    }

    /// <summary>
    /// Represents a reference to a method other than as the target of an invocation.
    /// </summary>
    internal sealed partial class MethodBindingExpression : BaseMethodBindingExpression, IMethodBindingExpression
    {
        public MethodBindingExpression(IMethodSymbol method, bool isVirtual, IOperation instance, ISymbol member, SemanticModel semanticModel, SyntaxNode syntax, ITypeSymbol type, Optional<object> constantValue, bool isImplicit) :
            base(method, isVirtual, member, semanticModel, syntax, type, constantValue, isImplicit)
        {
            InstanceImpl = instance;
        }
        /// <summary>
        /// Instance of the type. Null if the reference is to a static/shared member.
        /// </summary>
        protected override IOperation InstanceImpl { get; }
    }

    /// <summary>
    /// Represents a reference to a method other than as the target of an invocation.
    /// </summary>
    internal sealed partial class LazyMethodBindingExpression : BaseMethodBindingExpression, IMethodBindingExpression
    {
        private readonly Lazy<IOperation> _lazyInstance;

        public LazyMethodBindingExpression(IMethodSymbol method, bool isVirtual, Lazy<IOperation> instance, ISymbol member, SemanticModel semanticModel, SyntaxNode syntax, ITypeSymbol type, Optional<object> constantValue, bool isImplicit) :
            base(method, isVirtual, member, semanticModel, syntax, type, constantValue, isImplicit)
        {
            _lazyInstance = instance ?? throw new System.ArgumentNullException(nameof(instance));
        }
        protected override IOperation InstanceImpl => _lazyInstance.Value;
    }

    /// <summary>
    /// Represents a null-coalescing expression.
    /// </summary>
    internal abstract partial class BaseNullCoalescingExpression : Operation, INullCoalescingExpression
    {
        protected BaseNullCoalescingExpression(SemanticModel semanticModel, SyntaxNode syntax, ITypeSymbol type, Optional<object> constantValue, bool isImplicit) :
                    base(OperationKind.NullCoalescingExpression, semanticModel, syntax, type, constantValue, isImplicit)
        {
        }

        protected abstract IOperation PrimaryOperandImpl { get; }
        protected abstract IOperation SecondaryOperandImpl { get; }
        public override IEnumerable<IOperation> Children
        {
            get
            {
                yield return PrimaryOperand;
                yield return SecondaryOperand;
            }
        }
        /// <summary>
        /// Value to be unconditionally evaluated.
        /// </summary>
        public IOperation PrimaryOperand => Operation.SetParentOperation(PrimaryOperandImpl, this);
        /// <summary>
        /// Value to be evaluated if Primary evaluates to null/Nothing.
        /// </summary>
        public IOperation SecondaryOperand => Operation.SetParentOperation(SecondaryOperandImpl, this);
        public override void Accept(OperationVisitor visitor)
        {
            visitor.VisitNullCoalescingExpression(this);
        }
        public override TResult Accept<TArgument, TResult>(OperationVisitor<TArgument, TResult> visitor, TArgument argument)
        {
            return visitor.VisitNullCoalescingExpression(this, argument);
        }
    }

    /// <summary>
    /// Represents a null-coalescing expression.
    /// </summary>
    internal sealed partial class NullCoalescingExpression : BaseNullCoalescingExpression, INullCoalescingExpression
    {
        public NullCoalescingExpression(IOperation primaryOperand, IOperation secondaryOperand, SemanticModel semanticModel, SyntaxNode syntax, ITypeSymbol type, Optional<object> constantValue, bool isImplicit) :
            base(semanticModel, syntax, type, constantValue, isImplicit)
        {
            PrimaryOperandImpl = primaryOperand;
            SecondaryOperandImpl = secondaryOperand;
        }

        protected override IOperation PrimaryOperandImpl { get; }
        protected override IOperation SecondaryOperandImpl { get; }
    }

    /// <summary>
    /// Represents a null-coalescing expression.
    /// </summary>
    internal sealed partial class LazyNullCoalescingExpression : BaseNullCoalescingExpression, INullCoalescingExpression
    {
        private readonly Lazy<IOperation> _lazyPrimaryOperand;
        private readonly Lazy<IOperation> _lazySecondaryOperand;

        public LazyNullCoalescingExpression(Lazy<IOperation> primaryOperand, Lazy<IOperation> secondaryOperand, SemanticModel semanticModel, SyntaxNode syntax, ITypeSymbol type, Optional<object> constantValue, bool isImplicit) : base(semanticModel, syntax, type, constantValue, isImplicit)
        {
            _lazyPrimaryOperand = primaryOperand ?? throw new System.ArgumentNullException(nameof(primaryOperand));
            _lazySecondaryOperand = secondaryOperand ?? throw new System.ArgumentNullException(nameof(secondaryOperand));
        }

        protected override IOperation PrimaryOperandImpl => _lazyPrimaryOperand.Value;

        protected override IOperation SecondaryOperandImpl => _lazySecondaryOperand.Value;
    }

    /// <summary>
    /// Represents a new/New expression.
    /// </summary>
    internal abstract partial class BaseObjectCreationExpression : Operation, IHasArgumentsExpression, IObjectCreationExpression
    {
        protected BaseObjectCreationExpression(IMethodSymbol constructor, SemanticModel semanticModel, SyntaxNode syntax, ITypeSymbol type, Optional<object> constantValue, bool isImplicit) :
                    base(OperationKind.ObjectCreationExpression, semanticModel, syntax, type, constantValue, isImplicit)
        {
            Constructor = constructor;
        }
        /// <summary>
        /// Constructor to be invoked on the created instance.
        /// </summary>
        public IMethodSymbol Constructor { get; }
        protected abstract IObjectOrCollectionInitializerExpression InitializerImpl { get; }
        protected abstract ImmutableArray<IArgument> ArgumentsInEvaluationOrderImpl { get; }
        public override IEnumerable<IOperation> Children
        {
            get
            {
                foreach (var argumentsInEvaluationOrder in ArgumentsInEvaluationOrder)
                {
                    yield return argumentsInEvaluationOrder;
                }
                yield return Initializer;
            }
        }
        /// <summary>
        /// Object or collection initializer, if any.
        /// </summary>
        public IObjectOrCollectionInitializerExpression Initializer => Operation.SetParentOperation(InitializerImpl, this);
        /// <summary>
        /// Arguments of the invocation, excluding the instance argument. Arguments are in evaluation order.
        /// </summary>
        /// <remarks>
        /// If the invocation is in its expanded form, then params/ParamArray arguments would be collected into arrays. 
        /// Default values are supplied for optional arguments missing in source.
        /// </remarks>
        public ImmutableArray<IArgument> ArgumentsInEvaluationOrder => Operation.SetParentOperation(ArgumentsInEvaluationOrderImpl, this);
        public override void Accept(OperationVisitor visitor)
        {
            visitor.VisitObjectCreationExpression(this);
        }
        public override TResult Accept<TArgument, TResult>(OperationVisitor<TArgument, TResult> visitor, TArgument argument)
        {
            return visitor.VisitObjectCreationExpression(this, argument);
        }
    }

    /// <summary>
    /// Represents a new/New expression.
    /// </summary>
    internal sealed partial class ObjectCreationExpression : BaseObjectCreationExpression, IHasArgumentsExpression, IObjectCreationExpression
    {
        public ObjectCreationExpression(IMethodSymbol constructor, IObjectOrCollectionInitializerExpression initializer, ImmutableArray<IArgument> argumentsInEvaluationOrder, SemanticModel semanticModel, SyntaxNode syntax, ITypeSymbol type, Optional<object> constantValue, bool isImplicit) :
            base(constructor, semanticModel, syntax, type, constantValue, isImplicit)
        {
            InitializerImpl = initializer;
            ArgumentsInEvaluationOrderImpl = argumentsInEvaluationOrder;
        }

        protected override IObjectOrCollectionInitializerExpression InitializerImpl { get; }
        protected override ImmutableArray<IArgument> ArgumentsInEvaluationOrderImpl { get; }
    }

    /// <summary>
    /// Represents a new/New expression.
    /// </summary>
    internal sealed partial class LazyObjectCreationExpression : BaseObjectCreationExpression, IHasArgumentsExpression, IObjectCreationExpression
    {
        private readonly Lazy<IObjectOrCollectionInitializerExpression> _lazyInitializer;
        private readonly Lazy<ImmutableArray<IArgument>> _lazyArgumentsInEvaluationOrder;

        public LazyObjectCreationExpression(IMethodSymbol constructor, Lazy<IObjectOrCollectionInitializerExpression> initializer, Lazy<ImmutableArray<IArgument>> argumentsInEvaluationOrder, SemanticModel semanticModel, SyntaxNode syntax, ITypeSymbol type, Optional<object> constantValue, bool isImplicit) : base(constructor, semanticModel, syntax, type, constantValue, isImplicit)
        {
            _lazyInitializer = initializer;
            _lazyArgumentsInEvaluationOrder = argumentsInEvaluationOrder;
        }

        protected override IObjectOrCollectionInitializerExpression InitializerImpl => _lazyInitializer.Value;

        protected override ImmutableArray<IArgument> ArgumentsInEvaluationOrderImpl => _lazyArgumentsInEvaluationOrder.Value;

    }

    /// <summary>
    /// Represents a C# or VB new/New anonymous object creation expression.
    /// </summary>
    internal abstract partial class BaseAnonymousObjectCreationExpression : Operation, IAnonymousObjectCreationExpression
    {
        protected BaseAnonymousObjectCreationExpression(SemanticModel semanticModel, SyntaxNode syntax, ITypeSymbol type, Optional<object> constantValue, bool isImplicit) :
            base(OperationKind.AnonymousObjectCreationExpression, semanticModel, syntax, type, constantValue, isImplicit)
        {
        }

        protected abstract ImmutableArray<IOperation> InitializersImpl { get; }
        public override IEnumerable<IOperation> Children
        {
            get
            {
                foreach (var initializer in Initializers)
                {
                    yield return initializer;
                }
            }
        }
        /// <summary>
        /// Explicitly-specified member initializers.
        /// </summary>
        public ImmutableArray<IOperation> Initializers => Operation.SetParentOperation(InitializersImpl, this);
        public override void Accept(OperationVisitor visitor)
        {
            visitor.VisitAnonymousObjectCreationExpression(this);
        }
        public override TResult Accept<TArgument, TResult>(OperationVisitor<TArgument, TResult> visitor, TArgument argument)
        {
            return visitor.VisitAnonymousObjectCreationExpression(this, argument);
        }
    }

    /// <summary>
    /// Represents a C# or VB new/New anonymous object creation expression.
    /// </summary>
    internal sealed partial class AnonymousObjectCreationExpression : BaseAnonymousObjectCreationExpression, IAnonymousObjectCreationExpression
    {
        public AnonymousObjectCreationExpression(ImmutableArray<IOperation> initializers, SemanticModel semanticModel, SyntaxNode syntax, ITypeSymbol type, Optional<object> constantValue, bool isImplicit) :
            base(semanticModel, syntax, type, constantValue, isImplicit)
        {
            InitializersImpl = initializers;
        }

        protected override ImmutableArray<IOperation> InitializersImpl { get; }
    }

    /// <summary>
    /// Represents a C# or VB new/New anonymous object creation expression.
    /// </summary>
    internal sealed partial class LazyAnonymousObjectCreationExpression : BaseAnonymousObjectCreationExpression, IAnonymousObjectCreationExpression
    {
        private readonly Lazy<ImmutableArray<IOperation>> _lazyInitializers;

        public LazyAnonymousObjectCreationExpression(Lazy<ImmutableArray<IOperation>> initializers, SemanticModel semanticModel, SyntaxNode syntax, ITypeSymbol type, Optional<object> constantValue, bool isImplicit) :
            base(semanticModel, syntax, type, constantValue, isImplicit)
        {
            _lazyInitializers = initializers;
        }

        protected override ImmutableArray<IOperation> InitializersImpl => _lazyInitializers.Value;
    }

    /// <summary>
    /// Represents an argument value that has been omitted in an invocation.
    /// </summary>
    internal sealed partial class OmittedArgumentExpression : Operation, IOmittedArgumentExpression
    {
        public OmittedArgumentExpression(SemanticModel semanticModel, SyntaxNode syntax, ITypeSymbol type, Optional<object> constantValue, bool isImplicit) :
            base(OperationKind.OmittedArgumentExpression, semanticModel, syntax, type, constantValue, isImplicit)
        {
        }
        public override IEnumerable<IOperation> Children
        {
            get
            {
                yield break;
            }
        }
        public override void Accept(OperationVisitor visitor)
        {
            visitor.VisitOmittedArgumentExpression(this);
        }
        public override TResult Accept<TArgument, TResult>(OperationVisitor<TArgument, TResult> visitor, TArgument argument)
        {
            return visitor.VisitOmittedArgumentExpression(this, argument);
        }
    }

    /// <summary>
    /// Represents an initialization of a parameter at the point of declaration.
    /// </summary>
    internal abstract partial class BaseParameterInitializer : SymbolInitializer, IParameterInitializer
    {
        public BaseParameterInitializer(IParameterSymbol parameter, OperationKind kind, SemanticModel semanticModel, SyntaxNode syntax, ITypeSymbol type, Optional<object> constantValue, bool isImplicit) :
            base(kind, semanticModel, syntax, type, constantValue, isImplicit)
        {
            Parameter = parameter;
        }
        /// <summary>
        /// Initialized parameter.
        /// </summary>
        public IParameterSymbol Parameter { get; }
        public override IEnumerable<IOperation> Children
        {
            get
            {
                yield return Value;
            }
        }

        public override void Accept(OperationVisitor visitor)
        {
            visitor.VisitParameterInitializer(this);
        }
        public override TResult Accept<TArgument, TResult>(OperationVisitor<TArgument, TResult> visitor, TArgument argument)
        {
            return visitor.VisitParameterInitializer(this, argument);
        }
    }

    /// <summary>
    /// Represents an initialization of a parameter at the point of declaration.
    /// </summary>
    internal sealed partial class ParameterInitializer : BaseParameterInitializer, IParameterInitializer
    {
        public ParameterInitializer(IParameterSymbol parameter, IOperation value, OperationKind kind, SemanticModel semanticModel, SyntaxNode syntax, ITypeSymbol type, Optional<object> constantValue, bool isImplicit) :
            base(parameter, kind, semanticModel, syntax, type, constantValue, isImplicit)
        {
            ValueImpl = value;
        }
        protected override IOperation ValueImpl { get; }
    }

    /// <summary>
    /// Represents an initialization of a parameter at the point of declaration.
    /// </summary>
    internal sealed partial class LazyParameterInitializer : BaseParameterInitializer, IParameterInitializer
    {
        private readonly Lazy<IOperation> _lazyValue;

        public LazyParameterInitializer(IParameterSymbol parameter, Lazy<IOperation> value, OperationKind kind, SemanticModel semanticModel, SyntaxNode syntax, ITypeSymbol type, Optional<object> constantValue, bool isImplicit) :
            base(parameter, kind, semanticModel, syntax, type, constantValue, isImplicit)
        {
            _lazyValue = value ?? throw new System.ArgumentNullException(nameof(value));
        }
        protected override IOperation ValueImpl => _lazyValue.Value;
    }

    /// <summary>
    /// Represents a reference to a parameter.
    /// </summary>
    internal sealed partial class ParameterReferenceExpression : Operation, IParameterReferenceExpression
    {
        public ParameterReferenceExpression(IParameterSymbol parameter, SemanticModel semanticModel, SyntaxNode syntax, ITypeSymbol type, Optional<object> constantValue, bool isImplicit) :
            base(OperationKind.ParameterReferenceExpression, semanticModel, syntax, type, constantValue, isImplicit)
        {
            Parameter = parameter;
        }
        /// <summary>
        /// Referenced parameter.
        /// </summary>
        public IParameterSymbol Parameter { get; }
        public override IEnumerable<IOperation> Children
        {
            get
            {
                yield break;
            }
        }
        public override void Accept(OperationVisitor visitor)
        {
            visitor.VisitParameterReferenceExpression(this);
        }
        public override TResult Accept<TArgument, TResult>(OperationVisitor<TArgument, TResult> visitor, TArgument argument)
        {
            return visitor.VisitParameterReferenceExpression(this, argument);
        }
    }

    /// <summary>
    /// Represents a parenthesized expression.
    /// </summary>
    internal abstract partial class BaseParenthesizedExpression : Operation, IParenthesizedExpression
    {
        protected BaseParenthesizedExpression(SemanticModel semanticModel, SyntaxNode syntax, ITypeSymbol type, Optional<object> constantValue, bool isImplicit) :
                    base(OperationKind.ParenthesizedExpression, semanticModel, syntax, type, constantValue, isImplicit)
        {
        }

        protected abstract IOperation OperandImpl { get; }
        public override IEnumerable<IOperation> Children
        {
            get
            {
                yield return Operand;
            }
        }
        /// <summary>
        /// Operand enclosed in parentheses.
        /// </summary>
        public IOperation Operand => Operation.SetParentOperation(OperandImpl, this);
        public override void Accept(OperationVisitor visitor)
        {
            visitor.VisitParenthesizedExpression(this);
        }
        public override TResult Accept<TArgument, TResult>(OperationVisitor<TArgument, TResult> visitor, TArgument argument)
        {
            return visitor.VisitParenthesizedExpression(this, argument);
        }
    }

    /// <summary>
    /// Represents a parenthesized expression.
    /// </summary>
    internal sealed partial class ParenthesizedExpression : BaseParenthesizedExpression, IParenthesizedExpression
    {
        public ParenthesizedExpression(IOperation operand, SemanticModel semanticModel, SyntaxNode syntax, ITypeSymbol type, Optional<object> constantValue, bool isImplicit) :
            base(semanticModel, syntax, type, constantValue, isImplicit)
        {
            OperandImpl = operand;
        }

        protected override IOperation OperandImpl { get; }
    }

    /// <summary>
    /// Represents a parenthesized expression.
    /// </summary>
    internal sealed partial class LazyParenthesizedExpression : BaseParenthesizedExpression, IParenthesizedExpression
    {
        private readonly Lazy<IOperation> _lazyOperand;

        public LazyParenthesizedExpression(Lazy<IOperation> operand, SemanticModel semanticModel, SyntaxNode syntax, ITypeSymbol type, Optional<object> constantValue, bool isImplicit) : base(semanticModel, syntax, type, constantValue, isImplicit)
        {
            _lazyOperand = operand ?? throw new System.ArgumentNullException(nameof(operand));
        }

        protected override IOperation OperandImpl => _lazyOperand.Value;
    }

    /// <summary>
    /// Represents a general placeholder when no more specific kind of placeholder is available.
    /// A placeholder is an expression whose meaning is inferred from context.
    /// </summary>
    internal sealed partial class PlaceholderExpression : Operation, IPlaceholderExpression
    {
        public PlaceholderExpression(SemanticModel semanticModel, SyntaxNode syntax, ITypeSymbol type, Optional<object> constantValue, bool isImplicit) :
            base(OperationKind.PlaceholderExpression, semanticModel, syntax, type, constantValue, isImplicit)
        {
        }
        public override IEnumerable<IOperation> Children
        {
            get
            {
                yield break;
            }
        }
        public override void Accept(OperationVisitor visitor)
        {
            visitor.VisitPlaceholderExpression(this);
        }
        public override TResult Accept<TArgument, TResult>(OperationVisitor<TArgument, TResult> visitor, TArgument argument)
        {
            return visitor.VisitPlaceholderExpression(this, argument);
        }
    }

    /// <summary>
    /// Represents a reference through a pointer.
    /// </summary>
    internal abstract partial class BasePointerIndirectionReferenceExpression : Operation, IPointerIndirectionReferenceExpression
    {
        protected BasePointerIndirectionReferenceExpression(SemanticModel semanticModel, SyntaxNode syntax, ITypeSymbol type, Optional<object> constantValue, bool isImplicit) :
                    base(OperationKind.PointerIndirectionReferenceExpression, semanticModel, syntax, type, constantValue, isImplicit)
        {
        }

        protected abstract IOperation PointerImpl { get; }
        public override IEnumerable<IOperation> Children
        {
            get
            {
                yield return Pointer;
            }
        }
        /// <summary>
        /// Pointer to be dereferenced.
        /// </summary>
        public IOperation Pointer => Operation.SetParentOperation(PointerImpl, this);
        public override void Accept(OperationVisitor visitor)
        {
            visitor.VisitPointerIndirectionReferenceExpression(this);
        }
        public override TResult Accept<TArgument, TResult>(OperationVisitor<TArgument, TResult> visitor, TArgument argument)
        {
            return visitor.VisitPointerIndirectionReferenceExpression(this, argument);
        }
    }

    /// <summary>
    /// Represents a reference through a pointer.
    /// </summary>
    internal sealed partial class PointerIndirectionReferenceExpression : BasePointerIndirectionReferenceExpression, IPointerIndirectionReferenceExpression
    {
        public PointerIndirectionReferenceExpression(IOperation pointer, SemanticModel semanticModel, SyntaxNode syntax, ITypeSymbol type, Optional<object> constantValue, bool isImplicit) :
            base(semanticModel, syntax, type, constantValue, isImplicit)
        {
            PointerImpl = pointer;
        }

        protected override IOperation PointerImpl { get; }
    }

    /// <summary>
    /// Represents a reference through a pointer.
    /// </summary>
    internal sealed partial class LazyPointerIndirectionReferenceExpression : BasePointerIndirectionReferenceExpression, IPointerIndirectionReferenceExpression
    {
        private readonly Lazy<IOperation> _lazyPointer;

        public LazyPointerIndirectionReferenceExpression(Lazy<IOperation> pointer, SemanticModel semanticModel, SyntaxNode syntax, ITypeSymbol type, Optional<object> constantValue, bool isImplicit) : base(semanticModel, syntax, type, constantValue, isImplicit)
        {
            _lazyPointer = pointer ?? throw new System.ArgumentNullException(nameof(pointer));
        }

        protected override IOperation PointerImpl => _lazyPointer.Value;
    }

    /// <summary>
    /// Represents an initialization of a property.
    /// </summary>
    internal abstract partial class BasePropertyInitializer : SymbolInitializer, IPropertyInitializer
    {
        public BasePropertyInitializer(IPropertySymbol initializedProperty, OperationKind kind, SemanticModel semanticModel, SyntaxNode syntax, ITypeSymbol type, Optional<object> constantValue, bool isImplicit) :
            base(kind, semanticModel, syntax, type, constantValue, isImplicit)
        {
            InitializedProperty = initializedProperty;
        }
        /// <summary>
        /// Set method used to initialize the property.
        /// </summary>
        public IPropertySymbol InitializedProperty { get; }
        public override IEnumerable<IOperation> Children
        {
            get
            {
                yield return Value;
            }
        }

        public override void Accept(OperationVisitor visitor)
        {
            visitor.VisitPropertyInitializer(this);
        }
        public override TResult Accept<TArgument, TResult>(OperationVisitor<TArgument, TResult> visitor, TArgument argument)
        {
            return visitor.VisitPropertyInitializer(this, argument);
        }
    }

    /// <summary>
    /// Represents an initialization of a property.
    /// </summary>
    internal sealed partial class PropertyInitializer : BasePropertyInitializer, IPropertyInitializer
    {
        public PropertyInitializer(IPropertySymbol initializedProperty, IOperation value, OperationKind kind, SemanticModel semanticModel, SyntaxNode syntax, ITypeSymbol type, Optional<object> constantValue, bool isImplicit) :
            base(initializedProperty, kind, semanticModel, syntax, type, constantValue, isImplicit)
        {
            ValueImpl = value;
        }
        protected override IOperation ValueImpl { get; }
    }

    /// <summary>
    /// Represents an initialization of a property.
    /// </summary>
    internal sealed partial class LazyPropertyInitializer : BasePropertyInitializer, IPropertyInitializer
    {
        private readonly Lazy<IOperation> _lazyValue;

        public LazyPropertyInitializer(IPropertySymbol initializedProperty, Lazy<IOperation> value, OperationKind kind, SemanticModel semanticModel, SyntaxNode syntax, ITypeSymbol type, Optional<object> constantValue, bool isImplicit) :
            base(initializedProperty, kind, semanticModel, syntax, type, constantValue, isImplicit)
        {
            _lazyValue = value ?? throw new System.ArgumentNullException(nameof(value));
        }
        protected override IOperation ValueImpl => _lazyValue.Value;
    }

    /// <summary>
    /// Represents a reference to a property.
    /// </summary>
    internal abstract partial class BasePropertyReferenceExpression : MemberReferenceExpression, IPropertyReferenceExpression, IHasArgumentsExpression
    {
        protected BasePropertyReferenceExpression(IPropertySymbol property, ISymbol member, SemanticModel semanticModel, SyntaxNode syntax, ITypeSymbol type, Optional<object> constantValue, bool isImplicit) :
            base(member, OperationKind.PropertyReferenceExpression, semanticModel, syntax, type, constantValue, isImplicit)
        {
            Property = property;
        }
        /// <summary>
        /// Referenced property.
        /// </summary>
        public IPropertySymbol Property { get; }
        protected abstract ImmutableArray<IArgument> ArgumentsInEvaluationOrderImpl { get; }
        public override IEnumerable<IOperation> Children
        {
            get
            {
                yield return Instance;
                foreach (var argumentsInEvaluationOrder in ArgumentsInEvaluationOrder)
                {
                    yield return argumentsInEvaluationOrder;
                }
            }
        }
        /// <summary>
        /// Arguments of the invocation, excluding the instance argument. Arguments are in evaluation order.
        /// </summary>
        /// <remarks>
        /// If the invocation is in its expanded form, then params/ParamArray arguments would be collected into arrays. 
        /// Default values are supplied for optional arguments missing in source.
        /// </remarks>
        public ImmutableArray<IArgument> ArgumentsInEvaluationOrder => Operation.SetParentOperation(ArgumentsInEvaluationOrderImpl, this);

        public override void Accept(OperationVisitor visitor)
        {
            visitor.VisitPropertyReferenceExpression(this);
        }
        public override TResult Accept<TArgument, TResult>(OperationVisitor<TArgument, TResult> visitor, TArgument argument)
        {
            return visitor.VisitPropertyReferenceExpression(this, argument);
        }
    }

    /// <summary>
    /// Represents a reference to a property.
    /// </summary>
    internal sealed partial class PropertyReferenceExpression : BasePropertyReferenceExpression, IPropertyReferenceExpression, IHasArgumentsExpression
    {
        public PropertyReferenceExpression(IPropertySymbol property, IOperation instance, ISymbol member, ImmutableArray<IArgument> argumentsInEvaluationOrder, SemanticModel semanticModel, SyntaxNode syntax, ITypeSymbol type, Optional<object> constantValue, bool isImplicit) :
            base(property, member, semanticModel, syntax, type, constantValue, isImplicit)
        {
            InstanceImpl = instance;
            ArgumentsInEvaluationOrderImpl = argumentsInEvaluationOrder;
        }
        protected override IOperation InstanceImpl { get; }
        protected override ImmutableArray<IArgument> ArgumentsInEvaluationOrderImpl { get; }

        public override void Accept(OperationVisitor visitor)
        {
            visitor.VisitPropertyReferenceExpression(this);
        }
        public override TResult Accept<TArgument, TResult>(OperationVisitor<TArgument, TResult> visitor, TArgument argument)
        {
            return visitor.VisitPropertyReferenceExpression(this, argument);
        }
    }

    /// <summary>
    /// Represents a reference to a property.
    /// </summary>
    internal sealed partial class LazyPropertyReferenceExpression : BasePropertyReferenceExpression, IPropertyReferenceExpression, IHasArgumentsExpression
    {
        private readonly Lazy<IOperation> _lazyInstance;
        private readonly Lazy<ImmutableArray<IArgument>> _lazyArgumentsInEvaluationOrder;

        public LazyPropertyReferenceExpression(IPropertySymbol property, Lazy<IOperation> instance, ISymbol member, Lazy<ImmutableArray<IArgument>> argumentsInEvaluationOrder, SemanticModel semanticModel, SyntaxNode syntax, ITypeSymbol type, Optional<object> constantValue, bool isImplicit) :
            base(property, member, semanticModel, syntax, type, constantValue, isImplicit)
        {
            _lazyInstance = instance ?? throw new System.ArgumentNullException(nameof(instance));
            _lazyArgumentsInEvaluationOrder = argumentsInEvaluationOrder ?? throw new System.ArgumentNullException(nameof(argumentsInEvaluationOrder));
        }
        protected override IOperation InstanceImpl => _lazyInstance.Value;

        protected override ImmutableArray<IArgument> ArgumentsInEvaluationOrderImpl => _lazyArgumentsInEvaluationOrder.Value;

        public override void Accept(OperationVisitor visitor)
        {
            visitor.VisitPropertyReferenceExpression(this);
        }
        public override TResult Accept<TArgument, TResult>(OperationVisitor<TArgument, TResult> visitor, TArgument argument)
        {
            return visitor.VisitPropertyReferenceExpression(this, argument);
        }
    }

    /// <summary>
    /// Represents Case x To y in VB.
    /// </summary>
    internal abstract partial class BaseRangeCaseClause : CaseClause, IRangeCaseClause
    {
        public BaseRangeCaseClause(CaseKind caseKind, SemanticModel semanticModel, SyntaxNode syntax, ITypeSymbol type, Optional<object> constantValue, bool isImplicit) :
            base(caseKind, OperationKind.RangeCaseClause, semanticModel, syntax, type, constantValue, isImplicit)
        {
        }

        protected abstract IOperation MinimumValueImpl { get; }
        protected abstract IOperation MaximumValueImpl { get; }
        public override IEnumerable<IOperation> Children
        {
            get
            {
                yield return MinimumValue;
                yield return MaximumValue;
            }
        }
        /// <summary>
        /// Minimum value of the case range.
        /// </summary>
        public IOperation MinimumValue => Operation.SetParentOperation(MinimumValueImpl, this);
        /// <summary>
        /// Maximum value of the case range.
        /// </summary>
        public IOperation MaximumValue => Operation.SetParentOperation(MaximumValueImpl, this);

        public override void Accept(OperationVisitor visitor)
        {
            visitor.VisitRangeCaseClause(this);
        }
        public override TResult Accept<TArgument, TResult>(OperationVisitor<TArgument, TResult> visitor, TArgument argument)
        {
            return visitor.VisitRangeCaseClause(this, argument);
        }
    }

    /// <summary>
    /// Represents Case x To y in VB.
    /// </summary>
    internal sealed partial class RangeCaseClause : BaseRangeCaseClause, IRangeCaseClause
    {
        public RangeCaseClause(IOperation minimumValue, IOperation maximumValue, CaseKind caseKind, SemanticModel semanticModel, SyntaxNode syntax, ITypeSymbol type, Optional<object> constantValue, bool isImplicit) :
            base(caseKind, semanticModel, syntax, type, constantValue, isImplicit)
        {
            MinimumValueImpl = minimumValue;
            MaximumValueImpl = maximumValue;
        }

        protected override IOperation MinimumValueImpl { get; }
        protected override IOperation MaximumValueImpl { get; }
    }

    /// <summary>
    /// Represents Case x To y in VB.
    /// </summary>
    internal sealed partial class LazyRangeCaseClause : BaseRangeCaseClause, IRangeCaseClause
    {
        private readonly Lazy<IOperation> _lazyMinimumValue;
        private readonly Lazy<IOperation> _lazyMaximumValue;

        public LazyRangeCaseClause(Lazy<IOperation> minimumValue, Lazy<IOperation> maximumValue, CaseKind caseKind, SemanticModel semanticModel, SyntaxNode syntax, ITypeSymbol type, Optional<object> constantValue, bool isImplicit) :
            base(caseKind, semanticModel, syntax, type, constantValue, isImplicit)
        {
            _lazyMinimumValue = minimumValue ?? throw new System.ArgumentNullException(nameof(minimumValue));
            _lazyMaximumValue = maximumValue ?? throw new System.ArgumentNullException(nameof(maximumValue));
        }

        protected override IOperation MinimumValueImpl => _lazyMinimumValue.Value;

        protected override IOperation MaximumValueImpl => _lazyMaximumValue.Value;
    }

    /// <summary>
    /// Represents Case Is op x in VB.
    /// </summary>
    internal abstract partial class BaseRelationalCaseClause : CaseClause, IRelationalCaseClause
    {
        public BaseRelationalCaseClause(BinaryOperationKind relation, CaseKind caseKind, SemanticModel semanticModel, SyntaxNode syntax, ITypeSymbol type, Optional<object> constantValue, bool isImplicit) :
            base(caseKind, OperationKind.RelationalCaseClause, semanticModel, syntax, type, constantValue, isImplicit)
        {
            Relation = relation;
        }

        protected abstract IOperation ValueImpl { get; }
        /// <summary>
        /// Relational operator used to compare the switch value with the case value.
        /// </summary>
        public BinaryOperationKind Relation { get; }
        public override IEnumerable<IOperation> Children
        {
            get
            {
                yield return Value;
            }
        }
        /// <summary>
        /// Case value.
        /// </summary>
        public IOperation Value => Operation.SetParentOperation(ValueImpl, this);

        public override void Accept(OperationVisitor visitor)
        {
            visitor.VisitRelationalCaseClause(this);
        }
        public override TResult Accept<TArgument, TResult>(OperationVisitor<TArgument, TResult> visitor, TArgument argument)
        {
            return visitor.VisitRelationalCaseClause(this, argument);
        }
    }

    /// <summary>
    /// Represents Case Is op x in VB.
    /// </summary>
    internal sealed partial class RelationalCaseClause : BaseRelationalCaseClause, IRelationalCaseClause
    {
        public RelationalCaseClause(IOperation value, BinaryOperationKind relation, CaseKind caseKind, SemanticModel semanticModel, SyntaxNode syntax, ITypeSymbol type, Optional<object> constantValue, bool isImplicit) :
            base(relation, caseKind, semanticModel, syntax, type, constantValue, isImplicit)
        {
            ValueImpl = value;
        }

        protected override IOperation ValueImpl { get; }
    }

    /// <summary>
    /// Represents Case Is op x in VB.
    /// </summary>
    internal sealed partial class LazyRelationalCaseClause : BaseRelationalCaseClause, IRelationalCaseClause
    {
        private readonly Lazy<IOperation> _lazyValue;

        public LazyRelationalCaseClause(Lazy<IOperation> value, BinaryOperationKind relation, CaseKind caseKind, SemanticModel semanticModel, SyntaxNode syntax, ITypeSymbol type, Optional<object> constantValue, bool isImplicit) :
            base(relation, caseKind, semanticModel, syntax, type, constantValue, isImplicit)
        {
            _lazyValue = value ?? throw new System.ArgumentNullException(nameof(value));
        }

        protected override IOperation ValueImpl => _lazyValue.Value;
    }

    /// <summary>
    /// Represents a C# return or a VB Return statement.
    /// </summary>
    internal abstract partial class BaseReturnStatement : Operation, IReturnStatement
    {
        protected BaseReturnStatement(OperationKind kind, SemanticModel semanticModel, SyntaxNode syntax, ITypeSymbol type, Optional<object> constantValue, bool isImplicit) :
                    base(kind, semanticModel, syntax, type, constantValue, isImplicit)
        {
            Debug.Assert(kind == OperationKind.ReturnStatement
                      || kind == OperationKind.YieldReturnStatement
                      || kind == OperationKind.YieldBreakStatement);
        }

        protected abstract IOperation ReturnedValueImpl { get; }
        public override IEnumerable<IOperation> Children
        {
            get
            {
                yield return ReturnedValue;
            }
        }
        /// <summary>
        /// Value to be returned.
        /// </summary>
        public IOperation ReturnedValue => Operation.SetParentOperation(ReturnedValueImpl, this);
        public override void Accept(OperationVisitor visitor)
        {
            if (Kind == OperationKind.YieldBreakStatement)
            {
                visitor.VisitYieldBreakStatement(this);
            }
            else
            {
                visitor.VisitReturnStatement(this);
            }
        }
        public override TResult Accept<TArgument, TResult>(OperationVisitor<TArgument, TResult> visitor, TArgument argument)
        {
            if (Kind == OperationKind.YieldBreakStatement)
            {
                return visitor.VisitYieldBreakStatement(this, argument);
            }
            else
            {
                return visitor.VisitReturnStatement(this, argument);
            }
        }
    }

    /// <summary>
    /// Represents a C# return or a VB Return statement.
    /// </summary>
    internal sealed partial class ReturnStatement : BaseReturnStatement, IReturnStatement
    {
        public ReturnStatement(OperationKind kind, IOperation returnedValue, SemanticModel semanticModel, SyntaxNode syntax, ITypeSymbol type, Optional<object> constantValue, bool isImplicit) :
            base(kind, semanticModel, syntax, type, constantValue, isImplicit)
        {
            ReturnedValueImpl = returnedValue;
        }

        protected override IOperation ReturnedValueImpl { get; }
    }

    /// <summary>
    /// Represents a C# return or a VB Return statement.
    /// </summary>
    internal sealed partial class LazyReturnStatement : BaseReturnStatement, IReturnStatement
    {
        private readonly Lazy<IOperation> _lazyReturnedValue;

        public LazyReturnStatement(OperationKind kind, Lazy<IOperation> returnedValue, SemanticModel semanticModel, SyntaxNode syntax, ITypeSymbol type, Optional<object> constantValue, bool isImplicit) : base(kind, semanticModel, syntax, type, constantValue, isImplicit)
        {
            _lazyReturnedValue = returnedValue ?? throw new System.ArgumentNullException(nameof(returnedValue));
        }

        protected override IOperation ReturnedValueImpl => _lazyReturnedValue.Value;
    }

    /// <summary>
    /// Represents case x in C# or Case x in VB.
    /// </summary>
    internal abstract partial class BaseSingleValueCaseClause : CaseClause, ISingleValueCaseClause
    {
        public BaseSingleValueCaseClause(BinaryOperationKind equality, CaseKind caseKind, SemanticModel semanticModel, SyntaxNode syntax, ITypeSymbol type, Optional<object> constantValue, bool isImplicit) :
            base(caseKind, OperationKind.SingleValueCaseClause, semanticModel, syntax, type, constantValue, isImplicit)
        {
            Equality = equality;
        }

        protected abstract IOperation ValueImpl { get; }
        /// <summary>
        /// Relational operator used to compare the switch value with the case value.
        /// </summary>
        public BinaryOperationKind Equality { get; }
        public override IEnumerable<IOperation> Children
        {
            get
            {
                yield return Value;
            }
        }
        /// <summary>
        /// Case value.
        /// </summary>
        public IOperation Value => Operation.SetParentOperation(ValueImpl, this);

        public override void Accept(OperationVisitor visitor)
        {
            visitor.VisitSingleValueCaseClause(this);
        }
        public override TResult Accept<TArgument, TResult>(OperationVisitor<TArgument, TResult> visitor, TArgument argument)
        {
            return visitor.VisitSingleValueCaseClause(this, argument);
        }
    }

    /// <summary>
    /// Represents case x in C# or Case x in VB.
    /// </summary>
    internal sealed partial class SingleValueCaseClause : BaseSingleValueCaseClause, ISingleValueCaseClause
    {
        public SingleValueCaseClause(IOperation value, BinaryOperationKind equality, CaseKind caseKind, SemanticModel semanticModel, SyntaxNode syntax, ITypeSymbol type, Optional<object> constantValue, bool isImplicit) :
            base(equality, caseKind, semanticModel, syntax, type, constantValue, isImplicit)
        {
            ValueImpl = value;
        }

        protected override IOperation ValueImpl { get; }
    }

    /// <summary>
    /// Represents case x in C# or Case x in VB.
    /// </summary>
    internal sealed partial class LazySingleValueCaseClause : BaseSingleValueCaseClause, ISingleValueCaseClause
    {
        private readonly Lazy<IOperation> _lazyValue;

        public LazySingleValueCaseClause(Lazy<IOperation> value, BinaryOperationKind equality, CaseKind caseKind, SemanticModel semanticModel, SyntaxNode syntax, ITypeSymbol type, Optional<object> constantValue, bool isImplicit) :
            base(equality, caseKind, semanticModel, syntax, type, constantValue, isImplicit)
        {
            _lazyValue = value ?? throw new System.ArgumentNullException(nameof(value));
        }

        protected override IOperation ValueImpl => _lazyValue.Value;
    }

    /// <summary>
    /// Represents default case in C# or Case Else in VB.
    /// </summary>
    internal sealed partial class DefaultCaseClause : CaseClause, IDefaultCaseClause
    {
        public DefaultCaseClause(SemanticModel semanticModel, SyntaxNode syntax, ITypeSymbol type, Optional<object> constantValue, bool isImplicit) :
            base(CaseKind.Default, OperationKind.DefaultCaseClause, semanticModel, syntax, type, constantValue, isImplicit)
        {
        }
        public override IEnumerable<IOperation> Children
        {
            get
            {
                yield break;
            }
        }
        public override void Accept(OperationVisitor visitor)
        {
            visitor.VisitDefaultCaseClause(this);
        }
        public override TResult Accept<TArgument, TResult>(OperationVisitor<TArgument, TResult> visitor, TArgument argument)
        {
            return visitor.VisitDefaultCaseClause(this, argument);
        }
    }

    /// <summary>
    /// Represents a SizeOf expression.
    /// </summary>
    internal sealed partial class SizeOfExpression : TypeOperationExpression, ISizeOfExpression
    {
        public SizeOfExpression(ITypeSymbol typeOperand, SemanticModel semanticModel, SyntaxNode syntax, ITypeSymbol type, Optional<object> constantValue, bool isImplicit) :
            base(typeOperand, OperationKind.SizeOfExpression, semanticModel, syntax, type, constantValue, isImplicit)
        {
        }
        public override IEnumerable<IOperation> Children
        {
            get
            {
                yield break;
            }
        }
        public override void Accept(OperationVisitor visitor)
        {
            visitor.VisitSizeOfExpression(this);
        }
        public override TResult Accept<TArgument, TResult>(OperationVisitor<TArgument, TResult> visitor, TArgument argument)
        {
            return visitor.VisitSizeOfExpression(this, argument);
        }
    }

    /// <summary>
    /// Represents a VB Stop statement.
    /// </summary>
    internal sealed partial class StopStatement : Operation, IStopStatement
    {
        public StopStatement(SemanticModel semanticModel, SyntaxNode syntax, ITypeSymbol type, Optional<object> constantValue, bool isImplicit) :
            base(OperationKind.StopStatement, semanticModel, syntax, type, constantValue, isImplicit)
        {
        }
        public override IEnumerable<IOperation> Children
        {
            get
            {
                yield break;
            }
        }
        public override void Accept(OperationVisitor visitor)
        {
            visitor.VisitStopStatement(this);
        }
        public override TResult Accept<TArgument, TResult>(OperationVisitor<TArgument, TResult> visitor, TArgument argument)
        {
            return visitor.VisitStopStatement(this, argument);
        }
    }

    /// <summary>
    /// Represents a C# case or VB Case statement.
    /// </summary>
    internal abstract partial class BaseSwitchCase : Operation, ISwitchCase
    {
        protected BaseSwitchCase(SemanticModel semanticModel, SyntaxNode syntax, ITypeSymbol type, Optional<object> constantValue, bool isImplicit) :
                    base(OperationKind.SwitchCase, semanticModel, syntax, type, constantValue, isImplicit)
        {
        }

        protected abstract ImmutableArray<ICaseClause> ClausesImpl { get; }
        protected abstract ImmutableArray<IOperation> BodyImpl { get; }
        public override IEnumerable<IOperation> Children
        {
            get
            {
                foreach (var clause in Clauses)
                {
                    yield return clause;
                }
                foreach (var body in Body)
                {
                    yield return body;
                }
            }
        }
        /// <summary>
        /// Clauses of the case. For C# there is one clause per case, but for VB there can be multiple.
        /// </summary>
        public ImmutableArray<ICaseClause> Clauses => Operation.SetParentOperation(ClausesImpl, this);
        /// <summary>
        /// Statements of the case.
        /// </summary>
        public ImmutableArray<IOperation> Body => Operation.SetParentOperation(BodyImpl, this);
        public override void Accept(OperationVisitor visitor)
        {
            visitor.VisitSwitchCase(this);
        }
        public override TResult Accept<TArgument, TResult>(OperationVisitor<TArgument, TResult> visitor, TArgument argument)
        {
            return visitor.VisitSwitchCase(this, argument);
        }
    }

    /// <summary>
    /// Represents a C# case or VB Case statement.
    /// </summary>
    internal sealed partial class SwitchCase : BaseSwitchCase, ISwitchCase
    {
        public SwitchCase(ImmutableArray<ICaseClause> clauses, ImmutableArray<IOperation> body, SemanticModel semanticModel, SyntaxNode syntax, ITypeSymbol type, Optional<object> constantValue, bool isImplicit) :
            base(semanticModel, syntax, type, constantValue, isImplicit)
        {
            ClausesImpl = clauses;
            BodyImpl = body;
        }

        protected override ImmutableArray<ICaseClause> ClausesImpl { get; }
        protected override ImmutableArray<IOperation> BodyImpl { get; }
    }

    /// <summary>
    /// Represents a C# case or VB Case statement.
    /// </summary>
    internal sealed partial class LazySwitchCase : BaseSwitchCase, ISwitchCase
    {
        private readonly Lazy<ImmutableArray<ICaseClause>> _lazyClauses;
        private readonly Lazy<ImmutableArray<IOperation>> _lazyBody;

        public LazySwitchCase(Lazy<ImmutableArray<ICaseClause>> clauses, Lazy<ImmutableArray<IOperation>> body, SemanticModel semanticModel, SyntaxNode syntax, ITypeSymbol type, Optional<object> constantValue, bool isImplicit) : base(semanticModel, syntax, type, constantValue, isImplicit)
        {
            _lazyClauses = clauses;
            _lazyBody = body;
        }

        protected override ImmutableArray<ICaseClause> ClausesImpl => _lazyClauses.Value;

        protected override ImmutableArray<IOperation> BodyImpl => _lazyBody.Value;
    }

    /// <summary>
    /// Represents a C# switch or VB Select Case statement.
    /// </summary>
    internal abstract partial class BaseSwitchStatement : Operation, ISwitchStatement
    {
        protected BaseSwitchStatement(SemanticModel semanticModel, SyntaxNode syntax, ITypeSymbol type, Optional<object> constantValue, bool isImplicit) :
                    base(OperationKind.SwitchStatement, semanticModel, syntax, type, constantValue, isImplicit)
        {
        }

        protected abstract IOperation ValueImpl { get; }
        protected abstract ImmutableArray<ISwitchCase> CasesImpl { get; }
        public override IEnumerable<IOperation> Children
        {
            get
            {
                yield return Value;
                foreach (var @case in Cases)
                {
                    yield return @case;
                }
            }
        }
        /// <summary>
        /// Value to be switched upon.
        /// </summary>
        public IOperation Value => Operation.SetParentOperation(ValueImpl, this);
        /// <summary>
        /// Cases of the switch.
        /// </summary>
        public ImmutableArray<ISwitchCase> Cases => Operation.SetParentOperation(CasesImpl, this);
        public override void Accept(OperationVisitor visitor)
        {
            visitor.VisitSwitchStatement(this);
        }
        public override TResult Accept<TArgument, TResult>(OperationVisitor<TArgument, TResult> visitor, TArgument argument)
        {
            return visitor.VisitSwitchStatement(this, argument);
        }
    }

    /// <summary>
    /// Represents a C# switch or VB Select Case statement.
    /// </summary>
    internal sealed partial class SwitchStatement : BaseSwitchStatement, ISwitchStatement
    {
        public SwitchStatement(IOperation value, ImmutableArray<ISwitchCase> cases, SemanticModel semanticModel, SyntaxNode syntax, ITypeSymbol type, Optional<object> constantValue, bool isImplicit) :
            base(semanticModel, syntax, type, constantValue, isImplicit)
        {
            ValueImpl = value;
            CasesImpl = cases;
        }

        protected override IOperation ValueImpl { get; }
        protected override ImmutableArray<ISwitchCase> CasesImpl { get; }
    }

    /// <summary>
    /// Represents a C# switch or VB Select Case statement.
    /// </summary>
    internal sealed partial class LazySwitchStatement : BaseSwitchStatement, ISwitchStatement
    {
        private readonly Lazy<IOperation> _lazyValue;
        private readonly Lazy<ImmutableArray<ISwitchCase>> _lazyCases;

        public LazySwitchStatement(Lazy<IOperation> value, Lazy<ImmutableArray<ISwitchCase>> cases, SemanticModel semanticModel, SyntaxNode syntax, ITypeSymbol type, Optional<object> constantValue, bool isImplicit) : base(semanticModel, syntax, type, constantValue, isImplicit)
        {
            _lazyValue = value ?? throw new System.ArgumentNullException(nameof(value));
            _lazyCases = cases;
        }

        protected override IOperation ValueImpl => _lazyValue.Value;

        protected override ImmutableArray<ISwitchCase> CasesImpl => _lazyCases.Value;
    }

    /// <summary>
    /// Represents an initializer for a field, property, or parameter.
    /// </summary>
    internal abstract partial class SymbolInitializer : Operation, ISymbolInitializer
    {
        protected SymbolInitializer(OperationKind kind, SemanticModel semanticModel, SyntaxNode syntax, ITypeSymbol type, Optional<object> constantValue, bool isImplicit) :
            base(kind, semanticModel, syntax, type, constantValue, isImplicit)
        {
        }
        protected abstract IOperation ValueImpl { get; }
        public IOperation Value => Operation.SetParentOperation(ValueImpl, this);
    }

    /// <summary>
    /// Represents a reference to a local variable synthesized by language analysis.
    /// </summary>
    internal abstract partial class BaseSyntheticLocalReferenceExpression : Operation, ISyntheticLocalReferenceExpression
    {
        protected BaseSyntheticLocalReferenceExpression(SyntheticLocalKind syntheticLocalKind, SemanticModel semanticModel, SyntaxNode syntax, ITypeSymbol type, Optional<object> constantValue, bool isImplicit) :
                    base(OperationKind.SyntheticLocalReferenceExpression, semanticModel, syntax, type, constantValue, isImplicit)
        {
            SyntheticLocalKind = syntheticLocalKind;
        }
        /// <summary>
        /// Kind of the synthetic local.
        /// </summary>
        public SyntheticLocalKind SyntheticLocalKind { get; }

        public override IEnumerable<IOperation> Children
        {
            get
            {
                yield break;
            }
        }
        public override void Accept(OperationVisitor visitor)
        {
            visitor.VisitSyntheticLocalReferenceExpression(this);
        }
        public override TResult Accept<TArgument, TResult>(OperationVisitor<TArgument, TResult> visitor, TArgument argument)
        {
            return visitor.VisitSyntheticLocalReferenceExpression(this, argument);
        }
    }

    /// <summary>
    /// Represents a reference to a local variable synthesized by language analysis.
    /// </summary>
    internal sealed partial class SyntheticLocalReferenceExpression : BaseSyntheticLocalReferenceExpression, ISyntheticLocalReferenceExpression
    {
        public SyntheticLocalReferenceExpression(SyntheticLocalKind syntheticLocalKind, SemanticModel semanticModel, SyntaxNode syntax, ITypeSymbol type, Optional<object> constantValue, bool isImplicit) :
            base(syntheticLocalKind, semanticModel, syntax, type, constantValue, isImplicit)
        {
        }
    }

    /// <summary>
    /// Represents a reference to a local variable synthesized by language analysis.
    /// </summary>
    internal sealed partial class LazySyntheticLocalReferenceExpression : BaseSyntheticLocalReferenceExpression, ISyntheticLocalReferenceExpression
    {
        public LazySyntheticLocalReferenceExpression(SyntheticLocalKind syntheticLocalKind, SemanticModel semanticModel, SyntaxNode syntax, ITypeSymbol type, Optional<object> constantValue, bool isImplicit) :
            base(syntheticLocalKind, semanticModel, syntax, type, constantValue, isImplicit)
        {
        }
    }

    /// <summary>
    /// Represents a C# throw or a VB Throw statement.
    /// </summary>
    internal abstract partial class BaseThrowStatement : Operation, IThrowStatement
    {
        protected BaseThrowStatement(SemanticModel semanticModel, SyntaxNode syntax, ITypeSymbol type, Optional<object> constantValue, bool isImplicit) :
                    base(OperationKind.ThrowStatement, semanticModel, syntax, type, constantValue, isImplicit)
        {
        }

        protected abstract IOperation ThrownObjectImpl { get; }
        public override IEnumerable<IOperation> Children
        {
            get
            {
                yield return ThrownObject;
            }
        }
        /// <summary>
        /// Value to be thrown.
        /// </summary>
        public IOperation ThrownObject => Operation.SetParentOperation(ThrownObjectImpl, this);
        public override void Accept(OperationVisitor visitor)
        {
            visitor.VisitThrowStatement(this);
        }
        public override TResult Accept<TArgument, TResult>(OperationVisitor<TArgument, TResult> visitor, TArgument argument)
        {
            return visitor.VisitThrowStatement(this, argument);
        }
    }

    /// <summary>
    /// Represents a C# throw or a VB Throw statement.
    /// </summary>
    internal sealed partial class ThrowStatement : BaseThrowStatement, IThrowStatement
    {
        public ThrowStatement(IOperation thrownObject, SemanticModel semanticModel, SyntaxNode syntax, ITypeSymbol type, Optional<object> constantValue, bool isImplicit) :
            base(semanticModel, syntax, type, constantValue, isImplicit)
        {
            ThrownObjectImpl = thrownObject;
        }

        protected override IOperation ThrownObjectImpl { get; }
    }

    /// <summary>
    /// Represents a C# throw or a VB Throw statement.
    /// </summary>
    internal sealed partial class LazyThrowStatement : BaseThrowStatement, IThrowStatement
    {
        private readonly Lazy<IOperation> _lazyThrownObject;

        public LazyThrowStatement(Lazy<IOperation> thrownObject, SemanticModel semanticModel, SyntaxNode syntax, ITypeSymbol type, Optional<object> constantValue, bool isImplicit) : base(semanticModel, syntax, type, constantValue, isImplicit)
        {
            _lazyThrownObject = thrownObject ?? throw new System.ArgumentNullException(nameof(thrownObject));
        }

        protected override IOperation ThrownObjectImpl => _lazyThrownObject.Value;
    }

    /// <summary>
    /// Represents a C# try or a VB Try statement.
    /// </summary>
    internal abstract partial class BaseTryStatement : Operation, ITryStatement
    {
        protected BaseTryStatement(SemanticModel semanticModel, SyntaxNode syntax, ITypeSymbol type, Optional<object> constantValue, bool isImplicit) :
                    base(OperationKind.TryStatement, semanticModel, syntax, type, constantValue, isImplicit)
        {
        }

        protected abstract IBlockStatement BodyImpl { get; }
        protected abstract ImmutableArray<ICatchClause> CatchesImpl { get; }
        protected abstract IBlockStatement FinallyHandlerImpl { get; }
        public override IEnumerable<IOperation> Children
        {
            get
            {
                yield return Body;
                foreach (var catche in Catches)
                {
                    yield return catche;
                }
                yield return FinallyHandler;
            }
        }
        /// <summary>
        /// Body of the try, over which the handlers are active.
        /// </summary>
        public IBlockStatement Body => Operation.SetParentOperation(BodyImpl, this);
        /// <summary>
        /// Catch clauses of the try.
        /// </summary>
        public ImmutableArray<ICatchClause> Catches => Operation.SetParentOperation(CatchesImpl, this);
        /// <summary>
        /// Finally handler of the try.
        /// </summary>
        public IBlockStatement FinallyHandler => Operation.SetParentOperation(FinallyHandlerImpl, this);
        public override void Accept(OperationVisitor visitor)
        {
            visitor.VisitTryStatement(this);
        }
        public override TResult Accept<TArgument, TResult>(OperationVisitor<TArgument, TResult> visitor, TArgument argument)
        {
            return visitor.VisitTryStatement(this, argument);
        }
    }

    /// <summary>
    /// Represents a C# try or a VB Try statement.
    /// </summary>
    internal sealed partial class TryStatement : BaseTryStatement, ITryStatement
    {
        public TryStatement(IBlockStatement body, ImmutableArray<ICatchClause> catches, IBlockStatement finallyHandler, SemanticModel semanticModel, SyntaxNode syntax, ITypeSymbol type, Optional<object> constantValue, bool isImplicit) :
            base(semanticModel, syntax, type, constantValue, isImplicit)
        {
            BodyImpl = body;
            CatchesImpl = catches;
            FinallyHandlerImpl = finallyHandler;
        }

        protected override IBlockStatement BodyImpl { get; }
        protected override ImmutableArray<ICatchClause> CatchesImpl { get; }
        protected override IBlockStatement FinallyHandlerImpl { get; }
    }

    /// <summary>
    /// Represents a C# try or a VB Try statement.
    /// </summary>
    internal sealed partial class LazyTryStatement : BaseTryStatement, ITryStatement
    {
        private readonly Lazy<IBlockStatement> _lazyBody;
        private readonly Lazy<ImmutableArray<ICatchClause>> _lazyCatches;
        private readonly Lazy<IBlockStatement> _lazyFinallyHandler;

        public LazyTryStatement(Lazy<IBlockStatement> body, Lazy<ImmutableArray<ICatchClause>> catches, Lazy<IBlockStatement> finallyHandler, SemanticModel semanticModel, SyntaxNode syntax, ITypeSymbol type, Optional<object> constantValue, bool isImplicit) : base(semanticModel, syntax, type, constantValue, isImplicit)
        {
            _lazyBody = body ?? throw new System.ArgumentNullException(nameof(body));
            _lazyCatches = catches;
            _lazyFinallyHandler = finallyHandler ?? throw new System.ArgumentNullException(nameof(finallyHandler));
        }

        protected override IBlockStatement BodyImpl => _lazyBody.Value;

        protected override ImmutableArray<ICatchClause> CatchesImpl => _lazyCatches.Value;

        protected override IBlockStatement FinallyHandlerImpl => _lazyFinallyHandler.Value;
    }

    /// <summary>
    /// Represents a tuple expression.
    /// </summary>
    internal abstract partial class BaseTupleExpression : Operation, ITupleExpression
    {
        protected BaseTupleExpression(SemanticModel semanticModel, SyntaxNode syntax, ITypeSymbol type, Optional<object> constantValue, bool isImplicit) :
                    base(OperationKind.TupleExpression, semanticModel, syntax, type, constantValue, isImplicit)
        {
        }

        protected abstract ImmutableArray<IOperation> ElementsImpl { get; }
        public override IEnumerable<IOperation> Children
        {
            get
            {
                foreach (var element in Elements)
                {
                    yield return element;
                }
            }
        }
        /// <summary>
        /// Elements for tuple expression.
        /// </summary>
        public ImmutableArray<IOperation> Elements => Operation.SetParentOperation(ElementsImpl, this);
        public override void Accept(OperationVisitor visitor)
        {
            visitor.VisitTupleExpression(this);
        }
        public override TResult Accept<TArgument, TResult>(OperationVisitor<TArgument, TResult> visitor, TArgument argument)
        {
            return visitor.VisitTupleExpression(this, argument);
        }
    }

    /// <summary>
    /// Represents a tuple expression.
    /// </summary>
    internal sealed partial class TupleExpression : BaseTupleExpression, ITupleExpression
    {
        public TupleExpression(ImmutableArray<IOperation> elements, SemanticModel semanticModel, SyntaxNode syntax, ITypeSymbol type, Optional<object> constantValue, bool isImplicit) :
            base(semanticModel, syntax, type, constantValue, isImplicit)
        {
            ElementsImpl = elements;
        }

        protected override ImmutableArray<IOperation> ElementsImpl { get; }
    }

    /// <summary>
    /// Represents a tuple expression.
    /// </summary>
    internal sealed partial class LazyTupleExpression : BaseTupleExpression, ITupleExpression
    {
        private readonly Lazy<ImmutableArray<IOperation>> _lazyElements;

        public LazyTupleExpression(Lazy<ImmutableArray<IOperation>> elements, SemanticModel semanticModel, SyntaxNode syntax, ITypeSymbol type, Optional<object> constantValue, bool isImplicit) :
            base(semanticModel, syntax, type, constantValue, isImplicit)
        {
            _lazyElements = elements;
        }

        protected override ImmutableArray<IOperation> ElementsImpl => _lazyElements.Value;
    }

    /// <summary>
    /// Represents a TypeOf expression.
    /// </summary>
    internal sealed partial class TypeOfExpression : TypeOperationExpression, ITypeOfExpression
    {
        public TypeOfExpression(ITypeSymbol typeOperand, SemanticModel semanticModel, SyntaxNode syntax, ITypeSymbol type, Optional<object> constantValue, bool isImplicit) :
            base(typeOperand, OperationKind.TypeOfExpression, semanticModel, syntax, type, constantValue, isImplicit)
        {
        }
        public override IEnumerable<IOperation> Children
        {
            get
            {
                yield break;
            }
        }
        public override void Accept(OperationVisitor visitor)
        {
            visitor.VisitTypeOfExpression(this);
        }
        public override TResult Accept<TArgument, TResult>(OperationVisitor<TArgument, TResult> visitor, TArgument argument)
        {
            return visitor.VisitTypeOfExpression(this, argument);
        }
    }

    /// <summary>
    /// Represents an expression operating on a type.
    /// </summary>
    internal abstract partial class TypeOperationExpression : Operation, ITypeOperationExpression
    {
        protected TypeOperationExpression(ITypeSymbol typeOperand, OperationKind kind, SemanticModel semanticModel, SyntaxNode syntax, ITypeSymbol type, Optional<object> constantValue, bool isImplicit) :
            base(kind, semanticModel, syntax, type, constantValue, isImplicit)
        {
            TypeOperand = typeOperand;
        }
        /// <summary>
        /// Type operand.
        /// </summary>
        public ITypeSymbol TypeOperand { get; }
    }

    /// <summary>
    /// Represents a type parameter object creation expression, i.e. new T(), where T is a type parameter with new constraint.
    /// </summary>
    internal abstract partial class BaseTypeParameterObjectCreationExpression : Operation, ITypeParameterObjectCreationExpression
    {
        public BaseTypeParameterObjectCreationExpression(SemanticModel semanticModel, SyntaxNode syntax, ITypeSymbol type, Optional<object> constantValue, bool isImplicit) :
            base(OperationKind.TypeParameterObjectCreationExpression, semanticModel, syntax, type, constantValue, isImplicit)
        {
        }
        protected abstract IObjectOrCollectionInitializerExpression InitializerImpl { get; }
        public override IEnumerable<IOperation> Children
        {
            get
            {
                yield return Initializer;
            }
        }
        /// <summary>
        /// Object or collection initializer, if any.
        /// </summary>
        public IObjectOrCollectionInitializerExpression Initializer => Operation.SetParentOperation(InitializerImpl, this);
        public override void Accept(OperationVisitor visitor)
        {
            visitor.VisitTypeParameterObjectCreationExpression(this);
        }
        public override TResult Accept<TArgument, TResult>(OperationVisitor<TArgument, TResult> visitor, TArgument argument)
        {
            return visitor.VisitTypeParameterObjectCreationExpression(this, argument);
        }
    }

    /// <summary>
    /// Represents a type parameter object creation expression, i.e. new T(), where T is a type parameter with new constraint.
    /// </summary>
    internal sealed partial class TypeParameterObjectCreationExpression : BaseTypeParameterObjectCreationExpression, ITypeParameterObjectCreationExpression
    {
        public TypeParameterObjectCreationExpression(IObjectOrCollectionInitializerExpression initializer, SemanticModel semanticModel, SyntaxNode syntax, ITypeSymbol type, Optional<object> constantValue, bool isImplicit) :
            base(semanticModel, syntax, type, constantValue, isImplicit)
        {
            InitializerImpl = initializer;
        }
        protected override IObjectOrCollectionInitializerExpression InitializerImpl { get; }
    }

    /// <summary>
    /// Represents a type parameter object creation expression, i.e. new T(), where T is a type parameter with new constraint.
    /// </summary>
    internal sealed partial class LazyTypeParameterObjectCreationExpression : BaseTypeParameterObjectCreationExpression, ITypeParameterObjectCreationExpression
    {
        private readonly Lazy<IObjectOrCollectionInitializerExpression> _lazyInitializer;
        public LazyTypeParameterObjectCreationExpression(Lazy<IObjectOrCollectionInitializerExpression> initializer, SemanticModel semanticModel, SyntaxNode syntax, ITypeSymbol type, Optional<object> constantValue, bool isImplicit) :
            base(semanticModel, syntax, type, constantValue, isImplicit)
        {
            _lazyInitializer = initializer ?? throw new System.ArgumentNullException(nameof(initializer));
        }
        protected override IObjectOrCollectionInitializerExpression InitializerImpl => _lazyInitializer.Value;
    }

    /// <remarks>
    /// Represents a dynamically bound new/New expression.
    /// </remarks>
    internal abstract partial class BaseDynamicObjectCreationExpression : Operation, IHasDynamicArgumentsExpression, IDynamicObjectCreationExpression
    {
        public BaseDynamicObjectCreationExpression(string name, ImmutableArray<ISymbol> applicableSymbols, ImmutableArray<string> argumentNames, ImmutableArray<RefKind> argumentRefKinds, SemanticModel semanticModel, SyntaxNode syntax, ITypeSymbol type, Optional<object> constantValue, bool isImplicit) :
            base(OperationKind.TypeParameterObjectCreationExpression, semanticModel, syntax, type, constantValue, isImplicit)
        {
            Name = name;
            ApplicableSymbols = applicableSymbols;
            ArgumentNames = argumentNames;
            ArgumentRefKinds = argumentRefKinds;
        }
        protected abstract ImmutableArray<IOperation> ArgumentsImpl { get; }
        protected abstract IObjectOrCollectionInitializerExpression InitializerImpl { get; }

        public override IEnumerable<IOperation> Children
        {
            get
            {
                foreach (var argument in Arguments)
                {
                    yield return argument;
                }
                yield return Initializer;
            }
        }
        /// <summary>
        /// Name of the dynamically invoked member.
        /// </summary>
        public string Name { get; }
        /// <summary>
        /// List of applicable symbols that are dynamically bound to the <see cref="Name"/>.
        /// </summary>
        public ImmutableArray<ISymbol> ApplicableSymbols { get; }
        /// <summary>
        /// Optional argument names for named arguments.
        /// </summary>
        public ImmutableArray<string> ArgumentNames { get; }
        /// <summary>
        /// Optional argument ref kinds.
        /// </summary>
        public ImmutableArray<RefKind> ArgumentRefKinds { get; }
        /// <summary>
        /// Dynamically bound arguments, excluding the instance argument.
        /// </summary>
        public ImmutableArray<IOperation> Arguments => Operation.SetParentOperation(ArgumentsImpl, this);
        /// <summary>
        /// Object or collection initializer, if any.
        /// </summary>
        public IObjectOrCollectionInitializerExpression Initializer => Operation.SetParentOperation(InitializerImpl, this);
        public override void Accept(OperationVisitor visitor)
        {
            visitor.VisitDynamicObjectCreationExpression(this);
        }
        public override TResult Accept<TArgument, TResult>(OperationVisitor<TArgument, TResult> visitor, TArgument argument)
        {
            return visitor.VisitDynamicObjectCreationExpression(this, argument);
        }
    }

    /// <remarks>
    /// Represents a dynamically bound new/New expression.
    /// </remarks>
    internal sealed partial class DynamicObjectCreationExpression : BaseDynamicObjectCreationExpression, IHasDynamicArgumentsExpression, IDynamicObjectCreationExpression
    {
        public DynamicObjectCreationExpression(string name, ImmutableArray<ISymbol> applicableSymbols, ImmutableArray<IOperation> arguments, ImmutableArray<string> argumentNames, ImmutableArray<RefKind> argumentRefKinds, IObjectOrCollectionInitializerExpression initializer, SemanticModel semanticModel, SyntaxNode syntax, ITypeSymbol type, Optional<object> constantValue, bool isImplicit) :
            base(name, applicableSymbols, argumentNames, argumentRefKinds, semanticModel, syntax, type, constantValue, isImplicit)
        {
            ArgumentsImpl = arguments;
            InitializerImpl = initializer;
        }
        protected override ImmutableArray<IOperation> ArgumentsImpl { get; }
        protected override IObjectOrCollectionInitializerExpression InitializerImpl { get; }
    }

    /// <remarks>
    /// Represents a dynamically bound new/New expression.
    /// </remarks>
    internal sealed partial class LazyDynamicObjectCreationExpression : BaseDynamicObjectCreationExpression, IHasDynamicArgumentsExpression, IDynamicObjectCreationExpression
    {
        private readonly Lazy<IObjectOrCollectionInitializerExpression> _lazyInitializer;
        private readonly Lazy<ImmutableArray<IOperation>> _lazyArguments;
        public LazyDynamicObjectCreationExpression(string name, ImmutableArray<ISymbol> applicableSymbols, Lazy<ImmutableArray<IOperation>> arguments, ImmutableArray<string> argumentNames, ImmutableArray<RefKind> argumentRefKinds, Lazy<IObjectOrCollectionInitializerExpression> initializer, SemanticModel semanticModel, SyntaxNode syntax, ITypeSymbol type, Optional<object> constantValue, bool isImplicit) :
            base(name, applicableSymbols, argumentNames, argumentRefKinds, semanticModel, syntax, type, constantValue, isImplicit)
        {
            _lazyArguments = arguments ?? throw new System.ArgumentNullException(nameof(arguments));
            _lazyInitializer = initializer ?? throw new System.ArgumentNullException(nameof(initializer));
        }
        protected override ImmutableArray<IOperation> ArgumentsImpl => _lazyArguments.Value;
        protected override IObjectOrCollectionInitializerExpression InitializerImpl => _lazyInitializer.Value;
    }

    /// <summary>
    /// Represents an operation with one operand.
    /// </summary>
    internal abstract partial class BaseUnaryOperatorExpression : Operation, IHasOperatorMethodExpression, IUnaryOperatorExpression
    {
        protected BaseUnaryOperatorExpression(UnaryOperationKind unaryOperationKind, bool isLifted, bool usesOperatorMethod, IMethodSymbol operatorMethod, SemanticModel semanticModel, SyntaxNode syntax, ITypeSymbol type, Optional<object> constantValue, bool isImplicit) :
                    base(OperationKind.UnaryOperatorExpression, semanticModel, syntax, type, constantValue, isImplicit)
        {
            UnaryOperationKind = unaryOperationKind;
            UsesOperatorMethod = usesOperatorMethod;
            OperatorMethod = operatorMethod;
            IsLifted = isLifted;
        }
        /// <summary>
        /// Kind of unary operation.
        /// </summary>
        public UnaryOperationKind UnaryOperationKind { get; }
        protected abstract IOperation OperandImpl { get; }
        /// <summary>
        /// True if and only if the operation is performed by an operator method.
        /// </summary>
        public bool UsesOperatorMethod { get; }
        /// <summary>
        /// Operation method used by the operation, null if the operation does not use an operator method.
        /// </summary>
        public IMethodSymbol OperatorMethod { get; }

        public bool IsLifted { get; }

        public override IEnumerable<IOperation> Children
        {
            get
            {
                yield return Operand;
            }
        }
        /// <summary>
        /// Single operand.
        /// </summary>
        public IOperation Operand => Operation.SetParentOperation(OperandImpl, this);
        public override void Accept(OperationVisitor visitor)
        {
            visitor.VisitUnaryOperatorExpression(this);
        }
        public override TResult Accept<TArgument, TResult>(OperationVisitor<TArgument, TResult> visitor, TArgument argument)
        {
            return visitor.VisitUnaryOperatorExpression(this, argument);
        }
    }

    /// <summary>
    /// Represents an operation with one operand.
    /// </summary>
    internal sealed partial class UnaryOperatorExpression : BaseUnaryOperatorExpression, IHasOperatorMethodExpression, IUnaryOperatorExpression
    {
        public UnaryOperatorExpression(UnaryOperationKind unaryOperationKind, IOperation operand, bool isLifted, bool usesOperatorMethod, IMethodSymbol operatorMethod, SemanticModel semanticModel, SyntaxNode syntax, ITypeSymbol type, Optional<object> constantValue, bool isImplicit) :
            base(unaryOperationKind, isLifted, usesOperatorMethod, operatorMethod, semanticModel, syntax, type, constantValue, isImplicit)
        {
            OperandImpl = operand;
        }

        protected override IOperation OperandImpl { get; }
    }

    /// <summary>
    /// Represents an operation with one operand.
    /// </summary>
    internal sealed partial class LazyUnaryOperatorExpression : BaseUnaryOperatorExpression, IHasOperatorMethodExpression, IUnaryOperatorExpression
    {
        private readonly Lazy<IOperation> _lazyOperand;

        public LazyUnaryOperatorExpression(UnaryOperationKind unaryOperationKind, Lazy<IOperation> operand, bool isLifted, bool usesOperatorMethod, IMethodSymbol operatorMethod, SemanticModel semanticModel, SyntaxNode syntax, ITypeSymbol type, Optional<object> constantValue, bool isImplicit) : 
            base(unaryOperationKind, isLifted, usesOperatorMethod, operatorMethod, semanticModel, syntax, type, constantValue, isImplicit)
        {
            _lazyOperand = operand ?? throw new System.ArgumentNullException(nameof(operand));
        }

        protected override IOperation OperandImpl => _lazyOperand.Value;
    }

    /// <summary>
    /// Represents a C# using or VB Using statement.
    /// </summary>
    internal abstract partial class BaseUsingStatement : Operation, IUsingStatement
    {
        protected BaseUsingStatement(SemanticModel semanticModel, SyntaxNode syntax, ITypeSymbol type, Optional<object> constantValue, bool isImplicit) :
                    base(OperationKind.UsingStatement, semanticModel, syntax, type, constantValue, isImplicit)
        {
        }

        protected abstract IOperation BodyImpl { get; }
        protected abstract IVariableDeclarationStatement DeclarationImpl { get; }
        protected abstract IOperation ValueImpl { get; }
        public override IEnumerable<IOperation> Children
        {
            get
            {
                yield return Declaration;
                yield return Value;
                yield return Body;
            }
        }
        /// <summary>
        /// Body of the using, over which the resources of the using are maintained.
        /// </summary>
        public IOperation Body => Operation.SetParentOperation(BodyImpl, this);

        /// <summary>
        /// Declaration introduced by the using statement. Null if the using statement does not declare any variables.
        /// </summary>
        public IVariableDeclarationStatement Declaration => Operation.SetParentOperation(DeclarationImpl, this);

        /// <summary>
        /// Resource held by the using. Can be null if Declaration is not null.
        /// </summary>
        public IOperation Value => Operation.SetParentOperation(ValueImpl, this);
        public override void Accept(OperationVisitor visitor)
        {
            visitor.VisitUsingStatement(this);
        }
        public override TResult Accept<TArgument, TResult>(OperationVisitor<TArgument, TResult> visitor, TArgument argument)
        {
            return visitor.VisitUsingStatement(this, argument);
        }
    }

    /// <summary>
    /// Represents a C# using or VB Using statement.
    /// </summary>
    internal sealed partial class UsingStatement : BaseUsingStatement, IUsingStatement
    {
        public UsingStatement(IOperation body, IVariableDeclarationStatement declaration, IOperation value, SemanticModel semanticModel, SyntaxNode syntax, ITypeSymbol type, Optional<object> constantValue, bool isImplicit) :
            base(semanticModel, syntax, type, constantValue, isImplicit)
        {
            BodyImpl = body;
            DeclarationImpl = declaration;
            ValueImpl = value;
        }

        protected override IOperation BodyImpl { get; }
        protected override IVariableDeclarationStatement DeclarationImpl { get; }
        protected override IOperation ValueImpl { get; }
    }

    /// <summary>
    /// Represents a C# using or VB Using statement.
    /// </summary>
    internal sealed partial class LazyUsingStatement : BaseUsingStatement, IUsingStatement
    {
        private readonly Lazy<IOperation> _lazyBody;
        private readonly Lazy<IVariableDeclarationStatement> _lazyDeclaration;
        private readonly Lazy<IOperation> _lazyValue;

        public LazyUsingStatement(Lazy<IOperation> body, Lazy<IVariableDeclarationStatement> declaration, Lazy<IOperation> value, SemanticModel semanticModel, SyntaxNode syntax, ITypeSymbol type, Optional<object> constantValue, bool isImplicit) : base(semanticModel, syntax, type, constantValue, isImplicit)
        {
            _lazyBody = body ?? throw new System.ArgumentNullException(nameof(body));
            _lazyDeclaration = declaration ?? throw new System.ArgumentNullException(nameof(declaration));
            _lazyValue = value ?? throw new System.ArgumentNullException(nameof(value));
        }

        protected override IOperation BodyImpl => _lazyBody.Value;

        protected override IVariableDeclarationStatement DeclarationImpl => _lazyDeclaration.Value;

        protected override IOperation ValueImpl => _lazyValue.Value;
    }

    /// <summary>
    /// Represents a local variable declaration.
    /// </summary>
    internal abstract partial class BaseVariableDeclaration : Operation, IVariableDeclaration
    {
        protected BaseVariableDeclaration(ImmutableArray<ILocalSymbol> variables, SemanticModel semanticModel, SyntaxNode syntax, ITypeSymbol type, Optional<object> constantValue, bool isImplicit) :
                    base(OperationKind.VariableDeclaration, semanticModel, syntax, type, constantValue, isImplicit)
        {
            Variables = variables;
        }
        /// <summary>
        /// Symbols declared by the declaration. In VB, it's possible to declare multiple variables with the
        /// same initializer. In C#, this will always have a single symbol.
        /// </summary>
        public ImmutableArray<ILocalSymbol> Variables { get; }
        protected abstract IOperation InitializerImpl { get; }
        public override IEnumerable<IOperation> Children
        {
            get
            {
                yield return Initializer;
            }
        }

        /// <summary>
        /// Optional initializer of the variable.
        /// </summary>
        public IOperation Initializer => Operation.SetParentOperation(InitializerImpl, this);
        public override void Accept(OperationVisitor visitor)
        {
            visitor.VisitVariableDeclaration(this);
        }
        public override TResult Accept<TArgument, TResult>(OperationVisitor<TArgument, TResult> visitor, TArgument argument)
        {
            return visitor.VisitVariableDeclaration(this, argument);
        }
    }

    /// <summary>
    /// Represents a local variable declaration.
    /// </summary>
    internal sealed partial class VariableDeclaration : BaseVariableDeclaration, IVariableDeclaration
    {
        public VariableDeclaration(ImmutableArray<ILocalSymbol> variables, IOperation initializer, SemanticModel semanticModel, SyntaxNode syntax, ITypeSymbol type, Optional<object> constantValue, bool isImplicit) :
            base(variables, semanticModel, syntax, type, constantValue, isImplicit)
        {
            InitializerImpl = initializer;
        }

        protected override IOperation InitializerImpl { get; }
    }

    /// <summary>
    /// Represents a local variable declaration.
    /// </summary>
    internal sealed partial class LazyVariableDeclaration : BaseVariableDeclaration, IVariableDeclaration
    {
        private readonly Lazy<IOperation> _lazyInitializer;

        public LazyVariableDeclaration(ImmutableArray<ILocalSymbol> variables, Lazy<IOperation> initializer, SemanticModel semanticModel, SyntaxNode syntax, ITypeSymbol type, Optional<object> constantValue, bool isImplicit) : base(variables, semanticModel, syntax, type, constantValue, isImplicit)
        {
            _lazyInitializer = initializer ?? throw new System.ArgumentNullException(nameof(initializer));
        }

        protected override IOperation InitializerImpl => _lazyInitializer.Value;
    }

    /// <summary>
    /// Represents a local variable declaration statement.
    /// </summary>
    internal abstract partial class BaseVariableDeclarationStatement : Operation, IVariableDeclarationStatement
    {
        protected BaseVariableDeclarationStatement(SemanticModel semanticModel, SyntaxNode syntax, ITypeSymbol type, Optional<object> constantValue, bool isImplicit) :
                    base(OperationKind.VariableDeclarationStatement, semanticModel, syntax, type, constantValue, isImplicit)
        {
        }

        protected abstract ImmutableArray<IVariableDeclaration> DeclarationsImpl { get; }
        public override IEnumerable<IOperation> Children
        {
            get
            {
                foreach (var declaration in Declarations)
                {
                    yield return declaration;
                }
            }
        }
        /// <summary>
        /// Variables declared by the statement.
        /// </summary>
        public ImmutableArray<IVariableDeclaration> Declarations => Operation.SetParentOperation(DeclarationsImpl, this);
        public override void Accept(OperationVisitor visitor)
        {
            visitor.VisitVariableDeclarationStatement(this);
        }
        public override TResult Accept<TArgument, TResult>(OperationVisitor<TArgument, TResult> visitor, TArgument argument)
        {
            return visitor.VisitVariableDeclarationStatement(this, argument);
        }
    }

    /// <summary>
    /// Represents a local variable declaration statement.
    /// </summary>
    internal sealed partial class VariableDeclarationStatement : BaseVariableDeclarationStatement, IVariableDeclarationStatement
    {
        public VariableDeclarationStatement(ImmutableArray<IVariableDeclaration> declarations, SemanticModel semanticModel, SyntaxNode syntax, ITypeSymbol type, Optional<object> constantValue, bool isImplicit) :
            base(semanticModel, syntax, type, constantValue, isImplicit)
        {
            DeclarationsImpl = declarations;
        }

        protected override ImmutableArray<IVariableDeclaration> DeclarationsImpl { get; }
    }

    /// <summary>
    /// Represents a local variable declaration statement.
    /// </summary>
    internal sealed partial class LazyVariableDeclarationStatement : BaseVariableDeclarationStatement, IVariableDeclarationStatement
    {
        private readonly Lazy<ImmutableArray<IVariableDeclaration>> _lazyDeclarations;

        public LazyVariableDeclarationStatement(Lazy<ImmutableArray<IVariableDeclaration>> declarations, SemanticModel semanticModel, SyntaxNode syntax, ITypeSymbol type, Optional<object> constantValue, bool isImplicit) : base(semanticModel, syntax, type, constantValue, isImplicit)
        {
            _lazyDeclarations = declarations;
        }

        protected override ImmutableArray<IVariableDeclaration> DeclarationsImpl => _lazyDeclarations.Value;
    }

    /// <summary>
    /// Represents a C# while or do statement, or a VB While or Do statement.
    /// </summary>
    internal abstract partial class BaseWhileUntilLoopStatement : ForWhileUntilLoopStatement, IWhileUntilLoopStatement
    {
        public BaseWhileUntilLoopStatement(bool isTopTest, bool isWhile, LoopKind loopKind, SemanticModel semanticModel, SyntaxNode syntax, ITypeSymbol type, Optional<object> constantValue, bool isImplicit) :
            base(loopKind, OperationKind.LoopStatement, semanticModel, syntax, type, constantValue, isImplicit)
        {
            IsTopTest = isTopTest;
            IsWhile = isWhile;
        }
        /// <summary>
        /// True if the loop test executes at the top of the loop; false if the loop test executes at the bottom of the loop.
        /// </summary>
        public bool IsTopTest { get; }
        /// <summary>
        /// True if the loop is a while loop; false if the loop is an until loop.
        /// </summary>
        public bool IsWhile { get; }
        public override IEnumerable<IOperation> Children
        {
            get
            {
                yield return Condition;
                yield return Body;
            }
        }

        public override void Accept(OperationVisitor visitor)
        {
            visitor.VisitWhileUntilLoopStatement(this);
        }
        public override TResult Accept<TArgument, TResult>(OperationVisitor<TArgument, TResult> visitor, TArgument argument)
        {
            return visitor.VisitWhileUntilLoopStatement(this, argument);
        }
    }

    /// <summary>
    /// Represents a C# while or do statement, or a VB While or Do statement.
    /// </summary>
    internal sealed partial class WhileUntilLoopStatement : BaseWhileUntilLoopStatement, IWhileUntilLoopStatement
    {
        public WhileUntilLoopStatement(bool isTopTest, bool isWhile, IOperation condition, LoopKind loopKind, IOperation body, SemanticModel semanticModel, SyntaxNode syntax, ITypeSymbol type, Optional<object> constantValue, bool isImplicit) :
            base(isTopTest, isWhile, loopKind, semanticModel, syntax, type, constantValue, isImplicit)
        {
            ConditionImpl = condition;
            BodyImpl = body;
        }
        protected override IOperation ConditionImpl { get; }
        protected override IOperation BodyImpl { get; }
    }

    /// <summary>
    /// Represents a C# while or do statement, or a VB While or Do statement.
    /// </summary>
    internal sealed partial class LazyWhileUntilLoopStatement : BaseWhileUntilLoopStatement, IWhileUntilLoopStatement
    {
        private readonly Lazy<IOperation> _lazyCondition;
        private readonly Lazy<IOperation> _lazyBody;

        public LazyWhileUntilLoopStatement(bool isTopTest, bool isWhile, Lazy<IOperation> condition, LoopKind loopKind, Lazy<IOperation> body, SemanticModel semanticModel, SyntaxNode syntax, ITypeSymbol type, Optional<object> constantValue, bool isImplicit) :
            base(isTopTest, isWhile, loopKind, semanticModel, syntax, type, constantValue, isImplicit)
        {
            _lazyCondition = condition ?? throw new System.ArgumentNullException(nameof(condition));
            _lazyBody = body ?? throw new System.ArgumentNullException(nameof(body));
        }
        protected override IOperation ConditionImpl => _lazyCondition.Value;
        protected override IOperation BodyImpl => _lazyBody.Value;
    }

    /// <summary>
    /// Represents a VB With statement.
    /// </summary>
    internal abstract partial class BaseWithStatement : Operation, IWithStatement
    {
        protected BaseWithStatement(SemanticModel semanticModel, SyntaxNode syntax, ITypeSymbol type, Optional<object> constantValue, bool isImplicit) :
                    base(OperationKind.WithStatement, semanticModel, syntax, type, constantValue, isImplicit)
        {
        }

        protected abstract IOperation BodyImpl { get; }
        protected abstract IOperation ValueImpl { get; }
        public override IEnumerable<IOperation> Children
        {
            get
            {
                yield return Value;
                yield return Body;
            }
        }
        /// <summary>
        /// Body of the with.
        /// </summary>
        public IOperation Body => Operation.SetParentOperation(BodyImpl, this);
        /// <summary>
        /// Value to whose members leading-dot-qualified references within the with body bind.
        /// </summary>
        public IOperation Value => Operation.SetParentOperation(ValueImpl, this);
        public override void Accept(OperationVisitor visitor)
        {
            visitor.VisitWithStatement(this);
        }
        public override TResult Accept<TArgument, TResult>(OperationVisitor<TArgument, TResult> visitor, TArgument argument)
        {
            return visitor.VisitWithStatement(this, argument);
        }
    }

    /// <summary>
    /// Represents a VB With statement.
    /// </summary>
    internal sealed partial class WithStatement : BaseWithStatement, IWithStatement
    {
        public WithStatement(IOperation body, IOperation value, SemanticModel semanticModel, SyntaxNode syntax, ITypeSymbol type, Optional<object> constantValue, bool isImplicit) :
            base(semanticModel, syntax, type, constantValue, isImplicit)
        {
            BodyImpl = body;
            ValueImpl = value;
        }

        protected override IOperation BodyImpl { get; }
        protected override IOperation ValueImpl { get; }
    }

    /// <summary>
    /// Represents a VB With statement.
    /// </summary>
    internal sealed partial class LazyWithStatement : BaseWithStatement, IWithStatement
    {
        private readonly Lazy<IOperation> _lazyBody;
        private readonly Lazy<IOperation> _lazyValue;

        public LazyWithStatement(Lazy<IOperation> body, Lazy<IOperation> value, SemanticModel semanticModel, SyntaxNode syntax, ITypeSymbol type, Optional<object> constantValue, bool isImplicit) : base(semanticModel, syntax, type, constantValue, isImplicit)
        {
            _lazyBody = body ?? throw new System.ArgumentNullException(nameof(body));
            _lazyValue = value ?? throw new System.ArgumentNullException(nameof(value));
        }

        protected override IOperation BodyImpl => _lazyBody.Value;

        protected override IOperation ValueImpl => _lazyValue.Value;
    }

    /// <summary>
    /// Represents a local function statement.
    /// </summary>
    internal abstract partial class BaseLocalFunctionStatement : Operation, ILocalFunctionStatement
    {
        protected BaseLocalFunctionStatement(IMethodSymbol localFunctionSymbol, SemanticModel semanticModel, SyntaxNode syntax, ITypeSymbol type, Optional<object> constantValue, bool isImplicit) :
                    base(OperationKind.LocalFunctionStatement, semanticModel, syntax, type, constantValue, isImplicit)
        {
            LocalFunctionSymbol = localFunctionSymbol;
        }
        /// <summary>
        /// Local function symbol.
        /// </summary>
        public IMethodSymbol LocalFunctionSymbol { get; }
        protected abstract IBlockStatement BodyImpl { get; }
        public override IEnumerable<IOperation> Children
        {
            get
            {
                yield return Body;
            }
        }
        /// <summary>
        /// Body of the local function.
        /// </summary>
        public IBlockStatement Body => Operation.SetParentOperation(BodyImpl, this);
        public override void Accept(OperationVisitor visitor)
        {
            visitor.VisitLocalFunctionStatement(this);
        }
        public override TResult Accept<TArgument, TResult>(OperationVisitor<TArgument, TResult> visitor, TArgument argument)
        {
            return visitor.VisitLocalFunctionStatement(this, argument);
        }
    }

    /// <summary>
    /// Represents a local function statement.
    /// </summary>
    internal sealed partial class LocalFunctionStatement : BaseLocalFunctionStatement, ILocalFunctionStatement
    {
        public LocalFunctionStatement(IMethodSymbol localFunctionSymbol, IBlockStatement body, SemanticModel semanticModel, SyntaxNode syntax, ITypeSymbol type, Optional<object> constantValue, bool isImplicit) :
            base(localFunctionSymbol, semanticModel, syntax, type, constantValue, isImplicit)
        {
            BodyImpl = body;
        }

        protected override IBlockStatement BodyImpl { get; }
    }

    /// <summary>
    /// Represents a local function statement.
    /// </summary>
    internal sealed partial class LazyLocalFunctionStatement : BaseLocalFunctionStatement, ILocalFunctionStatement
    {
        private readonly Lazy<IBlockStatement> _lazyBody;

        public LazyLocalFunctionStatement(IMethodSymbol localFunctionSymbol, Lazy<IBlockStatement> body, SemanticModel semanticModel, SyntaxNode syntax, ITypeSymbol type, Optional<object> constantValue,bool isImplicit)
            : base(localFunctionSymbol, semanticModel, syntax, type, constantValue, isImplicit)
        {
            _lazyBody = body ?? throw new System.ArgumentNullException(nameof(body));
        }

        protected override IBlockStatement BodyImpl => _lazyBody.Value;
    }

    /// <summary>
    /// Represents a C# constant pattern.
    /// </summary>
    internal abstract partial class BaseConstantPattern : Operation, IConstantPattern
    {
        protected BaseConstantPattern(SemanticModel semanticModel, SyntaxNode syntax, ITypeSymbol type, Optional<object> constantValue, bool isImplicit) :
                    base(OperationKind.ConstantPattern, semanticModel, syntax, type, constantValue, isImplicit)
        {
        }

        protected abstract IOperation ValueImpl { get; }
        public override IEnumerable<IOperation> Children
        {
            get
            {
                yield return Value;
            }
        }
        /// <summary>
        /// Constant value of the pattern.
        /// </summary>
        public IOperation Value => Operation.SetParentOperation(ValueImpl, this);
        public override void Accept(OperationVisitor visitor)
        {
            visitor.VisitConstantPattern(this);
        }
        public override TResult Accept<TArgument, TResult>(OperationVisitor<TArgument, TResult> visitor, TArgument argument)
        {
            return visitor.VisitConstantPattern(this, argument);
        }
    }

    /// <summary>
    /// Represents a C# constant pattern.
    /// </summary>
    internal sealed partial class ConstantPattern : BaseConstantPattern, IConstantPattern
    {
        public ConstantPattern(IOperation value, SemanticModel semanticModel, SyntaxNode syntax, ITypeSymbol type, Optional<object> constantValue, bool isImplicit) :
            base(semanticModel, syntax, type, constantValue, isImplicit)
        {
            ValueImpl = value;
        }

        protected override IOperation ValueImpl { get; }
    }

    /// <summary>
    /// Represents a C# constant pattern.
    /// </summary>
    internal sealed partial class LazyConstantPattern : BaseConstantPattern, IConstantPattern
    {
        private readonly Lazy<IOperation> _lazyValue;

        public LazyConstantPattern(Lazy<IOperation> value, SemanticModel semanticModel, SyntaxNode syntax, ITypeSymbol type, Optional<object> constantValue, bool isImplicit)
            : base(semanticModel, syntax, type, constantValue, isImplicit)
        {
            _lazyValue = value ?? throw new System.ArgumentNullException(nameof(value));
        }

        protected override IOperation ValueImpl => _lazyValue.Value;
    }

    /// <summary>
    /// Represents a C# declaration pattern.
    /// </summary>
    internal sealed partial class DeclarationPattern : Operation, IDeclarationPattern
    {
        public DeclarationPattern(ISymbol declaredSymbol, SemanticModel semanticModel, SyntaxNode syntax, ITypeSymbol type, Optional<object> constantValue, bool isImplicit) :
                    base(OperationKind.DeclarationPattern, semanticModel, syntax, type, constantValue, isImplicit)
        {
            DeclaredSymbol = declaredSymbol;
        }
        /// <summary>
        /// Symbol declared by the pattern.
        /// </summary>
        public ISymbol DeclaredSymbol { get; }
        public override IEnumerable<IOperation> Children
        {
            get
            {
                yield break;
            }
        }
        public override void Accept(OperationVisitor visitor)
        {
            visitor.VisitDeclarationPattern(this);
        }
        public override TResult Accept<TArgument, TResult>(OperationVisitor<TArgument, TResult> visitor, TArgument argument)
        {
            return visitor.VisitDeclarationPattern(this, argument);
        }
    }

    /// <summary>
    /// Represents a C# pattern case clause.
    /// </summary>
    internal abstract partial class BasePatternCaseClause : CaseClause, IPatternCaseClause
    {
        protected BasePatternCaseClause(ILabelSymbol label, SemanticModel semanticModel, SyntaxNode syntax, ITypeSymbol type, Optional<object> constantValue, bool isImplicit) :
                    base(CaseKind.Pattern, OperationKind.PatternCaseClause, semanticModel, syntax, type, constantValue, isImplicit)
        {
            Label = label;
        }
        /// <summary>
        /// Label associated with the case clause.
        /// </summary>
        public ILabelSymbol Label { get; }
        protected abstract IPattern PatternImpl { get; }
        protected abstract IOperation GuardExpressionImpl { get; }
        public override IEnumerable<IOperation> Children
        {
            get
            {
                yield return Pattern;
                yield return GuardExpression;
            }
        }
        /// <summary>
        /// Pattern associated with case clause.
        /// </summary>
        public IPattern Pattern => Operation.SetParentOperation(PatternImpl, this);
        /// <summary>
        /// Guard expression associated with the pattern case clause.
        /// </summary>
        public IOperation GuardExpression => Operation.SetParentOperation(GuardExpressionImpl, this);
        public override void Accept(OperationVisitor visitor)
        {
            visitor.VisitPatternCaseClause(this);
        }
        public override TResult Accept<TArgument, TResult>(OperationVisitor<TArgument, TResult> visitor, TArgument argument)
        {
            return visitor.VisitPatternCaseClause(this, argument);
        }
    }

    /// <summary>
    /// Represents a C# pattern case clause.
    /// </summary>
    internal sealed partial class PatternCaseClause : BasePatternCaseClause, IPatternCaseClause
    {
        public PatternCaseClause(ILabelSymbol label, IPattern pattern, IOperation guardExpression, SemanticModel semanticModel, SyntaxNode syntax, ITypeSymbol type, Optional<object> constantValue, bool isImplicit) :
            base(label, semanticModel, syntax, type, constantValue, isImplicit)
        {
            PatternImpl = pattern;
            GuardExpressionImpl = guardExpression;
        }

        protected override IPattern PatternImpl { get; }
        protected override IOperation GuardExpressionImpl { get; }
    }

    /// <summary>
    /// Represents a C# pattern case clause.
    /// </summary>
    internal sealed partial class LazyPatternCaseClause : BasePatternCaseClause, IPatternCaseClause
    {
        private readonly Lazy<IPattern> _lazyPattern;
        private readonly Lazy<IOperation> _lazyGuardExpression;

        public LazyPatternCaseClause(ILabelSymbol label, Lazy<IPattern> lazyPattern, Lazy<IOperation> lazyGuardExpression, SemanticModel semanticModel, SyntaxNode syntax, ITypeSymbol type, Optional<object> constantValue, bool isImplicit)
            : base(label, semanticModel, syntax, type, constantValue, isImplicit)
        {
            _lazyPattern = lazyPattern ?? throw new System.ArgumentNullException(nameof(lazyPattern));
            _lazyGuardExpression = lazyGuardExpression ?? throw new System.ArgumentNullException(nameof(lazyGuardExpression));
        }

        protected override IPattern PatternImpl => _lazyPattern.Value;

        protected override IOperation GuardExpressionImpl => _lazyGuardExpression.Value;
    }

    /// <summary>
    /// Represents a C# is pattern expression. For example, "x is int i".
    /// </summary>
    internal abstract partial class BaseIsPatternExpression : Operation, IIsPatternExpression
    {
        protected BaseIsPatternExpression(SemanticModel semanticModel, SyntaxNode syntax, ITypeSymbol type, Optional<object> constantValue, bool isImplicit) :
            base(OperationKind.IsPatternExpression, semanticModel, syntax, type, constantValue, isImplicit)
        {
        }

        protected abstract IOperation ExpressionImpl { get; }
        protected abstract IPattern PatternImpl { get; }
        public override IEnumerable<IOperation> Children
        {
            get
            {
                yield return Expression;
                yield return Pattern;
            }
        }
        /// <summary>
        /// Expression.
        /// </summary>
        public IOperation Expression => Operation.SetParentOperation(ExpressionImpl, this);
        /// <summary>
        /// Pattern.
        /// </summary>
        public IPattern Pattern => Operation.SetParentOperation(PatternImpl, this);
        public override void Accept(OperationVisitor visitor)
        {
            visitor.VisitIsPatternExpression(this);
        }
        public override TResult Accept<TArgument, TResult>(OperationVisitor<TArgument, TResult> visitor, TArgument argument)
        {
            return visitor.VisitIsPatternExpression(this, argument);
        }
    }

    /// <summary>
    /// Represents a C# is pattern expression. For example, "x is int i".
    /// </summary>
    internal sealed partial class IsPatternExpression : BaseIsPatternExpression, IIsPatternExpression
    {
        public IsPatternExpression(IOperation expression, IPattern pattern, SemanticModel semanticModel, SyntaxNode syntax, ITypeSymbol type, Optional<object> constantValue, bool isImplicit) :
            base(semanticModel, syntax, type, constantValue, isImplicit)
        {
            ExpressionImpl = expression;
            PatternImpl = pattern;
        }

        protected override IOperation ExpressionImpl { get; }
        protected override IPattern PatternImpl { get; }
    }

    /// <summary>
    /// Represents a C# is pattern expression. For example, "x is int i".
    /// </summary>
    internal sealed partial class LazyIsPatternExpression : BaseIsPatternExpression, IIsPatternExpression
    {
        private readonly Lazy<IOperation> _lazyExpression;
        private readonly Lazy<IPattern> _lazyPattern;

        public LazyIsPatternExpression(Lazy<IOperation> lazyExpression, Lazy<IPattern> lazyPattern, SemanticModel semanticModel, SyntaxNode syntax, ITypeSymbol type, Optional<object> constantValue, bool isImplicit)
            : base(semanticModel, syntax, type, constantValue, isImplicit)
        {
            _lazyExpression = lazyExpression ?? throw new System.ArgumentNullException(nameof(lazyExpression));
            _lazyPattern = lazyPattern ?? throw new System.ArgumentNullException(nameof(lazyPattern));
        }

        protected override IOperation ExpressionImpl => _lazyExpression.Value;

        protected override IPattern PatternImpl => _lazyPattern.Value;
    }

    /// <summary>
    /// Represents a C# or VB object or collection initializer expression.
    /// </summary>
    internal abstract partial class BaseObjectOrCollectionInitializerExpression : Operation, IObjectOrCollectionInitializerExpression
    {
        protected BaseObjectOrCollectionInitializerExpression(SemanticModel semanticModel, SyntaxNode syntax, ITypeSymbol type, Optional<object> constantValue, bool isImplicit) :
                    base(OperationKind.ObjectOrCollectionInitializerExpression, semanticModel, syntax, type, constantValue, isImplicit)
        {
        }

        protected abstract ImmutableArray<IOperation> InitializersImpl { get; }
        public override IEnumerable<IOperation> Children
        {
            get
            {
                foreach (var initializer in Initializers)
                {
                    yield return initializer;
                }
            }
        }
        /// <summary>
        /// Object member or collection initializers.
        /// </summary>
        public ImmutableArray<IOperation> Initializers => Operation.SetParentOperation(InitializersImpl, this);
        public override void Accept(OperationVisitor visitor)
        {
            visitor.VisitObjectOrCollectionInitializerExpression(this);
        }
        public override TResult Accept<TArgument, TResult>(OperationVisitor<TArgument, TResult> visitor, TArgument argument)
        {
            return visitor.VisitObjectOrCollectionInitializerExpression(this, argument);
        }
    }

    /// <summary>
    /// Represents a C# or VB object or collection initializer expression.
    /// </summary>
    internal sealed partial class ObjectOrCollectionInitializerExpression : BaseObjectOrCollectionInitializerExpression, IObjectOrCollectionInitializerExpression
    {
        public ObjectOrCollectionInitializerExpression(ImmutableArray<IOperation> initializers, SemanticModel semanticModel, SyntaxNode syntax, ITypeSymbol type, Optional<object> constantValue, bool isImplicit) :
            base(semanticModel, syntax, type, constantValue, isImplicit)
        {
            InitializersImpl = initializers;
        }

        protected override ImmutableArray<IOperation> InitializersImpl { get; }
    }

    /// <summary>
    /// Represents a C# or VB object or collection initializer expression.
    /// </summary>
    internal sealed partial class LazyObjectOrCollectionInitializerExpression : BaseObjectOrCollectionInitializerExpression, IObjectOrCollectionInitializerExpression
    {
        private readonly Lazy<ImmutableArray<IOperation>> _lazyInitializers;

        public LazyObjectOrCollectionInitializerExpression(Lazy<ImmutableArray<IOperation>> initializers, SemanticModel semanticModel, SyntaxNode syntax, ITypeSymbol type, Optional<object> constantValue, bool isImplicit) :
            base(semanticModel, syntax, type, constantValue, isImplicit)
        {
            _lazyInitializers = initializers ?? throw new System.ArgumentNullException(nameof(initializers));
        }

        protected override ImmutableArray<IOperation> InitializersImpl => _lazyInitializers.Value;
    }

    /// <summary>
    /// Represents a C# or VB member initializer expression within an object initializer expression.
    /// </summary>
    internal abstract partial class BaseMemberInitializerExpression : Operation, IMemberInitializerExpression
    {
        protected BaseMemberInitializerExpression(SemanticModel semanticModel, SyntaxNode syntax, ITypeSymbol type, Optional<object> constantValue, bool isImplicit) :
                    base(OperationKind.MemberInitializerExpression, semanticModel, syntax, type, constantValue, isImplicit)
        {
        }

        protected abstract IMemberReferenceExpression InitializedMemberImpl { get; }
        protected abstract IObjectOrCollectionInitializerExpression InitializerImpl { get; }
        public override IEnumerable<IOperation> Children
        {
            get
            {
                yield return InitializedMember;
                yield return Initializer;
            }
        }
        /// <summary>
        /// Initialized member.
        /// </summary>
        public IMemberReferenceExpression InitializedMember => Operation.SetParentOperation(InitializedMemberImpl, this);

        /// <summary>
        /// Member initializer.
        /// </summary>
        public IObjectOrCollectionInitializerExpression Initializer => Operation.SetParentOperation(InitializerImpl, this);
        public override void Accept(OperationVisitor visitor)
        {
            visitor.VisitMemberInitializerExpression(this);
        }
        public override TResult Accept<TArgument, TResult>(OperationVisitor<TArgument, TResult> visitor, TArgument argument)
        {
            return visitor.VisitMemberInitializerExpression(this, argument);
        }
    }

    /// <summary>
    /// Represents a C# or VB member initializer expression within an object initializer expression.
    /// </summary>
    internal sealed partial class MemberInitializerExpression : BaseMemberInitializerExpression, IMemberInitializerExpression
    {
        public MemberInitializerExpression(IMemberReferenceExpression initializedMember, IObjectOrCollectionInitializerExpression initializer, SemanticModel semanticModel, SyntaxNode syntax, ITypeSymbol type, Optional<object> constantValue, bool isImplicit) :
            base(semanticModel, syntax, type, constantValue, isImplicit)
        {
            InitializedMemberImpl = initializedMember;
            InitializerImpl = initializer;
        }

        protected override IMemberReferenceExpression InitializedMemberImpl { get; }
        protected override IObjectOrCollectionInitializerExpression InitializerImpl { get; }
    }

    /// <summary>
    /// Represents a C# or VB member initializer expression within an object initializer expression.
    /// </summary>
    internal sealed partial class LazyMemberInitializerExpression : BaseMemberInitializerExpression, IMemberInitializerExpression
    {
        private readonly Lazy<IMemberReferenceExpression> _lazyInitializedMember;
        private readonly Lazy<IObjectOrCollectionInitializerExpression> _lazyInitializer;

        public LazyMemberInitializerExpression(Lazy<IMemberReferenceExpression> initializedMember, Lazy<IObjectOrCollectionInitializerExpression> initializer, SemanticModel semanticModel, SyntaxNode syntax, ITypeSymbol type, Optional<object> constantValue, bool isImplicit) :
            base(semanticModel, syntax, type, constantValue, isImplicit)
        {
            _lazyInitializedMember = initializedMember ?? throw new System.ArgumentNullException(nameof(initializedMember));
            _lazyInitializer = initializer ?? throw new System.ArgumentNullException(nameof(initializer));
        }

        protected override IMemberReferenceExpression InitializedMemberImpl => _lazyInitializedMember.Value;

        protected override IObjectOrCollectionInitializerExpression InitializerImpl => _lazyInitializer.Value;
    }

    /// <summary>
    /// Represents a C# nested collection element initializer expression within a collection initializer.
    /// </summary>
    internal abstract partial class BaseCollectionElementInitializerExpression : Operation, ICollectionElementInitializerExpression
    {
        protected BaseCollectionElementInitializerExpression(IMethodSymbol addMethod, bool isDynamic, SemanticModel semanticModel, SyntaxNode syntax, ITypeSymbol type, Optional<object> constantValue, bool isImplicit) :
                    base(OperationKind.CollectionElementInitializerExpression, semanticModel, syntax, type, constantValue, isImplicit)
        {
            AddMethod = addMethod;
            IsDynamic = isDynamic;
        }
        /// <summary>
        /// Add method invoked on collection. Might be null for dynamic invocation.
        /// </summary>
        public IMethodSymbol AddMethod { get; }
        protected abstract ImmutableArray<IOperation> ArgumentsImpl { get; }
        /// <summary>
        /// Flag indicating if this is a dynamic invocation.
        /// </summary>
        public bool IsDynamic { get; }
        public override IEnumerable<IOperation> Children
        {
            get
            {
                foreach (var argument in Arguments)
                {
                    yield return argument;
                }
            }
        }
        /// <summary>
        /// Arguments passed to add method invocation.
        /// </summary>
        public ImmutableArray<IOperation> Arguments => Operation.SetParentOperation(ArgumentsImpl, this);
        public override void Accept(OperationVisitor visitor)
        {
            visitor.VisitCollectionElementInitializerExpression(this);
        }
        public override TResult Accept<TArgument, TResult>(OperationVisitor<TArgument, TResult> visitor, TArgument argument)
        {
            return visitor.VisitCollectionElementInitializerExpression(this, argument);
        }
    }

    /// <summary>
    /// Represents a C# nested collection element initializer expression within a collection initializer.
    /// </summary>
    internal sealed partial class CollectionElementInitializerExpression : BaseCollectionElementInitializerExpression, ICollectionElementInitializerExpression
    {
        public CollectionElementInitializerExpression(IMethodSymbol addMethod, ImmutableArray<IOperation> arguments, bool isDynamic, SemanticModel semanticModel, SyntaxNode syntax, ITypeSymbol type, Optional<object> constantValue, bool isImplicit) :
            base(addMethod, isDynamic, semanticModel, syntax, type, constantValue, isImplicit)
        {
            ArgumentsImpl = arguments;
        }

        protected override ImmutableArray<IOperation> ArgumentsImpl { get; }
    }

    /// <summary>
    /// Represents a C# nested collection element initializer expression within a collection initializer.
    /// </summary>
    internal sealed partial class LazyCollectionElementInitializerExpression : BaseCollectionElementInitializerExpression, ICollectionElementInitializerExpression
    {
        private readonly Lazy<ImmutableArray<IOperation>> _lazyArguments;

        public LazyCollectionElementInitializerExpression(IMethodSymbol addMethod, Lazy<ImmutableArray<IOperation>> arguments, bool isDynamic, SemanticModel semanticModel, SyntaxNode syntax, ITypeSymbol type, Optional<object> constantValue, bool isImplicit) :
            base(addMethod, isDynamic, semanticModel, syntax, type, constantValue, isImplicit)
        {
            _lazyArguments = arguments ?? throw new System.ArgumentNullException(nameof(arguments));
        }

        protected override ImmutableArray<IOperation> ArgumentsImpl => _lazyArguments.Value;
    }
}<|MERGE_RESOLUTION|>--- conflicted
+++ resolved
@@ -1658,15 +1658,10 @@
     /// </summary>
     internal abstract partial class BaseFixedStatement : Operation, IFixedStatement
     {
-<<<<<<< HEAD
-        protected BaseFixedStatement(SemanticModel semanticModel, SyntaxNode syntax, ITypeSymbol type, Optional<object> constantValue) :
+        protected BaseFixedStatement(SemanticModel semanticModel, SyntaxNode syntax, ITypeSymbol type, Optional<object> constantValue, bool isImplicit) :
                     // https://github.com/dotnet/roslyn/issues/21281
                     //base(OperationKind.FixedStatement, semanticModel, syntax, type, constantValue)
-                    base(OperationKind.None, semanticModel, syntax, type, constantValue)
-=======
-        protected BaseFixedStatement(SemanticModel semanticModel, SyntaxNode syntax, ITypeSymbol type, Optional<object> constantValue, bool isImplicit) :
-                    base(OperationKind.FixedStatement, semanticModel, syntax, type, constantValue, isImplicit)
->>>>>>> a2840b98
+                    base(OperationKind.None, semanticModel, syntax, type, constantValue, isImplicit)
         {
         }
 
