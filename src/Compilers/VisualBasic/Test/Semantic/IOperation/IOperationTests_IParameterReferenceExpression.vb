' Copyright (c) Microsoft.  All Rights Reserved.  Licensed under the Apache License, Version 2.0.  See License.txt in the project root for license information.

Imports Microsoft.CodeAnalysis.Semantics
Imports Microsoft.CodeAnalysis.Test.Utilities
Imports Microsoft.CodeAnalysis.VisualBasic.Syntax
Imports Roslyn.Test.Utilities

Namespace Microsoft.CodeAnalysis.VisualBasic.UnitTests.Semantics

    Partial Public Class IOperationTests
        Inherits SemanticModelTestBase

        <CompilerTrait(CompilerFeature.IOperation)>
        <Fact, WorkItem(8884, "https://github.com/dotnet/roslyn/issues/8884")>
        Public Sub ParameterReference_TupleExpression()
            Dim source = <![CDATA[
Class Class1
    Public Sub M(x As Integer, y As Integer)
        Dim tuple = (x, x + y)'BIND:"(x, x + y)"
    End Sub
End Class]]>.Value

Dim expectedOperationTree = <![CDATA[
ITupleExpression (OperationKind.TupleExpression, Type: (x As System.Int32, System.Int32)) (Syntax: '(x, x + y)')
  Elements(2):
      IParameterReferenceExpression: x (OperationKind.ParameterReferenceExpression, Type: System.Int32) (Syntax: 'x')
      IBinaryOperatorExpression (BinaryOperatorKind.Add, Checked) (OperationKind.BinaryOperatorExpression, Type: System.Int32) (Syntax: 'x + y')
        Left: IParameterReferenceExpression: x (OperationKind.ParameterReferenceExpression, Type: System.Int32) (Syntax: 'x')
        Right: IParameterReferenceExpression: y (OperationKind.ParameterReferenceExpression, Type: System.Int32) (Syntax: 'y')
]]>.Value

            Dim expectedDiagnostics = String.Empty

            VerifyOperationTreeAndDiagnosticsForTest(Of TupleExpressionSyntax)(source, expectedOperationTree, expectedDiagnostics)
        End Sub

        <CompilerTrait(CompilerFeature.IOperation)>
        <Fact, WorkItem(8884, "https://github.com/dotnet/roslyn/issues/8884")>
        Public Sub ParameterReference_AnonymousObjectCreation()
            Dim source = <![CDATA[
Class Class1
    Public Sub M(x As Integer, y As String)
        Dim v = New With {'BIND:"New With {"'BIND:"New With {'BIND:"New With {""
            Key .Amount = x,
            Key .Message = "Hello" + y
        }
    End Sub
End Class]]>.Value

            Dim expectedOperationTree = <![CDATA[
IAnonymousObjectCreationExpression (OperationKind.AnonymousObjectCreationExpression, Type: <anonymous type: Key Amount As System.Int32, Key Message As System.String>) (Syntax: 'New With {' ... }')
  Initializers(2):
      ISimpleAssignmentExpression (OperationKind.SimpleAssignmentExpression, Type: System.Int32) (Syntax: 'Key .Amount = x')
        Left: IPropertyReferenceExpression: ReadOnly Property <anonymous type: Key Amount As System.Int32, Key Message As System.String>.Amount As System.Int32 (Static) (OperationKind.PropertyReferenceExpression, Type: System.Int32) (Syntax: 'Amount')
            Instance Receiver: null
        Right: IParameterReferenceExpression: x (OperationKind.ParameterReferenceExpression, Type: System.Int32) (Syntax: 'x')
      ISimpleAssignmentExpression (OperationKind.SimpleAssignmentExpression, Type: System.String) (Syntax: 'Key .Messag ... "Hello" + y')
        Left: IPropertyReferenceExpression: ReadOnly Property <anonymous type: Key Amount As System.Int32, Key Message As System.String>.Message As System.String (Static) (OperationKind.PropertyReferenceExpression, Type: System.String) (Syntax: 'Message')
            Instance Receiver: null
        Right: IBinaryOperatorExpression (BinaryOperatorKind.Concatenate, Checked) (OperationKind.BinaryOperatorExpression, Type: System.String) (Syntax: '"Hello" + y')
            Left: ILiteralExpression (OperationKind.LiteralExpression, Type: System.String, Constant: "Hello") (Syntax: '"Hello"')
            Right: IParameterReferenceExpression: y (OperationKind.ParameterReferenceExpression, Type: System.String) (Syntax: 'y')
]]>.Value

            Dim expectedDiagnostics = String.Empty

            VerifyOperationTreeAndDiagnosticsForTest(Of AnonymousObjectCreationExpressionSyntax)(source, expectedOperationTree, expectedDiagnostics)
        End Sub

        <CompilerTrait(CompilerFeature.IOperation)>
        <Fact, WorkItem(8884, "https://github.com/dotnet/roslyn/issues/8884")>
        Public Sub ParameterReference_QueryExpression()
            Dim source = <![CDATA[
Imports System.Linq
Imports System.Collections.Generic

Structure Customer
    Public Property Name As String
    Public Property Address As String
End Structure

Class Class1
    Public Sub M(customers As List(Of Customer))
        Dim result = From cust In customers'BIND:"From cust In customers"
                     Select cust.Name
    End Sub
End Class

]]>.Value

            Dim expectedOperationTree = <![CDATA[
IOperation:  (OperationKind.None) (Syntax: 'From cust I ... t cust.Name')
  Children(1):
      IOperation:  (OperationKind.None) (Syntax: 'Select cust.Name')
        Children(1):
            IInvocationExpression ( Function System.Collections.Generic.IEnumerable(Of Customer).Select(Of System.String)(selector As System.Func(Of Customer, System.String)) As System.Collections.Generic.IEnumerable(Of System.String)) (OperationKind.InvocationExpression, Type: System.Collections.Generic.IEnumerable(Of System.String)) (Syntax: 'Select cust.Name')
              Instance Receiver: IConversionExpression (Implicit, TryCast: False, Unchecked) (OperationKind.ConversionExpression, Type: System.Collections.Generic.IEnumerable(Of Customer)) (Syntax: 'cust In customers')
                  Conversion: CommonConversion (Exists: True, IsIdentity: False, IsNumeric: False, IsReference: True, IsUserDefined: False) (MethodSymbol: null)
                  Operand: IOperation:  (OperationKind.None) (Syntax: 'cust In customers')
                      Children(1):
                          IOperation:  (OperationKind.None) (Syntax: 'customers')
                            Children(1):
                                IParameterReferenceExpression: customers (OperationKind.ParameterReferenceExpression, Type: System.Collections.Generic.List(Of Customer)) (Syntax: 'customers')
              Arguments(1):
                  IArgument (ArgumentKind.DefaultValue, Matching Parameter: selector) (OperationKind.Argument) (Syntax: 'cust.Name')
                    IConversionExpression (Implicit, TryCast: False, Unchecked) (OperationKind.ConversionExpression, Type: System.Func(Of Customer, System.String)) (Syntax: 'cust.Name')
                      Conversion: CommonConversion (Exists: True, IsIdentity: False, IsNumeric: False, IsReference: False, IsUserDefined: False) (MethodSymbol: null)
                      Operand: IOperation:  (OperationKind.None) (Syntax: 'cust.Name')
                          Children(1):
                              IOperation:  (OperationKind.None) (Syntax: 'cust.Name')
                                Children(1):
                                    IPropertyReferenceExpression: Property Customer.Name As System.String (OperationKind.PropertyReferenceExpression, Type: System.String) (Syntax: 'cust.Name')
                                      Instance Receiver: IOperation:  (OperationKind.None) (Syntax: 'cust')
                    InConversion: CommonConversion (Exists: True, IsIdentity: True, IsNumeric: False, IsReference: False, IsUserDefined: False) (MethodSymbol: null)
                    OutConversion: CommonConversion (Exists: True, IsIdentity: True, IsNumeric: False, IsReference: False, IsUserDefined: False) (MethodSymbol: null)
]]>.Value

            Dim expectedDiagnostics = String.Empty

            VerifyOperationTreeAndDiagnosticsForTest(Of QueryExpressionSyntax)(source, expectedOperationTree, expectedDiagnostics)
        End Sub

        <CompilerTrait(CompilerFeature.IOperation)>
        <Fact, WorkItem(8884, "https://github.com/dotnet/roslyn/issues/8884")>
        Public Sub ParameterReference_QueryExpressionAggregateClause()
            Dim source = <![CDATA[
Option Strict Off
Option Infer On

Imports System
Imports System.Collections
Imports System.Linq


Class C
    Public Sub Method(x As Integer)
        Console.WriteLine(Aggregate y In New Integer() {x} Into Count())'BIND:"Aggregate y In New Integer() {x} Into Count()"
    End Sub
End Class]]>.Value

            Dim expectedOperationTree = <![CDATA[
IArgument (ArgumentKind.Explicit, Matching Parameter: value) (OperationKind.Argument) (Syntax: 'Aggregate y ... nto Count()')
  IOperation:  (OperationKind.None) (Syntax: 'Aggregate y ... nto Count()')
    Children(1):
        IOperation:  (OperationKind.None) (Syntax: 'Aggregate y ... nto Count()')
          Children(1):
              IOperation:  (OperationKind.None) (Syntax: 'Count()')
                Children(1):
                    IOperation:  (OperationKind.None) (Syntax: 'Count()')
                      Children(1):
                          IInvocationExpression ( Function System.Collections.Generic.IEnumerable(Of System.Int32).Count() As System.Int32) (OperationKind.InvocationExpression, Type: System.Int32) (Syntax: 'Count()')
                            Instance Receiver: IConversionExpression (Implicit, TryCast: False, Unchecked) (OperationKind.ConversionExpression, Type: System.Collections.Generic.IEnumerable(Of System.Int32)) (Syntax: 'y In New Integer() {x}')
                                Conversion: CommonConversion (Exists: True, IsIdentity: False, IsNumeric: False, IsReference: True, IsUserDefined: False) (MethodSymbol: null)
                                Operand: IOperation:  (OperationKind.None) (Syntax: 'y In New Integer() {x}')
                                    Children(1):
                                        IOperation:  (OperationKind.None) (Syntax: 'New Integer() {x}')
                                          Children(1):
                                              IArrayCreationExpression (Element Type: System.Int32) (OperationKind.ArrayCreationExpression, Type: System.Int32()) (Syntax: 'New Integer() {x}')
                                                Dimension Sizes(1):
                                                    ILiteralExpression (OperationKind.LiteralExpression, Type: System.Int32, Constant: 1) (Syntax: 'New Integer() {x}')
                                                Initializer: IArrayInitializer (1 elements) (OperationKind.ArrayInitializer) (Syntax: '{x}')
                                                    Element Values(1):
                                                        IParameterReferenceExpression: x (OperationKind.ParameterReferenceExpression, Type: System.Int32) (Syntax: 'x')
                            Arguments(0)
  InConversion: null
  OutConversion: null
]]>.Value

            Dim expectedDiagnostics = String.Empty

            VerifyOperationTreeAndDiagnosticsForTest(Of QueryExpressionSyntax)(source, expectedOperationTree, expectedDiagnostics)
        End Sub

        <CompilerTrait(CompilerFeature.IOperation)>
        <Fact, WorkItem(8884, "https://github.com/dotnet/roslyn/issues/8884")>
        Public Sub ParameterReference_QueryExpressionOrderByClause()
            Dim source = <![CDATA[
Option Strict Off
Option Infer On

Imports System
Imports System.Collections
Imports System.Linq


Class C
    Public Sub Method(x As String())
        Console.WriteLine(From y In x Order By y.Length)'BIND:"From y In x Order By y.Length"
    End Sub
End Class]]>.Value

            Dim expectedOperationTree = <![CDATA[
IArgument (ArgumentKind.Explicit, Matching Parameter: value) (OperationKind.Argument) (Syntax: 'From y In x ... By y.Length')
  IConversionExpression (Implicit, TryCast: False, Unchecked) (OperationKind.ConversionExpression, Type: System.Object) (Syntax: 'From y In x ... By y.Length')
    Conversion: CommonConversion (Exists: True, IsIdentity: False, IsNumeric: False, IsReference: True, IsUserDefined: False) (MethodSymbol: null)
    Operand: IOperation:  (OperationKind.None) (Syntax: 'From y In x ... By y.Length')
        Children(1):
            IOperation:  (OperationKind.None) (Syntax: 'Order By y.Length')
              Children(1):
                  IOperation:  (OperationKind.None) (Syntax: 'y.Length')
                    Children(1):
                        IInvocationExpression ( Function System.Collections.Generic.IEnumerable(Of System.String).OrderBy(Of System.Int32)(keySelector As System.Func(Of System.String, System.Int32)) As System.Linq.IOrderedEnumerable(Of System.String)) (OperationKind.InvocationExpression, Type: System.Linq.IOrderedEnumerable(Of System.String)) (Syntax: 'y.Length')
                          Instance Receiver: IConversionExpression (Implicit, TryCast: False, Unchecked) (OperationKind.ConversionExpression, Type: System.Collections.Generic.IEnumerable(Of System.String)) (Syntax: 'y In x')
                              Conversion: CommonConversion (Exists: True, IsIdentity: False, IsNumeric: False, IsReference: True, IsUserDefined: False) (MethodSymbol: null)
                              Operand: IOperation:  (OperationKind.None) (Syntax: 'y In x')
                                  Children(1):
                                      IOperation:  (OperationKind.None) (Syntax: 'x')
                                        Children(1):
                                            IParameterReferenceExpression: x (OperationKind.ParameterReferenceExpression, Type: System.String()) (Syntax: 'x')
                          Arguments(1):
                              IArgument (ArgumentKind.DefaultValue, Matching Parameter: keySelector) (OperationKind.Argument) (Syntax: 'y.Length')
                                IConversionExpression (Implicit, TryCast: False, Unchecked) (OperationKind.ConversionExpression, Type: System.Func(Of System.String, System.Int32)) (Syntax: 'y.Length')
                                  Conversion: CommonConversion (Exists: True, IsIdentity: False, IsNumeric: False, IsReference: False, IsUserDefined: False) (MethodSymbol: null)
                                  Operand: IOperation:  (OperationKind.None) (Syntax: 'y.Length')
                                      Children(1):
<<<<<<< HEAD
                                          IPropertyReferenceExpression: ReadOnly Property System.String.Length As System.Int32 (OperationKind.PropertyReferenceExpression, Type: System.Int32) (Syntax: 'y.Length')
                                            Instance Receiver: IOperation:  (OperationKind.None) (Syntax: 'y')
                                InConversion: null
                                OutConversion: null
  InConversion: null
  OutConversion: null
=======
                                          IParameterReferenceExpression: x (OperationKind.ParameterReferenceExpression, Type: System.String()) (Syntax: 'x')
                        Arguments(1):
                            IArgument (ArgumentKind.DefaultValue, Matching Parameter: keySelector) (OperationKind.Argument) (Syntax: 'y.Length')
                              IConversionExpression (Implicit, TryCast: False, Unchecked) (OperationKind.ConversionExpression, Type: System.Func(Of System.String, System.Int32)) (Syntax: 'y.Length')
                                Conversion: CommonConversion (Exists: True, IsIdentity: False, IsNumeric: False, IsReference: False, IsUserDefined: False) (MethodSymbol: null)
                                Operand: IOperation:  (OperationKind.None) (Syntax: 'y.Length')
                                    Children(1):
                                        IPropertyReferenceExpression: ReadOnly Property System.String.Length As System.Int32 (OperationKind.PropertyReferenceExpression, Type: System.Int32) (Syntax: 'y.Length')
                                          Instance Receiver: IOperation:  (OperationKind.None) (Syntax: 'y')
                              InConversion: CommonConversion (Exists: True, IsIdentity: True, IsNumeric: False, IsReference: False, IsUserDefined: False) (MethodSymbol: null)
                              OutConversion: CommonConversion (Exists: True, IsIdentity: True, IsNumeric: False, IsReference: False, IsUserDefined: False) (MethodSymbol: null)
>>>>>>> 98075e1b
]]>.Value

            Dim expectedDiagnostics = String.Empty

            VerifyOperationTreeAndDiagnosticsForTest(Of QueryExpressionSyntax)(source, expectedOperationTree, expectedDiagnostics)
        End Sub

        <CompilerTrait(CompilerFeature.IOperation)>
        <Fact, WorkItem(8884, "https://github.com/dotnet/roslyn/issues/8884")>
        Public Sub ParameterReference_QueryExpressionGroupByClause()
            Dim source = <![CDATA[
Option Strict Off
Option Infer On

Imports System
Imports System.Collections
Imports System.Linq


Class C
    Public Sub Method(x As String())
        Dim c = From y In x Group By w = x, z = y Into Count()'BIND:"From y In x Group By w = x, z = y Into Count()"
    End Sub
End Class]]>.Value

            Dim expectedOperationTree = <![CDATA[
IOperation:  (OperationKind.None) (Syntax: 'From y In x ... nto Count()')
  Children(1):
      IOperation:  (OperationKind.None) (Syntax: 'Group By w  ... nto Count()')
        Children(1):
            IInvocationExpression ( Function System.Collections.Generic.IEnumerable(Of System.String).GroupBy(Of <anonymous type: Key w As System.String(), Key z As System.String>, <anonymous type: Key w As System.String(), Key z As System.String, Key Count As System.Int32>)(keySelector As System.Func(Of System.String, <anonymous type: Key w As System.String(), Key z As System.String>), resultSelector As System.Func(Of <anonymous type: Key w As System.String(), Key z As System.String>, System.Collections.Generic.IEnumerable(Of System.String), <anonymous type: Key w As System.String(), Key z As System.String, Key Count As System.Int32>)) As System.Collections.Generic.IEnumerable(Of <anonymous type: Key w As System.String(), Key z As System.String, Key Count As System.Int32>)) (OperationKind.InvocationExpression, Type: System.Collections.Generic.IEnumerable(Of <anonymous type: Key w As System.String(), Key z As System.String, Key Count As System.Int32>)) (Syntax: 'Group By w  ... nto Count()')
              Instance Receiver: IConversionExpression (Implicit, TryCast: False, Unchecked) (OperationKind.ConversionExpression, Type: System.Collections.Generic.IEnumerable(Of System.String)) (Syntax: 'y In x')
                  Conversion: CommonConversion (Exists: True, IsIdentity: False, IsNumeric: False, IsReference: True, IsUserDefined: False) (MethodSymbol: null)
                  Operand: IOperation:  (OperationKind.None) (Syntax: 'y In x')
                      Children(1):
                          IOperation:  (OperationKind.None) (Syntax: 'x')
                            Children(1):
                                IParameterReferenceExpression: x (OperationKind.ParameterReferenceExpression, Type: System.String()) (Syntax: 'x')
              Arguments(2):
                  IArgument (ArgumentKind.DefaultValue, Matching Parameter: keySelector) (OperationKind.Argument) (Syntax: 'x')
                    IConversionExpression (Implicit, TryCast: False, Unchecked) (OperationKind.ConversionExpression, Type: System.Func(Of System.String, <anonymous type: Key w As System.String(), Key z As System.String>)) (Syntax: 'x')
                      Conversion: CommonConversion (Exists: True, IsIdentity: False, IsNumeric: False, IsReference: False, IsUserDefined: False) (MethodSymbol: null)
                      Operand: IOperation:  (OperationKind.None) (Syntax: 'x')
                          Children(1):
                              IAnonymousObjectCreationExpression (OperationKind.AnonymousObjectCreationExpression, Type: <anonymous type: Key w As System.String(), Key z As System.String>) (Syntax: 'Group By w  ... nto Count()')
                                Initializers(2):
                                    IOperation:  (OperationKind.None) (Syntax: 'w = x')
                                      Children(1):
                                          IParameterReferenceExpression: x (OperationKind.ParameterReferenceExpression, Type: System.String()) (Syntax: 'x')
                                    IOperation:  (OperationKind.None) (Syntax: 'z = y')
                                      Children(1):
                                          IOperation:  (OperationKind.None) (Syntax: 'y')
                    InConversion: CommonConversion (Exists: True, IsIdentity: True, IsNumeric: False, IsReference: False, IsUserDefined: False) (MethodSymbol: null)
                    OutConversion: CommonConversion (Exists: True, IsIdentity: True, IsNumeric: False, IsReference: False, IsUserDefined: False) (MethodSymbol: null)
                  IArgument (ArgumentKind.DefaultValue, Matching Parameter: resultSelector) (OperationKind.Argument) (Syntax: 'Group By w  ... nto Count()')
                    IConversionExpression (Implicit, TryCast: False, Unchecked) (OperationKind.ConversionExpression, Type: System.Func(Of <anonymous type: Key w As System.String(), Key z As System.String>, System.Collections.Generic.IEnumerable(Of System.String), <anonymous type: Key w As System.String(), Key z As System.String, Key Count As System.Int32>)) (Syntax: 'Group By w  ... nto Count()')
                      Conversion: CommonConversion (Exists: True, IsIdentity: False, IsNumeric: False, IsReference: False, IsUserDefined: False) (MethodSymbol: null)
                      Operand: IOperation:  (OperationKind.None) (Syntax: 'Group By w  ... nto Count()')
                          Children(1):
                              IAnonymousObjectCreationExpression (OperationKind.AnonymousObjectCreationExpression, Type: <anonymous type: Key w As System.String(), Key z As System.String, Key Count As System.Int32>) (Syntax: 'Group By w  ... nto Count()')
                                Initializers(3):
                                    IOperation:  (OperationKind.None) (Syntax: 'w')
                                    IOperation:  (OperationKind.None) (Syntax: 'z')
                                    IOperation:  (OperationKind.None) (Syntax: 'Count()')
                                      Children(1):
                                          IOperation:  (OperationKind.None) (Syntax: 'Count()')
                                            Children(1):
                                                IInvocationExpression ( Function System.Collections.Generic.IEnumerable(Of System.String).Count() As System.Int32) (OperationKind.InvocationExpression, Type: System.Int32) (Syntax: 'Count()')
                                                  Instance Receiver: IParameterReferenceExpression: $VB$ItAnonymous (OperationKind.ParameterReferenceExpression, Type: System.Collections.Generic.IEnumerable(Of System.String)) (Syntax: 'Group By w  ... nto Count()')
                                                  Arguments(0)
                    InConversion: CommonConversion (Exists: True, IsIdentity: True, IsNumeric: False, IsReference: False, IsUserDefined: False) (MethodSymbol: null)
                    OutConversion: CommonConversion (Exists: True, IsIdentity: True, IsNumeric: False, IsReference: False, IsUserDefined: False) (MethodSymbol: null)
]]>.Value

            Dim expectedDiagnostics = String.Empty

            VerifyOperationTreeAndDiagnosticsForTest(Of QueryExpressionSyntax)(source, expectedOperationTree, expectedDiagnostics)
        End Sub

        <CompilerTrait(CompilerFeature.IOperation)>
        <Fact, WorkItem(8884, "https://github.com/dotnet/roslyn/issues/8884")>
        Public Sub ParameterReference_ObjectAndCollectionInitializer()
            Dim source = <![CDATA[
Imports System.Collections.Generic

Friend Class [Class]
    Public Property X As Integer
    Public Property Y As Integer()
    Public Property Z As Dictionary(Of Integer, Integer)
    Public Property C As [Class]

    Public Sub M(x As Integer, y As Integer, z As Integer)
        Dim c = New [Class]() With {'BIND:"New [Class]() With {"'BIND:"New [Class]() With {'BIND:"New [Class]() With {""
            .X = x,
            .Y = {x, y, 3},
            .Z = New Dictionary(Of Integer, Integer) From {{x, y}},
            .C = New [Class]() With {.X = z}
        }
    End Sub
End Class]]>.Value

            Dim expectedOperationTree = <![CDATA[
IObjectCreationExpression (Constructor: Sub [Class]..ctor()) (OperationKind.ObjectCreationExpression, Type: [Class]) (Syntax: 'New [Class] ... }')
  Arguments(0)
  Initializer: IObjectOrCollectionInitializerExpression (OperationKind.ObjectOrCollectionInitializerExpression, Type: [Class]) (Syntax: 'With {'BIND ... }')
      Initializers(4):
          ISimpleAssignmentExpression (OperationKind.SimpleAssignmentExpression, Type: System.Void) (Syntax: '.X = x')
            Left: IPropertyReferenceExpression: Property [Class].X As System.Int32 (OperationKind.PropertyReferenceExpression, Type: System.Int32) (Syntax: 'X')
                Instance Receiver: IOperation:  (OperationKind.None) (Syntax: 'New [Class] ... }')
            Right: IParameterReferenceExpression: x (OperationKind.ParameterReferenceExpression, Type: System.Int32) (Syntax: 'x')
          ISimpleAssignmentExpression (OperationKind.SimpleAssignmentExpression, Type: System.Void) (Syntax: '.Y = {x, y, 3}')
            Left: IPropertyReferenceExpression: Property [Class].Y As System.Int32() (OperationKind.PropertyReferenceExpression, Type: System.Int32()) (Syntax: 'Y')
                Instance Receiver: IOperation:  (OperationKind.None) (Syntax: 'New [Class] ... }')
            Right: IArrayCreationExpression (Element Type: System.Int32) (OperationKind.ArrayCreationExpression, Type: System.Int32()) (Syntax: '{x, y, 3}')
                Dimension Sizes(1):
                    ILiteralExpression (OperationKind.LiteralExpression, Type: System.Int32, Constant: 3) (Syntax: '{x, y, 3}')
                Initializer: IArrayInitializer (3 elements) (OperationKind.ArrayInitializer) (Syntax: '{x, y, 3}')
                    Element Values(3):
                        IParameterReferenceExpression: x (OperationKind.ParameterReferenceExpression, Type: System.Int32) (Syntax: 'x')
                        IParameterReferenceExpression: y (OperationKind.ParameterReferenceExpression, Type: System.Int32) (Syntax: 'y')
                        ILiteralExpression (OperationKind.LiteralExpression, Type: System.Int32, Constant: 3) (Syntax: '3')
          ISimpleAssignmentExpression (OperationKind.SimpleAssignmentExpression, Type: System.Void) (Syntax: '.Z = New Di ... om {{x, y}}')
            Left: IPropertyReferenceExpression: Property [Class].Z As System.Collections.Generic.Dictionary(Of System.Int32, System.Int32) (OperationKind.PropertyReferenceExpression, Type: System.Collections.Generic.Dictionary(Of System.Int32, System.Int32)) (Syntax: 'Z')
                Instance Receiver: IOperation:  (OperationKind.None) (Syntax: 'New [Class] ... }')
            Right: IObjectCreationExpression (Constructor: Sub System.Collections.Generic.Dictionary(Of System.Int32, System.Int32)..ctor()) (OperationKind.ObjectCreationExpression, Type: System.Collections.Generic.Dictionary(Of System.Int32, System.Int32)) (Syntax: 'New Diction ... om {{x, y}}')
                Arguments(0)
                Initializer: IObjectOrCollectionInitializerExpression (OperationKind.ObjectOrCollectionInitializerExpression, Type: System.Collections.Generic.Dictionary(Of System.Int32, System.Int32)) (Syntax: 'From {{x, y}}')
                    Initializers(1):
                        ICollectionElementInitializerExpression (AddMethod: Sub System.Collections.Generic.Dictionary(Of System.Int32, System.Int32).Add(key As System.Int32, value As System.Int32)) (IsDynamic: False) (OperationKind.CollectionElementInitializerExpression, Type: System.Void) (Syntax: '{x, y}')
                          Arguments(2):
                              IParameterReferenceExpression: x (OperationKind.ParameterReferenceExpression, Type: System.Int32) (Syntax: 'x')
                              IParameterReferenceExpression: y (OperationKind.ParameterReferenceExpression, Type: System.Int32) (Syntax: 'y')
          ISimpleAssignmentExpression (OperationKind.SimpleAssignmentExpression, Type: System.Void) (Syntax: '.C = New [C ... th {.X = z}')
            Left: IPropertyReferenceExpression: Property [Class].C As [Class] (OperationKind.PropertyReferenceExpression, Type: [Class]) (Syntax: 'C')
                Instance Receiver: IOperation:  (OperationKind.None) (Syntax: 'New [Class] ... }')
            Right: IObjectCreationExpression (Constructor: Sub [Class]..ctor()) (OperationKind.ObjectCreationExpression, Type: [Class]) (Syntax: 'New [Class] ... th {.X = z}')
                Arguments(0)
                Initializer: IObjectOrCollectionInitializerExpression (OperationKind.ObjectOrCollectionInitializerExpression, Type: [Class]) (Syntax: 'With {.X = z}')
                    Initializers(1):
                        ISimpleAssignmentExpression (OperationKind.SimpleAssignmentExpression, Type: System.Void) (Syntax: '.X = z')
                          Left: IPropertyReferenceExpression: Property [Class].X As System.Int32 (OperationKind.PropertyReferenceExpression, Type: System.Int32) (Syntax: 'X')
                              Instance Receiver: IOperation:  (OperationKind.None) (Syntax: 'New [Class] ... th {.X = z}')
                          Right: IParameterReferenceExpression: z (OperationKind.ParameterReferenceExpression, Type: System.Int32) (Syntax: 'z')]]>.Value

            Dim expectedDiagnostics = String.Empty

            VerifyOperationTreeAndDiagnosticsForTest(Of ObjectCreationExpressionSyntax)(source, expectedOperationTree, expectedDiagnostics)
        End Sub

        <CompilerTrait(CompilerFeature.IOperation)>
        <Fact, WorkItem(8884, "https://github.com/dotnet/roslyn/issues/8884")>
        Public Sub ParameterReference_DelegateCreationExpressionWithLambdaArgument()
            Dim source = <![CDATA[
Option Strict Off
Imports System

Class Class1
    Delegate Sub DelegateType()
    Public Sub M(x As Object, y As EventArgs)
        Dim eventHandler As New EventHandler(Function() x)'BIND:"New EventHandler(Function() x)"
    End Sub
End Class]]>.Value

            Dim expectedOperationTree = <![CDATA[
IConversionExpression (Implicit, TryCast: False, Unchecked) (OperationKind.ConversionExpression, Type: System.EventHandler) (Syntax: 'New EventHa ... nction() x)')
  Conversion: CommonConversion (Exists: True, IsIdentity: False, IsNumeric: False, IsReference: False, IsUserDefined: False) (MethodSymbol: null)
  Operand: IAnonymousFunctionExpression (Symbol: Function () As System.Object) (OperationKind.AnonymousFunctionExpression, Type: null) (Syntax: 'Function() x')
      IBlockStatement (3 statements, 1 locals) (OperationKind.BlockStatement) (Syntax: 'Function() x')
        Locals: Local_1: <anonymous local> As System.Object
        IReturnStatement (OperationKind.ReturnStatement) (Syntax: 'x')
          ReturnedValue: IParameterReferenceExpression: x (OperationKind.ParameterReferenceExpression, Type: System.Object) (Syntax: 'x')
        ILabeledStatement (Label: exit) (OperationKind.LabeledStatement) (Syntax: 'Function() x')
          Statement: null
        IReturnStatement (OperationKind.ReturnStatement) (Syntax: 'Function() x')
          ReturnedValue: ILocalReferenceExpression:  (OperationKind.LocalReferenceExpression, Type: System.Object) (Syntax: 'Function() x')
]]>.Value

            Dim expectedDiagnostics = String.Empty

            VerifyOperationTreeAndDiagnosticsForTest(Of ObjectCreationExpressionSyntax)(source, expectedOperationTree, expectedDiagnostics)
        End Sub

        <CompilerTrait(CompilerFeature.IOperation)>
        <Fact, WorkItem(8884, "https://github.com/dotnet/roslyn/issues/8884")>
        Public Sub ParameterReference_DelegateCreationExpressionWithMethodArgument()
            Dim source = <![CDATA[
Imports System

Class Class1
    Public Sub M(x As Object, y As EventArgs)
        Dim eventHandler As New EventHandler(AddressOf Me.M)'BIND:"New EventHandler(AddressOf Me.M)"
    End Sub
End Class]]>.Value

            Dim expectedOperationTree = <![CDATA[
IConversionExpression (Explicit, TryCast: False, Unchecked) (OperationKind.ConversionExpression, Type: System.EventHandler) (Syntax: 'New EventHa ... essOf Me.M)')
  Conversion: CommonConversion (Exists: True, IsIdentity: True, IsNumeric: False, IsReference: False, IsUserDefined: False) (MethodSymbol: null)
  Operand: IOperation:  (OperationKind.None) (Syntax: 'AddressOf Me.M')
      Children(1):
          IInstanceReferenceExpression (OperationKind.InstanceReferenceExpression, Type: Class1) (Syntax: 'Me')
]]>.Value

            Dim expectedDiagnostics = String.Empty

            VerifyOperationTreeAndDiagnosticsForTest(Of ObjectCreationExpressionSyntax)(source, expectedOperationTree, expectedDiagnostics)
        End Sub

        <CompilerTrait(CompilerFeature.IOperation)>
        <Fact, WorkItem(8884, "https://github.com/dotnet/roslyn/issues/8884")>
        Public Sub ParameterReference_DelegateCreationExpressionWithInvalidArgument()
            Dim source = <![CDATA[
Option Strict Off
Imports System

Class Class1
    Delegate Sub DelegateType()
    Public Sub M(x As Object, y As EventArgs)
        Dim eventHandler As New EventHandler(x)'BIND:"New EventHandler(x)"
    End Sub
End Class]]>.Value

            Dim expectedOperationTree = <![CDATA[
IInvalidExpression (OperationKind.InvalidExpression, Type: System.EventHandler, IsInvalid) (Syntax: 'New EventHandler(x)')
  Children(1):
      IParameterReferenceExpression: x (OperationKind.ParameterReferenceExpression, Type: System.Object, IsInvalid) (Syntax: 'x')
]]>.Value

            Dim expectedDiagnostics = <![CDATA[
BC32008: Delegate 'EventHandler' requires an 'AddressOf' expression or lambda expression as the only argument to its constructor.
        Dim eventHandler As New EventHandler(x)'BIND:"New EventHandler(x)"
                                            ~~~
]]>.Value

            VerifyOperationTreeAndDiagnosticsForTest(Of ObjectCreationExpressionSyntax)(source, expectedOperationTree, expectedDiagnostics)
        End Sub

        <CompilerTrait(CompilerFeature.IOperation)>
        <Fact, WorkItem(8884, "https://github.com/dotnet/roslyn/issues/8884")>
        Public Sub ParameterReference_NameOfExpression()
            Dim source = <![CDATA[
Class Class1
    Public Function M(x As Integer) As String
        Return NameOf(x)'BIND:"NameOf(x)"
    End Function
End Class]]>.Value

            Dim expectedOperationTree = <![CDATA[
INameOfExpression (OperationKind.NameOfExpression, Type: System.String, Constant: "x") (Syntax: 'NameOf(x)')
  IParameterReferenceExpression: x (OperationKind.ParameterReferenceExpression, Type: System.Int32) (Syntax: 'x')
]]>.Value

            Dim expectedDiagnostics = String.Empty

            VerifyOperationTreeAndDiagnosticsForTest(Of NameOfExpressionSyntax)(source, expectedOperationTree, expectedDiagnostics)
        End Sub

        <CompilerTrait(CompilerFeature.IOperation)>
        <Fact, WorkItem(8884, "https://github.com/dotnet/roslyn/issues/8884")>
        Public Sub ParameterReference_NameOfExpression_ErrorCase()
            Dim source = <![CDATA[
Class Class1
    Public Function M(x As Integer, y As Integer) As String
        Return NameOf(x + y)'BIND:"NameOf(x + y)"
    End Function
End Class]]>.Value

Dim expectedOperationTree = <![CDATA[
INameOfExpression (OperationKind.NameOfExpression, Type: System.String, Constant: null, IsInvalid) (Syntax: 'NameOf(x + y)')
  IBinaryOperatorExpression (BinaryOperatorKind.Add, Checked) (OperationKind.BinaryOperatorExpression, Type: System.Int32, IsInvalid) (Syntax: 'x + y')
    Left: IParameterReferenceExpression: x (OperationKind.ParameterReferenceExpression, Type: System.Int32, IsInvalid) (Syntax: 'x')
    Right: IParameterReferenceExpression: y (OperationKind.ParameterReferenceExpression, Type: System.Int32, IsInvalid) (Syntax: 'y')
]]>.Value

            Dim expectedDiagnostics = <![CDATA[
BC37244: This expression does not have a name.
        Return NameOf(x + y)'BIND:"NameOf(x + y)"
                      ~~~~~
]]>.Value

            VerifyOperationTreeAndDiagnosticsForTest(Of NameOfExpressionSyntax)(source, expectedOperationTree, expectedDiagnostics)
        End Sub

        <CompilerTrait(CompilerFeature.IOperation)>
        <Fact, WorkItem(8884, "https://github.com/dotnet/roslyn/issues/8884")>
        Public Sub ParameterReference_LateBoundIndexerAccess()
            Dim source = <![CDATA[
Option Strict Off

Class Class1
    Public Sub M(d As Object, x As Integer)
        Dim y = d(x)'BIND:"d(x)"
    End Sub
End Class
]]>.Value

            Dim expectedOperationTree = <![CDATA[
IOperation:  (OperationKind.None) (Syntax: 'd(x)')
  Children(2):
      IParameterReferenceExpression: d (OperationKind.ParameterReferenceExpression, Type: System.Object) (Syntax: 'd')
      IConversionExpression (Implicit, TryCast: False, Unchecked) (OperationKind.ConversionExpression, Type: System.Object) (Syntax: 'x')
        Conversion: CommonConversion (Exists: True, IsIdentity: False, IsNumeric: False, IsReference: False, IsUserDefined: False) (MethodSymbol: null)
        Operand: IParameterReferenceExpression: x (OperationKind.ParameterReferenceExpression, Type: System.Int32) (Syntax: 'x')
]]>.Value

            Dim expectedDiagnostics = String.Empty

            VerifyOperationTreeAndDiagnosticsForTest(Of InvocationExpressionSyntax)(source, expectedOperationTree, expectedDiagnostics)
        End Sub

        <CompilerTrait(CompilerFeature.IOperation)>
        <Fact, WorkItem(8884, "https://github.com/dotnet/roslyn/issues/8884")>
        Public Sub ParameterReference_LateBoundMemberAccess()
            Dim source = <![CDATA[
Option Strict Off

Class Class1
    Public Sub M(x As Object, y As Integer)
        Dim z = x.M(y)'BIND:"x.M(y)"
    End Sub
End Class
]]>.Value

            Dim expectedOperationTree = <![CDATA[
IOperation:  (OperationKind.None) (Syntax: 'x.M(y)')
  Children(2):
      IDynamicMemberReferenceExpression (Member Name: "M", Containing Type: null) (OperationKind.DynamicMemberReferenceExpression, Type: System.Object) (Syntax: 'x.M')
        Type Arguments(0)
        Instance Receiver: IParameterReferenceExpression: x (OperationKind.ParameterReferenceExpression, Type: System.Object) (Syntax: 'x')
      IParameterReferenceExpression: y (OperationKind.ParameterReferenceExpression, Type: System.Int32) (Syntax: 'y')
]]>.Value

            Dim expectedDiagnostics = String.Empty

            VerifyOperationTreeAndDiagnosticsForTest(Of InvocationExpressionSyntax)(source, expectedOperationTree, expectedDiagnostics)
        End Sub

        <CompilerTrait(CompilerFeature.IOperation)>
        <Fact, WorkItem(8884, "https://github.com/dotnet/roslyn/issues/8884")>
        Public Sub ParameterReference_LateBoundInvocation()
            Dim source = <![CDATA[
Option Strict Off

Class Class1
    Public Sub M(x As Object, y As Integer)
        Dim z = x(y)'BIND:"x(y)"
    End Sub
End Class
]]>.Value

            Dim expectedOperationTree = <![CDATA[
IOperation:  (OperationKind.None) (Syntax: 'x(y)')
  Children(2):
      IParameterReferenceExpression: x (OperationKind.ParameterReferenceExpression, Type: System.Object) (Syntax: 'x')
      IConversionExpression (Implicit, TryCast: False, Unchecked) (OperationKind.ConversionExpression, Type: System.Object) (Syntax: 'y')
        Conversion: CommonConversion (Exists: True, IsIdentity: False, IsNumeric: False, IsReference: False, IsUserDefined: False) (MethodSymbol: null)
        Operand: IParameterReferenceExpression: y (OperationKind.ParameterReferenceExpression, Type: System.Int32) (Syntax: 'y')
]]>.Value

            Dim expectedDiagnostics = String.Empty

            VerifyOperationTreeAndDiagnosticsForTest(Of InvocationExpressionSyntax)(source, expectedOperationTree, expectedDiagnostics)
        End Sub

        <CompilerTrait(CompilerFeature.IOperation)>
        <Fact, WorkItem(8884, "https://github.com/dotnet/roslyn/issues/8884")>
        Public Sub ParameterReference_InterpolatedStringExpression()
            Dim source = <![CDATA[
Imports System

Friend Class [Class]
    Public Sub M(x As String, y As Integer)
        Console.WriteLine($"String {x,20} and {y:D3} and constant {1}")'BIND:"$"String {x,20} and {y:D3} and constant {1}""
    End Sub
End Class]]>.Value

            Dim expectedOperationTree = <![CDATA[
IArgument (ArgumentKind.Explicit, Matching Parameter: value) (OperationKind.Argument) (Syntax: '$"String {x ... nstant {1}"')
  IInterpolatedStringExpression (OperationKind.InterpolatedStringExpression, Type: System.String) (Syntax: '$"String {x ... nstant {1}"')
    Parts(6):
        IInterpolatedStringText (OperationKind.InterpolatedStringText) (Syntax: 'String ')
          Text: ILiteralExpression (OperationKind.LiteralExpression, Type: System.String, Constant: "String ") (Syntax: 'String ')
        IInterpolation (OperationKind.Interpolation) (Syntax: '{x,20}')
          Expression: IParameterReferenceExpression: x (OperationKind.ParameterReferenceExpression, Type: System.String) (Syntax: 'x')
          Alignment: ILiteralExpression (OperationKind.LiteralExpression, Type: System.Int32, Constant: 20) (Syntax: '20')
          FormatString: null
        IInterpolatedStringText (OperationKind.InterpolatedStringText) (Syntax: ' and ')
          Text: ILiteralExpression (OperationKind.LiteralExpression, Type: System.String, Constant: " and ") (Syntax: ' and ')
        IInterpolation (OperationKind.Interpolation) (Syntax: '{y:D3}')
          Expression: IParameterReferenceExpression: y (OperationKind.ParameterReferenceExpression, Type: System.Int32) (Syntax: 'y')
          Alignment: null
          FormatString: ILiteralExpression (OperationKind.LiteralExpression, Type: System.String, Constant: "D3") (Syntax: ':D3')
        IInterpolatedStringText (OperationKind.InterpolatedStringText) (Syntax: ' and constant ')
          Text: ILiteralExpression (OperationKind.LiteralExpression, Type: System.String, Constant: " and constant ") (Syntax: ' and constant ')
        IInterpolation (OperationKind.Interpolation) (Syntax: '{1}')
          Expression: ILiteralExpression (OperationKind.LiteralExpression, Type: System.Int32, Constant: 1) (Syntax: '1')
          Alignment: null
          FormatString: null
  InConversion: null
  OutConversion: null
]]>.Value

            Dim expectedDiagnostics = String.Empty

            VerifyOperationTreeAndDiagnosticsForTest(Of InterpolatedStringExpressionSyntax)(source, expectedOperationTree, expectedDiagnostics)
        End Sub

        <CompilerTrait(CompilerFeature.IOperation)>
        <Fact, WorkItem(8884, "https://github.com/dotnet/roslyn/issues/8884")>
        Public Sub ParameterReference_MidAssignmentStatement()
            Dim source = <![CDATA[
Imports System

Friend Class [Class]
    Public Sub M(str As String, start As Integer, length As Integer)
        Mid(str, start, length) = str'BIND:"Mid(str, start, length) = str"
    End Sub
End Class]]>.Value

            Dim expectedOperationTree = <![CDATA[
IExpressionStatement (OperationKind.ExpressionStatement) (Syntax: 'Mid(str, st ... ngth) = str')
  Expression: ISimpleAssignmentExpression (OperationKind.SimpleAssignmentExpression, Type: System.Void) (Syntax: 'Mid(str, st ... ngth) = str')
      Left: IParameterReferenceExpression: str (OperationKind.ParameterReferenceExpression, Type: System.String) (Syntax: 'str')
      Right: IOperation:  (OperationKind.None) (Syntax: 'Mid(str, st ... ngth) = str')
          Children(4):
              IParenthesizedExpression (OperationKind.ParenthesizedExpression, Type: System.String) (Syntax: 'Mid(str, start, length)')
                Operand: IOperation:  (OperationKind.None) (Syntax: 'str')
              IParameterReferenceExpression: start (OperationKind.ParameterReferenceExpression, Type: System.Int32) (Syntax: 'start')
              IParameterReferenceExpression: length (OperationKind.ParameterReferenceExpression, Type: System.Int32) (Syntax: 'length')
              IParameterReferenceExpression: str (OperationKind.ParameterReferenceExpression, Type: System.String) (Syntax: 'str')
]]>.Value

            Dim expectedDiagnostics = String.Empty

            VerifyOperationTreeAndDiagnosticsForTest(Of AssignmentStatementSyntax)(source, expectedOperationTree, expectedDiagnostics)
        End Sub

        <CompilerTrait(CompilerFeature.IOperation)>
        <Fact, WorkItem(8884, "https://github.com/dotnet/roslyn/issues/8884")>
        Public Sub ParameterReference_MisplacedCaseStatement()
            Dim source = <![CDATA[
Imports System

Friend Class [Class]
    Public Sub M(x As Integer)
        Case x'BIND:"Case x"
    End Sub
End Class]]>.Value

            Dim expectedOperationTree = <![CDATA[
IInvalidStatement (OperationKind.InvalidStatement, IsInvalid) (Syntax: 'Case x')
  Children(1):
      IOperation:  (OperationKind.None, IsInvalid) (Syntax: 'Case x')
        Children(1):
            ISingleValueCaseClause (CaseKind.SingleValue) (OperationKind.SingleValueCaseClause, IsInvalid) (Syntax: 'x')
              Value: IParameterReferenceExpression: x (OperationKind.ParameterReferenceExpression, Type: System.Int32, IsInvalid) (Syntax: 'x')
]]>.Value

            Dim expectedDiagnostics = <![CDATA[
BC30072: 'Case' can only appear inside a 'Select Case' statement.
        Case x'BIND:"Case x"
        ~~~~~~
]]>.Value

            VerifyOperationTreeAndDiagnosticsForTest(Of CaseStatementSyntax)(source, expectedOperationTree, expectedDiagnostics)
        End Sub

        <CompilerTrait(CompilerFeature.IOperation)>
        <Fact, WorkItem(8884, "https://github.com/dotnet/roslyn/issues/8884")>
        Public Sub ParameterReference_RedimStatement()
            Dim source = <![CDATA[
Imports System

Friend Class [Class]
    Public Sub M(x As Integer)
        Dim intArray(10, 10, 10) As Integer
        ReDim intArray(x, x, x)'BIND:"ReDim intArray(x, x, x)"
    End Sub
End Class]]>.Value

Dim expectedOperationTree = <![CDATA[
IOperation:  (OperationKind.None) (Syntax: 'ReDim intArray(x, x, x)')
  Children(1):
      IOperation:  (OperationKind.None) (Syntax: 'intArray(x, x, x)')
        Children(4):
            ILocalReferenceExpression: intArray (OperationKind.LocalReferenceExpression, Type: System.Int32(,,)) (Syntax: 'intArray')
            IBinaryOperatorExpression (BinaryOperatorKind.Add, Checked) (OperationKind.BinaryOperatorExpression, Type: System.Int32) (Syntax: 'x')
              Left: IParameterReferenceExpression: x (OperationKind.ParameterReferenceExpression, Type: System.Int32) (Syntax: 'x')
              Right: ILiteralExpression (OperationKind.LiteralExpression, Type: System.Int32, Constant: 1) (Syntax: 'x')
            IBinaryOperatorExpression (BinaryOperatorKind.Add, Checked) (OperationKind.BinaryOperatorExpression, Type: System.Int32) (Syntax: 'x')
              Left: IParameterReferenceExpression: x (OperationKind.ParameterReferenceExpression, Type: System.Int32) (Syntax: 'x')
              Right: ILiteralExpression (OperationKind.LiteralExpression, Type: System.Int32, Constant: 1) (Syntax: 'x')
            IBinaryOperatorExpression (BinaryOperatorKind.Add, Checked) (OperationKind.BinaryOperatorExpression, Type: System.Int32) (Syntax: 'x')
              Left: IParameterReferenceExpression: x (OperationKind.ParameterReferenceExpression, Type: System.Int32) (Syntax: 'x')
              Right: ILiteralExpression (OperationKind.LiteralExpression, Type: System.Int32, Constant: 1) (Syntax: 'x')
]]>.Value

            Dim expectedDiagnostics = String.Empty

            VerifyOperationTreeAndDiagnosticsForTest(Of ReDimStatementSyntax)(source, expectedOperationTree, expectedDiagnostics)
        End Sub

        <CompilerTrait(CompilerFeature.IOperation)>
        <Fact, WorkItem(8884, "https://github.com/dotnet/roslyn/issues/8884")>
        Public Sub ParameterReference_EraseStatement()
            Dim source = <![CDATA[
Imports System

Friend Class [Class]
    Public Sub M(x As Integer())
        Erase x'BIND:"Erase x"
    End Sub
End Class]]>.Value

            Dim expectedOperationTree = <![CDATA[
IOperation:  (OperationKind.None) (Syntax: 'Erase x')
  Children(1):
      ISimpleAssignmentExpression (OperationKind.SimpleAssignmentExpression, Type: System.Int32()) (Syntax: 'x')
        Left: IParameterReferenceExpression: x (OperationKind.ParameterReferenceExpression, Type: System.Int32()) (Syntax: 'x')
        Right: IConversionExpression (Implicit, TryCast: False, Unchecked) (OperationKind.ConversionExpression, Type: System.Int32(), Constant: null) (Syntax: 'x')
            Conversion: CommonConversion (Exists: True, IsIdentity: False, IsNumeric: False, IsReference: False, IsUserDefined: False) (MethodSymbol: null)
            Operand: ILiteralExpression (OperationKind.LiteralExpression, Type: null, Constant: null) (Syntax: 'Erase x')
]]>.Value

            Dim expectedDiagnostics = String.Empty

            VerifyOperationTreeAndDiagnosticsForTest(Of EraseStatementSyntax)(source, expectedOperationTree, expectedDiagnostics)
        End Sub

        <CompilerTrait(CompilerFeature.IOperation)>
        <Fact(Skip:="https://github.com/dotnet/roslyn/issues/19024"), WorkItem(8884, "https://github.com/dotnet/roslyn/issues/8884")>
        Public Sub ParameterReference_UnstructuredExceptionHandlingStatement()
            Dim source = <![CDATA[
Imports System

Friend Class [Class]
    Public Sub M(x As Integer)'BIND:"Public Sub M(x As Integer)"
        Resume Next
        Console.Write(x)
    End Sub
End Class]]>.Value

            Dim expectedOperationTree = <![CDATA[
IBlockStatement (1 statements) (OperationKind.BlockStatement) (Syntax: 'Public Sub  ... End Sub')
  IReturnStatement (OperationKind.ReturnStatement) (Syntax: 'End Sub')
]]>.Value

            Dim expectedDiagnostics = String.Empty

            VerifyOperationTreeAndDiagnosticsForTest(Of MethodBlockSyntax)(source, expectedOperationTree, expectedDiagnostics)
        End Sub

        <CompilerTrait(CompilerFeature.IOperation)>
        <Fact, WorkItem(8884, "https://github.com/dotnet/roslyn/issues/8884")>
        Public Sub ParameterReference_LateAddressOfOperator()
            Dim source = <![CDATA[
Option Strict Off

Class Class1
    Public Sub M(x As Object)
        Dim y = AddressOf x.Method'BIND:"AddressOf x.Method"
    End Sub
    Public Sub M2(x As Boolean?)

    End Sub
End Class]]>.Value

            Dim expectedOperationTree = <![CDATA[
IOperation:  (OperationKind.None) (Syntax: 'AddressOf x.Method')
  Children(1):
      IDynamicMemberReferenceExpression (Member Name: "Method", Containing Type: null) (OperationKind.DynamicMemberReferenceExpression, Type: System.Object) (Syntax: 'x.Method')
        Type Arguments(0)
        Instance Receiver: IParameterReferenceExpression: x (OperationKind.ParameterReferenceExpression, Type: System.Object) (Syntax: 'x')
]]>.Value

            Dim expectedDiagnostics = String.Empty

            VerifyOperationTreeAndDiagnosticsForTest(Of UnaryExpressionSyntax)(source, expectedOperationTree, expectedDiagnostics)
        End Sub

        <CompilerTrait(CompilerFeature.IOperation)>
        <Fact, WorkItem(8884, "https://github.com/dotnet/roslyn/issues/8884")>
        Public Sub ParameterReference_NullableIsTrueOperator()
            Dim source = <![CDATA[
Option Strict Off

Class Class1
    Public Sub M(x As Boolean?)
        If x Then'BIND:"If x Then"
        End If
    End Sub
End Class]]>.Value

            Dim expectedOperationTree = <![CDATA[
IIfStatement (OperationKind.IfStatement) (Syntax: 'If x Then'B ... End If')
  Condition: IOperation:  (OperationKind.None) (Syntax: 'x')
      Children(1):
          IParameterReferenceExpression: x (OperationKind.ParameterReferenceExpression, Type: System.Nullable(Of System.Boolean)) (Syntax: 'x')
  IfTrue: IBlockStatement (0 statements) (OperationKind.BlockStatement) (Syntax: 'If x Then'B ... End If')
  IfFalse: null
]]>.Value

            Dim expectedDiagnostics = String.Empty

            VerifyOperationTreeAndDiagnosticsForTest(Of MultiLineIfBlockSyntax)(source, expectedOperationTree, expectedDiagnostics)
        End Sub

        <CompilerTrait(CompilerFeature.IOperation)>
        <Fact, WorkItem(8884, "https://github.com/dotnet/roslyn/issues/8884")>
        Public Sub ParameterReference_NoPiaObjectCreation()
            Dim sources0 = <compilation>
                               <file name="a.vb"><![CDATA[
Imports System.Runtime.InteropServices
<Assembly: ImportedFromTypeLib("_.dll")>
<Assembly: Guid("f9c2d51d-4f44-45f0-9eda-c9d599b58257")>
<ComImport()>
<Guid("f9c2d51d-4f44-45f0-9eda-c9d599b58277")>
<CoClass(GetType(C))>
Public Interface I
    Property P As Integer
End Interface
<Guid("f9c2d51d-4f44-45f0-9eda-c9d599b58278")>
Public Class C
    Public Sub New(o As Object)
    End Sub
End Class
]]></file>
                           </compilation>
            Dim sources1 = <compilation>
                               <file name="a.vb"><![CDATA[
Structure S
    Function F(x as Object) As I
        Return New I(x)'BIND:"New I(x)"
    End Function
End Structure
]]></file>
                           </compilation>
            Dim compilation0 = CreateCompilationWithMscorlib(sources0)
            compilation0.AssertTheseDiagnostics()

            ' No errors for /r:_.dll
            Dim compilation1 = CreateCompilationWithReferences(
                sources1,
                references:={MscorlibRef, SystemRef, compilation0.EmitToImageReference(embedInteropTypes:=True)})

            Dim expectedOperationTree = <![CDATA[
IInvalidExpression (OperationKind.InvalidExpression, Type: I, IsInvalid) (Syntax: 'New I(x)')
  Children(2):
      IParameterReferenceExpression: x (OperationKind.ParameterReferenceExpression, Type: System.Object, IsInvalid) (Syntax: 'x')
      IOperation:  (OperationKind.None, IsInvalid) (Syntax: 'New I(x)')
]]>.Value

            Dim expectedDiagnostics = <![CDATA[
BC30516: Overload resolution failed because no accessible 'New' accepts this number of arguments.
        Return New I(x)'BIND:"New I(x)"
               ~~~~~~~~
]]>.Value

            VerifyOperationTreeAndDiagnosticsForTest(Of ObjectCreationExpressionSyntax)(compilation1, "a.vb", expectedOperationTree, expectedDiagnostics)
        End Sub
    End Class
End Namespace<|MERGE_RESOLUTION|>--- conflicted
+++ resolved
@@ -162,8 +162,8 @@
                                                     Element Values(1):
                                                         IParameterReferenceExpression: x (OperationKind.ParameterReferenceExpression, Type: System.Int32) (Syntax: 'x')
                             Arguments(0)
-  InConversion: null
-  OutConversion: null
+  InConversion: CommonConversion (Exists: True, IsIdentity: True, IsNumeric: False, IsReference: False, IsUserDefined: False) (MethodSymbol: null)
+  OutConversion: CommonConversion (Exists: True, IsIdentity: True, IsNumeric: False, IsReference: False, IsUserDefined: False) (MethodSymbol: null)
 ]]>.Value
 
             Dim expectedDiagnostics = String.Empty
@@ -213,26 +213,12 @@
                                   Conversion: CommonConversion (Exists: True, IsIdentity: False, IsNumeric: False, IsReference: False, IsUserDefined: False) (MethodSymbol: null)
                                   Operand: IOperation:  (OperationKind.None) (Syntax: 'y.Length')
                                       Children(1):
-<<<<<<< HEAD
                                           IPropertyReferenceExpression: ReadOnly Property System.String.Length As System.Int32 (OperationKind.PropertyReferenceExpression, Type: System.Int32) (Syntax: 'y.Length')
                                             Instance Receiver: IOperation:  (OperationKind.None) (Syntax: 'y')
-                                InConversion: null
-                                OutConversion: null
-  InConversion: null
-  OutConversion: null
-=======
-                                          IParameterReferenceExpression: x (OperationKind.ParameterReferenceExpression, Type: System.String()) (Syntax: 'x')
-                        Arguments(1):
-                            IArgument (ArgumentKind.DefaultValue, Matching Parameter: keySelector) (OperationKind.Argument) (Syntax: 'y.Length')
-                              IConversionExpression (Implicit, TryCast: False, Unchecked) (OperationKind.ConversionExpression, Type: System.Func(Of System.String, System.Int32)) (Syntax: 'y.Length')
-                                Conversion: CommonConversion (Exists: True, IsIdentity: False, IsNumeric: False, IsReference: False, IsUserDefined: False) (MethodSymbol: null)
-                                Operand: IOperation:  (OperationKind.None) (Syntax: 'y.Length')
-                                    Children(1):
-                                        IPropertyReferenceExpression: ReadOnly Property System.String.Length As System.Int32 (OperationKind.PropertyReferenceExpression, Type: System.Int32) (Syntax: 'y.Length')
-                                          Instance Receiver: IOperation:  (OperationKind.None) (Syntax: 'y')
-                              InConversion: CommonConversion (Exists: True, IsIdentity: True, IsNumeric: False, IsReference: False, IsUserDefined: False) (MethodSymbol: null)
-                              OutConversion: CommonConversion (Exists: True, IsIdentity: True, IsNumeric: False, IsReference: False, IsUserDefined: False) (MethodSymbol: null)
->>>>>>> 98075e1b
+                                InConversion: CommonConversion (Exists: True, IsIdentity: True, IsNumeric: False, IsReference: False, IsUserDefined: False) (MethodSymbol: null)
+                                OutConversion: CommonConversion (Exists: True, IsIdentity: True, IsNumeric: False, IsReference: False, IsUserDefined: False) (MethodSymbol: null)
+  InConversion: CommonConversion (Exists: True, IsIdentity: True, IsNumeric: False, IsReference: False, IsUserDefined: False) (MethodSymbol: null)
+  OutConversion: CommonConversion (Exists: True, IsIdentity: True, IsNumeric: False, IsReference: False, IsUserDefined: False) (MethodSymbol: null)
 ]]>.Value
 
             Dim expectedDiagnostics = String.Empty
@@ -630,8 +616,8 @@
           Expression: ILiteralExpression (OperationKind.LiteralExpression, Type: System.Int32, Constant: 1) (Syntax: '1')
           Alignment: null
           FormatString: null
-  InConversion: null
-  OutConversion: null
+  InConversion: CommonConversion (Exists: True, IsIdentity: True, IsNumeric: False, IsReference: False, IsUserDefined: False) (MethodSymbol: null)
+  OutConversion: CommonConversion (Exists: True, IsIdentity: True, IsNumeric: False, IsReference: False, IsUserDefined: False) (MethodSymbol: null)
 ]]>.Value
 
             Dim expectedDiagnostics = String.Empty
