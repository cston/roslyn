--- conflicted
+++ resolved
@@ -81,6 +81,8 @@
               Arguments(1):
                   IArgument (ArgumentKind.Explicit, Matching Parameter: location) (OperationKind.Argument) (Syntax: 'index')
                     ILocalReferenceExpression: index (OperationKind.LocalReferenceExpression, Type: System.Int32) (Syntax: 'index')
+                    InConversion: null
+                    OutConversion: null
       IIfStatement (OperationKind.IfStatement) (Syntax: 'If value >  ... End If')
         Condition: IBinaryOperatorExpression (BinaryOperationKind.IntegerGreaterThan) (OperationKind.BinaryOperatorExpression, Type: System.Boolean) (Syntax: 'value > 10')
             Left: ILocalReferenceExpression: value (OperationKind.LocalReferenceExpression, Type: System.Int32) (Syntax: 'value')
@@ -165,6 +167,8 @@
               Arguments(1):
                   IArgument (ArgumentKind.Explicit, Matching Parameter: location) (OperationKind.Argument) (Syntax: 'index')
                     ILocalReferenceExpression: index (OperationKind.LocalReferenceExpression, Type: System.Int32) (Syntax: 'index')
+                    InConversion: null
+                    OutConversion: null
       IIfStatement (OperationKind.IfStatement) (Syntax: 'If value >  ... End If')
         Condition: IBinaryOperatorExpression (BinaryOperationKind.IntegerGreaterThan) (OperationKind.BinaryOperatorExpression, Type: System.Boolean) (Syntax: 'value > 5')
             Left: ILocalReferenceExpression: value (OperationKind.LocalReferenceExpression, Type: System.Int32) (Syntax: 'value')
@@ -176,6 +180,8 @@
                   Arguments(1):
                       IArgument (ArgumentKind.Explicit, Matching Parameter: value) (OperationKind.Argument) (Syntax: '"While-loop break"')
                         ILiteralExpression (OperationKind.LiteralExpression, Type: System.String, Constant: "While-loop break") (Syntax: '"While-loop break"')
+                        InConversion: null
+                        OutConversion: null
             IBranchStatement (BranchKind.Break, Label: exit) (OperationKind.BranchStatement) (Syntax: 'Exit While')
         IfFalse: null
       IExpressionStatement (OperationKind.ExpressionStatement) (Syntax: 'System.Cons ... statement")')
@@ -184,12 +190,8 @@
             Arguments(1):
                 IArgument (ArgumentKind.Explicit, Matching Parameter: value) (OperationKind.Argument) (Syntax: '"While-loop statement"')
                   ILiteralExpression (OperationKind.LiteralExpression, Type: System.String, Constant: "While-loop statement") (Syntax: '"While-loop statement"')
-<<<<<<< HEAD
-]]>.Value
-=======
                   InConversion: null
                   OutConversion: null]]>.Value
->>>>>>> 5d2d334b
 
             VerifyOperationTreeForTest(Of WhileBlockSyntax)(source, expectedOperationTree)
         End Sub
@@ -225,19 +227,13 @@
               Arguments(1):
                   IArgument (ArgumentKind.Explicit, Matching Parameter: location) (OperationKind.Argument) (Syntax: 'index')
                     ILocalReferenceExpression: index (OperationKind.LocalReferenceExpression, Type: System.Int32) (Syntax: 'index')
+                    InConversion: null
+                    OutConversion: null
       IIfStatement (OperationKind.IfStatement) (Syntax: 'If value >  ... End If')
         Condition: IBinaryOperatorExpression (BinaryOperationKind.IntegerGreaterThan) (OperationKind.BinaryOperatorExpression, Type: System.Boolean) (Syntax: 'value > 100')
             Left: ILocalReferenceExpression: value (OperationKind.LocalReferenceExpression, Type: System.Int32) (Syntax: 'value')
             Right: ILiteralExpression (OperationKind.LiteralExpression, Type: System.Int32, Constant: 100) (Syntax: '100')
         IfTrue: IBlockStatement (1 statements) (OperationKind.BlockStatement) (Syntax: 'If value >  ... End If')
-<<<<<<< HEAD
-            IThrowStatement (OperationKind.ThrowStatement) (Syntax: 'Throw New S ... occurred.")')
-              ThrownObject: IObjectCreationExpression (Constructor: Sub System.Exception..ctor(message As System.String)) (OperationKind.ObjectCreationExpression, Type: System.Exception) (Syntax: 'New System. ... occurred.")')
-                  Arguments(1):
-                      IArgument (ArgumentKind.Explicit, Matching Parameter: message) (OperationKind.Argument) (Syntax: '"An excepti ...  occurred."')
-                        ILiteralExpression (OperationKind.LiteralExpression, Type: System.String, Constant: "An exception has occurred.") (Syntax: '"An excepti ...  occurred."')
-                  Initializer: null
-=======
             IExpressionStatement (OperationKind.ExpressionStatement) (Syntax: 'Throw New S ... occurred.")')
               Expression: IThrowExpression (OperationKind.ThrowExpression, Type: System.Exception) (Syntax: 'Throw New S ... occurred.")')
                   IObjectCreationExpression (Constructor: Sub System.Exception..ctor(message As System.String)) (OperationKind.ObjectCreationExpression, Type: System.Exception) (Syntax: 'New System. ... occurred.")')
@@ -247,7 +243,6 @@
                           InConversion: null
                           OutConversion: null
                     Initializer: null
->>>>>>> 5d2d334b
         IfFalse: null
       IExpressionStatement (OperationKind.ExpressionStatement) (Syntax: 'System.Cons ... statement")')
         Expression: IInvocationExpression (Sub System.Console.WriteLine(value As System.String)) (OperationKind.InvocationExpression, Type: System.Void) (Syntax: 'System.Cons ... statement")')
@@ -255,12 +250,8 @@
             Arguments(1):
                 IArgument (ArgumentKind.Explicit, Matching Parameter: value) (OperationKind.Argument) (Syntax: '"While-loop statement"')
                   ILiteralExpression (OperationKind.LiteralExpression, Type: System.String, Constant: "While-loop statement") (Syntax: '"While-loop statement"')
-<<<<<<< HEAD
-]]>.Value
-=======
                   InConversion: null
                   OutConversion: null]]>.Value
->>>>>>> 5d2d334b
 
             VerifyOperationTreeForTest(Of WhileBlockSyntax)(source, expectedOperationTree)
         End Sub
@@ -294,15 +285,13 @@
               Arguments(2):
                   IArgument (ArgumentKind.Explicit, Matching Parameter: target) (OperationKind.Argument) (Syntax: 'i')
                     ILocalReferenceExpression: i (OperationKind.LocalReferenceExpression, Type: System.Int32) (Syntax: 'i')
+                    InConversion: null
+                    OutConversion: null
                   IArgument (ArgumentKind.Explicit, Matching Parameter: value) (OperationKind.Argument) (Syntax: 'value')
                     ILocalReferenceExpression: value (OperationKind.LocalReferenceExpression, Type: System.Int32) (Syntax: 'value')
-<<<<<<< HEAD
-      Right: ILiteralExpression (Text: 0) (OperationKind.LiteralExpression, Type: System.Int32, Constant: 0) (Syntax: '0')
-=======
                     InConversion: null
                     OutConversion: null
       Right: ILiteralExpression (OperationKind.LiteralExpression, Type: System.Int32, Constant: 0) (Syntax: '0')
->>>>>>> 5d2d334b
   Body: IBlockStatement (2 statements) (OperationKind.BlockStatement) (Syntax: 'While (Inli ... End While')
       IExpressionStatement (OperationKind.ExpressionStatement) (Syntax: 'System.Cons ... , i, value)')
         Expression: IInvocationExpression (Sub System.Console.WriteLine(format As System.String, arg0 As System.Object, arg1 As System.Object)) (OperationKind.InvocationExpression, Type: System.Void) (Syntax: 'System.Cons ... , i, value)')
@@ -310,14 +299,20 @@
             Arguments(3):
                 IArgument (ArgumentKind.Explicit, Matching Parameter: format) (OperationKind.Argument) (Syntax: '"While {0} {1}"')
                   ILiteralExpression (OperationKind.LiteralExpression, Type: System.String, Constant: "While {0} {1}") (Syntax: '"While {0} {1}"')
+                  InConversion: null
+                  OutConversion: null
                 IArgument (ArgumentKind.Explicit, Matching Parameter: arg0) (OperationKind.Argument) (Syntax: 'i')
                   IConversionExpression (Implicit, TryCast: False, Unchecked) (OperationKind.ConversionExpression, Type: System.Object) (Syntax: 'i')
                     Conversion: CommonConversion (Exists: False, IsIdentity: False, IsNumeric: False, IsReference: False, IsUserDefined: False) (MethodSymbol: null)
                     Operand: ILocalReferenceExpression: i (OperationKind.LocalReferenceExpression, Type: System.Int32) (Syntax: 'i')
+                  InConversion: null
+                  OutConversion: null
                 IArgument (ArgumentKind.Explicit, Matching Parameter: arg1) (OperationKind.Argument) (Syntax: 'value')
                   IConversionExpression (Implicit, TryCast: False, Unchecked) (OperationKind.ConversionExpression, Type: System.Object) (Syntax: 'value')
                     Conversion: CommonConversion (Exists: False, IsIdentity: False, IsNumeric: False, IsReference: False, IsUserDefined: False) (MethodSymbol: null)
                     Operand: ILocalReferenceExpression: value (OperationKind.LocalReferenceExpression, Type: System.Int32) (Syntax: 'value')
+                  InConversion: null
+                  OutConversion: null
       IExpressionStatement (OperationKind.ExpressionStatement) (Syntax: 'value -= 1')
         Expression: ICompoundAssignmentExpression (BinaryOperationKind.IntegerSubtract) (OperationKind.CompoundAssignmentExpression, Type: System.Int32) (Syntax: 'value -= 1')
             Left: ILocalReferenceExpression: value (OperationKind.LocalReferenceExpression, Type: System.Int32) (Syntax: 'value')
@@ -474,6 +469,8 @@
               Arguments(1):
                   IArgument (ArgumentKind.Explicit, Matching Parameter: location) (OperationKind.Argument) (Syntax: 'index')
                     ILocalReferenceExpression: index (OperationKind.LocalReferenceExpression, Type: System.Int32) (Syntax: 'index')
+                    InConversion: null
+                    OutConversion: null
       IIfStatement (OperationKind.IfStatement) (Syntax: 'If value >  ... End If')
         Condition: IBinaryOperatorExpression (BinaryOperationKind.IntegerGreaterThan) (OperationKind.BinaryOperatorExpression, Type: System.Boolean) (Syntax: 'value > 100')
             Left: ILocalReferenceExpression: value (OperationKind.LocalReferenceExpression, Type: System.Int32) (Syntax: 'value')
@@ -554,13 +551,9 @@
             Arguments(1):
                 IArgument (ArgumentKind.Explicit, Matching Parameter: value) (OperationKind.Argument) (Syntax: 'i')
                   ILocalReferenceExpression: i (OperationKind.LocalReferenceExpression, Type: System.Int32) (Syntax: 'i')
-<<<<<<< HEAD
-]]>.Value
-=======
                   InConversion: null
                   OutConversion: null]]>.Value
 
->>>>>>> 5d2d334b
             VerifyOperationTreeForTest(Of WhileBlockSyntax)(source, expectedOperationTree)
         End Sub
 
@@ -593,6 +586,8 @@
       Arguments(1):
           IArgument (ArgumentKind.Explicit, Matching Parameter: i) (OperationKind.Argument) (Syntax: 'i')
             ILocalReferenceExpression: i (OperationKind.LocalReferenceExpression, Type: System.Int32) (Syntax: 'i')
+            InConversion: null
+            OutConversion: null
   Body: IBlockStatement (2 statements) (OperationKind.BlockStatement) (Syntax: 'While IsTru ... End While')
       IExpressionStatement (OperationKind.ExpressionStatement) (Syntax: 'i += 1')
         Expression: ICompoundAssignmentExpression (BinaryOperationKind.IntegerAdd) (OperationKind.CompoundAssignmentExpression, Type: System.Int32) (Syntax: 'i += 1')
@@ -604,12 +599,8 @@
             Arguments(1):
                 IArgument (ArgumentKind.Explicit, Matching Parameter: value) (OperationKind.Argument) (Syntax: 'i')
                   ILocalReferenceExpression: i (OperationKind.LocalReferenceExpression, Type: System.Int32) (Syntax: 'i')
-<<<<<<< HEAD
-]]>.Value
-=======
                   InConversion: null
                   OutConversion: null]]>.Value
->>>>>>> 5d2d334b
 
             VerifyOperationTreeForTest(Of WhileBlockSyntax)(source, expectedOperationTree)
         End Sub
@@ -664,19 +655,17 @@
                   Arguments(1):
                       IArgument (ArgumentKind.Explicit, Matching Parameter: value) (OperationKind.Argument) (Syntax: 'j')
                         ILocalReferenceExpression: j (OperationKind.LocalReferenceExpression, Type: System.Int32) (Syntax: 'j')
+                        InConversion: null
+                        OutConversion: null
       IExpressionStatement (OperationKind.ExpressionStatement) (Syntax: 'System.Cons ... riteLine(i)')
         Expression: IInvocationExpression (Sub System.Console.WriteLine(value As System.Int32)) (OperationKind.InvocationExpression, Type: System.Void) (Syntax: 'System.Cons ... riteLine(i)')
             Instance Receiver: null
             Arguments(1):
                 IArgument (ArgumentKind.Explicit, Matching Parameter: value) (OperationKind.Argument) (Syntax: 'i')
                   ILocalReferenceExpression: i (OperationKind.LocalReferenceExpression, Type: System.Int32) (Syntax: 'i')
-<<<<<<< HEAD
-]]>.Value
-=======
                   InConversion: null
                   OutConversion: null]]>.Value
 
->>>>>>> 5d2d334b
             VerifyOperationTreeForTest(Of WhileBlockSyntax)(source, expectedOperationTree)
         End Sub
 
@@ -737,18 +726,16 @@
                   Arguments(1):
                       IArgument (ArgumentKind.Explicit, Matching Parameter: value) (OperationKind.Argument) (Syntax: 'j')
                         ILocalReferenceExpression: j (OperationKind.LocalReferenceExpression, Type: System.Int32) (Syntax: 'j')
+                        InConversion: null
+                        OutConversion: null
       IExpressionStatement (OperationKind.ExpressionStatement) (Syntax: 'System.Cons ... riteLine(i)')
         Expression: IInvocationExpression (Sub System.Console.WriteLine(value As System.Int32)) (OperationKind.InvocationExpression, Type: System.Void) (Syntax: 'System.Cons ... riteLine(i)')
             Instance Receiver: null
             Arguments(1):
                 IArgument (ArgumentKind.Explicit, Matching Parameter: value) (OperationKind.Argument) (Syntax: 'i')
                   ILocalReferenceExpression: i (OperationKind.LocalReferenceExpression, Type: System.Int32) (Syntax: 'i')
-<<<<<<< HEAD
-]]>.Value
-=======
                   InConversion: null
                   OutConversion: null]]>.Value
->>>>>>> 5d2d334b
 
             VerifyOperationTreeForTest(Of WhileBlockSyntax)(source, expectedOperationTree)
         End Sub
@@ -775,13 +762,9 @@
           Arguments(1):
               IArgument (ArgumentKind.Explicit, Matching Parameter: location) (OperationKind.Argument) (Syntax: 'i')
                 ILocalReferenceExpression: i (OperationKind.LocalReferenceExpression, Type: System.Int32) (Syntax: 'i')
-<<<<<<< HEAD
-      Right: ILiteralExpression (Text: 5) (OperationKind.LiteralExpression, Type: System.Int32, Constant: 5) (Syntax: '5')
-=======
                 InConversion: null
                 OutConversion: null
       Right: ILiteralExpression (OperationKind.LiteralExpression, Type: System.Int32, Constant: 5) (Syntax: '5')
->>>>>>> 5d2d334b
   Body: IBlockStatement (1 statements) (OperationKind.BlockStatement) (Syntax: 'While Syste ... End While')
       IExpressionStatement (OperationKind.ExpressionStatement) (Syntax: 'System.Cons ... riteLine(i)')
         Expression: IInvocationExpression (Sub System.Console.WriteLine(value As System.Int32)) (OperationKind.InvocationExpression, Type: System.Void) (Syntax: 'System.Cons ... riteLine(i)')
@@ -789,12 +772,8 @@
             Arguments(1):
                 IArgument (ArgumentKind.Explicit, Matching Parameter: value) (OperationKind.Argument) (Syntax: 'i')
                   ILocalReferenceExpression: i (OperationKind.LocalReferenceExpression, Type: System.Int32) (Syntax: 'i')
-<<<<<<< HEAD
-]]>.Value
-=======
                   InConversion: null
                   OutConversion: null]]>.Value
->>>>>>> 5d2d334b
 
             VerifyOperationTreeForTest(Of WhileBlockSyntax)(source, expectedOperationTree)
         End Sub
@@ -949,14 +928,9 @@
             Instance Receiver: null
             Arguments(1):
                 IArgument (ArgumentKind.Explicit, Matching Parameter: value) (OperationKind.Argument) (Syntax: '1')
-<<<<<<< HEAD
-                  ILiteralExpression (Text: 1) (OperationKind.LiteralExpression, Type: System.Int32, Constant: 1) (Syntax: '1')
-]]>.Value
-=======
                   ILiteralExpression (OperationKind.LiteralExpression, Type: System.Int32, Constant: 1) (Syntax: '1')
                   InConversion: null
                   OutConversion: null]]>.Value
->>>>>>> 5d2d334b
 
             VerifyOperationTreeForTest(Of DoLoopBlockSyntax)(source, expectedOperationTree)
         End Sub
@@ -991,15 +965,10 @@
             Instance Receiver: null
             Arguments(1):
                 IArgument (ArgumentKind.Explicit, Matching Parameter: value) (OperationKind.Argument) (Syntax: '1')
-<<<<<<< HEAD
-                  ILiteralExpression (Text: 1) (OperationKind.LiteralExpression, Type: System.Int32, Constant: 1) (Syntax: '1')
-]]>.Value
-=======
                   ILiteralExpression (OperationKind.LiteralExpression, Type: System.Int32, Constant: 1) (Syntax: '1')
                   InConversion: null
                   OutConversion: null]]>.Value
 
->>>>>>> 5d2d334b
             VerifyOperationTreeForTest(Of DoLoopBlockSyntax)(source, expectedOperationTree)
         End Sub
 
@@ -1034,10 +1003,14 @@
             Arguments(2):
                 IArgument (ArgumentKind.Explicit, Matching Parameter: format) (OperationKind.Argument) (Syntax: '"Iterate {0}"')
                   ILiteralExpression (OperationKind.LiteralExpression, Type: System.String, Constant: "Iterate {0}") (Syntax: '"Iterate {0}"')
+                  InConversion: null
+                  OutConversion: null
                 IArgument (ArgumentKind.Explicit, Matching Parameter: arg0) (OperationKind.Argument) (Syntax: 'x')
                   IConversionExpression (Implicit, TryCast: False, Unchecked) (OperationKind.ConversionExpression, Type: System.Object) (Syntax: 'x')
                     Conversion: CommonConversion (Exists: False, IsIdentity: False, IsNumeric: False, IsReference: False, IsUserDefined: False) (MethodSymbol: null)
                     Operand: ILocalReferenceExpression: x (OperationKind.LocalReferenceExpression, Type: System.Int32) (Syntax: 'x')
+                  InConversion: null
+                  OutConversion: null
       IExpressionStatement (OperationKind.ExpressionStatement) (Syntax: 'breakLoop = True')
         Expression: ISimpleAssignmentExpression (OperationKind.SimpleAssignmentExpression, Type: System.Boolean) (Syntax: 'breakLoop = True')
             Left: ILocalReferenceExpression: breakLoop (OperationKind.LocalReferenceExpression, Type: System.Boolean) (Syntax: 'breakLoop')
