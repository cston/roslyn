' Copyright (c) Microsoft.  All Rights Reserved.  Licensed under the Apache License, Version 2.0.  See License.txt in the project root for license information.

Imports System.Collections.Concurrent
Imports System.Collections.Immutable
Imports Microsoft.CodeAnalysis.PooledObjects
Imports Microsoft.CodeAnalysis.VisualBasic

Namespace Microsoft.CodeAnalysis.Semantics
    Partial Friend NotInheritable Class VisualBasicOperationFactory

        Private ReadOnly _cache As ConcurrentDictionary(Of BoundNode, IOperation) =
            New ConcurrentDictionary(Of BoundNode, IOperation)(concurrencyLevel:=2, capacity:=10)

        Public Function Create(boundNode As BoundNode) As IOperation
            If boundNode Is Nothing Then
                Return Nothing
            End If

            Return _cache.GetOrAdd(boundNode, Function(n) CreateInternal(n))
        End Function

        Private Function CreateInternal(boundNode As BoundNode) As IOperation
            Select Case boundNode.Kind
                Case BoundKind.AssignmentOperator
                    Return CreateBoundAssignmentOperatorOperation(DirectCast(boundNode, BoundAssignmentOperator))
                Case BoundKind.MeReference
                    Return CreateBoundMeReferenceOperation(DirectCast(boundNode, BoundMeReference))
                Case BoundKind.MyBaseReference
                    Return CreateBoundMyBaseReferenceOperation(DirectCast(boundNode, BoundMyBaseReference))
                Case BoundKind.MyClassReference
                    Return CreateBoundMyClassReferenceOperation(DirectCast(boundNode, BoundMyClassReference))
                Case BoundKind.Literal
                    Return CreateBoundLiteralOperation(DirectCast(boundNode, BoundLiteral))
                Case BoundKind.AwaitOperator
                    Return CreateBoundAwaitOperatorOperation(DirectCast(boundNode, BoundAwaitOperator))
                Case BoundKind.Lambda
                    Return CreateBoundLambdaOperation(DirectCast(boundNode, BoundLambda))
                Case BoundKind.Call
                    Return CreateBoundCallOperation(DirectCast(boundNode, BoundCall))
                Case BoundKind.OmittedArgument
                    Return CreateBoundOmittedArgumentOperation(DirectCast(boundNode, BoundOmittedArgument))
                Case BoundKind.Parenthesized
                    Return CreateBoundParenthesizedOperation(DirectCast(boundNode, BoundParenthesized))
                Case BoundKind.ArrayAccess
                    Return CreateBoundArrayAccessOperation(DirectCast(boundNode, BoundArrayAccess))
                Case BoundKind.UnaryOperator
                    Return CreateBoundUnaryOperatorOperation(DirectCast(boundNode, BoundUnaryOperator))
                Case BoundKind.UserDefinedUnaryOperator
                    Return CreateBoundUserDefinedUnaryOperatorOperation(DirectCast(boundNode, BoundUserDefinedUnaryOperator))
                Case BoundKind.BinaryOperator
                    Return CreateBoundBinaryOperatorOperation(DirectCast(boundNode, BoundBinaryOperator))
                Case BoundKind.UserDefinedBinaryOperator
                    Return CreateBoundUserDefinedBinaryOperatorOperation(DirectCast(boundNode, BoundUserDefinedBinaryOperator))
                Case BoundKind.BinaryConditionalExpression
                    Return CreateBoundBinaryConditionalExpressionOperation(DirectCast(boundNode, BoundBinaryConditionalExpression))
                Case BoundKind.UserDefinedShortCircuitingOperator
                    Return CreateBoundUserDefinedShortCircuitingOperatorOperation(DirectCast(boundNode, BoundUserDefinedShortCircuitingOperator))
                Case BoundKind.BadExpression
                    Return CreateBoundBadExpressionOperation(DirectCast(boundNode, BoundBadExpression))
                Case BoundKind.TryCast
                    Return CreateBoundTryCastOperation(DirectCast(boundNode, BoundTryCast))
                Case BoundKind.DirectCast
                    Return CreateBoundDirectCastOperation(DirectCast(boundNode, BoundDirectCast))
                Case BoundKind.Conversion
                    Return CreateBoundConversionOperation(DirectCast(boundNode, BoundConversion))
                Case BoundKind.UserDefinedConversion
                    Return CreateBoundUserDefinedConversionOperation(DirectCast(boundNode, BoundUserDefinedConversion))
                Case BoundKind.TernaryConditionalExpression
                    Return CreateBoundTernaryConditionalExpressionOperation(DirectCast(boundNode, BoundTernaryConditionalExpression))
                Case BoundKind.TypeOf
                    Return CreateBoundTypeOfOperation(DirectCast(boundNode, BoundTypeOf))
                Case BoundKind.ObjectCreationExpression
                    Return CreateBoundObjectCreationExpressionOperation(DirectCast(boundNode, BoundObjectCreationExpression))
                Case BoundKind.NewT
                    Return CreateBoundNewTOperation(DirectCast(boundNode, BoundNewT))
                Case BoundKind.ArrayCreation
                    Return CreateBoundArrayCreationOperation(DirectCast(boundNode, BoundArrayCreation))
                Case BoundKind.ArrayInitialization
                    Return CreateBoundArrayInitializationOperation(DirectCast(boundNode, BoundArrayInitialization))
                Case BoundKind.PropertyAccess
                    Return CreateBoundPropertyAccessOperation(DirectCast(boundNode, BoundPropertyAccess))
                Case BoundKind.EventAccess
                    Return CreateBoundEventAccessOperation(DirectCast(boundNode, BoundEventAccess))
                Case BoundKind.FieldAccess
                    Return CreateBoundFieldAccessOperation(DirectCast(boundNode, BoundFieldAccess))
                Case BoundKind.ConditionalAccess
                    Return CreateBoundConditionalAccessOperation(DirectCast(boundNode, BoundConditionalAccess))
                Case BoundKind.ConditionalAccessReceiverPlaceholder
                    Return CreateBoundConditionalAccessReceiverPlaceholderOperation(DirectCast(boundNode, BoundConditionalAccessReceiverPlaceholder))
                Case BoundKind.Parameter
                    Return CreateBoundParameterOperation(DirectCast(boundNode, BoundParameter))
                Case BoundKind.Local
                    Return CreateBoundLocalOperation(DirectCast(boundNode, BoundLocal))
                Case BoundKind.LateMemberAccess
                    Return CreateBoundLateMemberAccessOperation(DirectCast(boundNode, BoundLateMemberAccess))
                Case BoundKind.FieldInitializer
                    Return CreateBoundFieldInitializerOperation(DirectCast(boundNode, BoundFieldInitializer))
                Case BoundKind.PropertyInitializer
                    Return CreateBoundPropertyInitializerOperation(DirectCast(boundNode, BoundPropertyInitializer))
                Case BoundKind.ParameterEqualsValue
                    Return CreateBoundParameterEqualsValueOperation(DirectCast(boundNode, BoundParameterEqualsValue))
                Case BoundKind.RValuePlaceholder
                    Return CreateBoundRValuePlaceholderOperation(DirectCast(boundNode, BoundRValuePlaceholder))
                Case BoundKind.IfStatement
                    Return CreateBoundIfStatementOperation(DirectCast(boundNode, BoundIfStatement))
                Case BoundKind.SelectStatement
                    Return CreateBoundSelectStatementOperation(DirectCast(boundNode, BoundSelectStatement))
                Case BoundKind.SimpleCaseClause
                    Return CreateBoundSimpleCaseClauseOperation(DirectCast(boundNode, BoundSimpleCaseClause))
                Case BoundKind.RangeCaseClause
                    Return CreateBoundRangeCaseClauseOperation(DirectCast(boundNode, BoundRangeCaseClause))
                Case BoundKind.RelationalCaseClause
                    Return CreateBoundRelationalCaseClauseOperation(DirectCast(boundNode, BoundRelationalCaseClause))
                Case BoundKind.DoLoopStatement
                    Return CreateBoundDoLoopStatementOperation(DirectCast(boundNode, BoundDoLoopStatement))
                Case BoundKind.ForToStatement
                    Return CreateBoundForToStatementOperation(DirectCast(boundNode, BoundForToStatement))
                Case BoundKind.ForEachStatement
                    Return CreateBoundForEachStatementOperation(DirectCast(boundNode, BoundForEachStatement))
                Case BoundKind.TryStatement
                    Return CreateBoundTryStatementOperation(DirectCast(boundNode, BoundTryStatement))
                Case BoundKind.CatchBlock
                    Return CreateBoundCatchBlockOperation(DirectCast(boundNode, BoundCatchBlock))
                Case BoundKind.Block
                    Return CreateBoundBlockOperation(DirectCast(boundNode, BoundBlock))
                Case BoundKind.BadStatement
                    Return CreateBoundBadStatementOperation(DirectCast(boundNode, BoundBadStatement))
                Case BoundKind.ReturnStatement
                    Return CreateBoundReturnStatementOperation(DirectCast(boundNode, BoundReturnStatement))
                Case BoundKind.ThrowStatement
                    Return CreateBoundThrowStatementOperation(DirectCast(boundNode, BoundThrowStatement))
                Case BoundKind.WhileStatement
                    Return CreateBoundWhileStatementOperation(DirectCast(boundNode, BoundWhileStatement))
                Case BoundKind.DimStatement
                    Return CreateBoundDimStatementOperation(DirectCast(boundNode, BoundDimStatement))
                Case BoundKind.YieldStatement
                    Return CreateBoundYieldStatementOperation(DirectCast(boundNode, BoundYieldStatement))
                Case BoundKind.LabelStatement
                    Return CreateBoundLabelStatementOperation(DirectCast(boundNode, BoundLabelStatement))
                Case BoundKind.GotoStatement
                    Return CreateBoundGotoStatementOperation(DirectCast(boundNode, BoundGotoStatement))
                Case BoundKind.ContinueStatement
                    Return CreateBoundContinueStatementOperation(DirectCast(boundNode, BoundContinueStatement))
                Case BoundKind.ExitStatement
                    Return CreateBoundExitStatementOperation(DirectCast(boundNode, BoundExitStatement))
                Case BoundKind.SyncLockStatement
                    Return CreateBoundSyncLockStatementOperation(DirectCast(boundNode, BoundSyncLockStatement))
                Case BoundKind.NoOpStatement
                    Return CreateBoundNoOpStatementOperation(DirectCast(boundNode, BoundNoOpStatement))
                Case BoundKind.StopStatement
                    Return CreateBoundStopStatementOperation(DirectCast(boundNode, BoundStopStatement))
                Case BoundKind.EndStatement
                    Return CreateBoundEndStatementOperation(DirectCast(boundNode, BoundEndStatement))
                Case BoundKind.WithStatement
                    Return CreateBoundWithStatementOperation(DirectCast(boundNode, BoundWithStatement))
                Case BoundKind.UsingStatement
                    Return CreateBoundUsingStatementOperation(DirectCast(boundNode, BoundUsingStatement))
                Case BoundKind.ExpressionStatement
                    Return CreateBoundExpressionStatementOperation(DirectCast(boundNode, BoundExpressionStatement))
                Case BoundKind.RaiseEventStatement
                    Return CreateBoundRaiseEventStatementOperation(DirectCast(boundNode, BoundRaiseEventStatement))
                Case BoundKind.AddHandlerStatement
                    Return CreateBoundAddHandlerStatementOperation(DirectCast(boundNode, BoundAddHandlerStatement))
                Case BoundKind.RemoveHandlerStatement
                    Return CreateBoundRemoveHandlerStatementOperation(DirectCast(boundNode, BoundRemoveHandlerStatement))
<<<<<<< HEAD
                Case BoundKind.TupleLiteral, BoundKind.ConvertedTupleLiteral
                    Return CreateBoundTupleExpressionOperation(DirectCast(boundNode, BoundTupleExpression))
=======
                Case BoundKind.InterpolatedStringExpression
                    Return CreateBoundInterpolatedStringExpressionOperation(DirectCast(boundNode, BoundInterpolatedStringExpression))
                Case BoundKind.Interpolation
                    Return CreateBoundInterpolationOperation(DirectCast(boundNode, BoundInterpolation))
                Case BoundKind.AnonymousTypeCreationExpression
                    Return CreateBoundAnonymousTypeCreationExpressionOperation(DirectCast(boundNode, BoundAnonymousTypeCreationExpression))
                Case BoundKind.AnonymousTypeFieldInitializer
                    Return Create(DirectCast(boundNode, BoundAnonymousTypeFieldInitializer).Value)
                Case BoundKind.AnonymousTypePropertyAccess
                    Return CreateBoundAnonymousTypePropertyAccessOperation(DirectCast(boundNode, BoundAnonymousTypePropertyAccess))
>>>>>>> d2f94230
                Case Else
                    Dim constantValue = ConvertToOptional(TryCast(boundNode, BoundExpression)?.ConstantValueOpt)
                    Return Operation.CreateOperationNone(boundNode.HasErrors, boundNode.Syntax, constantValue, Function() GetIOperationChildren(boundNode))
            End Select
        End Function

        Private Function GetIOperationChildren(boundNode As BoundNode) As ImmutableArray(Of IOperation)
            Dim boundNodeWithChildren = DirectCast(boundNode, IBoundNodeWithIOperationChildren)
            If boundNodeWithChildren.Children.IsDefaultOrEmpty Then
                Return ImmutableArray(Of IOperation).Empty
            End If

            Dim builder = ArrayBuilder(Of IOperation).GetInstance(boundNodeWithChildren.Children.Length)
            For Each childNode In boundNodeWithChildren.Children
                Dim operation = Create(childNode)
                builder.Add(operation)
            Next

            Return builder.ToImmutableAndFree()
        End Function

        Private Function CreateBoundAssignmentOperatorOperation(boundAssignmentOperator As BoundAssignmentOperator) As IOperation
            Dim kind = GetAssignmentKind(boundAssignmentOperator)
            If kind = OperationKind.CompoundAssignmentExpression Then
                Dim binaryOperationKind As BinaryOperationKind = DirectCast(Create(boundAssignmentOperator.Right), IBinaryOperatorExpression).BinaryOperationKind
                Dim target As Lazy(Of IOperation) = New Lazy(Of IOperation)(Function() Create(boundAssignmentOperator.Left))
                Dim value As Lazy(Of IOperation) = New Lazy(Of IOperation)(Function() DirectCast(Create(boundAssignmentOperator.Right), IBinaryOperatorExpression).RightOperand)
                Dim usesOperatorMethod As Boolean = DirectCast(Create(boundAssignmentOperator.Right), IBinaryOperatorExpression).UsesOperatorMethod
                Dim operatorMethod As IMethodSymbol = DirectCast(Create(boundAssignmentOperator.Right), IBinaryOperatorExpression).OperatorMethod
                Dim isInvalid As Boolean = boundAssignmentOperator.HasErrors
                Dim syntax As SyntaxNode = boundAssignmentOperator.Syntax
                Dim type As ITypeSymbol = boundAssignmentOperator.Type
                Dim constantValue As [Optional](Of Object) = ConvertToOptional(boundAssignmentOperator.ConstantValueOpt)
                Return New LazyCompoundAssignmentExpression(binaryOperationKind, target, value, usesOperatorMethod, operatorMethod, isInvalid, syntax, type, constantValue)
            Else
                Dim target As Lazy(Of IOperation) = New Lazy(Of IOperation)(Function() Create(boundAssignmentOperator.Left))
                Dim value As Lazy(Of IOperation) = New Lazy(Of IOperation)(Function() Create(boundAssignmentOperator.Right))
                Dim isInvalid As Boolean = boundAssignmentOperator.HasErrors
                Dim syntax As SyntaxNode = boundAssignmentOperator.Syntax
                Dim type As ITypeSymbol = boundAssignmentOperator.Type
                Dim constantValue As [Optional](Of Object) = ConvertToOptional(boundAssignmentOperator.ConstantValueOpt)
                Return New LazySimpleAssignmentExpression(target, value, isInvalid, syntax, type, constantValue)
            End If
        End Function

        Private Function CreateBoundMeReferenceOperation(boundMeReference As BoundMeReference) As IInstanceReferenceExpression
            Dim instanceReferenceKind As InstanceReferenceKind = If(boundMeReference.WasCompilerGenerated, InstanceReferenceKind.Implicit, InstanceReferenceKind.Explicit)
            Dim isInvalid As Boolean = boundMeReference.HasErrors
            Dim syntax As SyntaxNode = boundMeReference.Syntax
            Dim type As ITypeSymbol = boundMeReference.Type
            Dim constantValue As [Optional](Of Object) = ConvertToOptional(boundMeReference.ConstantValueOpt)
            Return New InstanceReferenceExpression(instanceReferenceKind, isInvalid, syntax, type, constantValue)
        End Function

        Private Function CreateBoundMyBaseReferenceOperation(boundMyBaseReference As BoundMyBaseReference) As IInstanceReferenceExpression
            Dim instanceReferenceKind As InstanceReferenceKind = InstanceReferenceKind.BaseClass
            Dim isInvalid As Boolean = boundMyBaseReference.HasErrors
            Dim syntax As SyntaxNode = boundMyBaseReference.Syntax
            Dim type As ITypeSymbol = boundMyBaseReference.Type
            Dim constantValue As [Optional](Of Object) = ConvertToOptional(boundMyBaseReference.ConstantValueOpt)
            Return New InstanceReferenceExpression(instanceReferenceKind, isInvalid, syntax, type, constantValue)
        End Function

        Private Function CreateBoundMyClassReferenceOperation(boundMyClassReference As BoundMyClassReference) As IInstanceReferenceExpression
            Dim instanceReferenceKind As InstanceReferenceKind = InstanceReferenceKind.ThisClass
            Dim isInvalid As Boolean = boundMyClassReference.HasErrors
            Dim syntax As SyntaxNode = boundMyClassReference.Syntax
            Dim type As ITypeSymbol = boundMyClassReference.Type
            Dim constantValue As [Optional](Of Object) = ConvertToOptional(boundMyClassReference.ConstantValueOpt)
            Return New InstanceReferenceExpression(instanceReferenceKind, isInvalid, syntax, type, constantValue)
        End Function

        Private Function CreateBoundLiteralOperation(boundLiteral As BoundLiteral) As ILiteralExpression
            Dim text As String = boundLiteral.Syntax.ToString()
            Dim isInvalid As Boolean = boundLiteral.HasErrors
            Dim syntax As SyntaxNode = boundLiteral.Syntax
            Dim type As ITypeSymbol = boundLiteral.Type
            Dim constantValue As [Optional](Of Object) = ConvertToOptional(boundLiteral.ConstantValueOpt)
            Return New LiteralExpression(text, isInvalid, syntax, type, constantValue)
        End Function

        Private Function CreateBoundAwaitOperatorOperation(boundAwaitOperator As BoundAwaitOperator) As IAwaitExpression
            Dim awaitedValue As Lazy(Of IOperation) = New Lazy(Of IOperation)(Function() Create(boundAwaitOperator.Operand))
            Dim isInvalid As Boolean = boundAwaitOperator.HasErrors
            Dim syntax As SyntaxNode = boundAwaitOperator.Syntax
            Dim type As ITypeSymbol = boundAwaitOperator.Type
            Dim constantValue As [Optional](Of Object) = ConvertToOptional(boundAwaitOperator.ConstantValueOpt)
            Return New LazyAwaitExpression(awaitedValue, isInvalid, syntax, type, constantValue)
        End Function

        Private Function CreateBoundLambdaOperation(boundLambda As BoundLambda) As ILambdaExpression
            Dim signature As IMethodSymbol = boundLambda.LambdaSymbol
            Dim body As Lazy(Of IBlockStatement) = New Lazy(Of IBlockStatement)(Function() DirectCast(Create(boundLambda.Body), IBlockStatement))
            Dim isInvalid As Boolean = boundLambda.HasErrors
            Dim syntax As SyntaxNode = boundLambda.Syntax
            Dim type As ITypeSymbol = boundLambda.Type
            Dim constantValue As [Optional](Of Object) = ConvertToOptional(boundLambda.ConstantValueOpt)
            Return New LazyLambdaExpression(signature, body, isInvalid, syntax, type, constantValue)
        End Function

        Private Function CreateBoundCallOperation(boundCall As BoundCall) As IInvocationExpression
            Dim targetMethod As IMethodSymbol = boundCall.Method
            Dim instance As Lazy(Of IOperation) = New Lazy(Of IOperation)(Function() If(boundCall.Method.IsShared, Nothing, Create(boundCall.ReceiverOpt)))

            Dim method As IMethodSymbol = boundCall.Method
            Dim receiver As IOperation = Create(boundCall.ReceiverOpt)
            Dim isVirtual As Boolean = method IsNot Nothing AndAlso instance IsNot Nothing AndAlso (method.IsVirtual OrElse method.IsAbstract OrElse method.IsOverride) AndAlso receiver.Kind <> BoundKind.MyBaseReference AndAlso receiver.Kind <> BoundKind.MyClassReference

            Dim argumentsInEvaluationOrder As Lazy(Of ImmutableArray(Of IArgument)) = New Lazy(Of ImmutableArray(Of IArgument))(Function() DeriveArguments(boundCall.Arguments, boundCall.Method.Parameters))
            Dim isInvalid As Boolean = boundCall.HasErrors
            Dim syntax As SyntaxNode = boundCall.Syntax
            Dim type As ITypeSymbol = boundCall.Type
            Dim constantValue As [Optional](Of Object) = ConvertToOptional(boundCall.ConstantValueOpt)
            Return New LazyInvocationExpression(targetMethod, instance, isVirtual, argumentsInEvaluationOrder, isInvalid, syntax, type, constantValue)
        End Function

        Private Function CreateBoundOmittedArgumentOperation(boundOmittedArgument As BoundOmittedArgument) As IOmittedArgumentExpression
            Dim isInvalid As Boolean = boundOmittedArgument.HasErrors
            Dim syntax As SyntaxNode = boundOmittedArgument.Syntax
            Dim type As ITypeSymbol = boundOmittedArgument.Type
            Dim constantValue As [Optional](Of Object) = ConvertToOptional(boundOmittedArgument.ConstantValueOpt)
            Return New OmittedArgumentExpression(isInvalid, syntax, type, constantValue)
        End Function

        Private Function CreateBoundParenthesizedOperation(boundParenthesized As BoundParenthesized) As IParenthesizedExpression
            Dim operand As Lazy(Of IOperation) = New Lazy(Of IOperation)(Function() Create(boundParenthesized.Expression))
            Dim isInvalid As Boolean = boundParenthesized.HasErrors
            Dim syntax As SyntaxNode = boundParenthesized.Syntax
            Dim type As ITypeSymbol = boundParenthesized.Type
            Dim constantValue As [Optional](Of Object) = ConvertToOptional(boundParenthesized.ConstantValueOpt)
            Return New LazyParenthesizedExpression(operand, isInvalid, syntax, type, constantValue)
        End Function

        Private Function CreateBoundArrayAccessOperation(boundArrayAccess As BoundArrayAccess) As IArrayElementReferenceExpression
            Dim arrayReference As Lazy(Of IOperation) = New Lazy(Of IOperation)(Function() Create(boundArrayAccess.Expression))
            Dim indices As Lazy(Of ImmutableArray(Of IOperation)) = New Lazy(Of ImmutableArray(Of IOperation))(Function() boundArrayAccess.Indices.SelectAsArray(Function(n) DirectCast(Create(n), IOperation)))
            Dim isInvalid As Boolean = boundArrayAccess.HasErrors
            Dim syntax As SyntaxNode = boundArrayAccess.Syntax
            Dim type As ITypeSymbol = boundArrayAccess.Type
            Dim constantValue As [Optional](Of Object) = ConvertToOptional(boundArrayAccess.ConstantValueOpt)
            Return New LazyArrayElementReferenceExpression(arrayReference, indices, isInvalid, syntax, type, constantValue)
        End Function

        Private Function CreateBoundUnaryOperatorOperation(boundUnaryOperator As BoundUnaryOperator) As IUnaryOperatorExpression
            Dim unaryOperationKind As UnaryOperationKind = Helper.DeriveUnaryOperationKind(boundUnaryOperator.OperatorKind, boundUnaryOperator.Operand)
            Dim operand As Lazy(Of IOperation) = New Lazy(Of IOperation)(Function() Create(boundUnaryOperator.Operand))
            Dim usesOperatorMethod As Boolean = False
            Dim operatorMethod As IMethodSymbol = Nothing
            Dim isInvalid As Boolean = boundUnaryOperator.HasErrors
            Dim syntax As SyntaxNode = boundUnaryOperator.Syntax
            Dim type As ITypeSymbol = boundUnaryOperator.Type
            Dim constantValue As [Optional](Of Object) = ConvertToOptional(boundUnaryOperator.ConstantValueOpt)
            Return New LazyUnaryOperatorExpression(unaryOperationKind, operand, usesOperatorMethod, operatorMethod, isInvalid, syntax, type, constantValue)
        End Function

        Private Function CreateBoundUserDefinedUnaryOperatorOperation(boundUserDefinedUnaryOperator As BoundUserDefinedUnaryOperator) As IUnaryOperatorExpression
            Dim unaryOperationKind As UnaryOperationKind = Helper.DeriveUnaryOperationKind(boundUserDefinedUnaryOperator.OperatorKind)
            Dim operand As Lazy(Of IOperation) = New Lazy(Of IOperation)(Function()
                                                                             If boundUserDefinedUnaryOperator.UnderlyingExpression.Kind = BoundKind.Call Then
                                                                                 Return Create(boundUserDefinedUnaryOperator.Operand)
                                                                             Else
                                                                                 Return GetChildOfBadExpression(boundUserDefinedUnaryOperator.UnderlyingExpression, 0)
                                                                             End If
                                                                         End Function)
            Dim operatorMethod As IMethodSymbol = If(boundUserDefinedUnaryOperator.UnderlyingExpression.Kind = BoundKind.Call, boundUserDefinedUnaryOperator.Call.Method, Nothing)
            Dim usesOperatorMethod As Boolean = operatorMethod IsNot Nothing
            Dim isInvalid As Boolean = boundUserDefinedUnaryOperator.HasErrors
            Dim syntax As SyntaxNode = boundUserDefinedUnaryOperator.Syntax
            Dim type As ITypeSymbol = boundUserDefinedUnaryOperator.Type
            Dim constantValue As [Optional](Of Object) = ConvertToOptional(boundUserDefinedUnaryOperator.ConstantValueOpt)
            Return New LazyUnaryOperatorExpression(unaryOperationKind, operand, usesOperatorMethod, operatorMethod, isInvalid, syntax, type, constantValue)
        End Function

        Private Function CreateBoundBinaryOperatorOperation(boundBinaryOperator As BoundBinaryOperator) As IBinaryOperatorExpression
            Dim binaryOperationKind As BinaryOperationKind = Helper.DeriveBinaryOperationKind(boundBinaryOperator.OperatorKind, boundBinaryOperator.Left)
            Dim leftOperand As Lazy(Of IOperation) = New Lazy(Of IOperation)(Function() Create(boundBinaryOperator.Left))
            Dim rightOperand As Lazy(Of IOperation) = New Lazy(Of IOperation)(Function() Create(boundBinaryOperator.Right))
            Dim usesOperatorMethod As Boolean = False
            Dim operatorMethod As IMethodSymbol = Nothing
            Dim isInvalid As Boolean = boundBinaryOperator.HasErrors
            Dim syntax As SyntaxNode = boundBinaryOperator.Syntax
            Dim type As ITypeSymbol = boundBinaryOperator.Type
            Dim constantValue As [Optional](Of Object) = ConvertToOptional(boundBinaryOperator.ConstantValueOpt)
            Return New LazyBinaryOperatorExpression(binaryOperationKind, leftOperand, rightOperand, usesOperatorMethod, operatorMethod, isInvalid, syntax, type, constantValue)
        End Function

        Private Function CreateBoundUserDefinedBinaryOperatorOperation(boundUserDefinedBinaryOperator As BoundUserDefinedBinaryOperator) As IBinaryOperatorExpression
            Dim binaryOperationKind As BinaryOperationKind = Helper.DeriveBinaryOperationKind(boundUserDefinedBinaryOperator.OperatorKind)
            Dim leftOperand As Lazy(Of IOperation) = New Lazy(Of IOperation)(Function() GetUserDefinedBinaryOperatorChild(boundUserDefinedBinaryOperator, 0))
            Dim rightOperand As Lazy(Of IOperation) = New Lazy(Of IOperation)(Function() GetUserDefinedBinaryOperatorChild(boundUserDefinedBinaryOperator, 1))
            Dim operatorMethod As IMethodSymbol = If(boundUserDefinedBinaryOperator.UnderlyingExpression.Kind = BoundKind.Call, boundUserDefinedBinaryOperator.Call.Method, Nothing)
            Dim usesOperatorMethod As Boolean = operatorMethod IsNot Nothing
            Dim isInvalid As Boolean = boundUserDefinedBinaryOperator.HasErrors
            Dim syntax As SyntaxNode = boundUserDefinedBinaryOperator.Syntax
            Dim type As ITypeSymbol = boundUserDefinedBinaryOperator.Type
            Dim constantValue As [Optional](Of Object) = ConvertToOptional(boundUserDefinedBinaryOperator.ConstantValueOpt)
            Return New LazyBinaryOperatorExpression(binaryOperationKind, leftOperand, rightOperand, usesOperatorMethod, operatorMethod, isInvalid, syntax, type, constantValue)
        End Function

        Private Function CreateBoundBinaryConditionalExpressionOperation(boundBinaryConditionalExpression As BoundBinaryConditionalExpression) As INullCoalescingExpression
            Dim primaryOperand As Lazy(Of IOperation) = New Lazy(Of IOperation)(Function() Create(boundBinaryConditionalExpression.TestExpression))
            Dim secondaryOperand As Lazy(Of IOperation) = New Lazy(Of IOperation)(Function() Create(boundBinaryConditionalExpression.ElseExpression))
            Dim isInvalid As Boolean = boundBinaryConditionalExpression.HasErrors
            Dim syntax As SyntaxNode = boundBinaryConditionalExpression.Syntax
            Dim type As ITypeSymbol = boundBinaryConditionalExpression.Type
            Dim constantValue As [Optional](Of Object) = ConvertToOptional(boundBinaryConditionalExpression.ConstantValueOpt)
            Return New LazyNullCoalescingExpression(primaryOperand, secondaryOperand, isInvalid, syntax, type, constantValue)
        End Function

        Private Function CreateBoundUserDefinedShortCircuitingOperatorOperation(boundUserDefinedShortCircuitingOperator As BoundUserDefinedShortCircuitingOperator) As IBinaryOperatorExpression
            Dim binaryOperationKind As BinaryOperationKind = If((boundUserDefinedShortCircuitingOperator.BitwiseOperator.OperatorKind And BinaryOperatorKind.And) <> 0, BinaryOperationKind.OperatorMethodConditionalAnd, BinaryOperationKind.OperatorMethodConditionalOr)
            Dim leftOperand As Lazy(Of IOperation) = New Lazy(Of IOperation)(Function() Create(boundUserDefinedShortCircuitingOperator.LeftOperand))
            Dim rightOperand As Lazy(Of IOperation) = New Lazy(Of IOperation)(Function() Create(boundUserDefinedShortCircuitingOperator.BitwiseOperator.Right))
            Dim usesOperatorMethod As Boolean = True
            Dim operatorMethod As IMethodSymbol = boundUserDefinedShortCircuitingOperator.BitwiseOperator.Call.Method
            Dim isInvalid As Boolean = boundUserDefinedShortCircuitingOperator.HasErrors
            Dim syntax As SyntaxNode = boundUserDefinedShortCircuitingOperator.Syntax
            Dim type As ITypeSymbol = boundUserDefinedShortCircuitingOperator.Type
            Dim constantValue As [Optional](Of Object) = ConvertToOptional(boundUserDefinedShortCircuitingOperator.ConstantValueOpt)
            Return New LazyBinaryOperatorExpression(binaryOperationKind, leftOperand, rightOperand, usesOperatorMethod, operatorMethod, isInvalid, syntax, type, constantValue)
        End Function

        Private Function CreateBoundBadExpressionOperation(boundBadExpression As BoundBadExpression) As IInvalidExpression
            Dim children As Lazy(Of ImmutableArray(Of IOperation)) = New Lazy(Of ImmutableArray(Of IOperation))(Function() boundBadExpression.ChildBoundNodes.SelectAsArray(Function(n) Create(n)))
            Dim isInvalid As Boolean = boundBadExpression.HasErrors
            Dim syntax As SyntaxNode = boundBadExpression.Syntax
            Dim type As ITypeSymbol = boundBadExpression.Type
            Dim constantValue As [Optional](Of Object) = ConvertToOptional(boundBadExpression.ConstantValueOpt)
            Return New LazyInvalidExpression(children, isInvalid, syntax, type, constantValue)
        End Function

        Private Function CreateBoundTryCastOperation(boundTryCast As BoundTryCast) As IConversionExpression
            Dim operand As Lazy(Of IOperation) = New Lazy(Of IOperation)(Function() Create(boundTryCast.Operand))
            Dim conversionKind As ConversionKind = Semantics.ConversionKind.TryCast
            Dim isExplicit As Boolean = True
            Dim usesOperatorMethod As Boolean = False
            Dim operatorMethod As IMethodSymbol = Nothing
            Dim isInvalid As Boolean = boundTryCast.HasErrors
            Dim syntax As SyntaxNode = boundTryCast.Syntax
            Dim type As ITypeSymbol = boundTryCast.Type
            Dim constantValue As [Optional](Of Object) = ConvertToOptional(boundTryCast.ConstantValueOpt)
            Return New LazyConversionExpression(operand, conversionKind, isExplicit, usesOperatorMethod, operatorMethod, isInvalid, syntax, type, constantValue)
        End Function

        Private Function CreateBoundDirectCastOperation(boundDirectCast As BoundDirectCast) As IConversionExpression
            Dim operand As Lazy(Of IOperation) = New Lazy(Of IOperation)(Function() Create(boundDirectCast.Operand))
            Dim conversionKind As ConversionKind = Semantics.ConversionKind.Cast
            Dim isExplicit As Boolean = True
            Dim usesOperatorMethod As Boolean = False
            Dim operatorMethod As IMethodSymbol = Nothing
            Dim isInvalid As Boolean = boundDirectCast.HasErrors
            Dim syntax As SyntaxNode = boundDirectCast.Syntax
            Dim type As ITypeSymbol = boundDirectCast.Type
            Dim constantValue As [Optional](Of Object) = ConvertToOptional(boundDirectCast.ConstantValueOpt)
            Return New LazyConversionExpression(operand, conversionKind, isExplicit, usesOperatorMethod, operatorMethod, isInvalid, syntax, type, constantValue)
        End Function

        Private Function CreateBoundConversionOperation(boundConversion As BoundConversion) As IConversionExpression
            Dim operand As Lazy(Of IOperation) = New Lazy(Of IOperation)(Function() Create(boundConversion.Operand))
            Dim conversionKind As ConversionKind = Semantics.ConversionKind.Basic
            Dim isExplicit As Boolean = boundConversion.ExplicitCastInCode
            Dim usesOperatorMethod As Boolean = False
            Dim operatorMethod As IMethodSymbol = Nothing
            Dim isInvalid As Boolean = boundConversion.HasErrors
            Dim syntax As SyntaxNode = boundConversion.Syntax
            Dim type As ITypeSymbol = boundConversion.Type
            Dim constantValue As [Optional](Of Object) = ConvertToOptional(boundConversion.ConstantValueOpt)
            Return New LazyConversionExpression(operand, conversionKind, isExplicit, usesOperatorMethod, operatorMethod, isInvalid, syntax, type, constantValue)
        End Function

        Private Function CreateBoundUserDefinedConversionOperation(boundUserDefinedConversion As BoundUserDefinedConversion) As IConversionExpression
            Dim operand As Lazy(Of IOperation) = New Lazy(Of IOperation)(Function() Create(boundUserDefinedConversion.Operand))
            Dim conversionKind As ConversionKind = Semantics.ConversionKind.OperatorMethod
            Dim isExplicit As Boolean = Not boundUserDefinedConversion.WasCompilerGenerated
            Dim usesOperatorMethod As Boolean = True
            Dim operatorMethod As IMethodSymbol = boundUserDefinedConversion.Call.Method
            Dim isInvalid As Boolean = boundUserDefinedConversion.HasErrors
            Dim syntax As SyntaxNode = boundUserDefinedConversion.Syntax
            Dim type As ITypeSymbol = boundUserDefinedConversion.Type
            Dim constantValue As [Optional](Of Object) = ConvertToOptional(boundUserDefinedConversion.ConstantValueOpt)
            Return New LazyConversionExpression(operand, conversionKind, isExplicit, usesOperatorMethod, operatorMethod, isInvalid, syntax, type, constantValue)
        End Function

        Private Function CreateBoundTernaryConditionalExpressionOperation(boundTernaryConditionalExpression As BoundTernaryConditionalExpression) As IConditionalChoiceExpression
            Dim condition As Lazy(Of IOperation) = New Lazy(Of IOperation)(Function() Create(boundTernaryConditionalExpression.Condition))
            Dim ifTrueValue As Lazy(Of IOperation) = New Lazy(Of IOperation)(Function() Create(boundTernaryConditionalExpression.WhenTrue))
            Dim ifFalseValue As Lazy(Of IOperation) = New Lazy(Of IOperation)(Function() Create(boundTernaryConditionalExpression.WhenFalse))
            Dim isInvalid As Boolean = boundTernaryConditionalExpression.HasErrors
            Dim syntax As SyntaxNode = boundTernaryConditionalExpression.Syntax
            Dim type As ITypeSymbol = boundTernaryConditionalExpression.Type
            Dim constantValue As [Optional](Of Object) = ConvertToOptional(boundTernaryConditionalExpression.ConstantValueOpt)
            Return New LazyConditionalChoiceExpression(condition, ifTrueValue, ifFalseValue, isInvalid, syntax, type, constantValue)
        End Function

        Private Function CreateBoundTypeOfOperation(boundTypeOf As BoundTypeOf) As IIsTypeExpression
            Dim operand As Lazy(Of IOperation) = New Lazy(Of IOperation)(Function() Create(boundTypeOf.Operand))
            Dim isType As ITypeSymbol = boundTypeOf.TargetType
            Dim isInvalid As Boolean = boundTypeOf.HasErrors
            Dim syntax As SyntaxNode = boundTypeOf.Syntax
            Dim type As ITypeSymbol = boundTypeOf.Type
            Dim constantValue As [Optional](Of Object) = ConvertToOptional(boundTypeOf.ConstantValueOpt)
            Return New LazyIsTypeExpression(operand, isType, isInvalid, syntax, type, constantValue)
        End Function

        Private Function CreateBoundObjectCreationExpressionOperation(boundObjectCreationExpression As BoundObjectCreationExpression) As IObjectCreationExpression
            Dim constructor As IMethodSymbol = boundObjectCreationExpression.ConstructorOpt
            Dim memberInitializers As Lazy(Of ImmutableArray(Of IOperation)) = New Lazy(Of ImmutableArray(Of IOperation))(
                Function()
                    Return GetObjectCreationInitializers(boundObjectCreationExpression)
                End Function)

            Debug.Assert(boundObjectCreationExpression.ConstructorOpt IsNot Nothing OrElse boundObjectCreationExpression.Arguments.IsEmpty())
            Dim argumentsInEvaluationOrder As Lazy(Of ImmutableArray(Of IArgument)) = New Lazy(Of ImmutableArray(Of IArgument))(
                Function()
                    Return If(boundObjectCreationExpression.ConstructorOpt Is Nothing,
                        ImmutableArray(Of IArgument).Empty,
                        DeriveArguments(boundObjectCreationExpression.Arguments, boundObjectCreationExpression.ConstructorOpt.Parameters))
                End Function)

            Dim isInvalid As Boolean = boundObjectCreationExpression.HasErrors
            Dim syntax As SyntaxNode = boundObjectCreationExpression.Syntax
            Dim type As ITypeSymbol = boundObjectCreationExpression.Type
            Dim constantValue As [Optional](Of Object) = ConvertToOptional(boundObjectCreationExpression.ConstantValueOpt)
            Return New LazyObjectCreationExpression(constructor, memberInitializers, argumentsInEvaluationOrder, isInvalid, syntax, type, constantValue)
        End Function

        Private Function CreateBoundNewTOperation(boundNewT As BoundNewT) As ITypeParameterObjectCreationExpression
            Dim isInvalid As Boolean = boundNewT.HasErrors
            Dim syntax As SyntaxNode = boundNewT.Syntax
            Dim type As ITypeSymbol = boundNewT.Type
            Dim constantValue As [Optional](Of Object) = ConvertToOptional(boundNewT.ConstantValueOpt)
            Return New TypeParameterObjectCreationExpression(isInvalid, syntax, type, constantValue)
        End Function

        Private Function CreateBoundArrayCreationOperation(boundArrayCreation As BoundArrayCreation) As IArrayCreationExpression
            Dim elementType As ITypeSymbol = TryCast(boundArrayCreation.Type, IArrayTypeSymbol)?.ElementType
            Dim dimensionSizes As Lazy(Of ImmutableArray(Of IOperation)) = New Lazy(Of ImmutableArray(Of IOperation))(Function() boundArrayCreation.Bounds.SelectAsArray(Function(n) Create(n)))
            Dim initializer As Lazy(Of IArrayInitializer) = New Lazy(Of IArrayInitializer)(Function() DirectCast(Create(boundArrayCreation.InitializerOpt), IArrayInitializer))
            Dim isInvalid As Boolean = boundArrayCreation.HasErrors
            Dim syntax As SyntaxNode = boundArrayCreation.Syntax
            Dim type As ITypeSymbol = boundArrayCreation.Type
            Dim constantValue As [Optional](Of Object) = ConvertToOptional(boundArrayCreation.ConstantValueOpt)
            Return New LazyArrayCreationExpression(elementType, dimensionSizes, initializer, isInvalid, syntax, type, constantValue)
        End Function

        Private Function CreateBoundArrayInitializationOperation(boundArrayInitialization As BoundArrayInitialization) As IArrayInitializer
            Dim elementValues As Lazy(Of ImmutableArray(Of IOperation)) = New Lazy(Of ImmutableArray(Of IOperation))(Function() boundArrayInitialization.Initializers.SelectAsArray(Function(n) Create(n)))
            Dim isInvalid As Boolean = boundArrayInitialization.HasErrors
            Dim syntax As SyntaxNode = boundArrayInitialization.Syntax
            Dim type As ITypeSymbol = boundArrayInitialization.Type
            Dim constantValue As [Optional](Of Object) = ConvertToOptional(boundArrayInitialization.ConstantValueOpt)
            Return New LazyArrayInitializer(elementValues, isInvalid, syntax, type, constantValue)
        End Function

        Private Function CreateBoundPropertyAccessOperation(boundPropertyAccess As BoundPropertyAccess) As IPropertyReferenceExpression
            Dim instance As Lazy(Of IOperation) = New Lazy(Of IOperation)(
                Function()
                    If boundPropertyAccess.PropertySymbol.IsShared Then
                        Return Nothing
                    Else
                        Return Create(boundPropertyAccess.ReceiverOpt)
                    End If
                End Function)

            Dim [property] As IPropertySymbol = boundPropertyAccess.PropertySymbol
            Dim member As ISymbol = boundPropertyAccess.PropertySymbol
            Dim argumentsInEvaluationOrder As Lazy(Of ImmutableArray(Of IArgument)) = New Lazy(Of ImmutableArray(Of IArgument))(
                Function()
                    Return If(boundPropertyAccess.Arguments.Length = 0,
                        ImmutableArray(Of IArgument).Empty,
                        DeriveArguments(boundPropertyAccess.Arguments, boundPropertyAccess.PropertySymbol.Parameters))
                End Function)
            Dim isInvalid As Boolean = boundPropertyAccess.HasErrors
            Dim syntax As SyntaxNode = boundPropertyAccess.Syntax
            Dim type As ITypeSymbol = boundPropertyAccess.Type
            Dim constantValue As [Optional](Of Object) = ConvertToOptional(boundPropertyAccess.ConstantValueOpt)
            Return New LazyPropertyReferenceExpression([property], instance, member, argumentsInEvaluationOrder, isInvalid, syntax, type, constantValue)
        End Function

        Private Function CreateBoundEventAccessOperation(boundEventAccess As BoundEventAccess) As IEventReferenceExpression
            Dim instance As Lazy(Of IOperation) = New Lazy(Of IOperation)(
                Function()
                    If boundEventAccess.EventSymbol.IsShared Then
                        Return Nothing
                    Else
                        Return Create(boundEventAccess.ReceiverOpt)
                    End If
                End Function)

            Dim [event] As IEventSymbol = boundEventAccess.EventSymbol
            Dim member As ISymbol = boundEventAccess.EventSymbol
            Dim isInvalid As Boolean = boundEventAccess.HasErrors
            Dim syntax As SyntaxNode = boundEventAccess.Syntax
            Dim type As ITypeSymbol = boundEventAccess.Type
            Dim constantValue As [Optional](Of Object) = ConvertToOptional(boundEventAccess.ConstantValueOpt)
            Return New LazyEventReferenceExpression([event], instance, member, isInvalid, syntax, type, constantValue)
        End Function

        Private Function CreateBoundFieldAccessOperation(boundFieldAccess As BoundFieldAccess) As IFieldReferenceExpression
            Dim field As IFieldSymbol = boundFieldAccess.FieldSymbol
            Dim instance As Lazy(Of IOperation) = New Lazy(Of IOperation)(
                Function()
                    If boundFieldAccess.FieldSymbol.IsShared Then
                        Return Nothing
                    Else
                        Return Create(boundFieldAccess.ReceiverOpt)
                    End If
                End Function)

            Dim member As ISymbol = boundFieldAccess.FieldSymbol
            Dim isInvalid As Boolean = boundFieldAccess.HasErrors
            Dim syntax As SyntaxNode = boundFieldAccess.Syntax
            Dim type As ITypeSymbol = boundFieldAccess.Type
            Dim constantValue As [Optional](Of Object) = ConvertToOptional(boundFieldAccess.ConstantValueOpt)
            Return New LazyFieldReferenceExpression(field, instance, member, isInvalid, syntax, type, constantValue)
        End Function

        Private Function CreateBoundConditionalAccessOperation(boundConditionalAccess As BoundConditionalAccess) As IConditionalAccessExpression
            Dim conditionalValue As Lazy(Of IOperation) = New Lazy(Of IOperation)(Function() Create(boundConditionalAccess.AccessExpression))
            Dim conditionalInstance As Lazy(Of IOperation) = New Lazy(Of IOperation)(Function() Create(boundConditionalAccess.Receiver))
            Dim isInvalid As Boolean = boundConditionalAccess.HasErrors
            Dim syntax As SyntaxNode = boundConditionalAccess.Syntax
            Dim type As ITypeSymbol = boundConditionalAccess.Type
            Dim constantValue As [Optional](Of Object) = ConvertToOptional(boundConditionalAccess.ConstantValueOpt)
            Return New LazyConditionalAccessExpression(conditionalValue, conditionalInstance, isInvalid, syntax, type, constantValue)
        End Function

        Private Function CreateBoundConditionalAccessReceiverPlaceholderOperation(boundConditionalAccessReceiverPlaceholder As BoundConditionalAccessReceiverPlaceholder) As IConditionalAccessInstanceExpression
            Dim isInvalid As Boolean = boundConditionalAccessReceiverPlaceholder.HasErrors
            Dim syntax As SyntaxNode = boundConditionalAccessReceiverPlaceholder.Syntax
            Dim type As ITypeSymbol = boundConditionalAccessReceiverPlaceholder.Type
            Dim constantValue As [Optional](Of Object) = ConvertToOptional(boundConditionalAccessReceiverPlaceholder.ConstantValueOpt)
            Return New ConditionalAccessInstanceExpression(isInvalid, syntax, type, constantValue)
        End Function

        Private Function CreateBoundParameterOperation(boundParameter As BoundParameter) As IParameterReferenceExpression
            Dim parameter As IParameterSymbol = boundParameter.ParameterSymbol
            Dim isInvalid As Boolean = boundParameter.HasErrors
            Dim syntax As SyntaxNode = boundParameter.Syntax
            Dim type As ITypeSymbol = boundParameter.Type
            Dim constantValue As [Optional](Of Object) = ConvertToOptional(boundParameter.ConstantValueOpt)
            Return New ParameterReferenceExpression(parameter, isInvalid, syntax, type, constantValue)
        End Function

        Private Function CreateBoundLocalOperation(boundLocal As BoundLocal) As ILocalReferenceExpression
            Dim local As ILocalSymbol = boundLocal.LocalSymbol
            Dim isInvalid As Boolean = boundLocal.HasErrors
            Dim syntax As SyntaxNode = boundLocal.Syntax
            Dim type As ITypeSymbol = boundLocal.Type
            Dim constantValue As [Optional](Of Object) = ConvertToOptional(boundLocal.ConstantValueOpt)
            Return New LocalReferenceExpression(local, isInvalid, syntax, type, constantValue)
        End Function

        Private Function CreateBoundLateMemberAccessOperation(boundLateMemberAccess As BoundLateMemberAccess) As ILateBoundMemberReferenceExpression
            Dim instance As Lazy(Of IOperation) = New Lazy(Of IOperation)(Function() Create(boundLateMemberAccess.ReceiverOpt))
            Dim memberName As String = boundLateMemberAccess.NameOpt
            Dim isInvalid As Boolean = boundLateMemberAccess.HasErrors
            Dim syntax As SyntaxNode = boundLateMemberAccess.Syntax
            Dim type As ITypeSymbol = boundLateMemberAccess.Type
            Dim constantValue As [Optional](Of Object) = ConvertToOptional(boundLateMemberAccess.ConstantValueOpt)
            Return New LazyLateBoundMemberReferenceExpression(instance, memberName, isInvalid, syntax, type, constantValue)
        End Function

        Private Function CreateBoundFieldInitializerOperation(boundFieldInitializer As BoundFieldInitializer) As IFieldInitializer
            Dim initializedFields As ImmutableArray(Of IFieldSymbol) = ImmutableArray(Of IFieldSymbol).CastUp(boundFieldInitializer.InitializedFields)
            Dim value As Lazy(Of IOperation) = New Lazy(Of IOperation)(Function() Create(boundFieldInitializer.InitialValue))
            Dim kind As OperationKind = OperationKind.FieldInitializerAtDeclaration
            Dim isInvalid As Boolean = boundFieldInitializer.HasErrors
            Dim syntax As SyntaxNode = boundFieldInitializer.Syntax
            Dim type As ITypeSymbol = Nothing
            Dim constantValue As [Optional](Of Object) = New [Optional](Of Object)()
            Return New LazyFieldInitializer(initializedFields, value, kind, isInvalid, syntax, type, constantValue)
        End Function

        Private Function CreateBoundPropertyInitializerOperation(boundPropertyInitializer As BoundPropertyInitializer) As IPropertyInitializer
            Dim initializedProperty As IPropertySymbol = boundPropertyInitializer.InitializedProperties.FirstOrDefault()
            Dim value As Lazy(Of IOperation) = New Lazy(Of IOperation)(Function() Create(boundPropertyInitializer.InitialValue))
            Dim kind As OperationKind = OperationKind.PropertyInitializerAtDeclaration
            Dim isInvalid As Boolean = boundPropertyInitializer.HasErrors
            Dim syntax As SyntaxNode = boundPropertyInitializer.Syntax
            Dim type As ITypeSymbol = Nothing
            Dim constantValue As [Optional](Of Object) = New [Optional](Of Object)()
            Return New LazyPropertyInitializer(initializedProperty, value, kind, isInvalid, syntax, type, constantValue)
        End Function

        Private Function CreateBoundParameterEqualsValueOperation(boundParameterEqualsValue As BoundParameterEqualsValue) As IParameterInitializer
            Dim parameter As IParameterSymbol = boundParameterEqualsValue.Parameter
            Dim value As Lazy(Of IOperation) = New Lazy(Of IOperation)(Function() Create(boundParameterEqualsValue.Value))
            Dim kind As OperationKind = OperationKind.ParameterInitializerAtDeclaration
            Dim isInvalid As Boolean = boundParameterEqualsValue.Value.HasErrors
            Dim syntax As SyntaxNode = boundParameterEqualsValue.Syntax
            Dim type As ITypeSymbol = Nothing
            Dim constantValue As [Optional](Of Object) = New [Optional](Of Object)()
            Return New LazyParameterInitializer(parameter, value, kind, isInvalid, syntax, type, constantValue)
        End Function

        Private Function CreateBoundRValuePlaceholderOperation(boundRValuePlaceholder As BoundRValuePlaceholder) As IPlaceholderExpression
            Dim isInvalid As Boolean = boundRValuePlaceholder.HasErrors
            Dim syntax As SyntaxNode = boundRValuePlaceholder.Syntax
            Dim type As ITypeSymbol = boundRValuePlaceholder.Type
            Dim constantValue As [Optional](Of Object) = ConvertToOptional(boundRValuePlaceholder.ConstantValueOpt)
            Return New PlaceholderExpression(isInvalid, syntax, type, constantValue)
        End Function

        Private Function CreateBoundIfStatementOperation(boundIfStatement As BoundIfStatement) As IIfStatement
            Dim condition As Lazy(Of IOperation) = New Lazy(Of IOperation)(Function() Create(boundIfStatement.Condition))
            Dim ifTrueStatement As Lazy(Of IOperation) = New Lazy(Of IOperation)(Function() Create(boundIfStatement.Consequence))
            Dim ifFalseStatement As Lazy(Of IOperation) = New Lazy(Of IOperation)(Function() Create(boundIfStatement.AlternativeOpt))
            Dim isInvalid As Boolean = boundIfStatement.HasErrors
            Dim syntax As SyntaxNode = boundIfStatement.Syntax
            Dim type As ITypeSymbol = Nothing
            Dim constantValue As [Optional](Of Object) = New [Optional](Of Object)()
            Return New LazyIfStatement(condition, ifTrueStatement, ifFalseStatement, isInvalid, syntax, type, constantValue)
        End Function

        Private Function CreateBoundSelectStatementOperation(boundSelectStatement As BoundSelectStatement) As ISwitchStatement
            Dim value As Lazy(Of IOperation) = New Lazy(Of IOperation)(Function() Create(boundSelectStatement.ExpressionStatement.Expression))
            Dim cases As Lazy(Of ImmutableArray(Of ISwitchCase)) = New Lazy(Of ImmutableArray(Of ISwitchCase))(Function() GetSwitchStatementCases(boundSelectStatement))
            Dim isInvalid As Boolean = boundSelectStatement.HasErrors
            Dim syntax As SyntaxNode = boundSelectStatement.Syntax
            Dim type As ITypeSymbol = Nothing
            Dim constantValue As [Optional](Of Object) = New [Optional](Of Object)()
            Return New LazySwitchStatement(value, cases, isInvalid, syntax, type, constantValue)
        End Function

        Private Function CreateBoundSimpleCaseClauseOperation(boundSimpleCaseClause As BoundSimpleCaseClause) As ISingleValueCaseClause
            Dim value As Lazy(Of IOperation) = New Lazy(Of IOperation)(Function() Create(GetSingleValueCaseClauseValue(boundSimpleCaseClause)))
            Dim equality As BinaryOperationKind = GetSingleValueCaseClauseEquality(boundSimpleCaseClause)
            Dim caseKind As CaseKind = CaseKind.SingleValue
            Dim isInvalid As Boolean = boundSimpleCaseClause.HasErrors
            Dim syntax As SyntaxNode = boundSimpleCaseClause.Syntax
            Dim type As ITypeSymbol = Nothing
            Dim constantValue As [Optional](Of Object) = New [Optional](Of Object)()
            Return New LazySingleValueCaseClause(value, equality, caseKind, isInvalid, syntax, type, constantValue)
        End Function

        Private Function CreateBoundRangeCaseClauseOperation(boundRangeCaseClause As BoundRangeCaseClause) As IRangeCaseClause
            Dim minimumValue As Lazy(Of IOperation) = New Lazy(Of IOperation)(
                Function()
                    If boundRangeCaseClause.LowerBoundOpt IsNot Nothing Then
                        Return Create(boundRangeCaseClause.LowerBoundOpt)
                    End If

                    If boundRangeCaseClause.LowerBoundConditionOpt.Kind = BoundKind.BinaryOperator Then
                        Dim lowerBound As BoundBinaryOperator = DirectCast(boundRangeCaseClause.LowerBoundConditionOpt, BoundBinaryOperator)
                        If lowerBound.OperatorKind = BinaryOperatorKind.GreaterThanOrEqual Then
                            Return Create(lowerBound.Right)
                        End If
                    End If

                    Return Nothing
                End Function)
            Dim maximumValue As Lazy(Of IOperation) = New Lazy(Of IOperation)(
                Function()
                    If boundRangeCaseClause.UpperBoundOpt IsNot Nothing Then
                        Return Create(boundRangeCaseClause.UpperBoundOpt)
                    End If

                    If boundRangeCaseClause.UpperBoundConditionOpt.Kind = BoundKind.BinaryOperator Then
                        Dim upperBound As BoundBinaryOperator = DirectCast(boundRangeCaseClause.UpperBoundConditionOpt, BoundBinaryOperator)
                        If upperBound.OperatorKind = BinaryOperatorKind.LessThanOrEqual Then
                            Return Create(upperBound.Right)
                        End If
                    End If

                    Return Nothing
                End Function)
            Dim caseKind As CaseKind = CaseKind.Range
            Dim isInvalid As Boolean = boundRangeCaseClause.HasErrors
            Dim syntax As SyntaxNode = boundRangeCaseClause.Syntax
            Dim type As ITypeSymbol = Nothing
            Dim constantValue As [Optional](Of Object) = New [Optional](Of Object)()
            Return New LazyRangeCaseClause(minimumValue, maximumValue, caseKind, isInvalid, syntax, type, constantValue)
        End Function

        Private Function CreateBoundRelationalCaseClauseOperation(boundRelationalCaseClause As BoundRelationalCaseClause) As IRelationalCaseClause
            Dim valueExpression = GetRelationalCaseClauseValue(boundRelationalCaseClause)
            Dim value As Lazy(Of IOperation) = New Lazy(Of IOperation)(Function() Create(valueExpression))
            Dim relation As BinaryOperationKind = If(valueExpression IsNot Nothing, Helper.DeriveBinaryOperationKind(boundRelationalCaseClause.OperatorKind, valueExpression), BinaryOperationKind.Invalid)
            Dim caseKind As CaseKind = CaseKind.Relational
            Dim isInvalid As Boolean = boundRelationalCaseClause.HasErrors
            Dim syntax As SyntaxNode = boundRelationalCaseClause.Syntax
            Dim type As ITypeSymbol = Nothing
            Dim constantValue As [Optional](Of Object) = New [Optional](Of Object)()
            Return New LazyRelationalCaseClause(value, relation, caseKind, isInvalid, syntax, type, constantValue)
        End Function

        Private Function CreateBoundDoLoopStatementOperation(boundDoLoopStatement As BoundDoLoopStatement) As IWhileUntilLoopStatement
            Dim isTopTest As Boolean = boundDoLoopStatement.ConditionIsTop
            Dim isWhile As Boolean = Not boundDoLoopStatement.ConditionIsUntil
            Dim condition As Lazy(Of IOperation) = New Lazy(Of IOperation)(Function() Create(boundDoLoopStatement.ConditionOpt))
            Dim loopKind As LoopKind = LoopKind.WhileUntil
            Dim body As Lazy(Of IOperation) = New Lazy(Of IOperation)(Function() Create(boundDoLoopStatement.Body))
            Dim isInvalid As Boolean = boundDoLoopStatement.HasErrors
            Dim syntax As SyntaxNode = boundDoLoopStatement.Syntax
            Dim type As ITypeSymbol = Nothing
            Dim constantValue As [Optional](Of Object) = New [Optional](Of Object)()
            Return New LazyWhileUntilLoopStatement(isTopTest, isWhile, condition, loopKind, body, isInvalid, syntax, type, constantValue)
        End Function

        Private Function CreateBoundForToStatementOperation(boundForToStatement As BoundForToStatement) As IForLoopStatement
            Dim before As Lazy(Of ImmutableArray(Of IOperation)) = New Lazy(Of ImmutableArray(Of IOperation))(Function() GetForLoopStatementBefore(boundForToStatement))
            Dim atLoopBottom As Lazy(Of ImmutableArray(Of IOperation)) = New Lazy(Of ImmutableArray(Of IOperation))(Function() GetForLoopStatementAtLoopBottom(boundForToStatement))
            Dim locals As ImmutableArray(Of ILocalSymbol) = ImmutableArray(Of ILocalSymbol).Empty
            Dim condition As Lazy(Of IOperation) = New Lazy(Of IOperation)(Function() GetForWhileUntilLoopStatmentCondition(boundForToStatement))
            Dim loopKind As LoopKind = LoopKind.For
            Dim body As Lazy(Of IOperation) = New Lazy(Of IOperation)(Function() Create(boundForToStatement.Body))
            Dim isInvalid As Boolean = boundForToStatement.HasErrors
            Dim syntax As SyntaxNode = boundForToStatement.Syntax
            Dim type As ITypeSymbol = Nothing
            Dim constantValue As [Optional](Of Object) = New [Optional](Of Object)()
            Return New LazyForLoopStatement(before, atLoopBottom, locals, condition, loopKind, body, isInvalid, syntax, type, constantValue)
        End Function

        Private Function CreateBoundForEachStatementOperation(boundForEachStatement As BoundForEachStatement) As IForEachLoopStatement
            Dim iterationVariable As ILocalSymbol = Nothing ' Manual
            Dim collection As Lazy(Of IOperation) = New Lazy(Of IOperation)(Function() Create(boundForEachStatement.Collection))
            Dim loopKind As LoopKind = LoopKind.ForEach
            Dim body As Lazy(Of IOperation) = New Lazy(Of IOperation)(Function() Create(boundForEachStatement.Body))
            Dim isInvalid As Boolean = boundForEachStatement.HasErrors
            Dim syntax As SyntaxNode = boundForEachStatement.Syntax
            Dim type As ITypeSymbol = Nothing
            Dim constantValue As [Optional](Of Object) = New [Optional](Of Object)()
            Return New LazyForEachLoopStatement(iterationVariable, collection, loopKind, body, isInvalid, syntax, type, constantValue)
        End Function

        Private Function CreateBoundTryStatementOperation(boundTryStatement As BoundTryStatement) As ITryStatement
            Dim body As Lazy(Of IBlockStatement) = New Lazy(Of IBlockStatement)(Function() DirectCast(Create(boundTryStatement.TryBlock), IBlockStatement))
            Dim catches As Lazy(Of ImmutableArray(Of ICatchClause)) = New Lazy(Of ImmutableArray(Of ICatchClause))(Function() boundTryStatement.CatchBlocks.As(Of ICatchClause)())
            Dim finallyHandler As Lazy(Of IBlockStatement) = New Lazy(Of IBlockStatement)(Function() DirectCast(Create(boundTryStatement.FinallyBlockOpt), IBlockStatement))
            Dim isInvalid As Boolean = boundTryStatement.HasErrors
            Dim syntax As SyntaxNode = boundTryStatement.Syntax
            Dim type As ITypeSymbol = Nothing
            Dim constantValue As [Optional](Of Object) = New [Optional](Of Object)()
            Return New LazyTryStatement(body, catches, finallyHandler, isInvalid, syntax, type, constantValue)
        End Function

        Private Function CreateBoundCatchBlockOperation(boundCatchBlock As BoundCatchBlock) As ICatchClause
            Dim handler As Lazy(Of IBlockStatement) = New Lazy(Of IBlockStatement)(Function() DirectCast(Create(boundCatchBlock.Body), IBlockStatement))
            Dim caughtType As ITypeSymbol = Nothing ' Manual
            Dim filter As Lazy(Of IOperation) = New Lazy(Of IOperation)(Function() Create(boundCatchBlock.ExceptionFilterOpt))
            Dim exceptionLocal As ILocalSymbol = boundCatchBlock.LocalOpt
            Dim isInvalid As Boolean = boundCatchBlock.HasErrors
            Dim syntax As SyntaxNode = boundCatchBlock.Syntax
            Dim type As ITypeSymbol = Nothing
            Dim constantValue As [Optional](Of Object) = New [Optional](Of Object)()
            Return New LazyCatchClause(handler, caughtType, filter, exceptionLocal, isInvalid, syntax, type, constantValue)
        End Function

        Private Function CreateBoundBlockOperation(boundBlock As BoundBlock) As IBlockStatement
            Dim statements As Lazy(Of ImmutableArray(Of IOperation)) = New Lazy(Of ImmutableArray(Of IOperation))(
                Function()
                    Return boundBlock.Statements.Select(Function(n) Create(n)).Where(Function(s) s.Kind <> OperationKind.None).ToImmutableArray()
                End Function)
            Dim locals As ImmutableArray(Of ILocalSymbol) = boundBlock.Locals.As(Of ILocalSymbol)()
            Dim isInvalid As Boolean = boundBlock.HasErrors
            Dim syntax As SyntaxNode = boundBlock.Syntax
            Dim type As ITypeSymbol = Nothing
            Dim constantValue As [Optional](Of Object) = New [Optional](Of Object)()
            Return New LazyBlockStatement(statements, locals, isInvalid, syntax, type, constantValue)
        End Function

        Private Function CreateBoundBadStatementOperation(boundBadStatement As BoundBadStatement) As IInvalidStatement
            Dim children As Lazy(Of ImmutableArray(Of IOperation)) = New Lazy(Of ImmutableArray(Of IOperation))(
                Function()
                    Dim builder As ArrayBuilder(Of IOperation) = ArrayBuilder(Of IOperation).GetInstance(boundBadStatement.ChildBoundNodes.Length)
                    For Each childNode In boundBadStatement.ChildBoundNodes
                        Dim operation = Create(childNode)
                        If operation IsNot Nothing Then
                            builder.Add(operation)
                        End If
                    Next

                    Return builder.ToImmutableAndFree()
                End Function)
            Dim isInvalid As Boolean = boundBadStatement.HasErrors
            Dim syntax As SyntaxNode = boundBadStatement.Syntax
            Dim type As ITypeSymbol = Nothing
            Dim constantValue As [Optional](Of Object) = New [Optional](Of Object)()
            Return New LazyInvalidStatement(children, isInvalid, syntax, type, constantValue)
        End Function

        Private Function CreateBoundReturnStatementOperation(boundReturnStatement As BoundReturnStatement) As IReturnStatement
            Dim returnedValue As Lazy(Of IOperation) = New Lazy(Of IOperation)(Function() Create(boundReturnStatement.ExpressionOpt))
            Dim isInvalid As Boolean = boundReturnStatement.HasErrors
            Dim syntax As SyntaxNode = boundReturnStatement.Syntax
            Dim type As ITypeSymbol = Nothing
            Dim constantValue As [Optional](Of Object) = New [Optional](Of Object)()
            Return New LazyReturnStatement(OperationKind.ReturnStatement, returnedValue, isInvalid, syntax, type, constantValue)
        End Function

        Private Function CreateBoundThrowStatementOperation(boundThrowStatement As BoundThrowStatement) As IThrowStatement
            Dim thrownObject As Lazy(Of IOperation) = New Lazy(Of IOperation)(Function() Create(boundThrowStatement.ExpressionOpt))
            Dim isInvalid As Boolean = boundThrowStatement.HasErrors
            Dim syntax As SyntaxNode = boundThrowStatement.Syntax
            Dim type As ITypeSymbol = Nothing
            Dim constantValue As [Optional](Of Object) = New [Optional](Of Object)()
            Return New LazyThrowStatement(thrownObject, isInvalid, syntax, type, constantValue)
        End Function

        Private Function CreateBoundWhileStatementOperation(boundWhileStatement As BoundWhileStatement) As IWhileUntilLoopStatement
            Dim isTopTest As Boolean = True
            Dim isWhile As Boolean = True
            Dim condition As Lazy(Of IOperation) = New Lazy(Of IOperation)(Function() Create(boundWhileStatement.Condition))
            Dim loopKind As LoopKind = LoopKind.WhileUntil
            Dim body As Lazy(Of IOperation) = New Lazy(Of IOperation)(Function() Create(boundWhileStatement.Body))
            Dim isInvalid As Boolean = boundWhileStatement.HasErrors
            Dim syntax As SyntaxNode = boundWhileStatement.Syntax
            Dim type As ITypeSymbol = Nothing
            Dim constantValue As [Optional](Of Object) = New [Optional](Of Object)()
            Return New LazyWhileUntilLoopStatement(isTopTest, isWhile, condition, loopKind, body, isInvalid, syntax, type, constantValue)
        End Function

        Private Function CreateBoundDimStatementOperation(boundDimStatement As BoundDimStatement) As IVariableDeclarationStatement
            Dim declarations As Lazy(Of ImmutableArray(Of IVariableDeclaration)) = New Lazy(Of ImmutableArray(Of IVariableDeclaration))(Function() GetVariableDeclarationStatementVariables(boundDimStatement))
            Dim isInvalid As Boolean = boundDimStatement.HasErrors
            Dim syntax As SyntaxNode = boundDimStatement.Syntax
            Dim type As ITypeSymbol = Nothing
            Dim constantValue As [Optional](Of Object) = New [Optional](Of Object)()
            Return New LazyVariableDeclarationStatement(declarations, isInvalid, syntax, type, constantValue)
        End Function

        Private Function CreateBoundYieldStatementOperation(boundYieldStatement As BoundYieldStatement) As IReturnStatement
            Dim returnedValue As Lazy(Of IOperation) = New Lazy(Of IOperation)(Function() Create(boundYieldStatement.Expression))
            Dim isInvalid As Boolean = boundYieldStatement.HasErrors
            Dim syntax As SyntaxNode = boundYieldStatement.Syntax
            Dim type As ITypeSymbol = Nothing
            Dim constantValue As [Optional](Of Object) = New [Optional](Of Object)()
            Return New LazyReturnStatement(OperationKind.YieldReturnStatement, returnedValue, isInvalid, syntax, type, constantValue)
        End Function

        Private Function CreateBoundLabelStatementOperation(boundLabelStatement As BoundLabelStatement) As ILabelStatement
            Dim label As ILabelSymbol = boundLabelStatement.Label
            Dim labeledStatement As Lazy(Of IOperation) = New Lazy(Of IOperation)(Function() Create(Nothing))
            Dim isInvalid As Boolean = boundLabelStatement.HasErrors
            Dim syntax As SyntaxNode = boundLabelStatement.Syntax
            Dim type As ITypeSymbol = Nothing
            Dim constantValue As [Optional](Of Object) = New [Optional](Of Object)()
            Return New LazyLabelStatement(label, labeledStatement, isInvalid, syntax, type, constantValue)
        End Function

        Private Function CreateBoundGotoStatementOperation(boundGotoStatement As BoundGotoStatement) As IBranchStatement
            Dim target As ILabelSymbol = boundGotoStatement.Label
            Dim branchKind As BranchKind = BranchKind.GoTo
            Dim isInvalid As Boolean = boundGotoStatement.HasErrors
            Dim syntax As SyntaxNode = boundGotoStatement.Syntax
            Dim type As ITypeSymbol = Nothing
            Dim constantValue As [Optional](Of Object) = New [Optional](Of Object)()
            Return New BranchStatement(target, branchKind, isInvalid, syntax, type, constantValue)
        End Function

        Private Function CreateBoundContinueStatementOperation(boundContinueStatement As BoundContinueStatement) As IBranchStatement
            Dim target As ILabelSymbol = boundContinueStatement.Label
            Dim branchKind As BranchKind = BranchKind.Continue
            Dim isInvalid As Boolean = boundContinueStatement.HasErrors
            Dim syntax As SyntaxNode = boundContinueStatement.Syntax
            Dim type As ITypeSymbol = Nothing
            Dim constantValue As [Optional](Of Object) = New [Optional](Of Object)()
            Return New BranchStatement(target, branchKind, isInvalid, syntax, type, constantValue)
        End Function

        Private Function CreateBoundExitStatementOperation(boundExitStatement As BoundExitStatement) As IBranchStatement
            Dim target As ILabelSymbol = boundExitStatement.Label
            Dim branchKind As BranchKind = BranchKind.Break
            Dim isInvalid As Boolean = boundExitStatement.HasErrors
            Dim syntax As SyntaxNode = boundExitStatement.Syntax
            Dim type As ITypeSymbol = Nothing
            Dim constantValue As [Optional](Of Object) = New [Optional](Of Object)()
            Return New BranchStatement(target, branchKind, isInvalid, syntax, type, constantValue)
        End Function

        Private Function CreateBoundSyncLockStatementOperation(boundSyncLockStatement As BoundSyncLockStatement) As ILockStatement
            Dim lockedObject As Lazy(Of IOperation) = New Lazy(Of IOperation)(Function() Create(boundSyncLockStatement.LockExpression))
            Dim body As Lazy(Of IOperation) = New Lazy(Of IOperation)(Function() Create(boundSyncLockStatement.Body))
            Dim isInvalid As Boolean = boundSyncLockStatement.HasErrors
            Dim syntax As SyntaxNode = boundSyncLockStatement.Syntax
            Dim type As ITypeSymbol = Nothing
            Dim constantValue As [Optional](Of Object) = New [Optional](Of Object)()
            Return New LazyLockStatement(lockedObject, body, isInvalid, syntax, type, constantValue)
        End Function

        Private Function CreateBoundNoOpStatementOperation(boundNoOpStatement As BoundNoOpStatement) As IEmptyStatement
            Dim isInvalid As Boolean = boundNoOpStatement.HasErrors
            Dim syntax As SyntaxNode = boundNoOpStatement.Syntax
            Dim type As ITypeSymbol = Nothing
            Dim constantValue As [Optional](Of Object) = New [Optional](Of Object)()
            Return New EmptyStatement(isInvalid, syntax, type, constantValue)
        End Function

        Private Function CreateBoundStopStatementOperation(boundStopStatement As BoundStopStatement) As IStopStatement
            Dim isInvalid As Boolean = boundStopStatement.HasErrors
            Dim syntax As SyntaxNode = boundStopStatement.Syntax
            Dim type As ITypeSymbol = Nothing
            Dim constantValue As [Optional](Of Object) = New [Optional](Of Object)()
            Return New StopStatement(isInvalid, syntax, type, constantValue)
        End Function

        Private Function CreateBoundEndStatementOperation(boundEndStatement As BoundEndStatement) As IEndStatement
            Dim isInvalid As Boolean = boundEndStatement.HasErrors
            Dim syntax As SyntaxNode = boundEndStatement.Syntax
            Dim type As ITypeSymbol = Nothing
            Dim constantValue As [Optional](Of Object) = New [Optional](Of Object)()
            Return New EndStatement(isInvalid, syntax, type, constantValue)
        End Function

        Private Function CreateBoundWithStatementOperation(boundWithStatement As BoundWithStatement) As IWithStatement
            Dim body As Lazy(Of IOperation) = New Lazy(Of IOperation)(Function() Create(boundWithStatement.Body))
            Dim value As Lazy(Of IOperation) = New Lazy(Of IOperation)(Function() Create(boundWithStatement.OriginalExpression))
            Dim isInvalid As Boolean = boundWithStatement.HasErrors
            Dim syntax As SyntaxNode = boundWithStatement.Syntax
            Dim type As ITypeSymbol = Nothing
            Dim constantValue As [Optional](Of Object) = New [Optional](Of Object)()
            Return New LazyWithStatement(body, value, isInvalid, syntax, type, constantValue)
        End Function

        Private Function CreateBoundUsingStatementOperation(boundUsingStatement As BoundUsingStatement) As IUsingStatement
            Dim body As Lazy(Of IOperation) = New Lazy(Of IOperation)(Function() Create(boundUsingStatement.Body))
            Dim declaration As Lazy(Of IVariableDeclarationStatement) = New Lazy(Of IVariableDeclarationStatement)(Function() GetUsingStatementDeclaration(boundUsingStatement))
            Dim value As Lazy(Of IOperation) = New Lazy(Of IOperation)(Function() Create(boundUsingStatement.ResourceExpressionOpt))
            Dim isInvalid As Boolean = boundUsingStatement.HasErrors
            Dim syntax As SyntaxNode = boundUsingStatement.Syntax
            Dim type As ITypeSymbol = Nothing
            Dim constantValue As [Optional](Of Object) = New [Optional](Of Object)()
            Return New LazyUsingStatement(body, declaration, value, isInvalid, syntax, type, constantValue)
        End Function

        Private Function CreateBoundExpressionStatementOperation(boundExpressionStatement As BoundExpressionStatement) As IExpressionStatement
            Dim expression As Lazy(Of IOperation) = New Lazy(Of IOperation)(Function() Create(boundExpressionStatement.Expression))
            Dim isInvalid As Boolean = boundExpressionStatement.HasErrors
            Dim syntax As SyntaxNode = boundExpressionStatement.Syntax
            Dim type As ITypeSymbol = Nothing
            Dim constantValue As [Optional](Of Object) = New [Optional](Of Object)()
            Return New LazyExpressionStatement(expression, isInvalid, syntax, type, constantValue)
        End Function

        Private Function CreateBoundRaiseEventStatementOperation(boundRaiseEventStatement As BoundRaiseEventStatement) As IExpressionStatement
            Dim expression As Lazy(Of IOperation) = New Lazy(Of IOperation)(Function() Create(boundRaiseEventStatement.EventInvocation))
            Dim isInvalid As Boolean = boundRaiseEventStatement.HasErrors
            Dim syntax As SyntaxNode = boundRaiseEventStatement.Syntax
            Dim type As ITypeSymbol = Nothing
            Dim constantValue As [Optional](Of Object) = New [Optional](Of Object)()
            Return New LazyExpressionStatement(expression, isInvalid, syntax, type, constantValue)
        End Function

        Private Function CreateBoundAddHandlerStatementOperation(boundAddHandlerStatement As BoundAddHandlerStatement) As IExpressionStatement
            Dim expression As Lazy(Of IOperation) = New Lazy(Of IOperation)(Function() GetAddHandlerStatementExpression(boundAddHandlerStatement))
            Dim isInvalid As Boolean = boundAddHandlerStatement.HasErrors
            Dim syntax As SyntaxNode = boundAddHandlerStatement.Syntax
            Dim type As ITypeSymbol = Nothing
            Dim constantValue As [Optional](Of Object) = New [Optional](Of Object)()
            Return New LazyExpressionStatement(expression, isInvalid, syntax, type, constantValue)
        End Function

        Private Function CreateBoundRemoveHandlerStatementOperation(boundRemoveHandlerStatement As BoundRemoveHandlerStatement) As IExpressionStatement
            Dim expression As Lazy(Of IOperation) = New Lazy(Of IOperation)(Function() GetRemoveStatementExpression(boundRemoveHandlerStatement))
            Dim isInvalid As Boolean = boundRemoveHandlerStatement.HasErrors
            Dim syntax As SyntaxNode = boundRemoveHandlerStatement.Syntax
            Dim type As ITypeSymbol = Nothing
            Dim constantValue As [Optional](Of Object) = New [Optional](Of Object)()
            Return New LazyExpressionStatement(expression, isInvalid, syntax, type, constantValue)
        End Function

<<<<<<< HEAD
        Private Shared Function CreateBoundTupleExpressionOperation(boundTupleExpression As BoundTupleExpression) As ITupleExpression
            Dim elements As New Lazy(Of ImmutableArray(Of IOperation))(Function() GetTupleElements(boundTupleExpression))
            Dim isInvalid As Boolean = boundTupleExpression.HasErrors
            Dim syntax As SyntaxNode = boundTupleExpression.Syntax
            Dim type As ITypeSymbol = boundTupleExpression.Type
            Dim constantValue As [Optional](Of Object) = ConvertToOptional(boundTupleExpression.ConstantValueOpt)
            Return New LazyTupleExpression(elements, isInvalid, syntax, type, constantValue)
=======
        Private Function CreateBoundInterpolatedStringExpressionOperation(boundInterpolatedString As BoundInterpolatedStringExpression) As IInterpolatedStringExpression
            Dim parts As New Lazy(Of ImmutableArray(Of IInterpolatedStringContent))(
                Function()
                    Return boundInterpolatedString.Contents.SelectAsArray(Function(interpolatedStringContent) CreateBoundInterpolatedStringContentOperation(interpolatedStringContent))
                End Function)

            Dim isInvalid As Boolean = boundInterpolatedString.HasErrors
            Dim syntax As SyntaxNode = boundInterpolatedString.Syntax
            Dim type As ITypeSymbol = boundInterpolatedString.Type
            Dim constantValue As [Optional](Of Object) = ConvertToOptional(boundInterpolatedString.ConstantValueOpt)
            Return New LazyInterpolatedStringExpression(parts, isInvalid, syntax, type, constantValue)
        End Function

        Private Function CreateBoundInterpolatedStringContentOperation(boundNode As BoundNode) As IInterpolatedStringContent
            If boundNode.Kind = BoundKind.Interpolation Then
                Return DirectCast(Create(boundNode), IInterpolatedStringContent)
            Else
                Return CreateBoundInterpolatedStringTextOperation(boundNode)
            End If
        End Function

        Private Function CreateBoundInterpolationOperation(boundInterpolation As BoundInterpolation) As IInterpolation
            Dim expression As Lazy(Of IOperation) = New Lazy(Of IOperation)(Function() Create(boundInterpolation.Expression))
            Dim alignment As Lazy(Of IOperation) = New Lazy(Of IOperation)(Function() Create(boundInterpolation.AlignmentOpt))
            Dim format As Lazy(Of IOperation) = New Lazy(Of IOperation)(Function() Create(boundInterpolation.FormatStringOpt))
            Dim isInvalid As Boolean = boundInterpolation.HasErrors
            Dim syntax As SyntaxNode = boundInterpolation.Syntax
            Dim type As ITypeSymbol = Nothing
            Dim constantValue As [Optional](Of Object) = Nothing
            Return New LazyInterpolation(expression, alignment, format, isInvalid, syntax, type, constantValue)
        End Function

        Private Function CreateBoundInterpolatedStringTextOperation(boundNode As BoundNode) As IInterpolatedStringText
            Dim text As Lazy(Of IOperation) = New Lazy(Of IOperation)(Function() Create(boundNode))
            Dim isInvalid As Boolean = boundNode.HasErrors
            Dim syntax As SyntaxNode = boundNode.Syntax
            Dim type As ITypeSymbol = Nothing
            Dim constantValue As [Optional](Of Object) = Nothing
            Return New LazyInterpolatedStringText(text, isInvalid, syntax, type, constantValue)
        End Function

        Private Function CreateBoundAnonymousTypeCreationExpressionOperation(boundAnonymousTypeCreationExpression As BoundAnonymousTypeCreationExpression) As IAnonymousObjectCreationExpression
            Dim initializers As Lazy(Of ImmutableArray(Of IOperation)) = New Lazy(Of ImmutableArray(Of IOperation))(
                Function()
                    Return GetAnonymousTypeCreationInitializers(boundAnonymousTypeCreationExpression)
                End Function)

            Dim isInvalid As Boolean = boundAnonymousTypeCreationExpression.HasErrors
            Dim syntax As SyntaxNode = boundAnonymousTypeCreationExpression.Syntax
            Dim type As ITypeSymbol = boundAnonymousTypeCreationExpression.Type
            Dim constantValue As [Optional](Of Object) = ConvertToOptional(boundAnonymousTypeCreationExpression.ConstantValueOpt)
            Return New LazyAnonymousObjectCreationExpression(initializers, isInvalid, syntax, type, constantValue)
        End Function

        Private Function CreateBoundAnonymousTypePropertyAccessOperation(boundAnonymousTypePropertyAccess As BoundAnonymousTypePropertyAccess) As IPropertyReferenceExpression
            Dim instance As Lazy(Of IOperation) = New Lazy(Of IOperation)(Function() Nothing)
            Dim [property] As IPropertySymbol = DirectCast(boundAnonymousTypePropertyAccess.ExpressionSymbol, IPropertySymbol)
            Dim member As ISymbol = boundAnonymousTypePropertyAccess.ExpressionSymbol
            Dim argumentsInEvaluationOrder As Lazy(Of ImmutableArray(Of IArgument)) = New Lazy(Of ImmutableArray(Of IArgument))(Function() ImmutableArray(Of IArgument).Empty)
            Dim isInvalid As Boolean = boundAnonymousTypePropertyAccess.HasErrors
            Dim syntax As SyntaxNode = boundAnonymousTypePropertyAccess.Syntax
            Dim type As ITypeSymbol = boundAnonymousTypePropertyAccess.Type
            Dim constantValue As [Optional](Of Object) = ConvertToOptional(boundAnonymousTypePropertyAccess.ConstantValueOpt)
            Return New LazyPropertyReferenceExpression([property], instance, member, argumentsInEvaluationOrder, isInvalid, syntax, type, constantValue)
>>>>>>> d2f94230
        End Function
    End Class
End Namespace

<|MERGE_RESOLUTION|>--- conflicted
+++ resolved
@@ -163,10 +163,8 @@
                     Return CreateBoundAddHandlerStatementOperation(DirectCast(boundNode, BoundAddHandlerStatement))
                 Case BoundKind.RemoveHandlerStatement
                     Return CreateBoundRemoveHandlerStatementOperation(DirectCast(boundNode, BoundRemoveHandlerStatement))
-<<<<<<< HEAD
                 Case BoundKind.TupleLiteral, BoundKind.ConvertedTupleLiteral
                     Return CreateBoundTupleExpressionOperation(DirectCast(boundNode, BoundTupleExpression))
-=======
                 Case BoundKind.InterpolatedStringExpression
                     Return CreateBoundInterpolatedStringExpressionOperation(DirectCast(boundNode, BoundInterpolatedStringExpression))
                 Case BoundKind.Interpolation
@@ -177,7 +175,6 @@
                     Return Create(DirectCast(boundNode, BoundAnonymousTypeFieldInitializer).Value)
                 Case BoundKind.AnonymousTypePropertyAccess
                     Return CreateBoundAnonymousTypePropertyAccessOperation(DirectCast(boundNode, BoundAnonymousTypePropertyAccess))
->>>>>>> d2f94230
                 Case Else
                     Dim constantValue = ConvertToOptional(TryCast(boundNode, BoundExpression)?.ConstantValueOpt)
                     Return Operation.CreateOperationNone(boundNode.HasErrors, boundNode.Syntax, constantValue, Function() GetIOperationChildren(boundNode))
@@ -1040,15 +1037,15 @@
             Return New LazyExpressionStatement(expression, isInvalid, syntax, type, constantValue)
         End Function
 
-<<<<<<< HEAD
-        Private Shared Function CreateBoundTupleExpressionOperation(boundTupleExpression As BoundTupleExpression) As ITupleExpression
-            Dim elements As New Lazy(Of ImmutableArray(Of IOperation))(Function() GetTupleElements(boundTupleExpression))
+        Private Function CreateBoundTupleExpressionOperation(boundTupleExpression As BoundTupleExpression) As ITupleExpression
+            Dim elements As New Lazy(Of ImmutableArray(Of IOperation))(Function() boundTupleExpression.Arguments.SelectAsArray(Function(element) Create(element)))
             Dim isInvalid As Boolean = boundTupleExpression.HasErrors
             Dim syntax As SyntaxNode = boundTupleExpression.Syntax
             Dim type As ITypeSymbol = boundTupleExpression.Type
             Dim constantValue As [Optional](Of Object) = ConvertToOptional(boundTupleExpression.ConstantValueOpt)
             Return New LazyTupleExpression(elements, isInvalid, syntax, type, constantValue)
-=======
+        End Function
+
         Private Function CreateBoundInterpolatedStringExpressionOperation(boundInterpolatedString As BoundInterpolatedStringExpression) As IInterpolatedStringExpression
             Dim parts As New Lazy(Of ImmutableArray(Of IInterpolatedStringContent))(
                 Function()
@@ -1113,7 +1110,6 @@
             Dim type As ITypeSymbol = boundAnonymousTypePropertyAccess.Type
             Dim constantValue As [Optional](Of Object) = ConvertToOptional(boundAnonymousTypePropertyAccess.ConstantValueOpt)
             Return New LazyPropertyReferenceExpression([property], instance, member, argumentsInEvaluationOrder, isInvalid, syntax, type, constantValue)
->>>>>>> d2f94230
         End Function
     End Class
 End Namespace
