--- conflicted
+++ resolved
@@ -967,7 +967,7 @@
             ElseIf (foundModifiers And SourceMemberFlags.Static) <> 0 Then
 
                 ' 'Static' keyword is only allowed in class methods, but not in structure methods
-                If Me.ContainingType IsNot Nothing AndAlso Me.ContainingType.TypeKind = TypeKind.Structure Then
+                If Me.ContainingType IsNot Nothing AndAlso Me.ContainingType.TypeKind = TYPEKIND.Structure Then
                     '  Local variables within methods of structures cannot be declared 'Static'
                     ReportDiagnostic(diagBag, firstStatic, ERRID.ERR_BadStaticLocalInStruct)
                 ElseIf Me.IsInLambda Then
@@ -1940,38 +1940,23 @@
                                                                    InternalSyntax.Feature.InitOnlySettersUsage)
                         End If
 
-<<<<<<< HEAD
-                            If ReportUseSite(diagnostics, op1.Syntax, setMethod) Then
-                                isError = True
-                            Else
-                                Dim accessThroughType = GetAccessThroughType(propertyAccess.ReceiverOpt)
-                                Dim useSiteInfo = GetNewCompoundUseSiteInfo(diagnostics)
-
-                                If Not IsAccessible(setMethod, useSiteInfo, accessThroughType) AndAlso
-                                   IsAccessible(propertySymbol, useSiteInfo, accessThroughType) Then
-                                    ReportDiagnostic(diagnostics, node, ERRID.ERR_NoAccessibleSet, CustomSymbolDisplayFormatter.ShortErrorName(propertySymbol))
-                                    isError = True
-                                End If
-
-                                diagnostics.Add(node, useSiteInfo)
-=======
                         ReportDiagnosticsIfObsoleteOrNotSupportedByRuntime(diagnostics, setMethod, node)
 
-                        If ReportUseSiteError(diagnostics, op1.Syntax, setMethod) Then
+                        If ReportUseSite(diagnostics, op1.Syntax, setMethod) Then
                             isError = True
                         Else
                             Dim accessThroughType = GetAccessThroughType(propertyAccess.ReceiverOpt)
-                            Dim useSiteDiagnostics As HashSet(Of DiagnosticInfo) = Nothing
-
-                            If Not IsAccessible(setMethod, useSiteDiagnostics, accessThroughType) AndAlso
-                                IsAccessible(propertySymbol, useSiteDiagnostics, accessThroughType) Then
+                            Dim useSiteInfo = GetNewCompoundUseSiteInfo(diagnostics)
+
+                            If Not IsAccessible(setMethod, useSiteInfo, accessThroughType) AndAlso
+                                   IsAccessible(propertySymbol, useSiteInfo, accessThroughType) Then
                                 ReportDiagnostic(diagnostics, node, ERRID.ERR_NoAccessibleSet, CustomSymbolDisplayFormatter.ShortErrorName(propertySymbol))
                                 isError = True
->>>>>>> 230d0d0c
                             End If
 
-                            diagnostics.Add(node, useSiteDiagnostics)
+                            diagnostics.Add(node, useSiteInfo)
                         End If
+                    End If
                     End If
 
                     WarnOnRecursiveAccess(propertyAccess, PropertyAccessKind.Set, diagnostics)
