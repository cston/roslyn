--- conflicted
+++ resolved
@@ -43,11 +43,7 @@
             using var disposable = (IDisposable)tagger;
 
             var analyzerServer = (MockDiagnosticAnalyzerService)workspace.GetService<IDiagnosticAnalyzerService>();
-<<<<<<< HEAD
-            analyzerServer.Diagnostics = updateArgs.Diagnostics;
-=======
             analyzerServer.AddDiagnostics(updateArgs.Diagnostics, diagnosticKind);
->>>>>>> 0d6ace52
 
             source.RaiseDiagnosticsUpdated(updateArgs);
 
