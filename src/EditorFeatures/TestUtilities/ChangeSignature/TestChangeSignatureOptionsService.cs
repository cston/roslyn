--- conflicted
+++ resolved
@@ -2,22 +2,15 @@
 // The .NET Foundation licenses this file to you under the MIT license.
 // See the LICENSE file in the project root for more information.
 
-<<<<<<< HEAD
-using System;
-=======
 #nullable enable
 
 using System;
 using System.Collections.Generic;
->>>>>>> d73229b4
 using System.Composition;
 using System.Linq;
 using Microsoft.CodeAnalysis.ChangeSignature;
 using Microsoft.CodeAnalysis.Host.Mef;
-<<<<<<< HEAD
-=======
 using Microsoft.CodeAnalysis.Test.Utilities.ChangeSignature;
->>>>>>> d73229b4
 
 namespace Microsoft.CodeAnalysis.Editor.UnitTests.ChangeSignature
 {
@@ -32,15 +25,11 @@
         {
         }
 
-<<<<<<< HEAD
-        public ChangeSignatureOptionsResult GetChangeSignatureOptions(ISymbol symbol, ParameterConfiguration parameters)
-=======
         ChangeSignatureOptionsResult IChangeSignatureOptionsService.GetChangeSignatureOptions(
             Document document,
             int insertPosition,
             ISymbol symbol,
             ParameterConfiguration parameters)
->>>>>>> d73229b4
         {
             var list = parameters.ToListOfParameters();
             IEnumerable<Parameter?> updateParameters = UpdatedSignature != null
