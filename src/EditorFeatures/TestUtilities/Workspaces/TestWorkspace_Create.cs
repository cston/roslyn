--- conflicted
+++ resolved
@@ -59,11 +59,8 @@
         private const string AliasAttributeName = "Alias";
         private const string ProjectNameAttribute = "Name";
         private const string CheckOverflowAttributeName = "CheckOverflow";
-<<<<<<< HEAD
         private const string AllowUnsafeAttributeName = "AllowUnsafe";
-=======
         private const string OutputKindName = "OutputKind";
->>>>>>> 0d83995d
 
         /// <summary>
         /// Creates a single buffer in a workspace.
