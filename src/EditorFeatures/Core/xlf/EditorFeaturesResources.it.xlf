﻿<?xml version="1.0" encoding="utf-8"?>
<xliff xmlns="urn:oasis:names:tc:xliff:document:1.2" xmlns:xsi="http://www.w3.org/2001/XMLSchema-instance" version="1.2" xsi:schemaLocation="urn:oasis:names:tc:xliff:document:1.2 xliff-core-1.2-transitional.xsd">
  <file datatype="xml" source-language="en" target-language="it" original="../EditorFeaturesResources.resx">
    <body>
      <trans-unit id="An_inline_rename_session_is_active_for_identifier_0">
        <source>An inline rename session is active for identifier '{0}'. Invoke inline rename again to access additional options. You may continue to edit the identifier being renamed at any time.</source>
        <target state="translated">Per l'identificatore '{0}' è attiva una sessione di ridenominazione inline. Richiamare nuovamente la ridenominazione inline per accedere alle opzioni aggiuntive. È possibile continuare a modificare l'identificatore da rinominare in qualsiasi momento.</target>
        <note>For screenreaders. {0} is the identifier being renamed.</note>
      </trans-unit>
      <trans-unit id="Applying_changes">
        <source>Applying changes</source>
        <target state="translated">Applicazione delle modifiche in corso</target>
        <note />
      </trans-unit>
      <trans-unit id="Change_configuration">
        <source>Change configuration</source>
        <target state="translated">Cambia la configurazione</target>
        <note />
      </trans-unit>
      <trans-unit id="Code_cleanup_is_not_configured">
        <source>Code cleanup is not configured</source>
        <target state="translated">La pulizia del codice non è configurata</target>
        <note />
      </trans-unit>
      <trans-unit id="Configure_it_now">
        <source>Configure it now</source>
        <target state="translated">Configura ora</target>
        <note />
      </trans-unit>
      <trans-unit id="Do_not_show_this_message_again">
        <source>Do not show this message again</source>
        <target state="translated">Non visualizzare più questo messaggio</target>
        <note />
      </trans-unit>
      <trans-unit id="Do_you_still_want_to_proceed_This_may_produce_broken_code">
        <source>Do you still want to proceed? This may produce broken code.</source>
        <target state="translated">Procedere comunque? Il codice ottenuto potrebbe essere danneggiato.</target>
        <note />
      </trans-unit>
      <trans-unit id="Error_creating_instance_of_CodeFixProvider">
        <source>Error creating instance of CodeFixProvider</source>
        <target state="translated">Si è verificato un errore durante la creazione dell'istanza di CodeFixProvider</target>
        <note />
      </trans-unit>
      <trans-unit id="Error_creating_instance_of_CodeFixProvider_0">
        <source>Error creating instance of CodeFixProvider '{0}'</source>
        <target state="translated">Si è verificato un errore durante la creazione dell'istanza di CodeFixProvider '{0}'</target>
        <note />
      </trans-unit>
      <trans-unit id="Expander_display_text">
        <source>items from unimported namespaces</source>
        <target state="translated">elementi da spazi dei nomi non importati</target>
        <note />
      </trans-unit>
      <trans-unit id="Expander_image_element">
        <source>Expander</source>
        <target state="translated">Expander</target>
        <note />
      </trans-unit>
      <trans-unit id="Extract_method_encountered_the_following_issues">
        <source>Extract method encountered the following issues:</source>
        <target state="translated">Il metodo di estrazione ha rilevato i problemi seguenti:</target>
        <note />
      </trans-unit>
      <trans-unit id="Filter_image_element">
        <source>Filter</source>
        <target state="translated">Filtro</target>
        <note>Caption/tooltip for "Filter" image element displayed in completion popup.</note>
      </trans-unit>
      <trans-unit id="Format_document_performed_additional_cleanup">
        <source>Format Document performed additional cleanup</source>
        <target state="translated">Formatta documento ha eseguito una pulizia aggiuntiva</target>
        <note />
      </trans-unit>
      <trans-unit id="Go_To_Base">
        <source>Go To Base</source>
        <target state="translated">Vai a base</target>
        <note />
      </trans-unit>
<<<<<<< HEAD
      <trans-unit id="Inline_Parameter_Name_Hints">
        <source>Inline Parameter Name Hints</source>
        <target state="translated">Suggerimenti per i nomi di parametro inline</target>
=======
      <trans-unit id="Inline_Hints">
        <source>Inline Hints</source>
        <target state="new">Inline Hints</target>
>>>>>>> d898e944
        <note />
      </trans-unit>
      <trans-unit id="Invalid_assembly_name">
        <source>Invalid assembly name</source>
        <target state="translated">Nome di assembly non valido</target>
        <note />
      </trans-unit>
      <trans-unit id="Invalid_characters_in_assembly_name">
        <source>Invalid characters in assembly name</source>
        <target state="translated">Caratteri non validi nel nome dell'assembly</target>
        <note />
      </trans-unit>
      <trans-unit id="Keyword_Control">
        <source>Keyword - Control</source>
        <target state="translated">Parola chiave - Controllo</target>
        <note />
      </trans-unit>
      <trans-unit id="Locating_bases">
        <source>Locating bases...</source>
        <target state="translated">Individuazione delle basi...</target>
        <note />
      </trans-unit>
      <trans-unit id="Operator_Overloaded">
        <source>Operator - Overloaded</source>
        <target state="translated">Operatore - Overload</target>
        <note />
      </trans-unit>
      <trans-unit id="Paste_Tracking">
        <source>Paste Tracking</source>
        <target state="translated">Verifica Incolla</target>
        <note />
      </trans-unit>
      <trans-unit id="Preprocessor_Text">
        <source>Preprocessor Text</source>
        <target state="translated">Testo preprocessore</target>
        <note />
      </trans-unit>
      <trans-unit id="Punctuation">
        <source>Punctuation</source>
        <target state="translated">Punteggiatura</target>
        <note />
      </trans-unit>
      <trans-unit id="Removal_of_document_not_supported">
        <source>Removal of document not supported</source>
        <target state="translated">La rimozione del documento non è supportata</target>
        <note />
      </trans-unit>
      <trans-unit id="Rename_file_name_doesnt_match">
        <source>Rename _file (type does not match file name)</source>
        <target state="translated">Rinomina _file (il tipo non corrisponde al nome file)</target>
        <note />
      </trans-unit>
      <trans-unit id="Rename_file_partial_type">
        <source>Rename _file (not allowed on partial types)</source>
        <target state="translated">Rinomina _file (non consentito su tipi parziali)</target>
        <note>Disabled text status for file rename</note>
      </trans-unit>
      <trans-unit id="Rename_symbols_file">
        <source>Rename symbol's _file</source>
        <target state="translated">Rinomina il _file del simbolo</target>
        <note>Indicates that the file a symbol is defined in will also be renamed</note>
      </trans-unit>
      <trans-unit id="Split_comment">
        <source>Split comment</source>
        <target state="new">Split comment</target>
        <note />
      </trans-unit>
      <trans-unit id="String_Escape_Character">
        <source>String - Escape Character</source>
        <target state="translated">Stringa - Carattere di escape</target>
        <note />
      </trans-unit>
      <trans-unit id="Symbol_Static">
        <source>Symbol - Static</source>
        <target state="translated">Simbolo - Statico</target>
        <note />
      </trans-unit>
      <trans-unit id="The_symbol_has_no_base">
        <source>The symbol has no base.</source>
        <target state="translated">Non è presente alcuna base per il simbolo.</target>
        <note />
      </trans-unit>
      <trans-unit id="Toggle_Block_Comment">
        <source>Toggle Block Comment</source>
        <target state="translated">Attiva/Disattiva commento per il blocco</target>
        <note />
      </trans-unit>
      <trans-unit id="Toggle_Line_Comment">
        <source>Toggle Line Comment</source>
        <target state="translated">Attiva/Disattiva commento per la riga</target>
        <note />
      </trans-unit>
      <trans-unit id="Toggling_block_comment">
        <source>Toggling block comment...</source>
        <target state="translated">Attivazione/disattivazione del commento per il blocco...</target>
        <note />
      </trans-unit>
      <trans-unit id="Toggling_line_comment">
        <source>Toggling line comment...</source>
        <target state="translated">Attivazione/disattivazione del commento per la riga...</target>
        <note />
      </trans-unit>
      <trans-unit id="User_Members_Constants">
        <source>User Members - Constants</source>
        <target state="translated">Membri utente - Costanti</target>
        <note />
      </trans-unit>
      <trans-unit id="User_Members_Enum_Members">
        <source>User Members - Enum Members</source>
        <target state="translated">Membri utente - Membri enumerazione</target>
        <note />
      </trans-unit>
      <trans-unit id="User_Members_Events">
        <source>User Members - Events</source>
        <target state="translated">Membri utente - Eventi</target>
        <note />
      </trans-unit>
      <trans-unit id="User_Members_Extension_Methods">
        <source>User Members - Extension Methods</source>
        <target state="translated">Membri utente - Metodi di estensione</target>
        <note />
      </trans-unit>
      <trans-unit id="User_Members_Fields">
        <source>User Members - Fields</source>
        <target state="translated">Membri utente - Campi</target>
        <note />
      </trans-unit>
      <trans-unit id="User_Members_Labels">
        <source>User Members - Labels</source>
        <target state="translated">Membri utente - Etichette</target>
        <note />
      </trans-unit>
      <trans-unit id="User_Members_Locals">
        <source>User Members - Locals</source>
        <target state="translated">Membri utente - Variabili locali</target>
        <note />
      </trans-unit>
      <trans-unit id="User_Members_Methods">
        <source>User Members - Methods</source>
        <target state="translated">Membri utente - Metodi</target>
        <note />
      </trans-unit>
      <trans-unit id="User_Members_Namespaces">
        <source>User Members - Namespaces</source>
        <target state="translated">Membri utente - Spazi dei nomi</target>
        <note />
      </trans-unit>
      <trans-unit id="User_Members_Parameters">
        <source>User Members - Parameters</source>
        <target state="translated">Membri utente - Parametri</target>
        <note />
      </trans-unit>
      <trans-unit id="User_Members_Properties">
        <source>User Members - Properties</source>
        <target state="translated">Membri utente - Proprietà</target>
        <note />
      </trans-unit>
      <trans-unit id="User_Types_Classes">
        <source>User Types - Classes</source>
        <target state="translated">Tipi utente - Classi</target>
        <note />
      </trans-unit>
      <trans-unit id="User_Types_Delegates">
        <source>User Types - Delegates</source>
        <target state="translated">Tipi utente - Delegati</target>
        <note />
      </trans-unit>
      <trans-unit id="User_Types_Enums">
        <source>User Types - Enums</source>
        <target state="translated">Tipi utente - Enumerazioni</target>
        <note />
      </trans-unit>
      <trans-unit id="User_Types_Interfaces">
        <source>User Types - Interfaces</source>
        <target state="translated">Tipi utente - Interfacce</target>
        <note />
      </trans-unit>
      <trans-unit id="User_Types_Structures">
        <source>User Types - Structures</source>
        <target state="translated">Tipi utente - Strutture</target>
        <note />
      </trans-unit>
      <trans-unit id="User_Types_Type_Parameters">
        <source>User Types - Type Parameters</source>
        <target state="translated">Tipi utente - Parametri di tipo</target>
        <note />
      </trans-unit>
      <trans-unit id="String_Verbatim">
        <source>String - Verbatim</source>
        <target state="translated">Stringa - Verbatim</target>
        <note />
      </trans-unit>
      <trans-unit id="Waiting_for_background_work_to_finish">
        <source>Waiting for background work to finish...</source>
        <target state="translated">In attesa del completamento dei processi in background...</target>
        <note />
      </trans-unit>
      <trans-unit id="Warning_image_element">
        <source>Warning</source>
        <target state="translated">Avviso</target>
        <note>Caption/tooltip for "Warning" image element displayed in completion popup.</note>
      </trans-unit>
      <trans-unit id="XML_Doc_Comments_Attribute_Name">
        <source>XML Doc Comments - Attribute Name</source>
        <target state="translated">Commenti in formato documentazione XML - Nome attributo</target>
        <note />
      </trans-unit>
      <trans-unit id="XML_Doc_Comments_CData_Section">
        <source>XML Doc Comments - CData Section</source>
        <target state="translated">Commenti in formato documentazione XML - Sezione CData</target>
        <note />
      </trans-unit>
      <trans-unit id="XML_Doc_Comments_Text">
        <source>XML Doc Comments - Text</source>
        <target state="translated">Commenti in formato documentazione XML - Testo</target>
        <note />
      </trans-unit>
      <trans-unit id="XML_Doc_Comments_Delimiter">
        <source>XML Doc Comments - Delimiter</source>
        <target state="translated">Commenti in formato documentazione XML - Delimitatore</target>
        <note />
      </trans-unit>
      <trans-unit id="XML_Doc_Comments_Comment">
        <source>XML Doc Comments - Comment</source>
        <target state="translated">Commenti in formato documentazione XML - Commento</target>
        <note />
      </trans-unit>
      <trans-unit id="User_Types_Modules">
        <source>User Types - Modules</source>
        <target state="translated">Tipi utente - Moduli</target>
        <note />
      </trans-unit>
      <trans-unit id="VB_XML_Literals_Attribute_Name">
        <source>VB XML Literals - Attribute Name</source>
        <target state="translated">Valori letterali XML VB - Nome attributo</target>
        <note />
      </trans-unit>
      <trans-unit id="VB_XML_Literals_Attribute_Quotes">
        <source>VB XML Literals - Attribute Quotes</source>
        <target state="translated">Valori letterali XML VB - Virgolette attributo</target>
        <note />
      </trans-unit>
      <trans-unit id="VB_XML_Literals_Attribute_Value">
        <source>VB XML Literals - Attribute Value</source>
        <target state="translated">Valori letterali XML VB - Valore attributo</target>
        <note />
      </trans-unit>
      <trans-unit id="VB_XML_Literals_CData_Section">
        <source>VB XML Literals - CData Section</source>
        <target state="translated">Valori letterali XML VB - Sezione CData</target>
        <note />
      </trans-unit>
      <trans-unit id="VB_XML_Literals_Comment">
        <source>VB XML Literals - Comment</source>
        <target state="translated">Valori letterali XML VB - Commento</target>
        <note />
      </trans-unit>
      <trans-unit id="VB_XML_Literals_Delimiter">
        <source>VB XML Literals - Delimiter</source>
        <target state="translated">Valori letterali XML VB - Delimitatore</target>
        <note />
      </trans-unit>
      <trans-unit id="VB_XML_Literals_Embedded_Expression">
        <source>VB XML Literals - Embedded Expression</source>
        <target state="translated">Valori letterali XML VB - Espressione incorporata</target>
        <note />
      </trans-unit>
      <trans-unit id="VB_XML_Literals_Entity_Reference">
        <source>VB XML Literals - Entity Reference</source>
        <target state="translated">Valori letterali XML VB - Riferimento a entità</target>
        <note />
      </trans-unit>
      <trans-unit id="VB_XML_Literals_Name">
        <source>VB XML Literals - Name</source>
        <target state="translated">Valori letterali XML VB - Nome</target>
        <note />
      </trans-unit>
      <trans-unit id="VB_XML_Literals_Processing_Instruction">
        <source>VB XML Literals - Processing Instruction</source>
        <target state="translated">Valori letterali XML VB - Istruzione di elaborazione</target>
        <note />
      </trans-unit>
      <trans-unit id="VB_XML_Literals_Text">
        <source>VB XML Literals - Text</source>
        <target state="translated">Valori letterali XML VB - Testo</target>
        <note />
      </trans-unit>
      <trans-unit id="XML_Doc_Comments_Attribute_Quotes">
        <source>XML Doc Comments - Attribute Quotes</source>
        <target state="translated">Commenti in formato documentazione XML - Virgolette attributo</target>
        <note />
      </trans-unit>
      <trans-unit id="XML_Doc_Comments_Attribute_Value">
        <source>XML Doc Comments - Attribute Value</source>
        <target state="translated">Commenti in formato documentazione XML - Valore attributo</target>
        <note />
      </trans-unit>
      <trans-unit id="Unnecessary_Code">
        <source>Unnecessary Code</source>
        <target state="translated">Codice non necessario</target>
        <note />
      </trans-unit>
      <trans-unit id="Rude_Edit">
        <source>Rude Edit</source>
        <target state="translated">Modifica non applicabile al momento</target>
        <note />
      </trans-unit>
      <trans-unit id="Rename_will_update_1_reference_in_1_file">
        <source>Rename will update 1 reference in 1 file.</source>
        <target state="translated">Con la ridenominazione verrà aggiornato un riferimento in un file.</target>
        <note />
      </trans-unit>
      <trans-unit id="Rename_will_update_0_references_in_1_file">
        <source>Rename will update {0} references in 1 file.</source>
        <target state="translated">Con la ridenominazione verranno aggiornati {0} riferimenti in un file.</target>
        <note />
      </trans-unit>
      <trans-unit id="Rename_will_update_0_references_in_1_files">
        <source>Rename will update {0} references in {1} files.</source>
        <target state="translated">Con la ridenominazione verranno aggiornati {0} riferimenti in {1} file.</target>
        <note />
      </trans-unit>
      <trans-unit id="You_cannot_rename_this_element_because_it_is_contained_in_a_read_only_file">
        <source>You cannot rename this element because it is contained in a read-only file.</source>
        <target state="translated">Non è possibile rinominare questo elemento perché è contenuto in un file di sola lettura.</target>
        <note />
      </trans-unit>
      <trans-unit id="You_cannot_rename_this_element_because_it_is_in_a_location_that_cannot_be_navigated_to">
        <source>You cannot rename this element because it is in a location that cannot be navigated to.</source>
        <target state="translated">Non è possibile rinominare questo elemento perché si trova in una posizione a cui non è possibile passare.</target>
        <note />
      </trans-unit>
      <trans-unit id="_0_bases">
        <source>'{0}' bases</source>
        <target state="translated">Basi di '{0}'</target>
        <note />
      </trans-unit>
      <trans-unit id="_0_conflict_s_will_be_resolved">
        <source>{0} conflict(s) will be resolved</source>
        <target state="translated">Verranno risolti {0} conflitti</target>
        <note />
      </trans-unit>
      <trans-unit id="_0_implemented_members">
        <source>'{0}' implemented members</source>
        <target state="translated">Membri implementati di '{0}'</target>
        <note />
      </trans-unit>
      <trans-unit id="_0_unresolvable_conflict_s">
        <source>{0} unresolvable conflict(s)</source>
        <target state="translated">{0} conflitti non risolti</target>
        <note />
      </trans-unit>
      <trans-unit id="Applying_0">
        <source>Applying "{0}"...</source>
        <target state="translated">Applicazione di "{0}"...</target>
        <note />
      </trans-unit>
      <trans-unit id="Adding_0_to_1_with_content_colon">
        <source>Adding '{0}' to '{1}' with content:</source>
        <target state="translated">Aggiunta di '{0}' a '{1}' con contenuto:</target>
        <note />
      </trans-unit>
      <trans-unit id="Adding_project_0">
        <source>Adding project '{0}'</source>
        <target state="translated">Aggiunta del progetto '{0}'</target>
        <note />
      </trans-unit>
      <trans-unit id="Removing_project_0">
        <source>Removing project '{0}'</source>
        <target state="translated">Rimozione del progetto '{0}'</target>
        <note />
      </trans-unit>
      <trans-unit id="Changing_project_references_for_0">
        <source>Changing project references for '{0}'</source>
        <target state="translated">Modifica dei riferimenti del progetto per '{0}'</target>
        <note />
      </trans-unit>
      <trans-unit id="Adding_reference_0_to_1">
        <source>Adding reference '{0}' to '{1}'</source>
        <target state="translated">Aggiunta del riferimento '{0}' a '{1}'</target>
        <note />
      </trans-unit>
      <trans-unit id="Removing_reference_0_from_1">
        <source>Removing reference '{0}' from '{1}'</source>
        <target state="translated">Rimozione del riferimento '{0}' da '{1}'</target>
        <note />
      </trans-unit>
      <trans-unit id="Adding_analyzer_reference_0_to_1">
        <source>Adding analyzer reference '{0}' to '{1}'</source>
        <target state="translated">Aggiunta del riferimento '{0}' dell'analizzatore a '{1}'</target>
        <note />
      </trans-unit>
      <trans-unit id="Removing_analyzer_reference_0_from_1">
        <source>Removing analyzer reference '{0}' from '{1}'</source>
        <target state="translated">Rimozione del riferimento '{0}' dell'analizzatore da '{1}'</target>
        <note />
      </trans-unit>
      <trans-unit id="XML_End_Tag_Completion">
        <source>XML End Tag Completion</source>
        <target state="translated">Completamento tag finale XML</target>
        <note />
      </trans-unit>
      <trans-unit id="Completing_Tag">
        <source>Completing Tag</source>
        <target state="translated">Tag completamento</target>
        <note />
      </trans-unit>
      <trans-unit id="Encapsulate_Field">
        <source>Encapsulate Field</source>
        <target state="translated">Incapsula campo</target>
        <note />
      </trans-unit>
      <trans-unit id="Applying_Encapsulate_Field_refactoring">
        <source>Applying "Encapsulate Field" refactoring...</source>
        <target state="translated">Applicazione del refactoring per "Incapsula campo"...</target>
        <note />
      </trans-unit>
      <trans-unit id="Please_select_the_definition_of_the_field_to_encapsulate">
        <source>Please select the definition of the field to encapsulate.</source>
        <target state="translated">Selezionare la definizione del campo da incapsulare.</target>
        <note />
      </trans-unit>
      <trans-unit id="Given_Workspace_doesn_t_support_Undo">
        <source>Given Workspace doesn't support Undo</source>
        <target state="translated">L'area di lavoro specificata non supporta l'annullamento di operazioni</target>
        <note />
      </trans-unit>
      <trans-unit id="Searching">
        <source>Searching...</source>
        <target state="translated">Ricerca...</target>
        <note />
      </trans-unit>
      <trans-unit id="Canceled">
        <source>Canceled.</source>
        <target state="translated">Operazione annullata.</target>
        <note />
      </trans-unit>
      <trans-unit id="No_information_found">
        <source>No information found.</source>
        <target state="translated">Non sono state trovate informazioni.</target>
        <note />
      </trans-unit>
      <trans-unit id="No_usages_found">
        <source>No usages found.</source>
        <target state="translated">Non sono stati trovati utilizzi.</target>
        <note />
      </trans-unit>
      <trans-unit id="Implements_">
        <source>Implements</source>
        <target state="translated">Implementa</target>
        <note />
      </trans-unit>
      <trans-unit id="Implemented_By">
        <source>Implemented By</source>
        <target state="translated">Implementato da</target>
        <note />
      </trans-unit>
      <trans-unit id="Overrides_">
        <source>Overrides</source>
        <target state="translated">Esegue l'override</target>
        <note />
      </trans-unit>
      <trans-unit id="Overridden_By">
        <source>Overridden By</source>
        <target state="translated">Sottoposto a override da</target>
        <note />
      </trans-unit>
      <trans-unit id="Directly_Called_In">
        <source>Directly Called In</source>
        <target state="translated">Chiamato in modo diretto</target>
        <note />
      </trans-unit>
      <trans-unit id="Indirectly_Called_In">
        <source>Indirectly Called In</source>
        <target state="translated">Chiamato in modo indiretto</target>
        <note />
      </trans-unit>
      <trans-unit id="Called_In">
        <source>Called In</source>
        <target state="translated">Chiamato</target>
        <note />
      </trans-unit>
      <trans-unit id="Referenced_In">
        <source>Referenced In</source>
        <target state="translated">Con riferimenti in</target>
        <note />
      </trans-unit>
      <trans-unit id="No_references_found">
        <source>No references found.</source>
        <target state="translated">Non sono stati trovati riferimenti.</target>
        <note />
      </trans-unit>
      <trans-unit id="No_derived_types_found">
        <source>No derived types found.</source>
        <target state="translated">Non sono stati trovati tipi derivati.</target>
        <note />
      </trans-unit>
      <trans-unit id="No_implementations_found">
        <source>No implementations found.</source>
        <target state="translated">Non sono state trovate implementazioni.</target>
        <note />
      </trans-unit>
      <trans-unit id="_0_Line_1">
        <source>{0} - (Line {1})</source>
        <target state="translated">{0} - (riga {1})</target>
        <note />
      </trans-unit>
      <trans-unit id="Class_Parts">
        <source>Class Parts</source>
        <target state="translated">Parti di classe</target>
        <note />
      </trans-unit>
      <trans-unit id="Struct_Parts">
        <source>Struct Parts</source>
        <target state="translated">Parti struct</target>
        <note />
      </trans-unit>
      <trans-unit id="Interface_Parts">
        <source>Interface Parts</source>
        <target state="translated">Parti interfaccia</target>
        <note />
      </trans-unit>
      <trans-unit id="Type_Parts">
        <source>Type Parts</source>
        <target state="translated">Parti tipo</target>
        <note />
      </trans-unit>
      <trans-unit id="Inherits_">
        <source>Inherits</source>
        <target state="translated">Eredita</target>
        <note />
      </trans-unit>
      <trans-unit id="Inherited_By">
        <source>Inherited By</source>
        <target state="translated">Ereditato da</target>
        <note />
      </trans-unit>
      <trans-unit id="Already_tracking_document_with_identical_key">
        <source>Already tracking document with identical key</source>
        <target state="translated">La verifica del documento con chiave identica è già in corso</target>
        <note />
      </trans-unit>
      <trans-unit id="document_is_not_currently_being_tracked">
        <source>document is not currently being tracked</source>
        <target state="translated">al momento il documento non è sottoposto a verifica</target>
        <note />
      </trans-unit>
      <trans-unit id="Computing_Rename_information">
        <source>Computing Rename information...</source>
        <target state="translated">Elaborazione delle informazioni per la ridenominazione...</target>
        <note />
      </trans-unit>
      <trans-unit id="Updating_files">
        <source>Updating files...</source>
        <target state="translated">Aggiornamento dei file...</target>
        <note />
      </trans-unit>
      <trans-unit id="Rename_operation_was_cancelled_or_is_not_valid">
        <source>Rename operation was cancelled or is not valid</source>
        <target state="translated">L'operazione di ridenominazione è stata annullata o non è valida</target>
        <note />
      </trans-unit>
      <trans-unit id="Rename_Symbol">
        <source>Rename Symbol</source>
        <target state="translated">Rinomina simbolo</target>
        <note />
      </trans-unit>
      <trans-unit id="Text_Buffer_Change">
        <source>Text Buffer Change</source>
        <target state="translated">Modifica al buffer di testo</target>
        <note />
      </trans-unit>
      <trans-unit id="Rename_operation_was_not_properly_completed_Some_file_might_not_have_been_updated">
        <source>Rename operation was not properly completed. Some file might not have been updated.</source>
        <target state="translated">L'operazione di ridenominazione non è stata completata correttamente. Alcuni file potrebbero non essere stati aggiornati.</target>
        <note />
      </trans-unit>
      <trans-unit id="Rename_0_to_1">
        <source>Rename '{0}' to '{1}'</source>
        <target state="translated">Rinomina '{0}' in '{1}'</target>
        <note />
      </trans-unit>
      <trans-unit id="Preview_Warning">
        <source>Preview Warning</source>
        <target state="translated">Avviso di anteprima</target>
        <note />
      </trans-unit>
      <trans-unit id="external">
        <source>(external)</source>
        <target state="translated">(esterno)</target>
        <note />
      </trans-unit>
      <trans-unit id="Automatic_Line_Ender">
        <source>Automatic Line Ender</source>
        <target state="translated">Fine riga automatico</target>
        <note />
      </trans-unit>
      <trans-unit id="Automatically_completing">
        <source>Automatically completing...</source>
        <target state="translated">Completamento automatico in...</target>
        <note />
      </trans-unit>
      <trans-unit id="Automatic_Pair_Completion">
        <source>Automatic Pair Completion</source>
        <target state="translated">Completamento coppia automatico</target>
        <note />
      </trans-unit>
      <trans-unit id="An_active_inline_rename_session_is_still_active_Complete_it_before_starting_a_new_one">
        <source>An active inline rename session is still active. Complete it before starting a new one.</source>
        <target state="translated">Una sessione di ridenominazione inline è ancora attiva. Completarla prima di avviarne una nuova.</target>
        <note />
      </trans-unit>
      <trans-unit id="The_buffer_is_not_part_of_a_workspace">
        <source>The buffer is not part of a workspace.</source>
        <target state="translated">Il buffer non fa parte di un'area di lavoro.</target>
        <note />
      </trans-unit>
      <trans-unit id="The_token_is_not_contained_in_the_workspace">
        <source>The token is not contained in the workspace.</source>
        <target state="translated">Il token non è contenuto nell'area di lavoro.</target>
        <note />
      </trans-unit>
      <trans-unit id="You_must_rename_an_identifier">
        <source>You must rename an identifier.</source>
        <target state="translated">È necessario rinominare un identificatore.</target>
        <note />
      </trans-unit>
      <trans-unit id="You_cannot_rename_this_element">
        <source>You cannot rename this element.</source>
        <target state="translated">Non è possibile rinominare questo elemento.</target>
        <note />
      </trans-unit>
      <trans-unit id="Please_resolve_errors_in_your_code_before_renaming_this_element">
        <source>Please resolve errors in your code before renaming this element.</source>
        <target state="translated">Prima di rinominare l'elemento risolvere gli errori nel codice.</target>
        <note />
      </trans-unit>
      <trans-unit id="You_cannot_rename_operators">
        <source>You cannot rename operators.</source>
        <target state="translated">Non è possibile rinominare gli operatori.</target>
        <note />
      </trans-unit>
      <trans-unit id="You_cannot_rename_elements_that_are_defined_in_metadata">
        <source>You cannot rename elements that are defined in metadata.</source>
        <target state="translated">Non è possibile rinominare elementi definiti nei metadati.</target>
        <note />
      </trans-unit>
      <trans-unit id="You_cannot_rename_elements_from_previous_submissions">
        <source>You cannot rename elements from previous submissions.</source>
        <target state="translated">Non è possibile rinominare elementi di invii precedenti.</target>
        <note />
      </trans-unit>
      <trans-unit id="Navigation_Bars">
        <source>Navigation Bars</source>
        <target state="translated">Barre di spostamento</target>
        <note />
      </trans-unit>
      <trans-unit id="Refreshing_navigation_bars">
        <source>Refreshing navigation bars...</source>
        <target state="translated">Aggiornamento delle barre di spostamento in corso...</target>
        <note />
      </trans-unit>
      <trans-unit id="Format_Token">
        <source>Format Token</source>
        <target state="translated">Formatta token</target>
        <note />
      </trans-unit>
      <trans-unit id="Smart_Indenting">
        <source>Smart Indenting</source>
        <target state="translated">Rientro automatico</target>
        <note />
      </trans-unit>
      <trans-unit id="Find_References">
        <source>Find References</source>
        <target state="translated">Trova riferimenti</target>
        <note />
      </trans-unit>
      <trans-unit id="Finding_references">
        <source>Finding references...</source>
        <target state="translated">Ricerca dei riferimenti in corso...</target>
        <note />
      </trans-unit>
      <trans-unit id="Finding_references_of_0">
        <source>Finding references of "{0}"...</source>
        <target state="translated">Ricerca dei riferimenti di "{0}"...</target>
        <note />
      </trans-unit>
      <trans-unit id="Comment_Selection">
        <source>Comment Selection</source>
        <target state="translated">Commenta selezione</target>
        <note />
      </trans-unit>
      <trans-unit id="Uncomment_Selection">
        <source>Uncomment Selection</source>
        <target state="translated">Rimuovi commento selezione</target>
        <note />
      </trans-unit>
      <trans-unit id="Commenting_currently_selected_text">
        <source>Commenting currently selected text...</source>
        <target state="translated">Inserimento di commenti sul testo attualmente selezionato...</target>
        <note />
      </trans-unit>
      <trans-unit id="Uncommenting_currently_selected_text">
        <source>Uncommenting currently selected text...</source>
        <target state="translated">Rimozione del commento sul testo attualmente selezionato...</target>
        <note />
      </trans-unit>
      <trans-unit id="Insert_new_line">
        <source>Insert new line</source>
        <target state="translated">Inserisci nuova riga</target>
        <note />
      </trans-unit>
      <trans-unit id="Documentation_Comment">
        <source>Documentation Comment</source>
        <target state="translated">Commento documentazione</target>
        <note />
      </trans-unit>
      <trans-unit id="Inserting_documentation_comment">
        <source>Inserting documentation comment...</source>
        <target state="translated">Inserimento del commento sulla documentazione...</target>
        <note />
      </trans-unit>
      <trans-unit id="Extract_Method">
        <source>Extract Method</source>
        <target state="translated">Estrai metodo</target>
        <note />
      </trans-unit>
      <trans-unit id="Applying_Extract_Method_refactoring">
        <source>Applying "Extract Method" refactoring...</source>
        <target state="translated">Applicazione del refactoring per "Estrai metodo"...</target>
        <note />
      </trans-unit>
      <trans-unit id="Format_Document">
        <source>Format Document</source>
        <target state="translated">Formatta documento</target>
        <note />
      </trans-unit>
      <trans-unit id="Formatting_document">
        <source>Formatting document...</source>
        <target state="translated">Formattazione del documento...</target>
        <note />
      </trans-unit>
      <trans-unit id="Formatting">
        <source>Formatting</source>
        <target state="translated">Formattazione</target>
        <note />
      </trans-unit>
      <trans-unit id="Format_Selection">
        <source>Format Selection</source>
        <target state="translated">Formatta selezione</target>
        <note />
      </trans-unit>
      <trans-unit id="Formatting_currently_selected_text">
        <source>Formatting currently selected text...</source>
        <target state="translated">Formattazione del testo attualmente selezionato...</target>
        <note />
      </trans-unit>
      <trans-unit id="Cannot_navigate_to_the_symbol_under_the_caret">
        <source>Cannot navigate to the symbol under the caret.</source>
        <target state="translated">Non è possibile passare al simbolo sotto il punto di inserimento.</target>
        <note />
      </trans-unit>
      <trans-unit id="Go_to_Definition">
        <source>Go to Definition</source>
        <target state="translated">Vai a definizione</target>
        <note />
      </trans-unit>
      <trans-unit id="Navigating_to_definition">
        <source>Navigating to definition...</source>
        <target state="translated">Passaggio alla definizione...</target>
        <note />
      </trans-unit>
      <trans-unit id="Organize_Document">
        <source>Organize Document</source>
        <target state="translated">Organizza documento</target>
        <note />
      </trans-unit>
      <trans-unit id="Organizing_document">
        <source>Organizing document...</source>
        <target state="translated">Organizzazione del documento...</target>
        <note />
      </trans-unit>
      <trans-unit id="Highlighted_Definition">
        <source>Highlighted Definition</source>
        <target state="translated">Definizione evidenziata</target>
        <note />
      </trans-unit>
      <trans-unit id="The_new_name_is_not_a_valid_identifier">
        <source>The new name is not a valid identifier.</source>
        <target state="translated">Il nuovo nome non è un identificatore valido.</target>
        <note />
      </trans-unit>
      <trans-unit id="Inline_Rename_Fixup">
        <source>Inline Rename Fixup</source>
        <target state="translated">Ridenominazione inline - Correzione</target>
        <note />
      </trans-unit>
      <trans-unit id="Inline_Rename_Resolved_Conflict">
        <source>Inline Rename Resolved Conflict</source>
        <target state="translated">Ridenominazione inline - Conflitto risolto</target>
        <note />
      </trans-unit>
      <trans-unit id="Inline_Rename">
        <source>Inline Rename</source>
        <target state="translated">Ridenominazione inline</target>
        <note />
      </trans-unit>
      <trans-unit id="Rename">
        <source>Rename</source>
        <target state="translated">Rinomina</target>
        <note />
      </trans-unit>
      <trans-unit id="Start_Rename">
        <source>Start Rename</source>
        <target state="translated">Avvia ridenominazione</target>
        <note />
      </trans-unit>
      <trans-unit id="Display_conflict_resolutions">
        <source>Display conflict resolutions</source>
        <target state="translated">Visualizza le risoluzioni dei conflitti</target>
        <note />
      </trans-unit>
      <trans-unit id="Finding_token_to_rename">
        <source>Finding token to rename...</source>
        <target state="translated">Ricerca del token da rinominare...</target>
        <note />
      </trans-unit>
      <trans-unit id="Conflict">
        <source>Conflict</source>
        <target state="translated">Conflitto</target>
        <note />
      </trans-unit>
      <trans-unit id="Text_Navigation">
        <source>Text Navigation</source>
        <target state="translated">Navigazione testo</target>
        <note />
      </trans-unit>
      <trans-unit id="Finding_word_extent">
        <source>Finding word extent...</source>
        <target state="translated">Ricerca dell'estensione parola...</target>
        <note />
      </trans-unit>
      <trans-unit id="Finding_enclosing_span">
        <source>Finding enclosing span...</source>
        <target state="translated">Ricerca dell'elemento span di inclusione...</target>
        <note />
      </trans-unit>
      <trans-unit id="Finding_span_of_next_sibling">
        <source>Finding span of next sibling...</source>
        <target state="translated">Ricerca dell'elemento span dell'elemento di pari livello successivo...</target>
        <note />
      </trans-unit>
      <trans-unit id="Finding_span_of_previous_sibling">
        <source>Finding span of previous sibling...</source>
        <target state="translated">Ricerca dell'elemento span dell'elemento di pari livello precedente...</target>
        <note />
      </trans-unit>
      <trans-unit id="Rename_colon_0">
        <source>Rename: {0}</source>
        <target state="translated">Rinomina: {0}</target>
        <note />
      </trans-unit>
      <trans-unit id="Light_bulb_session_is_already_dismissed">
        <source>Light bulb session is already dismissed.</source>
        <target state="translated">La sessione lampadina è già stata chiusa.</target>
        <note />
      </trans-unit>
      <trans-unit id="Automatic_Pair_Completion_End_Point_Marker_Color">
        <source>Automatic Pair Completion End Point Marker Color</source>
        <target state="translated">Colore marcatore punto finale per completamento coppia automatico</target>
        <note />
      </trans-unit>
      <trans-unit id="Renaming_anonymous_type_members_is_not_yet_supported">
        <source>Renaming anonymous type members is not yet supported.</source>
        <target state="translated">La ridenominazione di membri con tipo anonimo non è ancora supportata.</target>
        <note />
      </trans-unit>
      <trans-unit id="Engine_must_be_attached_to_an_Interactive_Window">
        <source>Engine must be attached to an Interactive Window.</source>
        <target state="translated">Il motore deve essere collegato a una finestra interattiva.</target>
        <note />
      </trans-unit>
      <trans-unit id="Changes_the_current_prompt_settings">
        <source>Changes the current prompt settings.</source>
        <target state="translated">Cambia le impostazioni correnti del prompt.</target>
        <note />
      </trans-unit>
      <trans-unit id="Unexpected_text_colon_0">
        <source>Unexpected text: '{0}'</source>
        <target state="translated">Testo imprevisto: '{0}'</target>
        <note />
      </trans-unit>
      <trans-unit id="The_triggerSpan_is_not_included_in_the_given_workspace">
        <source>The triggerSpan is not included in the given workspace.</source>
        <target state="translated">L'elemento triggerSpan non è incluso nell'area di lavoro specificata.</target>
        <note />
      </trans-unit>
      <trans-unit id="This_session_has_already_been_dismissed">
        <source>This session has already been dismissed.</source>
        <target state="translated">Questa sessione è già stata chiusa.</target>
        <note />
      </trans-unit>
      <trans-unit id="The_transaction_is_already_complete">
        <source>The transaction is already complete.</source>
        <target state="translated">La transazione è già completata.</target>
        <note />
      </trans-unit>
      <trans-unit id="Not_a_source_error_line_column_unavailable">
        <source>Not a source error, line/column unavailable</source>
        <target state="translated">L'errore non dipende dall'origine. La riga o la colonna non è disponibile</target>
        <note />
      </trans-unit>
      <trans-unit id="Can_t_compare_positions_from_different_text_snapshots">
        <source>Can't compare positions from different text snapshots</source>
        <target state="translated">Non è possibile confrontare le posizioni da snapshot testo diversi</target>
        <note />
      </trans-unit>
      <trans-unit id="XML_Doc_Comments_Entity_Reference">
        <source>XML Doc Comments - Entity Reference</source>
        <target state="translated">Commenti in formato documentazione XML - Riferimento a entità</target>
        <note />
      </trans-unit>
      <trans-unit id="XML_Doc_Comments_Name">
        <source>XML Doc Comments - Name</source>
        <target state="translated">Commenti in formato documentazione XML - Nome</target>
        <note />
      </trans-unit>
      <trans-unit id="XML_Doc_Comments_Processing_Instruction">
        <source>XML Doc Comments - Processing Instruction</source>
        <target state="translated">Commenti in formato documentazione XML - Istruzione di elaborazione</target>
        <note />
      </trans-unit>
      <trans-unit id="Active_Statement">
        <source>Active Statement</source>
        <target state="translated">Istruzione attiva</target>
        <note />
      </trans-unit>
      <trans-unit id="Loading_Peek_information">
        <source>Loading Peek information...</source>
        <target state="translated">Caricamento delle informazioni della visualizzazione in anteprima...</target>
        <note />
      </trans-unit>
      <trans-unit id="Peek">
        <source>Peek</source>
        <target state="translated">Visualizza in anteprima</target>
        <note />
      </trans-unit>
      <trans-unit id="Apply1">
        <source>_Apply</source>
        <target state="translated">_Applica</target>
        <note />
      </trans-unit>
      <trans-unit id="Include_overload_s">
        <source>Include _overload(s)</source>
        <target state="translated">Includi _overload</target>
        <note />
      </trans-unit>
      <trans-unit id="Include_comments">
        <source>Include _comments</source>
        <target state="translated">Includi _commenti</target>
        <note />
      </trans-unit>
      <trans-unit id="Include_strings">
        <source>Include _strings</source>
        <target state="translated">Includi _stringhe</target>
        <note />
      </trans-unit>
      <trans-unit id="Apply2">
        <source>Apply</source>
        <target state="translated">Applica</target>
        <note />
      </trans-unit>
      <trans-unit id="Change_Signature">
        <source>Change Signature</source>
        <target state="translated">Cambia firma</target>
        <note />
      </trans-unit>
      <trans-unit id="Preview_Changes_0">
        <source>Preview Changes - {0}</source>
        <target state="translated">Anteprima modifiche - {0}</target>
        <note />
      </trans-unit>
      <trans-unit id="Preview_Code_Changes_colon">
        <source>Preview Code Changes:</source>
        <target state="translated">Anteprima modifiche codice:</target>
        <note />
      </trans-unit>
      <trans-unit id="Preview_Changes">
        <source>Preview Changes</source>
        <target state="translated">Anteprima modifiche</target>
        <note />
      </trans-unit>
      <trans-unit id="Format_Paste">
        <source>Format Paste</source>
        <target state="translated">Formatta testo incollato</target>
        <note />
      </trans-unit>
      <trans-unit id="Formatting_pasted_text">
        <source>Formatting pasted text...</source>
        <target state="translated">Formattazione del testo incollato...</target>
        <note />
      </trans-unit>
      <trans-unit id="The_definition_of_the_object_is_hidden">
        <source>The definition of the object is hidden.</source>
        <target state="translated">La definizione dell'oggetto è nascosta.</target>
        <note />
      </trans-unit>
      <trans-unit id="Automatic_Formatting">
        <source>Automatic Formatting</source>
        <target state="translated">Formattazione automatica</target>
        <note />
      </trans-unit>
      <trans-unit id="We_can_fix_the_error_by_not_making_struct_out_ref_parameter_s_Do_you_want_to_proceed">
        <source>We can fix the error by not making struct "out/ref" parameter(s).
Do you want to proceed?</source>
        <target state="translated">Per correggere l'errore, non verranno creati i parametri "out/ref" dello struct. 
Continuare?</target>
        <note />
      </trans-unit>
      <trans-unit id="Change_Signature_colon">
        <source>Change Signature:</source>
        <target state="translated">Cambia firma:</target>
        <note />
      </trans-unit>
      <trans-unit id="Rename_0_to_1_colon">
        <source>Rename '{0}' to '{1}':</source>
        <target state="translated">Rinomina '{0}' in '{1}':</target>
        <note />
      </trans-unit>
      <trans-unit id="Encapsulate_Field_colon">
        <source>Encapsulate Field:</source>
        <target state="translated">Incapsula campo:</target>
        <note />
      </trans-unit>
      <trans-unit id="Call_Hierarchy">
        <source>Call Hierarchy</source>
        <target state="translated">Gerarchia di chiamata</target>
        <note />
      </trans-unit>
      <trans-unit id="Calls_To_0">
        <source>Calls To '{0}'</source>
        <target state="translated">Chiamate a '{0}'</target>
        <note />
      </trans-unit>
      <trans-unit id="Calls_To_Base_Member_0">
        <source>Calls To Base Member '{0}'</source>
        <target state="translated">Chiamate al membro di base '{0}'</target>
        <note />
      </trans-unit>
      <trans-unit id="Calls_To_Interface_Implementation_0">
        <source>Calls To Interface Implementation '{0}'</source>
        <target state="translated">Chiamate all'implementazione dell'interfaccia '{0}'</target>
        <note />
      </trans-unit>
      <trans-unit id="Computing_Call_Hierarchy_Information">
        <source>Computing Call Hierarchy Information</source>
        <target state="translated">Elaborazione informazioni su gerarchia di chiamata</target>
        <note />
      </trans-unit>
      <trans-unit id="Implements_0">
        <source>Implements '{0}'</source>
        <target state="translated">Implementa '{0}'</target>
        <note />
      </trans-unit>
      <trans-unit id="Initializers">
        <source>Initializers</source>
        <target state="translated">Inizializzatori</target>
        <note />
      </trans-unit>
      <trans-unit id="References_To_Field_0">
        <source>References To Field '{0}'</source>
        <target state="translated">Riferimenti al campo '{0}'</target>
        <note />
      </trans-unit>
      <trans-unit id="Calls_To_Overrides">
        <source>Calls To Overrides</source>
        <target state="translated">Chiamate agli override</target>
        <note />
      </trans-unit>
      <trans-unit id="Preview_changes1">
        <source>_Preview changes</source>
        <target state="translated">_Anteprima modifiche</target>
        <note />
      </trans-unit>
      <trans-unit id="Apply3">
        <source>Apply</source>
        <target state="translated">Applica</target>
        <note />
      </trans-unit>
      <trans-unit id="Cancel">
        <source>Cancel</source>
        <target state="translated">Annulla</target>
        <note />
      </trans-unit>
      <trans-unit id="Changes">
        <source>Changes</source>
        <target state="translated">Modifiche</target>
        <note />
      </trans-unit>
      <trans-unit id="Preview_changes2">
        <source>Preview changes</source>
        <target state="translated">Anteprima modifiche</target>
        <note />
      </trans-unit>
      <trans-unit id="IntelliSense">
        <source>IntelliSense</source>
        <target state="translated">IntelliSense</target>
        <note />
      </trans-unit>
      <trans-unit id="IntelliSense_Commit_Formatting">
        <source>IntelliSense Commit Formatting</source>
        <target state="translated">Formattazione commit IntelliSense</target>
        <note />
      </trans-unit>
      <trans-unit id="Rename_Tracking">
        <source>Rename Tracking</source>
        <target state="translated">Verifica ridenominazione</target>
        <note />
      </trans-unit>
      <trans-unit id="Removing_0_from_1_with_content_colon">
        <source>Removing '{0}' from '{1}' with content:</source>
        <target state="translated">Rimozione di '{0}' da '{1}' con contenuto:</target>
        <note />
      </trans-unit>
      <trans-unit id="_0_does_not_support_the_1_operation_However_it_may_contain_nested_2_s_see_2_3_that_support_this_operation">
        <source>'{0}' does not support the '{1}' operation. However, it may contain nested '{2}'s (see '{2}.{3}') that support this operation.</source>
        <target state="translated">'{0}' non supporta l'operazione '{1}', ma può contenere elementi '{2}' annidati (vedere '{2}.{3}') che supportano questa operazione.</target>
        <note />
      </trans-unit>
      <trans-unit id="Brace_Completion">
        <source>Brace Completion</source>
        <target state="translated">Completamento parentesi graffa</target>
        <note />
      </trans-unit>
      <trans-unit id="Cannot_apply_operation_while_a_rename_session_is_active">
        <source>Cannot apply operation while a rename session is active.</source>
        <target state="translated">Non è possibile applicare l'operazione mentre è attiva una sessione di ridenominazione.</target>
        <note />
      </trans-unit>
      <trans-unit id="The_rename_tracking_session_was_cancelled_and_is_no_longer_available">
        <source>The rename tracking session was cancelled and is no longer available.</source>
        <target state="translated">La sessione di verifica della ridenominazione è stata annullata e non è più disponibile.</target>
        <note />
      </trans-unit>
      <trans-unit id="Highlighted_Written_Reference">
        <source>Highlighted Written Reference</source>
        <target state="translated">Riferimento scritto evidenziato</target>
        <note />
      </trans-unit>
      <trans-unit id="Cursor_must_be_on_a_member_name">
        <source>Cursor must be on a member name.</source>
        <target state="translated">Il cursore deve trovarsi sul nome di un membro.</target>
        <note />
      </trans-unit>
      <trans-unit id="Brace_Matching">
        <source>Brace Matching</source>
        <target state="translated">Corrispondenza parentesi graffe</target>
        <note />
      </trans-unit>
      <trans-unit id="Locating_implementations">
        <source>Locating implementations...</source>
        <target state="translated">Individuazione delle implementazioni...</target>
        <note />
      </trans-unit>
      <trans-unit id="Go_To_Implementation">
        <source>Go To Implementation</source>
        <target state="translated">Vai all'implementazione</target>
        <note />
      </trans-unit>
      <trans-unit id="The_symbol_has_no_implementations">
        <source>The symbol has no implementations.</source>
        <target state="translated">Non sono presenti implementazioni per il simbolo.</target>
        <note />
      </trans-unit>
      <trans-unit id="New_name_colon_0">
        <source>New name: {0}</source>
        <target state="translated">Nuovo nome: {0}</target>
        <note />
      </trans-unit>
      <trans-unit id="Modify_any_highlighted_location_to_begin_renaming">
        <source>Modify any highlighted location to begin renaming.</source>
        <target state="translated">Modificare eventuali percorsi evidenziati prima di avviare la ridenominazione.</target>
        <note />
      </trans-unit>
      <trans-unit id="Paste">
        <source>Paste</source>
        <target state="translated">Incolla</target>
        <note />
      </trans-unit>
      <trans-unit id="Navigating">
        <source>Navigating...</source>
        <target state="translated">Spostamento...</target>
        <note />
      </trans-unit>
      <trans-unit id="Suggestion_ellipses">
        <source>Suggestion ellipses (…)</source>
        <target state="translated">Puntini di sospensione di suggerimento (…)</target>
        <note />
      </trans-unit>
      <trans-unit id="_0_references">
        <source>'{0}' references</source>
        <target state="translated">'Riferimenti di '{0}'</target>
        <note />
      </trans-unit>
      <trans-unit id="_0_implementations">
        <source>'{0}' implementations</source>
        <target state="translated">'Implementazioni di '{0}'</target>
        <note />
      </trans-unit>
      <trans-unit id="_0_declarations">
        <source>'{0}' declarations</source>
        <target state="translated">'Dichiarazioni di '{0}'</target>
        <note />
      </trans-unit>
      <trans-unit id="Inline_Rename_Conflict">
        <source>Inline Rename Conflict</source>
        <target state="translated">Ridenominazione inline - Conflitto</target>
        <note />
      </trans-unit>
      <trans-unit id="Inline_Rename_Field_Background_and_Border">
        <source>Inline Rename Field Background and Border</source>
        <target state="translated">Ridenominazione inline - Sfondo e bordo del campo</target>
        <note />
      </trans-unit>
      <trans-unit id="Inline_Rename_Field_Text">
        <source>Inline Rename Field Text</source>
        <target state="translated">Ridenominazione inline - Campo di testo</target>
        <note />
      </trans-unit>
      <trans-unit id="Block_Comment_Editing">
        <source>Block Comment Editing</source>
        <target state="translated">Blocca modifica dei commenti</target>
        <note />
      </trans-unit>
      <trans-unit id="Comment_Uncomment_Selection">
        <source>Comment/Uncomment Selection</source>
        <target state="translated">Aggiungi/Rimuovi commento selezione</target>
        <note />
      </trans-unit>
      <trans-unit id="Code_Completion">
        <source>Code Completion</source>
        <target state="translated">Completamento codice</target>
        <note />
      </trans-unit>
      <trans-unit id="Execute_In_Interactive">
        <source>Execute In Interactive</source>
        <target state="translated">Esegui in finestra interattiva</target>
        <note />
      </trans-unit>
      <trans-unit id="Extract_Interface">
        <source>Extract Interface</source>
        <target state="translated">Estrai interfaccia</target>
        <note />
      </trans-unit>
      <trans-unit id="Go_To_Adjacent_Member">
        <source>Go To Adjacent Member</source>
        <target state="translated">Vai al membro adiacente</target>
        <note />
      </trans-unit>
      <trans-unit id="Interactive">
        <source>Interactive</source>
        <target state="translated">Finestra interattiva</target>
        <note />
      </trans-unit>
      <trans-unit id="Paste_in_Interactive">
        <source>Paste in Interactive</source>
        <target state="translated">Incolla in finestra interattiva</target>
        <note />
      </trans-unit>
      <trans-unit id="Navigate_To_Highlight_Reference">
        <source>Navigate To Highlighted Reference</source>
        <target state="translated">Passa al riferimento evidenziato</target>
        <note />
      </trans-unit>
      <trans-unit id="Outlining">
        <source>Outlining</source>
        <target state="translated">Struttura</target>
        <note />
      </trans-unit>
      <trans-unit id="Rename_Tracking_Cancellation">
        <source>Rename Tracking Cancellation</source>
        <target state="translated">Annullamento verifica ridenominazione</target>
        <note />
      </trans-unit>
      <trans-unit id="Signature_Help">
        <source>Signature Help</source>
        <target state="translated">Guida per la firma</target>
        <note />
      </trans-unit>
      <trans-unit id="Smart_Token_Formatter">
        <source>Smart Token Formatter</source>
        <target state="translated">Formattatore di token intelligente</target>
        <note />
      </trans-unit>
    </body>
  </file>
</xliff><|MERGE_RESOLUTION|>--- conflicted
+++ resolved
@@ -77,15 +77,9 @@
         <target state="translated">Vai a base</target>
         <note />
       </trans-unit>
-<<<<<<< HEAD
-      <trans-unit id="Inline_Parameter_Name_Hints">
-        <source>Inline Parameter Name Hints</source>
-        <target state="translated">Suggerimenti per i nomi di parametro inline</target>
-=======
       <trans-unit id="Inline_Hints">
         <source>Inline Hints</source>
         <target state="new">Inline Hints</target>
->>>>>>> d898e944
         <note />
       </trans-unit>
       <trans-unit id="Invalid_assembly_name">
@@ -1101,7 +1095,7 @@
       <trans-unit id="We_can_fix_the_error_by_not_making_struct_out_ref_parameter_s_Do_you_want_to_proceed">
         <source>We can fix the error by not making struct "out/ref" parameter(s).
 Do you want to proceed?</source>
-        <target state="translated">Per correggere l'errore, non verranno creati i parametri "out/ref" dello struct. 
+        <target state="translated">Per correggere l'errore, non verranno creati i parametri "out/ref" dello struct.
 Continuare?</target>
         <note />
       </trans-unit>
