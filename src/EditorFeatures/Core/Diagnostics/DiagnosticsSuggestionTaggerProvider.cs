--- conflicted
+++ resolved
@@ -28,11 +28,7 @@
     internal sealed partial class DiagnosticsSuggestionTaggerProvider :
         AbstractDiagnosticsAdornmentTaggerProvider<IErrorTag>
     {
-<<<<<<< HEAD
-        protected override ImmutableArray<IOption> Options { get; } = ImmutableArray.Create<IOption>(InternalFeatureOnOffOptions.Squiggles);
-=======
         protected sealed override ImmutableArray<IOption> Options { get; } = ImmutableArray.Create<IOption>(InternalFeatureOnOffOptions.Squiggles);
->>>>>>> 4b579bbe
 
         [ImportingConstructor]
         [Obsolete(MefConstruction.ImportingConstructorMessage, error: true)]
@@ -50,11 +46,7 @@
         protected sealed override bool IncludeDiagnostic(DiagnosticData diagnostic)
             => diagnostic.Severity == DiagnosticSeverity.Info;
 
-<<<<<<< HEAD
-        protected internal override bool SupportsDiagnosticMode(DiagnosticMode mode)
-=======
         protected sealed override bool SupportsDiagnosticMode(DiagnosticMode mode)
->>>>>>> 4b579bbe
         {
             // We only support push diagnostics.  When pull diagnostics are on, ellipses suggestions are handled by the
             // lsp client.
