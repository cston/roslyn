﻿// Copyright (c) Microsoft.  All Rights Reserved.  Licensed under the Apache License, Version 2.0.  See License.txt in the project root for license information.

using System;
using System.ComponentModel.Composition;
using System.Threading.Tasks;
using Microsoft.CodeAnalysis.Editor.CommandHandlers;
using Microsoft.CodeAnalysis.Editor.Commanding.Commands;
using Microsoft.CodeAnalysis.Editor.FindUsages;
using Microsoft.CodeAnalysis.Editor.Host;
<<<<<<< HEAD
using Microsoft.CodeAnalysis.Editor.Shared.Extensions;
using Microsoft.CodeAnalysis.Editor.Shared.Utilities;
=======
using Microsoft.CodeAnalysis.Editor.Shared.Utilities;
using Microsoft.CodeAnalysis.FindUsages;
>>>>>>> a108e429
using Microsoft.CodeAnalysis.Host.Mef;
using Microsoft.CodeAnalysis.Internal.Log;
using Microsoft.VisualStudio.Utilities;
using VSCommanding = Microsoft.VisualStudio.Commanding;

namespace Microsoft.CodeAnalysis.Editor.GoToImplementation
{
    [Export(typeof(VSCommanding.ICommandHandler))]
    [ContentType(ContentTypeNames.RoslynContentType)]
    [Name(PredefinedCommandHandlerNames.GoToImplementation)]
    internal class GoToImplementationCommandHandler : AbstractGoToCommandHandler<IFindUsagesService, GoToImplementationCommandArgs>
    {
<<<<<<< HEAD
        private readonly IThreadingContext _threadingContext;
        private readonly IStreamingFindUsagesPresenter _streamingPresenter;

=======
>>>>>>> a108e429
        [ImportingConstructor]
        [Obsolete(MefConstruction.ImportingConstructorMessage, error: true)]
        public GoToImplementationCommandHandler(
            IThreadingContext threadingContext,
<<<<<<< HEAD
            IStreamingFindUsagesPresenter streamingPresenter)
        {
            _threadingContext = threadingContext;
            _streamingPresenter = streamingPresenter;
=======
            IStreamingFindUsagesPresenter streamingPresenter) : base(threadingContext, streamingPresenter)
        {
>>>>>>> a108e429
        }

        public override string DisplayName => EditorFeaturesResources.Go_To_Implementation;

        protected override string _scopeDescription => EditorFeaturesResources.Locating_implementations;

<<<<<<< HEAD
                var findUsagesService = workspace.Services.GetLanguageServices(args.SubjectBuffer)?.GetService<IFindUsagesService>();
                if (findUsagesService != null)
                {
                    var caret = args.TextView.GetCaretPoint(args.SubjectBuffer);
                    if (caret.HasValue)
                    {
                        var document = subjectBuffer.CurrentSnapshot.GetFullyLoadedOpenDocumentInCurrentContextWithChanges(
                            context.OperationContext, _threadingContext);
                        if (document != null)
                        {
                            ExecuteCommand(document, caret.Value, findUsagesService, context);
                            return true;
                        }
                    }
                }

                return false;
            }
        }

        private void ExecuteCommand(
            Document document, int caretPosition,
            IFindUsagesService streamingService,
            CommandExecutionContext context)
        {
            if (streamingService != null)
            {
                // We have all the cheap stuff, so let's do expensive stuff now
                string messageToShow = null;
=======
        protected override FunctionId _functionId => FunctionId.CommandHandler_GoToImplementation;
>>>>>>> a108e429

        protected override Task FindAction(IFindUsagesService service, Document document, int caretPosition, IFindUsagesContext context)
            => service.FindImplementationsAsync(document, caretPosition, context);
    }
}<|MERGE_RESOLUTION|>--- conflicted
+++ resolved
@@ -7,13 +7,8 @@
 using Microsoft.CodeAnalysis.Editor.Commanding.Commands;
 using Microsoft.CodeAnalysis.Editor.FindUsages;
 using Microsoft.CodeAnalysis.Editor.Host;
-<<<<<<< HEAD
-using Microsoft.CodeAnalysis.Editor.Shared.Extensions;
-using Microsoft.CodeAnalysis.Editor.Shared.Utilities;
-=======
 using Microsoft.CodeAnalysis.Editor.Shared.Utilities;
 using Microsoft.CodeAnalysis.FindUsages;
->>>>>>> a108e429
 using Microsoft.CodeAnalysis.Host.Mef;
 using Microsoft.CodeAnalysis.Internal.Log;
 using Microsoft.VisualStudio.Utilities;
@@ -26,64 +21,19 @@
     [Name(PredefinedCommandHandlerNames.GoToImplementation)]
     internal class GoToImplementationCommandHandler : AbstractGoToCommandHandler<IFindUsagesService, GoToImplementationCommandArgs>
     {
-<<<<<<< HEAD
-        private readonly IThreadingContext _threadingContext;
-        private readonly IStreamingFindUsagesPresenter _streamingPresenter;
-
-=======
->>>>>>> a108e429
         [ImportingConstructor]
         [Obsolete(MefConstruction.ImportingConstructorMessage, error: true)]
         public GoToImplementationCommandHandler(
             IThreadingContext threadingContext,
-<<<<<<< HEAD
-            IStreamingFindUsagesPresenter streamingPresenter)
-        {
-            _threadingContext = threadingContext;
-            _streamingPresenter = streamingPresenter;
-=======
             IStreamingFindUsagesPresenter streamingPresenter) : base(threadingContext, streamingPresenter)
         {
->>>>>>> a108e429
         }
 
         public override string DisplayName => EditorFeaturesResources.Go_To_Implementation;
 
         protected override string _scopeDescription => EditorFeaturesResources.Locating_implementations;
 
-<<<<<<< HEAD
-                var findUsagesService = workspace.Services.GetLanguageServices(args.SubjectBuffer)?.GetService<IFindUsagesService>();
-                if (findUsagesService != null)
-                {
-                    var caret = args.TextView.GetCaretPoint(args.SubjectBuffer);
-                    if (caret.HasValue)
-                    {
-                        var document = subjectBuffer.CurrentSnapshot.GetFullyLoadedOpenDocumentInCurrentContextWithChanges(
-                            context.OperationContext, _threadingContext);
-                        if (document != null)
-                        {
-                            ExecuteCommand(document, caret.Value, findUsagesService, context);
-                            return true;
-                        }
-                    }
-                }
-
-                return false;
-            }
-        }
-
-        private void ExecuteCommand(
-            Document document, int caretPosition,
-            IFindUsagesService streamingService,
-            CommandExecutionContext context)
-        {
-            if (streamingService != null)
-            {
-                // We have all the cheap stuff, so let's do expensive stuff now
-                string messageToShow = null;
-=======
         protected override FunctionId _functionId => FunctionId.CommandHandler_GoToImplementation;
->>>>>>> a108e429
 
         protected override Task FindAction(IFindUsagesService service, Document document, int caretPosition, IFindUsagesContext context)
             => service.FindImplementationsAsync(document, caretPosition, context);
