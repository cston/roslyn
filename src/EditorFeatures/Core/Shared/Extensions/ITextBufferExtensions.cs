﻿// Licensed to the .NET Foundation under one or more agreements.
// The .NET Foundation licenses this file to you under the MIT license.
// See the LICENSE file in the project root for more information.

using System.Diagnostics.CodeAnalysis;
using Microsoft.CodeAnalysis.Editor.Shared.Utilities;
using Microsoft.CodeAnalysis.Text;
using Microsoft.VisualStudio.Text;

namespace Microsoft.CodeAnalysis.Editor.Shared.Extensions
{
    internal static partial class ITextBufferExtensions
    {
<<<<<<< HEAD
        internal static bool GetFeatureOnOffOption(this ITextBuffer buffer, Option2<bool> option)
        {
            var document = buffer.CurrentSnapshot.GetOpenDocumentInCurrentContextWithChanges();

            if (document != null)
            {
                return document.Project.Solution.Options.GetOption(option);
            }

            return option.DefaultValue;
        }

        internal static T GetFeatureOnOffOption<T>(this ITextBuffer buffer, PerLanguageOption2<T> option)
        {
            // Add a FailFast to help diagnose 984249.  Hopefully this will let us know what the issue is.
            try
            {
                var document = buffer.CurrentSnapshot.GetOpenDocumentInCurrentContextWithChanges();

                if (document != null)
                {
                    return document.Project.Solution.Options.GetOption(option, document.Project.Language);
                }

                return option.DefaultValue;
            }
            catch (Exception e) when (FatalError.ReportAndPropagate(e))
            {
                throw ExceptionUtilities.Unreachable;
            }
        }

        internal static bool? GetOptionalFeatureOnOffOption(this ITextBuffer buffer, PerLanguageOption2<bool?> option)
        {
            // Add a FailFast to help diagnose 984249.  Hopefully this will let us know what the issue is.
            try
            {
                var document = buffer.CurrentSnapshot.GetOpenDocumentInCurrentContextWithChanges();

                if (document != null)
                {
                    return document.Project.Solution.Options.GetOption(option, document.Project.Language);
                }

                return option.DefaultValue;
            }
            catch (Exception e) when (FatalError.ReportAndPropagate(e))
            {
                throw ExceptionUtilities.Unreachable;
            }
        }

=======
>>>>>>> 67d940c4
        internal static bool IsInLspEditorContext(this ITextBuffer buffer)
        {
            if (buffer.TryGetWorkspace(out var workspace))
            {
                var workspaceContextService = workspace.Services.GetRequiredService<IWorkspaceContextService>();
                return workspaceContextService.IsInLspEditorContext();
            }

            return false;
        }

        internal static bool TryGetWorkspace(this ITextBuffer buffer, [NotNullWhen(true)] out Workspace? workspace)
            => Workspace.TryGetWorkspace(buffer.AsTextContainer(), out workspace);

        /// <summary>
        /// Checks if a buffer supports refactorings.
        /// </summary>
        internal static bool SupportsRefactorings(this ITextBuffer buffer)
            => TryGetSupportsFeatureService(buffer, out var service) && service.SupportsRefactorings(buffer);

        /// <summary>
        /// Checks if a buffer supports rename.
        /// </summary>
        internal static bool SupportsRename(this ITextBuffer buffer)
            => TryGetSupportsFeatureService(buffer, out var service) && service.SupportsRename(buffer);

        /// <summary>
        /// Checks if a buffer supports code fixes.
        /// </summary>
        internal static bool SupportsCodeFixes(this ITextBuffer buffer)
            => TryGetSupportsFeatureService(buffer, out var service) && service.SupportsCodeFixes(buffer);

        /// <summary>
        /// Checks if a buffer supports navigation.
        /// </summary>
        internal static bool SupportsNavigationToAnyPosition(this ITextBuffer buffer)
            => TryGetSupportsFeatureService(buffer, out var service) && service.SupportsNavigationToAnyPosition(buffer);

        private static bool TryGetSupportsFeatureService(ITextBuffer buffer, [NotNullWhen(true)] out ITextBufferSupportsFeatureService? service)
        {
            service = null;
            if (buffer.TryGetWorkspace(out var workspace))
            {
                service = workspace.Services.GetService<ITextBufferSupportsFeatureService>();
            }

            return service != null;
        }
    }
}<|MERGE_RESOLUTION|>--- conflicted
+++ resolved
@@ -11,61 +11,6 @@
 {
     internal static partial class ITextBufferExtensions
     {
-<<<<<<< HEAD
-        internal static bool GetFeatureOnOffOption(this ITextBuffer buffer, Option2<bool> option)
-        {
-            var document = buffer.CurrentSnapshot.GetOpenDocumentInCurrentContextWithChanges();
-
-            if (document != null)
-            {
-                return document.Project.Solution.Options.GetOption(option);
-            }
-
-            return option.DefaultValue;
-        }
-
-        internal static T GetFeatureOnOffOption<T>(this ITextBuffer buffer, PerLanguageOption2<T> option)
-        {
-            // Add a FailFast to help diagnose 984249.  Hopefully this will let us know what the issue is.
-            try
-            {
-                var document = buffer.CurrentSnapshot.GetOpenDocumentInCurrentContextWithChanges();
-
-                if (document != null)
-                {
-                    return document.Project.Solution.Options.GetOption(option, document.Project.Language);
-                }
-
-                return option.DefaultValue;
-            }
-            catch (Exception e) when (FatalError.ReportAndPropagate(e))
-            {
-                throw ExceptionUtilities.Unreachable;
-            }
-        }
-
-        internal static bool? GetOptionalFeatureOnOffOption(this ITextBuffer buffer, PerLanguageOption2<bool?> option)
-        {
-            // Add a FailFast to help diagnose 984249.  Hopefully this will let us know what the issue is.
-            try
-            {
-                var document = buffer.CurrentSnapshot.GetOpenDocumentInCurrentContextWithChanges();
-
-                if (document != null)
-                {
-                    return document.Project.Solution.Options.GetOption(option, document.Project.Language);
-                }
-
-                return option.DefaultValue;
-            }
-            catch (Exception e) when (FatalError.ReportAndPropagate(e))
-            {
-                throw ExceptionUtilities.Unreachable;
-            }
-        }
-
-=======
->>>>>>> 67d940c4
         internal static bool IsInLspEditorContext(this ITextBuffer buffer)
         {
             if (buffer.TryGetWorkspace(out var workspace))
