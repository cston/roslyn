--- conflicted
+++ resolved
@@ -28,12 +28,7 @@
     [TextViewRole(PredefinedTextViewRoles.Interactive)]
     internal class HighlighterViewTaggerProvider : AsynchronousViewTaggerProvider<HighlightTag>
     {
-<<<<<<< HEAD
         private readonly IHighlightingService _highlightingService;
-        private readonly Lazy<IViewTaggerProvider> _asynchronousTaggerProvider;
-=======
-        private readonly IHighlightingService _highlighterService;
->>>>>>> 580112e0
 
         public override bool RemoveTagsThatIntersectEdits => true;
         public override bool IgnoreCaretMovementToExistingTag => true;
@@ -47,17 +42,7 @@
             [ImportMany] IEnumerable<Lazy<IAsynchronousOperationListener, FeatureMetadata>> asyncListeners)
             : base(new AggregateAsynchronousOperationListener(asyncListeners, FeatureAttribute.KeywordHighlighting), notificationService)
         {
-<<<<<<< HEAD
             _highlightingService = highlightingService;
-            _asynchronousTaggerProvider = new Lazy<IViewTaggerProvider>(() =>
-                new AsynchronousViewTaggerProviderWithTagSource<HighlightTag>(
-                    this,
-                    new AggregateAsynchronousOperationListener(asyncListeners, FeatureAttribute.KeywordHighlighting),
-                    notificationService,
-                    createTagSource: CreateTagSource));
-=======
-            _highlighterService = highlighterService;
->>>>>>> 580112e0
         }
 
         public override ITaggerEventSource CreateEventSource(ITextView textView, ITextBuffer subjectBuffer)
@@ -68,27 +53,8 @@
                 TaggerEventSources.OnOptionChanged(subjectBuffer, FeatureOnOffOptions.KeywordHighlighting, TaggerDelay.NearImmediate));
         }
 
-<<<<<<< HEAD
-        private ProducerPopulatedTagSource<HighlightTag> CreateTagSource(
-            ITextView textViewOpt, ITextBuffer subjectBuffer,
-            IAsynchronousOperationListener asyncListener, IForegroundNotificationService notificationService)
-        {
-            return new HighlightingTagSource(textViewOpt, subjectBuffer, this, asyncListener, notificationService);
-        }
-
-        public IEnumerable<SnapshotSpan> GetSpansToTag(ITextView textViewOpt, ITextBuffer subjectBuffer)
-        {
-            return null;
-        }
-
-        public Task ProduceTagsAsync(IEnumerable<DocumentSnapshotSpan> snapshotSpans, SnapshotPoint? caretPosition, Action<ITagSpan<HighlightTag>> addTag, CancellationToken cancellationToken)
-        {
-            return TaggerUtilities.Delegate(
-                snapshotSpans, caretPosition, addTag, ProduceTagsAsync, cancellationToken);
-        }
-
         // Internal for testing purposes
-        internal async Task ProduceTagsAsync(
+        public override async Task ProduceTagsAsync(
             DocumentSnapshotSpan documentSnapshotSpan,
             int? caretPosition,
             Action<ITagSpan<HighlightTag>> addTag,
@@ -123,11 +89,6 @@
                     }
                 }
             }
-=======
-        public override ITagProducer<HighlightTag> CreateTagProducer()
-        {
-            return new HighlighterTagProducer(_highlighterService);
->>>>>>> 580112e0
         }
     }
 }