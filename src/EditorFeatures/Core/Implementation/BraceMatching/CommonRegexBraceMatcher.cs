﻿// Copyright (c) Microsoft.  All Rights Reserved.  Licensed under the Apache License, Version 2.0.  See License.txt in the project root for license information.

using System.Threading;
using System.Threading.Tasks;
using Microsoft.CodeAnalysis.LanguageServices;
using Microsoft.CodeAnalysis.RegularExpressions;
using Microsoft.CodeAnalysis.Shared.Extensions;
using Microsoft.CodeAnalysis.VirtualChars;
using Roslyn.Utilities;

namespace Microsoft.CodeAnalysis.Editor.Implementation.BraceMatching
{
    internal static class CommonRegexBraceMatcher
    {
        internal static async Task<BraceMatchingResult?> FindBracesAsync(
            Document document, int position, CancellationToken cancellationToken)
        {
            var option = document.Project.Solution.Workspace.Options.GetOption(
                RegularExpressionsOptions.HighlightRelatedRegexComponentsUnderCursor, document.Project.Language);
            if (!option)
            {
                return default;
            }

            var root = await document.GetSyntaxRootAsync(cancellationToken).ConfigureAwait(false);
            var token = root.FindToken(position);
<<<<<<< HEAD

=======
>>>>>>> a1b888a6
            var syntaxFacts = document.GetLanguageService<ISyntaxFactsService>();
            if (RegexPatternDetector.IsDefinitelyNotPattern(token, syntaxFacts))
            {
                return null;
            }

            var semanticModel = await document.GetSemanticModelAsync(cancellationToken).ConfigureAwait(false);
            var detector = RegexPatternDetector.TryGetOrCreate(semanticModel, syntaxFacts, document.GetLanguageService<ISemanticFactsService>());
            var tree = detector?.TryParseRegexPattern(token, document.GetLanguageService<IVirtualCharService>(), cancellationToken);

            if (tree == null)
            {
                return null;
            }

            return GetMatchingBraces(tree, position);
        }

        private static BraceMatchingResult? GetMatchingBraces(RegexTree tree, int position)
        {
            var virtualChar = tree.Text.FirstOrNullable(vc => vc.Span.Contains(position));
            if (virtualChar == null)
            {
                return null;
            }

            var ch = virtualChar.Value;
            if (ch != '(' && ch != ')')
            {
                return null;
            }

            return FindBraceHighlights(tree, ch);
        }

        private static BraceMatchingResult? FindBraceHighlights(RegexTree tree, VirtualChar ch)
        {
            var node = FindGroupingNode(tree.Root, ch);
            if (node == null)
            {
                return null;
            }

            if (node.OpenParenToken.IsMissing || node.CloseParenToken.IsMissing)
            {
                return null;
            }

            return new BraceMatchingResult(
                node.OpenParenToken.VirtualChars[0].Span,
                node.CloseParenToken.VirtualChars[0].Span);
        }

        private static RegexGroupingNode FindGroupingNode(RegexNode node, VirtualChar ch)
        {
            if (node is RegexGroupingNode grouping &&
                (grouping.OpenParenToken.VirtualChars.Contains(ch) || grouping.CloseParenToken.VirtualChars.Contains(ch)))
            {
                return grouping;
            }

            foreach (var child in node)
            {
                if (child.IsNode)
                {
                    var result = FindGroupingNode(child.Node, ch);
                    if (result != null)
                    {
                        return result;
                    }
                }
            }

            return null;
        }
    }
}<|MERGE_RESOLUTION|>--- conflicted
+++ resolved
@@ -24,10 +24,7 @@
 
             var root = await document.GetSyntaxRootAsync(cancellationToken).ConfigureAwait(false);
             var token = root.FindToken(position);
-<<<<<<< HEAD
 
-=======
->>>>>>> a1b888a6
             var syntaxFacts = document.GetLanguageService<ISyntaxFactsService>();
             if (RegexPatternDetector.IsDefinitelyNotPattern(token, syntaxFacts))
             {
