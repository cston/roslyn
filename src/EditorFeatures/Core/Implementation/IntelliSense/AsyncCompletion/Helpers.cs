﻿// Copyright (c) Microsoft.  All Rights Reserved.  Licensed under the Apache License, Version 2.0.  See License.txt in the project root for license information.

using Microsoft.CodeAnalysis.Completion;
using Microsoft.VisualStudio.Text;
using EditorAsyncCompletion = Microsoft.VisualStudio.Language.Intellisense.AsyncCompletion;
using EditorAsyncCompletionData = Microsoft.VisualStudio.Language.Intellisense.AsyncCompletion.Data;
using RoslynTrigger = Microsoft.CodeAnalysis.Completion.CompletionTrigger;
using RoslynCompletionItem = Microsoft.CodeAnalysis.Completion.CompletionItem;
using VSCompletionItem = Microsoft.VisualStudio.Language.Intellisense.AsyncCompletion.Data.CompletionItem;

namespace Microsoft.CodeAnalysis.Editor.Implementation.IntelliSense.AsyncCompletion
{
    internal static class Helpers
    {
        /// <summary>
        /// Attempts to convert VS Completion trigger into Roslyn completion trigger
        /// </summary>
        /// <param name="trigger">VS completion trigger</param>
        /// <param name="triggerLocation">Character. 
        /// VS provides Backspace and Delete characters inside the trigger while Roslyn needs the char deleted by the trigger.
        /// Therefore, we provide this character separately and use it for Delete and Backspace cases only.
        /// We retrieve this character from triggerLocation.
        /// </param>
        /// <returns>Roslyn completion trigger</returns>
        internal static RoslynTrigger GetRoslynTrigger(EditorAsyncCompletionData.CompletionTrigger trigger, SnapshotPoint triggerLocation)
        {
            var completionTriggerKind = GetRoslynTriggerKind(trigger);
            if (completionTriggerKind == CompletionTriggerKind.Deletion)
            {
                var snapshotBeforeEdit = trigger.ViewSnapshotBeforeTrigger;
                char characterRemoved;
                if (triggerLocation.Position >= 0 && triggerLocation.Position < snapshotBeforeEdit.Length)
                {
                    // If multiple characters were removed (selection), this finds the first character from the left. 
                    characterRemoved = snapshotBeforeEdit[triggerLocation.Position];
                }
                else
                {
                    characterRemoved = (char)0;
                }

                return RoslynTrigger.CreateDeletionTrigger(characterRemoved);
            }
            else
            {
                return new RoslynTrigger(completionTriggerKind, trigger.Character);
            }
        }

        internal static CompletionTriggerKind GetRoslynTriggerKind(EditorAsyncCompletionData.CompletionTrigger trigger)
        {
            switch (trigger.Reason)
            {
                case EditorAsyncCompletionData.CompletionTriggerReason.InvokeAndCommitIfUnique:
                    return CompletionTriggerKind.InvokeAndCommitIfUnique;
                case EditorAsyncCompletionData.CompletionTriggerReason.Insertion:
                    return CompletionTriggerKind.Insertion;
                case EditorAsyncCompletionData.CompletionTriggerReason.Deletion:
                case EditorAsyncCompletionData.CompletionTriggerReason.Backspace:
                    return CompletionTriggerKind.Deletion;
                case EditorAsyncCompletionData.CompletionTriggerReason.SnippetsMode:
                    return CompletionTriggerKind.Snippets;
                default:
                    return CompletionTriggerKind.Invoke;
            }
        }

        internal static CompletionFilterReason GetFilterReason(EditorAsyncCompletionData.CompletionTrigger trigger)
        {
            switch (trigger.Reason)
            {
                case EditorAsyncCompletionData.CompletionTriggerReason.Insertion:
                    return CompletionFilterReason.Insertion;
                case EditorAsyncCompletionData.CompletionTriggerReason.Deletion:
                case EditorAsyncCompletionData.CompletionTriggerReason.Backspace:
                    return CompletionFilterReason.Deletion;
                default:
                    return CompletionFilterReason.Other;
            }
        }

        internal static bool IsFilterCharacter(RoslynCompletionItem item, char ch, string textTypedSoFar)
        {
            // First see if the item has any specific filter rules it wants followed.
            foreach (var rule in item.Rules.FilterCharacterRules)
            {
                switch (rule.Kind)
                {
                    case CharacterSetModificationKind.Add:
                        if (rule.Characters.Contains(ch))
                        {
                            return true;
                        }
                        continue;

                    case CharacterSetModificationKind.Remove:
                        if (rule.Characters.Contains(ch))
                        {
                            return false;
                        }
                        continue;

                    case CharacterSetModificationKind.Replace:
                        return rule.Characters.Contains(ch);
                }
            }

            // general rule: if the filtering text exactly matches the start of the item then it must be a filter character
            if (CommitManager.TextTypedSoFarMatchesItem(item, textTypedSoFar))
            {
                return true;
            }

            return false;
        }

<<<<<<< HEAD
        internal static bool TryGetInitialTriggerLocation(EditorAsyncCompletion.IAsyncCompletionSession session, out SnapshotPoint initialTriggerLocation)
        {
            if (session is EditorAsyncCompletion.IAsyncCompletionSessionOperations sessionOperations)
            {
                initialTriggerLocation = sessionOperations.InitialTriggerLocation;
                return true;
            }

            initialTriggerLocation = default;
            return false;
        }
=======
        // This is a temporarily method to support preference of IntelliCode items comparing to non-IntelliCode items.
        // We expect that Editor will intorduce this support and we will get rid of relying on the "★" then.
        internal static bool IsPreferredItem(this RoslynCompletionItem completionItem)
            => completionItem.DisplayText.StartsWith("★");

        // This is a temporarily method to support preference of IntelliCode items comparing to non-IntelliCode items.
        // We expect that Editor will intorduce this support and we will get rid of relying on the "★" then.
        internal static bool IsPreferredItem(this VSCompletionItem completionItem)
            => completionItem.DisplayText.StartsWith("★");
>>>>>>> 9193e307
    }
}<|MERGE_RESOLUTION|>--- conflicted
+++ resolved
@@ -114,7 +114,6 @@
             return false;
         }
 
-<<<<<<< HEAD
         internal static bool TryGetInitialTriggerLocation(EditorAsyncCompletion.IAsyncCompletionSession session, out SnapshotPoint initialTriggerLocation)
         {
             if (session is EditorAsyncCompletion.IAsyncCompletionSessionOperations sessionOperations)
@@ -126,7 +125,7 @@
             initialTriggerLocation = default;
             return false;
         }
-=======
+        
         // This is a temporarily method to support preference of IntelliCode items comparing to non-IntelliCode items.
         // We expect that Editor will intorduce this support and we will get rid of relying on the "★" then.
         internal static bool IsPreferredItem(this RoslynCompletionItem completionItem)
@@ -136,6 +135,5 @@
         // We expect that Editor will intorduce this support and we will get rid of relying on the "★" then.
         internal static bool IsPreferredItem(this VSCompletionItem completionItem)
             => completionItem.DisplayText.StartsWith("★");
->>>>>>> 9193e307
     }
 }