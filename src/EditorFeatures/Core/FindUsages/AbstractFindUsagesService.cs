--- conflicted
+++ resolved
@@ -93,14 +93,8 @@
             // Currently, 3rd party definitions = XAML definitions, and XAML will provide
             // references via LSP instead of hooking into Roslyn.
             // This also means that we don't need to be on the UI thread.
-<<<<<<< HEAD
-            var definitionTrackingContext = new DefinitionTrackingContext(context);
-            await FindLiteralOrSymbolReferencesAsync(
-                document, position, definitionTrackingContext).ConfigureAwait(false);
-=======
             await FindLiteralOrSymbolReferencesAsync(
                 document, position, context).ConfigureAwait(false);
->>>>>>> 9e672772
         }
 
         private async Task FindLiteralOrSymbolReferencesAsync(
