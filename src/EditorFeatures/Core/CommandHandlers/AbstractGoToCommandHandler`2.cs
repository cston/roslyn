﻿// Licensed to the .NET Foundation under one or more agreements.
// The .NET Foundation licenses this file to you under the MIT license.
// See the LICENSE file in the project root for more information.

using System;
using System.Threading;
using System.Threading.Tasks;
using Microsoft.CodeAnalysis.Editor.Host;
using Microsoft.CodeAnalysis.Editor.Shared.Extensions;
using Microsoft.CodeAnalysis.Editor.Shared.Tagging;
using Microsoft.CodeAnalysis.Editor.Shared.Utilities;
using Microsoft.CodeAnalysis.Editor.Tagging;
using Microsoft.CodeAnalysis.ErrorReporting;
using Microsoft.CodeAnalysis.FindUsages;
using Microsoft.CodeAnalysis.Host;
using Microsoft.CodeAnalysis.Internal.Log;
using Microsoft.CodeAnalysis.Options;
using Microsoft.CodeAnalysis.Shared.Extensions;
using Microsoft.CodeAnalysis.Shared.TestHooks;
using Microsoft.CodeAnalysis.Text;
using Microsoft.VisualStudio.Commanding;
using Microsoft.VisualStudio.Text.Editor.Commanding;
using Microsoft.VisualStudio.Threading;
using Microsoft.VisualStudio.Utilities;
using Roslyn.Utilities;

namespace Microsoft.CodeAnalysis.Editor.CommandHandlers;

internal abstract class AbstractGoToCommandHandler<TLanguageService, TCommandArgs> : ICommandHandler<TCommandArgs>
    where TLanguageService : class, ILanguageService
    where TCommandArgs : EditorCommandArgs
{
    private readonly IThreadingContext _threadingContext;
    private readonly IStreamingFindUsagesPresenter _streamingPresenter;
    private readonly IUIThreadOperationExecutor _uiThreadOperationExecutor;
    private readonly IAsynchronousOperationListener _listener;
    private readonly IGlobalOptionService _globalOptions;

    /// <summary>
    /// The current go-to command that is in progress.  Tracked so that if we issue multiple find-impl commands that
    /// they properly run after each other.  This is necessary so none of them accidentally stomp on one that is still
    /// in progress and is interacting with the UI.  Only valid to read or write to this on the UI thread.
    /// </summary>
    private Task _inProgressCommand = Task.CompletedTask;

    /// <summary>
    /// CancellationToken governing the current <see cref="_inProgressCommand"/>.  Only valid to read or write to this
    /// on the UI thread.
    /// </summary>
    /// <remarks>
    /// Cancellation is complicated with this feature.  There are two things that can cause us to cancel.  The first is
    /// if the user kicks off another actual go-to-impl command.  In that case, we just attempt to cancel the prior
    /// command (if it is still running), then wait for it to complete, then run our command.  The second is if we have
    /// switched over to the streaming presenter and then the user starts some other command (like FAR) that takes over
    /// the presenter.  In that case, the presenter will notify us that it has be re-purposed and we will also cancel
    /// this source.
    /// </remarks>
    private CancellationTokenSource _cancellationTokenSource = new();

    public AbstractGoToCommandHandler(
        IThreadingContext threadingContext,
        IStreamingFindUsagesPresenter streamingPresenter,
        IUIThreadOperationExecutor uiThreadOperationExecutor,
        IAsynchronousOperationListener listener,
        IGlobalOptionService globalOptions)
    {
        _threadingContext = threadingContext;
        _streamingPresenter = streamingPresenter;
        _uiThreadOperationExecutor = uiThreadOperationExecutor;
        _listener = listener;
        _globalOptions = globalOptions;
    }

    public abstract string DisplayName { get; }
    protected abstract string ScopeDescription { get; }
    protected abstract FunctionId FunctionId { get; }

    protected abstract Task FindActionAsync(IFindUsagesContext context, Document document, int caretPosition, CancellationToken cancellationToken);

    public CommandState GetCommandState(TCommandArgs args)
    {
        var document = args.SubjectBuffer.AsTextContainer().GetOpenDocumentInCurrentContext();
        return document?.GetLanguageService<TLanguageService>() is null
            ? CommandState.Unspecified
            : CommandState.Available;
    }

    public bool ExecuteCommand(TCommandArgs args, CommandExecutionContext context)
    {
        // Should only be called on the UI thread.
        Contract.ThrowIfFalse(_threadingContext.HasMainThread);

        var subjectBuffer = args.SubjectBuffer;
        var caret = args.TextView.GetCaretPoint(subjectBuffer);
        if (!caret.HasValue)
            return false;

        var document = subjectBuffer.AsTextContainer().GetOpenDocumentInCurrentContext();
        if (document == null)
            return false;

        var service = document.GetLanguageService<TLanguageService>();
        if (service == null)
            return false;

        // cancel any prior find-refs that might be in progress.
        _cancellationTokenSource.Cancel();
        _cancellationTokenSource = new();

        // we're going to return immediately from ExecuteCommand and kick off our own async work to invoke the
        // operation. Once this returns, the editor will close the threaded wait dialog it created.
        _inProgressCommand = ExecuteCommandAsync(document, caret.Value.Position, _cancellationTokenSource);
        return true;
    }

    private async Task ExecuteCommandAsync(
        Document document,
        int position,
        CancellationTokenSource cancellationTokenSource)
    {
        // This is a fire-and-forget method (nothing guarantees observing it).  As such, we have to handle cancellation
        // and failure ourselves.
        try
        {
            // Should only be called on the UI thread.
            Contract.ThrowIfFalse(_threadingContext.HasMainThread);

            // Make an tracking token so that integration tests can wait until we're complete.
            using var token = _listener.BeginAsyncOperation($"{this.GetType().Name}.{nameof(ExecuteCommandAsync)}");

            // Only start running once the previous command has finished.  That way we don't have results from both
            // potentially interleaving with each other.  Note: this should ideally always be fast as long as the prior
            // task respects cancellation.
            //
            // Note: we just need to make sure we run after that prior command finishes.  We do not want to propagate
            // any failures from it.  Technically this should not be possible as it should be inside this same
            // try/catch. however this code wants to be very resilient to any prior mistakes infecting later operations.
            await _inProgressCommand.NoThrowAwaitable(captureContext: false);
            await this.ExecuteCommandWorkerAsync(document, position, cancellationTokenSource).ConfigureAwait(false);
        }
        catch (OperationCanceledException)
        {
        }
        catch (Exception ex) when (FatalError.ReportAndCatch(ex))
        {
        }
    }

    private async Task ExecuteCommandWorkerAsync(
        Document document,
        int position,
        CancellationTokenSource cancellationTokenSource)
    {
        // Switch to the BG immediately so we can keep as much work off the UI thread.
        await TaskScheduler.Default;

        // We kick off the work to find the impl/base in the background.  If we get the results for it within 1.5
        // seconds, we then either navigate directly to it (in the case of one result), or we show all the results in
        // the presenter (in the case of multiple).
        //
        // However, if the results don't come back in 1.5 seconds, we just pop open the presenter and continue the
        // search there.  That way the user is not blocked and can go do other work if they want.

        // We create our own context object, simply to capture all the definitions reported by the individual
        // TLanguageService.  Once we get the results back we'll then decide what to do with them.  If we get only a
        // single result back, then we'll just go directly to it.  Otherwise, we'll present the results in the
        // IStreamingFindUsagesPresenter.
        var findContext = new BufferedFindUsagesContext(_globalOptions);

        var cancellationToken = cancellationTokenSource.Token;
        var delayTask = Task.Delay(TaggerDelay.OnIdle.ComputeTimeDelay(), cancellationToken);
        var findTask = Task.Run(() => FindResultsAsync(findContext, document, position, cancellationToken), cancellationToken);

        var firstFinishedTask = await Task.WhenAny(delayTask, findTask).ConfigureAwait(false);
        if (cancellationToken.IsCancellationRequested)
        {
            // we bailed out because another command was issued.  Immediately stop everything we're doing and return
            // back so the next operation can run.
            return;
        }

        if (firstFinishedTask == findTask)
        {
            // We completed the search within 1.5 seconds.  If we had at least one result then Navigate to it directly
            // (if there is just one) or present them all if there are many.
            var definitions = await findContext.GetDefinitionsAsync(cancellationToken).ConfigureAwait(false);
            if (definitions.Length > 0)
            {
                var title = await findContext.GetSearchTitleAsync(cancellationToken).ConfigureAwait(false);
<<<<<<< HEAD
                var location = await _streamingPresenter.TryNavigateToLocationAsync(
=======
                var location = await _streamingPresenter.GetStreamingLocationAsync(
>>>>>>> a2e76e31
                    _threadingContext,
                    document.Project.Solution.Workspace,
                    title ?? this.DisplayName,
                    definitions,
                    cancellationToken).ConfigureAwait(false);
                return;
            }
        }

        // We either got no results, or 1.5 has passed and we didn't figure out the symbols to navigate to or
        // present.  So pop up the presenter to show the user that we're involved in a longer search, without
        // blocking them.
        await PresentResultsInStreamingPresenterAsync(findContext, findTask, cancellationTokenSource).ConfigureAwait(false);
    }

    private async Task PresentResultsInStreamingPresenterAsync(
        BufferedFindUsagesContext findContext,
        Task findTask,
        CancellationTokenSource cancellationTokenSource)
    {
        var cancellationToken = cancellationTokenSource.Token;
        await _threadingContext.JoinableTaskFactory.SwitchToMainThreadAsync(cancellationToken);
        var (presenterContext, presenterCancellationToken) = _streamingPresenter.StartSearch(DisplayName, supportsReferences: false);

        try
        {
            await TaskScheduler.Default;

            // Now, tell our find-context (which has been collecting intermediary results) to swap over to using the
            // actual presenter context.  It will push all results it's been collecting into that, and from that
            // point onwards will just forward any new results directly to the presenter.
            await findContext.AttachToStreamingPresenterAsync(presenterContext, cancellationToken).ConfigureAwait(false);

            // Hook up the presenter's cancellation token to our overall governing cancellation token.  In other
            // words, if something else decides to present in the presenter (like a find-refs call) we'll hear about
            // that and can cancel all our work.
            presenterCancellationToken.Register(() => cancellationTokenSource.Cancel());

            // now actually wait for the find work to be done.
            await findTask.ConfigureAwait(false);
        }
        finally
        {
            // Ensure that once we pop up the presenter, we always make sure to force it to the completed stage in
            // case some other find operation happens (either through this handler or another handler using the
            // presenter) and we don't actually finish the search.
            await presenterContext.OnCompletedAsync(cancellationToken).ConfigureAwait(false);
        }
    }

    private async Task FindResultsAsync(
        IFindUsagesContext findContext, Document document, int position, CancellationToken cancellationToken)
    {
        using (Logger.LogBlock(FunctionId, KeyValueLogMessage.Create(LogType.UserAction), cancellationToken))
        {
            await findContext.SetSearchTitleAsync(this.DisplayName, cancellationToken).ConfigureAwait(false);

            // Let the user know in the FAR window if results may be inaccurate because this is running prior to the 
            // solution being fully loaded.
            var service = document.Project.Solution.Workspace.Services.GetRequiredService<IWorkspaceStatusService>();
            var isFullyLoaded = await service.IsFullyLoadedAsync(cancellationToken).ConfigureAwait(false);
            if (!isFullyLoaded)
            {
                await findContext.ReportInformationalMessageAsync(
                    EditorFeaturesResources.The_results_may_be_incomplete_due_to_the_solution_still_loading_projects, cancellationToken).ConfigureAwait(false);
            }

            // We were able to find the doc prior to loading the workspace (or else we would not have the service).
            // So we better be able to find it afterwards.
            await FindActionAsync(findContext, document, position, cancellationToken).ConfigureAwait(false);
        }
    }
}<|MERGE_RESOLUTION|>--- conflicted
+++ resolved
@@ -187,11 +187,7 @@
             if (definitions.Length > 0)
             {
                 var title = await findContext.GetSearchTitleAsync(cancellationToken).ConfigureAwait(false);
-<<<<<<< HEAD
-                var location = await _streamingPresenter.TryNavigateToLocationAsync(
-=======
-                var location = await _streamingPresenter.GetStreamingLocationAsync(
->>>>>>> a2e76e31
+                var location = await _streamingPresenter.TryPresentLocationsAsync(
                     _threadingContext,
                     document.Project.Solution.Workspace,
                     title ?? this.DisplayName,
