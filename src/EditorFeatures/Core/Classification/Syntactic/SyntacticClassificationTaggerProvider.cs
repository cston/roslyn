--- conflicted
+++ resolved
@@ -2,10 +2,6 @@
 // The .NET Foundation licenses this file to you under the MIT license.
 // See the LICENSE file in the project root for more information.
 
-<<<<<<< HEAD
-using System.Runtime.CompilerServices;
-=======
->>>>>>> 2b3426c4
 using Microsoft.CodeAnalysis.Editor.Shared.Extensions;
 using Microsoft.CodeAnalysis.Editor.Shared.Utilities;
 using Microsoft.CodeAnalysis.Options;
@@ -13,51 +9,7 @@
 using Microsoft.VisualStudio.Text;
 using Microsoft.VisualStudio.Text.Tagging;
 
-<<<<<<< HEAD
-namespace Microsoft.CodeAnalysis.Classification
-{
-    /// <summary>
-    /// Intentionally not exported.  It is consumed by the <see cref="TotalClassificationTaggerProvider"/> instead.
-    /// </summary>
-    internal partial class SyntacticClassificationTaggerProvider(
-        IThreadingContext threadingContext,
-        ClassificationTypeMap typeMap,
-        IGlobalOptionService globalOptions,
-        IAsynchronousOperationListenerProvider listenerProvider) : ITaggerProvider
-    {
-        private readonly IAsynchronousOperationListener _listener = listenerProvider.GetListener(FeatureAttribute.Classification);
-        private readonly IThreadingContext _threadingContext = threadingContext;
-        private readonly ClassificationTypeMap _typeMap = typeMap;
-        private readonly IGlobalOptionService _globalOptions = globalOptions;
-
-        private readonly ConditionalWeakTable<ITextBuffer, TagComputer> _tagComputers = new();
-
-        ITagger<T>? ITaggerProvider.CreateTagger<T>(ITextBuffer buffer)
-        {
-            var tagger = CreateTagger(buffer);
-
-            if (tagger is ITagger<T> typedTagger)
-                return typedTagger;
-
-            // Oops, we can't actually return this tagger, so just clean up
-            tagger?.Dispose();
-            return null;
-        }
-
-        public Tagger? CreateTagger(ITextBuffer buffer)
-        {
-            _threadingContext.ThrowIfNotOnUIThread();
-            if (!_globalOptions.GetOption(SyntacticColorizerOptionsStorage.SyntacticColorizer))
-                return null;
-
-            if (!_tagComputers.TryGetValue(buffer, out var tagComputer))
-            {
-                tagComputer = new TagComputer(this, (ITextBuffer2)buffer, _listener, _typeMap, TaggerDelay.NearImmediate.ComputeTimeDelay());
-                _tagComputers.Add(buffer, tagComputer);
-            }
-=======
 namespace Microsoft.CodeAnalysis.Classification;
->>>>>>> 2b3426c4
 
 /// <summary>
 /// Intentionally not exported.  It is consumed by the <see cref="TotalClassificationTaggerProvider"/> instead.
@@ -73,11 +25,6 @@
     private readonly ClassificationTypeMap _typeMap = typeMap;
     private readonly IGlobalOptionService _globalOptions = globalOptions;
 
-<<<<<<< HEAD
-            var tagger = new Tagger(tagComputer);
-            return tagger;
-        }
-=======
     ITagger<T>? ITaggerProvider.CreateTagger<T>(ITextBuffer buffer)
     {
         var tagger = CreateTagger(buffer);
@@ -94,7 +41,6 @@
         _threadingContext.ThrowIfNotOnUIThread();
         if (!_globalOptions.GetOption(SyntacticColorizerOptionsStorage.SyntacticColorizer))
             return null;
->>>>>>> 2b3426c4
 
         // Note: creating the Tagger must not fail (or we will leak the TagComputer).
         return new Tagger(TagComputer.GetOrCreate(this, (ITextBuffer2)buffer));
