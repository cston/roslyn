' Copyright (c) Microsoft.  All Rights Reserved.  Licensed under the Apache License, Version 2.0.  See License.txt in the project root for license information.

Imports System.Threading
Imports System.Threading.Tasks
Imports Microsoft.CodeAnalysis.Completion
Imports Microsoft.CodeAnalysis.Editor.UnitTests.Extensions
Imports Microsoft.CodeAnalysis.VisualBasic
Imports Microsoft.VisualStudio.Text
Imports Microsoft.VisualStudio.Text.Operations
Imports Microsoft.VisualStudio.Text.Projection

Namespace Microsoft.CodeAnalysis.Editor.UnitTests.IntelliSense
    Public Class VisualBasicCompletionCommandHandlerTests
        <WorkItem(546208, "http://vstfdevdiv:8080/DevDiv2/DevDiv/_workitems/edit/546208")>
        <WpfFact, Trait(Traits.Feature, Traits.Features.Completion)>
        Public Async Function MultiWordKeywordCommitBehavior() As Task
            Using state = TestState.CreateVisualBasicTestState(
                              <Document>
Class C
    Sub M()
        $$
    End Sub
End Class
                              </Document>)
                state.SendTypeChars("on")
                Await state.WaitForAsynchronousOperationsAsync()
                Await state.AssertSelectedCompletionItem("On Error GoTo", description:=String.Format(FeaturesResources.Keyword, "On Error GoTo") + vbCrLf + VBFeaturesResources.OnErrorGotoKeywordToolTip)
                state.SendTypeChars(" ")
                Await state.WaitForAsynchronousOperationsAsync()
                Await state.AssertSelectedCompletionItem("On Error GoTo", description:=String.Format(FeaturesResources.Keyword, "On Error GoTo") + vbCrLf + VBFeaturesResources.OnErrorGotoKeywordToolTip)
            End Using
        End Function

        <WorkItem(546208, "http://vstfdevdiv:8080/DevDiv2/DevDiv/_workitems/edit/546208")>
        <WpfFact, Trait(Traits.Feature, Traits.Features.Completion)>
        Public Async Function MultiWordKeywordCommitBehavior2() As Task
            Using state = TestState.CreateVisualBasicTestState(
                              <Document>
Class C
    Sub M()
        $$
    End Sub
End Class
                              </Document>)

                state.SendTypeChars("next")
                Await state.WaitForAsynchronousOperationsAsync()
                Await state.AssertSelectedCompletionItem("On Error Resume Next", description:=String.Format(FeaturesResources.Keyword, "On Error Resume Next") + vbCrLf + VBFeaturesResources.OnErrorResumeNextKeywordToolTip)
                state.SendTypeChars(" ")
                Await state.AssertNoCompletionSession()
            End Using
        End Function

        <WpfFact, Trait(Traits.Feature, Traits.Features.Completion)>
        Public Async Function CompletionNotShownWhenBackspacingThroughWhitespace() As Task
            Using state = TestState.CreateVisualBasicTestState(
                              <Document>
                                  Module M
                                      Sub Foo()
                                          If True Then $$Console.WriteLine()
                                      End Sub
                                  End Module
                              </Document>)

                state.SendBackspace()
                Await state.AssertNoCompletionSession()
            End Using
        End Function

        <WpfFact, Trait(Traits.Feature, Traits.Features.Completion), WorkItem(541032, "http://vstfdevdiv:8080/DevDiv2/DevDiv/_workitems/edit/541032")>
        Public Async Function CompletionNotShownWhenBackspacingThroughNewline() As Task
            Using state = TestState.CreateVisualBasicTestState(
                              <Document>
Module Program
    Sub Main()
        If True And
$$False Then
         End If
    End Sub
End Module
                              </Document>)

                state.SendBackspace()
                Await state.AssertNoCompletionSession()
            End Using
        End Function

        <WpfFact, Trait(Traits.Feature, Traits.Features.Completion)>
        Public Async Function CompletionAdjustInsertionText_CommitsOnOpenParens1() As Task
            Using state = TestState.CreateVisualBasicTestState(
                              <document>
                                  Module M
                                    Sub FogBar()
                                    End Sub
                                    Sub test()
                                      $$
                                    End Sub
                                  End Module
                              </document>)

                state.SendTypeChars("Fog(")
                Await state.AssertCompletionSession()

                Assert.Contains("    FogBar(", state.GetLineTextFromCaretPosition(), StringComparison.Ordinal)
            End Using
        End Function

        <WpfFact, Trait(Traits.Feature, Traits.Features.Completion)>
        Public Async Function CompletionUpAfterDot() As Task
            Using state = TestState.CreateVisualBasicTestState(
                              <document>
                                Class Program
                                    Sub Main(args As String())
                                        Program$$
                                    End Sub
                                End Class
                              </document>)

                Await state.AssertNoCompletionSession()
                state.SendTypeChars(".")
                Await state.AssertCompletionSession()
            End Using
        End Function

        <WorkItem(546432, "http://vstfdevdiv:8080/DevDiv2/DevDiv/_workitems/edit/546432")>
        <WpfFact, Trait(Traits.Feature, Traits.Features.Completion)>
        Public Sub ImplementsCompletionFaultTolerance()
            Using state = TestState.CreateVisualBasicTestState(
                              <Document>
                                  Imports System
                                  Class C
                                      Sub Foo() Implements ICloneable$$
                                  End Module
                              </Document>)

                state.SendTypeChars(".")
            End Using
        End Sub

        <WorkItem(5487, "https://github.com/dotnet/roslyn/issues/5487")>
        <WpfFact, Trait(Traits.Feature, Traits.Features.Completion)>
        Public Async Function TestCommitCharTypedAtTheBeginingOfTheFilterSpan() As Task
            Using state = TestState.CreateVisualBasicTestState(
                  <Document><![CDATA[
Class C
    Public Fuction F() As Boolean
        If $$
    End Function
End Class
            ]]></Document>)

                state.SendTypeChars("tru")
                Await state.AssertCompletionSession()
                state.SendLeftKey()
                state.SendLeftKey()
                state.SendLeftKey()
                Await state.AssertSelectedCompletionItem(isSoftSelected:=True)
                state.SendTypeChars("(")
                Await state.WaitForAsynchronousOperationsAsync()
                Assert.Equal("If (tru", state.GetLineTextFromCaretPosition().Trim())
                Assert.Equal("t", state.GetCaretPoint().BufferPosition.GetChar())
            End Using
        End Function

        <WpfFact, Trait(Traits.Feature, Traits.Features.Completion)>
        Public Async Function CompletionAdjustInsertionText_CommitsOnOpenParens2() As Task
            Using state = TestState.CreateVisualBasicTestState(
                              <document>
                                  Module M
                                    Sub FogBar(Of T)()
                                    End Sub
                                    Sub test()
                                      $$
                                    End Sub
                                  End Module
                              </document>)

                state.SendTypeChars("Fog(")
                Await state.AssertCompletionSession()

                Assert.Contains("    FogBar(", state.GetLineTextFromCaretPosition(), StringComparison.Ordinal)
            End Using
        End Function

        <WpfFact, Trait(Traits.Feature, Traits.Features.Completion)>
        Public Async Function CompletionDismissedAfterEscape1() As Task
            Using state = TestState.CreateVisualBasicTestState(
                              <document>
                                Class Program
                                    Sub Main(args As String())
                                        Program$$
                                    End Sub
                                End Class
                              </document>)

                Await state.AssertNoCompletionSession()
                state.SendTypeChars(".")
                Await state.AssertCompletionSession()
                state.SendEscape()
                Await state.AssertNoCompletionSession()
            End Using
        End Function

        <WorkItem(543497, "http://vstfdevdiv:8080/DevDiv2/DevDiv/_workitems/edit/543497")>
        <WpfFact, Trait(Traits.Feature, Traits.Features.Completion)>
        Public Async Function TestEnterOnSoftSelection1() As Task
            Using state = TestState.CreateVisualBasicTestState(
                              <document>
                                Class Program
                                    Shared Sub Main(args As String())
                                        Program.$$
                                    End Sub
                                End Class
                              </document>)

                state.SendInvokeCompletionList()
                Await state.WaitForAsynchronousOperationsAsync()
                Await state.AssertSelectedCompletionItem("Equals", isSoftSelected:=True)
                Dim caretPos = state.GetCaretPoint().BufferPosition.Position
                state.SendReturn()
                state.Workspace.Documents.First().GetTextView().Caret.MoveTo(New SnapshotPoint(state.Workspace.Documents.First().TextBuffer.CurrentSnapshot, caretPos))
                Await state.WaitForAsynchronousOperationsAsync()
                Assert.Contains("Program." + vbCrLf, state.GetLineFromCurrentCaretPosition().GetTextIncludingLineBreak(), StringComparison.Ordinal)
            End Using
        End Function

        <WpfFact, Trait(Traits.Feature, Traits.Features.Completion)>
        Public Async Function CompletionTestTab1() As Task
            Using state = TestState.CreateVisualBasicTestState(
                              <document>
                                  Module M
                                    Sub FogBar()
                                    End Sub
                                    Sub test()
                                      $$
                                    End Sub
                                  End Module
                              </document>)

                state.SendTypeChars("Fog")
                state.SendTab()
                Await state.AssertNoCompletionSession()

                Assert.Contains("    FogBar", state.GetLineTextFromCaretPosition(), StringComparison.Ordinal)
            End Using
        End Function

        <WpfFact, Trait(Traits.Feature, Traits.Features.Completion)>
        Public Async Function DotIsInserted() As Task
            Using state = TestState.CreateVisualBasicTestState(
                              <document>
                                Class Program
                                    Sub Main(args As String())
                                        $$
                                    End Sub
                                End Class
                              </document>)
                state.SendTypeChars("Progra.")
                Await state.AssertCompletionSession()
                Await state.AssertSelectedCompletionItem(displayText:="Equals", isSoftSelected:=True)
                Assert.Contains("Program.", state.GetLineTextFromCaretPosition(), StringComparison.Ordinal)
            End Using
        End Function

        <WpfFact, Trait(Traits.Feature, Traits.Features.Completion)>
        Public Async Function TestReturn1() As Task
            Using state = TestState.CreateVisualBasicTestState(
                              <document>
Class Program
    Sub Main(args As String())
        $$
    End Sub
End Class
                              </document>)
                state.SendTypeChars("Progra")
                state.SendReturn()
                Await state.AssertNoCompletionSession()
                Assert.Contains(<text>
    Sub Main(args As String())
        Program

    End Sub</text>.NormalizedValue, state.GetDocumentText(), StringComparison.Ordinal)
            End Using
        End Function

        <WpfFact, Trait(Traits.Feature, Traits.Features.Completion)>
        Public Async Function TestDown1() As Task
            Using state = TestState.CreateVisualBasicTestState(
                              <document>
Namespace N
    Class A
    End Class
    Class B
    End Class
    Class C
    End Class
End Namespace
Class Program
    Sub Main(args As String())
        N$$
    End Sub
End Class
                              </document>)
                state.SendTypeChars(".A")
                Await state.AssertCompletionSession()
                Await state.AssertSelectedCompletionItem(displayText:="A", isHardSelected:=True)
                state.SendDownKey()
                Await state.WaitForAsynchronousOperationsAsync()
                Await state.AssertSelectedCompletionItem(displayText:="B", isHardSelected:=True)
                state.SendDownKey()
                Await state.WaitForAsynchronousOperationsAsync()
                Await state.AssertSelectedCompletionItem(displayText:="C", isHardSelected:=True)
                state.SendDownKey()
                Await state.WaitForAsynchronousOperationsAsync()
                Await state.AssertSelectedCompletionItem(displayText:="C", isHardSelected:=True)
                state.SendPageUp()
                Await state.WaitForAsynchronousOperationsAsync()
                Await state.AssertSelectedCompletionItem(displayText:="A", isHardSelected:=True)
                state.SendUpKey()
                Await state.WaitForAsynchronousOperationsAsync()
                Await state.AssertSelectedCompletionItem(displayText:="A", isHardSelected:=True)
            End Using
        End Function

        <WpfFact, Trait(Traits.Feature, Traits.Features.Completion)>
        Public Async Function TestFirstCharacterDoesNotFilter1() As Task
            Using state = TestState.CreateVisualBasicTestState(
                              <document>
Namespace N
    Class A
    End Class
    Class B
    End Class
    Class C
    End Class
End Namespace
Class Program
    Sub Main(args As String())
        N$$
    End Sub
End Class
                              </document>)
                state.SendTypeChars(".A")
                Await state.AssertCompletionSession()
                Assert.Equal(3, state.CurrentCompletionPresenterSession.PresentationItems.Count)
            End Using
        End Function

        <WpfFact, Trait(Traits.Feature, Traits.Features.Completion)>
        Public Async Function TestSecondCharacterDoesFilter1() As Task
            Using state = TestState.CreateVisualBasicTestState(
                              <document>
Namespace N
    Class AAA
    End Class
    Class AAB
    End Class
    Class BB
    End Class
    Class CC
    End Class
End Namespace
Class Program
    Sub Main(args As String())
        N$$
    End Sub
End Class
                              </document>)
                state.SendTypeChars(".A")
                Await state.WaitForAsynchronousOperationsAsync()
                Assert.Equal(4, state.CurrentCompletionPresenterSession.PresentationItems.Count)
                state.SendTypeChars("A")
                Await state.WaitForAsynchronousOperationsAsync()
                Assert.Equal(2, state.CurrentCompletionPresenterSession.PresentationItems.Count)
            End Using
        End Function

        <WpfFact, Trait(Traits.Feature, Traits.Features.Completion)>
        Public Async Function TestNavigateSoftToHard() As Task
            Using state = TestState.CreateVisualBasicTestState(
                              <document>
                                Class Program
                                    Shared Sub Main(args As String())
                                        Program.$$
                                    End Sub
                                End Class
                              </document>)

                state.SendInvokeCompletionList()
                Await state.WaitForAsynchronousOperationsAsync()
                Await state.AssertSelectedCompletionItem(displayText:="Equals", isSoftSelected:=True)
                state.SendUpKey()
                Await state.WaitForAsynchronousOperationsAsync()
                Await state.AssertSelectedCompletionItem(displayText:="Equals", isHardSelected:=True)
            End Using
        End Function

        <WpfFact, Trait(Traits.Feature, Traits.Features.Completion)>
        Public Async Function TestBackspaceBeforeCompletedComputation() As Task
            ' Simulate a very slow completion provider.
            Dim e = New ManualResetEvent(False)
            Dim provider = CreateTriggeredCompletionProvider(e)

            Using state = TestState.CreateVisualBasicTestState(
                              <document>
                                Class Program
                                    Shared Sub Main(args As String())
                                        Program$$
                                    End Sub
                                End Class
                              </document>, extraCompletionProviders:={provider})

                Await state.AssertNoCompletionSession()
                state.SendTypeChars(".M")

                ' We should not have a session now.  Note: do not block as this will just hang things
                ' since the provider will not return.
                Await state.AssertNoCompletionSession(block:=False)

                ' Now, navigate back.
                state.SendBackspace()

                ' allow the provider to continue
                e.Set()

                ' At this point, completion will be available since the caret is still within the model's span.
                Await state.AssertCompletionSession()

                ' Now, navigate back again.  Completion should be dismissed
                state.SendBackspace()
                Await state.AssertNoCompletionSession()
            End Using
        End Function

        <WpfFact, Trait(Traits.Feature, Traits.Features.Completion)>
        Public Async Function TestNavigationBeforeCompletedComputation() As Task
            ' Simulate a very slow completion provider.
            Dim e = New ManualResetEvent(False)
            Dim provider = CreateTriggeredCompletionProvider(e)

            Using state = TestState.CreateVisualBasicTestState(
                              <document>
                                Class Program
                                    Shared Sub Main(args As String())
                                        Program$$
                                    End Sub
                                End Class
                              </document>, extraCompletionProviders:={provider})

                Await state.AssertNoCompletionSession()
                state.SendTypeChars(".Ma")

                ' We should not have a session now.  Note: do not block as this will just hang things
                ' since the provider will not return.
                Await state.AssertNoCompletionSession(block:=False)

                ' Now, navigate using the caret.
                state.SendMoveToPreviousCharacter()

                ' allow the provider to continue
                e.Set()

                ' We should not have a session since we tear things down if we see a caret move
                ' before the providers have returned.
                Await state.AssertNoCompletionSession()
            End Using
        End Function

        <WpfFact, Trait(Traits.Feature, Traits.Features.Completion)>
        Public Async Function TestNavigateOutOfItemChangeSpan() As Task
            Using state = TestState.CreateVisualBasicTestState(
                              <document>
                                Class Program
                                    Shared Sub Main(args As String())
                                        Program$$
                                    End Sub
                                End Class
                              </document>)

                Await state.AssertNoCompletionSession()
                state.SendTypeChars(".Ma")
                Await state.AssertCompletionSession()
                state.SendMoveToPreviousCharacter()
                Await state.AssertCompletionSession()
                state.SendMoveToPreviousCharacter()
                Await state.AssertCompletionSession()
                state.SendMoveToPreviousCharacter()
                Await state.AssertNoCompletionSession()
            End Using
        End Function

        <WpfFact, Trait(Traits.Feature, Traits.Features.Completion)>
        Public Async Function TestUndo1() As Task
            Using state = TestState.CreateVisualBasicTestState(
                              <document>
                                Class Program
                                    Shared Sub Main(args As String())
                                        Program$$
                                    End Sub
                                End Class
                              </document>)

                Await state.AssertNoCompletionSession()
                state.SendTypeChars(".Ma(")
                Await state.AssertCompletionSession()
                Assert.Contains(".Main(", state.GetLineTextFromCaretPosition(), StringComparison.Ordinal)
                state.SendUndo()
                Await state.WaitForAsynchronousOperationsAsync()
                Assert.Contains(".Ma(", state.GetLineTextFromCaretPosition(), StringComparison.Ordinal)
            End Using
        End Function

        <WpfFact, Trait(Traits.Feature, Traits.Features.Completion)>
        Public Async Function TestCommitAfterNavigation() As Task
            Using state = TestState.CreateVisualBasicTestState(
                              <document>
Namespace N
    Class A
    End Class
    Class B
    End Class
    Class C
    End Class
End Namespace
Class Program
    Sub Main(args As String())
        N$$
    End Sub
End Class
                              </document>)
                state.SendTypeChars(".A")
                Await state.AssertCompletionSession()
                Await state.AssertSelectedCompletionItem(displayText:="A", isHardSelected:=True)
                state.SendDownKey()
                Await state.WaitForAsynchronousOperationsAsync()
                Await state.AssertSelectedCompletionItem(displayText:="B", isHardSelected:=True)
                state.SendTab()
                Await state.WaitForAsynchronousOperationsAsync()
                Assert.Contains(".B", state.GetLineTextFromCaretPosition(), StringComparison.Ordinal)
            End Using
        End Function

        <WpfFact, Trait(Traits.Feature, Traits.Features.Completion)>
        Public Async Function TestSelectCompletionItemThroughPresenter() As Task
            Using state = TestState.CreateVisualBasicTestState(
                              <document>
Namespace N
    Class A
    End Class
    Class B
    End Class
    Class C
    End Class
End Namespace
Class Program
    Sub Main(args As String())
        N$$
    End Sub
End Class
                              </document>)
                state.SendTypeChars(".A")
                Await state.AssertCompletionSession()
                Await state.AssertSelectedCompletionItem(displayText:="A", isHardSelected:=True)
                Await state.WaitForAsynchronousOperationsAsync()
                state.SendSelectCompletionItemThroughPresenterSession(state.CurrentCompletionPresenterSession.PresentationItems.First(
                                                           Function(i) i.Item.DisplayText = "B"))
                state.SendTab()
                Assert.Contains(".B", state.GetLineTextFromCaretPosition(), StringComparison.Ordinal)
            End Using
        End Function

        <WpfFact, Trait(Traits.Feature, Traits.Features.Completion)>
        Public Async Sub TestFiltering1()
            Using state = TestState.CreateVisualBasicTestState(
                  <document>
Imports System

Class c
    Sub Main
        $$
    End Sub
End Class</document>)
                state.SendTypeChars("Sy")
                Await state.WaitForAsynchronousOperationsAsync()
                Assert.True(state.CompletionItemsContainsAll(displayText:={"OperatingSystem", "System"}))
                Assert.False(state.CompletionItemsContainsAny(displayText:={"Exception", "Activator"}))
            End Using
        End Sub

        <WpfFact, Trait(Traits.Feature, Traits.Features.Completion)>
        Public Async Function TestMSCorLibTypes() As Task
            Using state = TestState.CreateVisualBasicTestState(
                  <document>
Imports System

Class c
    Inherits$$
End Class</document>)
                state.SendTypeChars(" ")
                Await state.AssertCompletionSession()
                Assert.True(state.CompletionItemsContainsAll(displayText:={"Attribute", "Exception"}))
            End Using
        End Function

        <WpfFact, Trait(Traits.Feature, Traits.Features.Completion)>
        Public Async Function TestDescription1() As Task
            Using state = TestState.CreateVisualBasicTestState(
                  <document>
                      <![CDATA[Imports System

''' <summary>
''' TestDoc
''' </summary>
Class TestException
    Inherits Exception
End Class

Class MyException
    Inherits $$
End Class]]></document>)
                state.SendTypeChars("TestEx")
                Await state.AssertCompletionSession()
                Await state.AssertSelectedCompletionItem(description:="Class TestException" & vbCrLf & "TestDoc")
            End Using
        End Function

        <WpfFact, Trait(Traits.Feature, Traits.Features.Completion)>
        Public Async Function TestObjectCreationPreselection1() As Task
            Using state = TestState.CreateVisualBasicTestState(
                  <Document><![CDATA[
Imports System
Imports System.Collections.Generic
Imports System.Linq

Module Program
    Sub Main(args As String())
        Dim x As List(Of Integer) = New$$
    End Sub
End Module]]></Document>)

                state.SendTypeChars(" ")
                Await state.WaitForAsynchronousOperationsAsync()
                Await state.AssertSelectedCompletionItem(displayText:="List(Of Integer)", isHardSelected:=True)
                Assert.True(state.CompletionItemsContainsAll(displayText:={"LinkedList(Of " & ChrW(&H2026) & ")", "List(Of " & ChrW(&H2026) & ")", "System"}))
                state.SendTypeChars("Li")
                Await state.WaitForAsynchronousOperationsAsync()
                Await state.AssertSelectedCompletionItem(displayText:="List(Of Integer)", isHardSelected:=True)
                Assert.True(state.CompletionItemsContainsAll(displayText:={"LinkedList(Of " & ChrW(&H2026) & ")", "List(Of " & ChrW(&H2026) & ")"}))
                Assert.False(state.CompletionItemsContainsAny(displayText:={"System"}))
                state.SendTypeChars("n")
                Await state.WaitForAsynchronousOperationsAsync()
                Await state.AssertSelectedCompletionItem(displayText:="LinkedList(Of " & ChrW(&H2026) & ")", isHardSelected:=True)
                state.SendBackspace()
                Await state.WaitForAsynchronousOperationsAsync()
                Await state.AssertSelectedCompletionItem(displayText:="List(Of Integer)", isHardSelected:=True)
                state.SendTab()
                Await state.WaitForAsynchronousOperationsAsync()
                Assert.Contains("New List(Of Integer)", state.GetLineTextFromCaretPosition(), StringComparison.Ordinal)
            End Using
        End Function

        <WorkItem(287, "https://github.com/dotnet/roslyn/issues/287")>
        <WpfFact, Trait(Traits.Feature, Traits.Features.Completion)>
        Public Async Function NotEnumPreselectionAfterBackspace() As Task
            Using state = TestState.CreateVisualBasicTestState(
                  <Document><![CDATA[
Enum E
    Bat
End Enum
 
Class C
    Sub Test(param As E)
        Dim b As E
        Test(b.$$)
    End Sub
End Class]]></Document>)

                state.SendBackspace()
                Await state.WaitForAsynchronousOperationsAsync()
                Await state.AssertSelectedCompletionItem(displayText:="b", isHardSelected:=True)
            End Using
        End Function

        <WorkItem(543496, "http://vstfdevdiv:8080/DevDiv2/DevDiv/_workitems/edit/543496")>
        <WpfFact, Trait(Traits.Feature, Traits.Features.Completion)>
        Public Async Function TestNumericLiteralWithNoMatch() As Task
            Using state = TestState.CreateVisualBasicTestState(
                  <Document>
Imports System

Module Program
    Sub Main(args As String())
        Dim i =$$
    End Sub
End Module</Document>)

                state.SendTypeChars(" 0")
                Await state.AssertNoCompletionSession()
                state.SendReturn()
                Await state.AssertNoCompletionSession()
                Assert.Equal(<Document>
Imports System

Module Program
    Sub Main(args As String())
        Dim i = 0

    End Sub
End Module</Document>.NormalizedValue, state.GetDocumentText())
            End Using
        End Function

        <WorkItem(543496, "http://vstfdevdiv:8080/DevDiv2/DevDiv/_workitems/edit/543496")>
        <WpfFact, Trait(Traits.Feature, Traits.Features.Completion)>
        Public Async Function TestNumericLiteralWithPartialMatch() As Task
            Using state = TestState.CreateVisualBasicTestState(
                  <Document>
Imports System

Module Program
    Sub Main(args As String())
        Dim i =$$
    End Sub
End Module</Document>)

                ' Could match Int32
                ' kayleh 1/17/2013, but we decided to have #s always dismiss the list in bug 547287
                state.SendTypeChars(" 3")
                Await state.AssertNoCompletionSession()
                state.SendReturn()
                Await state.AssertNoCompletionSession()
                Assert.Equal(<Document>
Imports System

Module Program
    Sub Main(args As String())
        Dim i = 3

    End Sub
End Module</Document>.NormalizedValue, state.GetDocumentText())
            End Using
        End Function

        <WorkItem(543496, "http://vstfdevdiv:8080/DevDiv2/DevDiv/_workitems/edit/543496")>
        <WpfFact, Trait(Traits.Feature, Traits.Features.Completion)>
        Public Async Function TestNumbersAfterLetters() As Task
            Using state = TestState.CreateVisualBasicTestState(
                  <Document>
Imports System

Module Program
    Sub Main(args As String())
        Dim i =$$
    End Sub
End Module</Document>)

                ' Could match Int32
                state.SendTypeChars(" I3")
                Await state.AssertCompletionSession()
                Await state.AssertSelectedCompletionItem(displayText:="Int32", isHardSelected:=True)
                state.SendReturn()
                Await state.AssertNoCompletionSession()
                Assert.Equal(<Document>
Imports System

Module Program
    Sub Main(args As String())
        Dim i = Int32

    End Sub
End Module</Document>.NormalizedValue, state.GetDocumentText())
            End Using
        End Function

        <WpfFact, Trait(Traits.Feature, Traits.Features.Completion)>
        Public Async Function TestNotAfterTypingDotAfterIntegerLiteral() As Task
            Using state = TestState.CreateVisualBasicTestState(
                              <Document>
class c
    sub M()
        WriteLine(3$$
    end sub
end class
                              </Document>)

                state.SendTypeChars(".")
                Await state.AssertNoCompletionSession()
            End Using
        End Function

        <WpfFact, Trait(Traits.Feature, Traits.Features.Completion)>
        Public Async Function TestAfterExplicitInvokeAfterDotAfterIntegerLiteral() As Task
            Using state = TestState.CreateVisualBasicTestState(
                              <Document>
class c
    sub M()
        WriteLine(3.$$
    end sub
end class
                              </Document>)

                state.SendInvokeCompletionList()
                Await state.AssertCompletionSession()
                Assert.True(state.CompletionItemsContainsAll({"ToString"}))
            End Using
        End Function

        <WorkItem(543669, "http://vstfdevdiv:8080/DevDiv2/DevDiv/_workitems/edit/543669")>
        <WpfFact, Trait(Traits.Feature, Traits.Features.Completion)>
        Public Async Function TestDeleteWordToLeft() As Task
            Using state = TestState.CreateVisualBasicTestState(
                              <Document>
class c
    sub M()
        $$
    end sub
end class
                              </Document>)
                state.SendTypeChars("Dim i =")
                Await state.AssertCompletionSession()
                state.SendDeleteWordToLeft()
                Await state.AssertNoCompletionSession()
            End Using
        End Function

        <WorkItem(543617, "http://vstfdevdiv:8080/DevDiv2/DevDiv/_workitems/edit/543617")>
        <WpfFact, Trait(Traits.Feature, Traits.Features.Completion)>
        Public Async Function TestCompletionGenericWithOpenParen() As Task
            Using state = TestState.CreateVisualBasicTestState(
                              <Document>
class c
    sub Foo(Of X)()
        $$
    end sub
end class
                              </Document>)
                state.SendTypeChars("Fo(")
                Await state.AssertCompletionSession()
                Assert.Equal("        Foo(", state.GetLineTextFromCaretPosition())
                Assert.DoesNotContain("Foo(Of", state.GetLineTextFromCaretPosition(), StringComparison.Ordinal)
            End Using
        End Function

        <WorkItem(543617, "http://vstfdevdiv:8080/DevDiv2/DevDiv/_workitems/edit/543617")>
        <WpfFact, Trait(Traits.Feature, Traits.Features.Completion)>
        Public Async Function TestCompletionGenericWithSpace() As Task
            Using state = TestState.CreateVisualBasicTestState(
                              <Document>
class c
    sub Foo(Of X)()
        $$
    end sub
end class
                              </Document>)
                state.SendTypeChars("Fo ")
                Await state.AssertCompletionSession()
                Assert.Equal("        Foo(Of ", state.GetLineTextFromCaretPosition())
            End Using
        End Function

        <WpfFact, Trait(Traits.Feature, Traits.Features.Completion)>
        Public Async Function CommitForImportsStatement1() As Task
            Using state = TestState.CreateVisualBasicTestState(
                              <Document>
                                  $$
                              </Document>)

                state.SendTypeChars("Imports Sys")
                Await state.WaitForAsynchronousOperationsAsync()
                Await state.AssertSelectedCompletionItem(displayText:="System", isHardSelected:=True)
                state.SendTypeChars("(")
                Await state.AssertNoCompletionSession()
                Assert.Contains("Imports Sys(", state.GetLineTextFromCaretPosition(), StringComparison.Ordinal)
            End Using
        End Function

        <WpfFact, Trait(Traits.Feature, Traits.Features.Completion)>
        Public Async Function CommitForImportsStatement2() As Task
            Using state = TestState.CreateVisualBasicTestState(
                              <Document>
                                  $$
                              </Document>)

                state.SendTypeChars("Imports Sys")
                Await state.WaitForAsynchronousOperationsAsync()
                Await state.AssertSelectedCompletionItem(displayText:="System", isHardSelected:=True)
                state.SendTypeChars(".")
                Await state.AssertCompletionSession()
                Assert.Contains("Imports System.", state.GetLineTextFromCaretPosition(), StringComparison.Ordinal)
            End Using
        End Function

        <WpfFact, Trait(Traits.Feature, Traits.Features.Completion)>
        Public Async Function CommitForImportsStatement3() As Task
            Using state = TestState.CreateVisualBasicTestState(
                            <Document>
                                $$
                            </Document>)

                state.SendTypeChars("Imports Sys")
                Await state.WaitForAsynchronousOperationsAsync()
                Await state.AssertSelectedCompletionItem(displayText:="System", isHardSelected:=True)
                state.SendTypeChars(" ")
                Await state.AssertNoCompletionSession()
                Assert.Contains("Imports Sys ", state.GetLineTextFromCaretPosition(), StringComparison.Ordinal)
            End Using
        End Function

        <WorkItem(544190, "http://vstfdevdiv:8080/DevDiv2/DevDiv/_workitems/edit/544190")>
        <WpfFact, Trait(Traits.Feature, Traits.Features.Completion)>
        Public Async Function DoNotInsertEqualsForNamedParameterCommitWithColon() As Task
            Using state = TestState.CreateVisualBasicTestState(
                            <Document>
    Class Class1
        Sub Method()
            Test($$
        End Sub
        Sub Test(Optional x As Integer = 42)
 
        End Sub
    End Class 
                            </Document>)

                state.SendTypeChars("x:")
                Await state.AssertNoCompletionSession()
                Assert.DoesNotContain(":=", state.GetLineTextFromCaretPosition(), StringComparison.Ordinal)
            End Using
        End Function

        <WorkItem(544190, "http://vstfdevdiv:8080/DevDiv2/DevDiv/_workitems/edit/544190")>
        <WpfFact, Trait(Traits.Feature, Traits.Features.Completion)>
        Public Async Function DoInsertEqualsForNamedParameterCommitWithSpace() As Task
            Using state = TestState.CreateVisualBasicTestState(
                            <Document>
    Class Class1
        Sub Method()
            Test($$
        End Sub
        Sub Test(Optional x As Integer = 42)
 
        End Sub
    End Class 
                            </Document>)

                state.SendTypeChars("x")
                state.SendTab()
                Await state.AssertNoCompletionSession()
                Assert.Contains(":=", state.GetLineTextFromCaretPosition(), StringComparison.Ordinal)
            End Using
        End Function

        <WorkItem(544150, "http://vstfdevdiv:8080/DevDiv2/DevDiv/_workitems/edit/544150")>
        <WpfFact, Trait(Traits.Feature, Traits.Features.Completion)>
        Public Async Function ConsumeHashForPreprocessorCompletion() As Task
            Using state = TestState.CreateVisualBasicTestState(
                            <Document>
$$
                            </Document>)

                state.SendTypeChars("#re")
                state.SendTab()
                Await state.AssertNoCompletionSession()
                Assert.Equal("#Region", state.GetLineTextFromCaretPosition())
            End Using
        End Function

        <WpfFact, Trait(Traits.Feature, Traits.Features.Completion)>
        Public Async Function EnumCompletionTriggeredOnSpace() As Task
            Using state = TestState.CreateVisualBasicTestState(
                              <Document>
Enum Numeros
    Uno
    Dos
End Enum
Class Foo
    Sub Bar(a As Integer, n As Numeros)
    End Sub
    Sub Baz()
        Bar(0$$
    End Sub
End Class
                              </Document>)

                state.SendTypeChars(", ")
                Await state.WaitForAsynchronousOperationsAsync()
                Await state.AssertSelectedCompletionItem(displayText:="Numeros.Dos", isSoftSelected:=True)
            End Using
        End Function

        Private Function CreateTriggeredCompletionProvider(e As ManualResetEvent) As CompletionProvider
            Return New MockCompletionProvider(getItems:=Function(t, p, c)
                                                            e.WaitOne()
                                                            Return Nothing
                                                        End Function,
                                              isTriggerCharacter:=Function(t, p) True)
        End Function

        <WorkItem(544297, "http://vstfdevdiv:8080/DevDiv2/DevDiv/_workitems/edit/544297")>
        <WpfFact, Trait(Traits.Feature, Traits.Features.Completion)>
        Public Async Function TestVerbatimNamedIdentifierFiltering() As Task
            Using state = TestState.CreateVisualBasicTestState(
                              <Document>
Class Class1
    Private Sub Test([string] As String)
        Test($$
    End Sub
End Class
                              </Document>)

                state.SendTypeChars("s")
                Await state.AssertCompletionSession()
                Assert.True(state.CurrentCompletionPresenterSession.PresentationItems.Any(Function(i) i.Item.DisplayText = "string:="))
                state.SendTypeChars("t")
                Await state.WaitForAsynchronousOperationsAsync()
                Assert.True(state.CurrentCompletionPresenterSession.PresentationItems.Any(Function(i) i.Item.DisplayText = "string:="))
            End Using
        End Function

        <WorkItem(544299, "http://vstfdevdiv:8080/DevDiv2/DevDiv/_workitems/edit/544299")>
        <WpfFact, Trait(Traits.Feature, Traits.Features.Completion)>
        Public Async Function TestExclusiveNamedParameterCompletion() As Task
            Using state = TestState.CreateVisualBasicTestState(
                              <Document>
Class Class1
    Private Sub Test()
        Foo(bool:=False,$$
    End Sub
 
    Private Sub Foo(str As String, character As Char)
    End Sub
 
    Private Sub Foo(str As String, bool As Boolean)
    End Sub
End Class
                              </Document>)

                state.SendTypeChars(" ")
                Await state.AssertCompletionSession()
                Assert.Equal(1, state.CurrentCompletionPresenterSession.PresentationItems.Count)
                Assert.True(state.CurrentCompletionPresenterSession.PresentationItems.Any(Function(i) i.Item.DisplayText = "str:="))
            End Using
        End Function

        <WorkItem(544299, "http://vstfdevdiv:8080/DevDiv2/DevDiv/_workitems/edit/544299")>
        <WpfFact, Trait(Traits.Feature, Traits.Features.Completion)>
        Public Async Function TestExclusiveNamedParameterCompletion2() As Task
            Using state = TestState.CreateVisualBasicTestState(
                              <Document>
Class Foo
    Private Sub Test()
        Dim m As Object = Nothing
        Method(obj:=m, $$
    End Sub

    Private Sub Method(obj As Object, num As Integer, str As String)
    End Sub
    Private Sub Method(dbl As Double, str As String)
    End Sub
    Private Sub Method(num As Integer, b As Boolean, str As String)
    End Sub
    Private Sub Method(obj As Object, b As Boolean, str As String)
    End Sub
End Class
                              </Document>)

                state.SendTypeChars(" ")
                Await state.AssertCompletionSession()
                Assert.Equal(3, state.CurrentCompletionPresenterSession.PresentationItems.Count)
                Assert.True(state.CurrentCompletionPresenterSession.PresentationItems.Any(Function(i) i.Item.DisplayText = "b:="))
                Assert.True(state.CurrentCompletionPresenterSession.PresentationItems.Any(Function(i) i.Item.DisplayText = "num:="))
                Assert.True(state.CurrentCompletionPresenterSession.PresentationItems.Any(Function(i) i.Item.DisplayText = "str:="))
                Assert.False(state.CurrentCompletionPresenterSession.PresentationItems.Any(Function(i) i.Item.DisplayText = "dbl:="))
            End Using
        End Function

        <WorkItem(544471, "http://vstfdevdiv:8080/DevDiv2/DevDiv/_workitems/edit/544471")>
        <WpfFact, Trait(Traits.Feature, Traits.Features.Completion)>
        Public Async Function TestDontCrashOnEmptyParameterList() As Task
            Using state = TestState.CreateVisualBasicTestState(
                              <Document>
&lt;Obsolete()$$&gt;
                              </Document>)

                state.SendTypeChars(" ")
                Await state.AssertNoCompletionSession()
            End Using
        End Function

        <WorkItem(544628, "http://vstfdevdiv:8080/DevDiv2/DevDiv/_workitems/edit/544628")>
        <WpfFact, Trait(Traits.Feature, Traits.Features.Completion)>
        Public Async Function OnlyMatchOnLowercaseIfPrefixWordMatch() As Task
            Using state = TestState.CreateVisualBasicTestState(
                              <Document>
Module Program
    $$
End Module
                              </Document>)

                state.SendTypeChars("z")
                Await state.AssertCompletionSession()
                Await state.AssertSelectedCompletionItem("#Const", isSoftSelected:=True)
            End Using
        End Function

        <WorkItem(544989, "http://vstfdevdiv:8080/DevDiv2/DevDiv/_workitems/edit/544989")>
        <WpfFact, Trait(Traits.Feature, Traits.Features.Completion)>
        Public Async Function MyBaseFinalize() As Task
            Using state = TestState.CreateVisualBasicTestState(
                              <Document>
Class C
    Protected Overrides Sub Finalize()
        MyBase.Finalize$$
    End Sub
End Class
                              </Document>)

                state.SendTypeChars("(")
                Await state.AssertSignatureHelpSession()
                Await state.WaitForAsynchronousOperationsAsync()
                Assert.True(state.SignatureHelpItemsContainsAll({"Object.Finalize()"}))
            End Using
        End Function

        <WorkItem(551117, "http://vstfdevdiv:8080/DevDiv2/DevDiv/_workitems/edit/551117")>
        <WpfFact, Trait(Traits.Feature, Traits.Features.Completion)>
        Public Async Function TestNamedParameterSortOrder() As Task
            Using state = TestState.CreateVisualBasicTestState(
                              <Document>
Imports System
Module Program
    Sub Main(args As String())
        Main($$
    End Sub
End Module
                              </Document>)

                state.SendTypeChars("a")
                Await state.AssertCompletionSession()
                Await state.AssertSelectedCompletionItem("args", isHardSelected:=True)
                state.SendDownKey()
                Await state.WaitForAsynchronousOperationsAsync()
                Await state.AssertSelectedCompletionItem("args:=", isHardSelected:=True)
            End Using
        End Function

        <WorkItem(546810, "http://vstfdevdiv:8080/DevDiv2/DevDiv/_workitems/edit/546810")>
        <WpfFact, Trait(Traits.Feature, Traits.Features.Completion)>
        Public Async Function TestLineContinuationCharacter() As Task
            Using state = TestState.CreateVisualBasicTestState(
                              <Document>
Imports System
Module Program
    Sub Main()
        Dim x = New $$
    End Sub
End Module
                              </Document>)

                state.SendTypeChars("_")
                Await state.AssertCompletionSession()
                Await state.AssertSelectedCompletionItem("_AppDomain", isHardSelected:=False)
            End Using
        End Function

        <WorkItem(547287, "http://vstfdevdiv:8080/DevDiv2/DevDiv/_workitems/edit/547287")>
        <WpfFact, Trait(Traits.Feature, Traits.Features.Completion)>
        Public Async Function TestNumberDismissesCompletion() As Task
            Using state = TestState.CreateVisualBasicTestState(
                              <Document>
Imports System
Module Program
    Sub Main()
        Console.WriteLine$$
    End Sub
End Module
                              </Document>)

                state.SendTypeChars("(")
                Await state.AssertCompletionSession()
                state.SendTypeChars(".")
                Await state.AssertNoCompletionSession()
                state.SendBackspace()
                state.SendBackspace()

                state.SendTypeChars("(")
                Await state.AssertCompletionSession()
                state.SendTypeChars("-")
                Await state.AssertNoCompletionSession()
                state.SendBackspace()
                state.SendBackspace()

                state.SendTypeChars("(")
                Await state.AssertCompletionSession()
                state.SendTypeChars("1")
                Await state.AssertNoCompletionSession()
            End Using
        End Function

        <WpfFact, Trait(Traits.Feature, Traits.Features.Completion)>
        Public Async Function TestProjections() As Task
            Using state = TestState.CreateVisualBasicTestState(
                              <Document>
{|S1:
Imports System
Module Program
    Sub Main(arg As String)
        Dim bbb = 234
        Console.WriteLine$$
    End Sub
End Module|}          </Document>)

                Dim subjectDocument = state.Workspace.Documents.First()
                Dim firstProjection = state.Workspace.CreateProjectionBufferDocument(
                    <Document>
{|S1:|}
{|S2: some text that's mapped to the surface buffer |}

                           </Document>.NormalizedValue, {subjectDocument}, LanguageNames.VisualBasic, options:=ProjectionBufferOptions.WritableLiteralSpans)

                Dim topProjectionBuffer = state.Workspace.CreateProjectionBufferDocument(
                <Document>
{|S1:|}
{|S2:|}
                              </Document>.NormalizedValue, {firstProjection}, LanguageNames.VisualBasic, options:=ProjectionBufferOptions.WritableLiteralSpans)

                ' Test a view that has a subject buffer with multiple projection buffers in between
                Dim view = topProjectionBuffer.GetTextView()
                Dim subjectBuffer = subjectDocument.GetTextBuffer()

                state.SendTypeCharsToSpecificViewAndBuffer("(", view, subjectBuffer)
                Await state.AssertCompletionSession()
                state.SendTypeCharsToSpecificViewAndBuffer("a", view, subjectBuffer)
                Await state.WaitForAsynchronousOperationsAsync()
                Await state.AssertSelectedCompletionItem(displayText:="arg")

                Dim text = view.TextSnapshot.GetText()
                Dim projection = DirectCast(topProjectionBuffer.TextBuffer, IProjectionBuffer)
                Dim sourceSpans = projection.CurrentSnapshot.GetSourceSpans()

                ' unmap our source spans without changing the top buffer
                projection.ReplaceSpans(0, sourceSpans.Count, {text}, EditOptions.DefaultMinimalChange, editTag:=Nothing)

                ' Make sure completion updates even though are subject buffer is not connected.
                Dim editorOperations = state.GetService(Of IEditorOperationsFactoryService).GetEditorOperations(view)
                editorOperations.Backspace()
                editorOperations.InsertText("b")
                Await state.WaitForAsynchronousOperationsAsync()
                Await state.AssertSelectedCompletionItem(displayText:="bbb")

                ' prepare to remap our subject buffer
                Dim subjectBufferText = subjectDocument.TextBuffer.CurrentSnapshot.GetText()
                Using edit = subjectDocument.TextBuffer.CreateEdit(EditOptions.DefaultMinimalChange, reiteratedVersionNumber:=Nothing, editTag:=Nothing)
                    edit.Replace(New Span(0, subjectBufferText.Length), subjectBufferText.Replace("Console.WriteLine(a", "Console.WriteLine(b"))
                    edit.Apply()
                End Using

                Dim replacementSpans = sourceSpans.Select(Function(ss)
                                                              If ss.Snapshot.TextBuffer.ContentType.TypeName = "inert" Then
                                                                  Return DirectCast(ss.Snapshot.GetText(ss.Span), Object)
                                                              Else
                                                                  Return DirectCast(ss.Snapshot.CreateTrackingSpan(ss.Span, SpanTrackingMode.EdgeExclusive), Object)
                                                              End If
                                                          End Function).ToList()

                projection.ReplaceSpans(0, 1, replacementSpans, EditOptions.DefaultMinimalChange, editTag:=Nothing)

                ' the same completion session should still be active after the remapping.
                Await state.WaitForAsynchronousOperationsAsync()
                Await state.AssertSelectedCompletionItem(displayText:="bbb")
                state.SendTypeCharsToSpecificViewAndBuffer("b", view, subjectBuffer)
                Await state.WaitForAsynchronousOperationsAsync()
                Await state.AssertSelectedCompletionItem(displayText:="bbb")

                ' verify we can commit even when unmapped
                projection.ReplaceSpans(0, projection.CurrentSnapshot.GetSourceSpans.Count, {projection.CurrentSnapshot.GetText()}, EditOptions.DefaultMinimalChange, editTag:=Nothing)
                state.SendCommitUniqueCompletionListItem()
                Await state.WaitForAsynchronousOperationsAsync()

                Assert.Contains(<text>
Imports System
Module Program
    Sub Main(arg As String)
        Dim bbb = 234
        Console.WriteLine(bbb
    End Sub
End Module          </text>.NormalizedValue, state.GetDocumentText(), StringComparison.Ordinal)

            End Using
        End Function

        <WorkItem(622957, "http://vstfdevdiv:8080/DevDiv2/DevDiv/_workitems/edit/622957")>
        <WpfFact, Trait(Traits.Feature, Traits.Features.Completion)>
        Public Async Function TestBangFiltersInDocComment() As Task
            Using state = TestState.CreateVisualBasicTestState(
                  <Document><![CDATA[
''' $$
Public Class TestClass
End Class
]]></Document>)

                state.SendTypeChars("<")
                Await state.AssertCompletionSession()
                state.SendTypeChars("!")
                Await state.AssertCompletionSession()
                Await state.AssertSelectedCompletionItem("!--")
            End Using
        End Function

        <WpfFact, Trait(Traits.Feature, Traits.Features.Completion)>
        Public Async Function CompletionUpAfterBackSpacetoWord() As Task
            Using state = TestState.CreateVisualBasicTestState(
                              <Document>
                                  Public E$$
                              </Document>)

                state.SendBackspace()
                Await state.AssertCompletionSession()
                state.SendBackspace()
                Await state.AssertNoCompletionSession()
            End Using
        End Function

        <WpfFact, Trait(Traits.Feature, Traits.Features.Completion)>
        Public Async Function NoCompletionAfterBackspaceInStringLiteral() As Task
            Using state = TestState.CreateVisualBasicTestState(
                              <Document>
                                Sub Foo()
                                    Dim z = "aa$$"
                                End Sub
                              </Document>)

                state.SendBackspace()
                Await state.AssertNoCompletionSession()
            End Using
        End Function

        <WpfFact, Trait(Traits.Feature, Traits.Features.Completion)>
        Public Async Function CompletionUpAfterDeleteDot() As Task
            Using state = TestState.CreateVisualBasicTestState(
                              <Document>
                                Sub Foo()
                                    Dim z = "a"
                                     z.$$ToString()
                                End Sub
                              </Document>)

                state.SendBackspace()
                Await state.AssertCompletionSession()
            End Using
        End Function

        <WpfFact, Trait(Traits.Feature, Traits.Features.Completion)>
        Public Async Function NotCompletionUpAfterDeleteRParen() As Task
            Using state = TestState.CreateVisualBasicTestState(
                              <Document>
                                Sub Foo()
                                    "a".ToString()$$
                                End Sub
                              </Document>)

                state.SendBackspace()
                Await state.AssertNoCompletionSession()
            End Using
        End Function

        <WpfFact, Trait(Traits.Feature, Traits.Features.Completion)>
        Public Async Function NotCompletionUpAfterDeleteLParen() As Task
            Using state = TestState.CreateVisualBasicTestState(
                              <Document>
                                Sub Foo()
                                    "a".ToString($$
                                End Sub
                              </Document>)

                state.SendBackspace()
                Await state.AssertNoCompletionSession()
            End Using
        End Function

        <WpfFact, Trait(Traits.Feature, Traits.Features.Completion)>
        Public Async Function NotCompletionUpAfterDeleteComma() As Task
            Using state = TestState.CreateVisualBasicTestState(
                              <Document>
                                Sub Foo(x as Integer, y as Integer)
                                    Foo(1,$$)
                                End Sub
                              </Document>)

                state.SendBackspace()
                Await state.AssertNoCompletionSession()
            End Using
        End Function

        <WpfFact, Trait(Traits.Feature, Traits.Features.Completion)>
        Public Async Function CompletionAfterDeleteKeyword() As Task
            Using state = TestState.CreateVisualBasicTestState(
                              <Document>
                                Sub Foo(x as Integer, y as Integer)
                                    Foo(1,2)
                                End$$ Sub
                              </Document>)

                state.SendBackspace()
                Await state.AssertCompletionSession()
                Await state.AssertSelectedCompletionItem("End", description:=String.Format(FeaturesResources.Keyword, "End") + vbCrLf + VBFeaturesResources.EndKeywordToolTip)
            End Using
        End Function

        <WpfFact, Trait(Traits.Feature, Traits.Features.Completion)>
        Public Async Function NoCompletionOnBackspaceAtBeginningOfFile() As Task
            Using state = TestState.CreateVisualBasicTestState(
                              <Document>$$</Document>)

                state.SendBackspace()
                Await state.AssertNoCompletionSession()
            End Using
        End Function


        <WpfFact(), Trait(Traits.Feature, Traits.Features.Completion)>
        Public Async Function CompletionUpAfterLeftCurlyBrace() As Task
            Using state = TestState.CreateVisualBasicTestState(
                              <document>
                                Imports System
                                Imports System.Collections.Generic
                                Imports System.Linq

                                Module Program
                                    Sub Main(args As String())
                                        Dim l As New List(Of Integer) From $$
                                    End Sub
                                End Module
                              </document>)

                Await state.AssertNoCompletionSession()
                state.SendTypeChars("{")
                Await state.AssertCompletionSession()
            End Using
        End Function

        <WpfFact(), Trait(Traits.Feature, Traits.Features.Completion)>
        Public Async Function CompletionUpAfterLeftAngleBracket() As Task
            Using state = TestState.CreateVisualBasicTestState(
                              <document>
                                $$
                                Module Program
                                    Sub Main(args As String())
                                    End Sub
                                End Module
                              </document>)

                Await state.AssertNoCompletionSession()
                state.SendTypeChars("<")
                Await state.AssertCompletionSession()
            End Using
        End Function

        <WpfFact, Trait(Traits.Feature, Traits.Features.Completion)>
        Public Async Function InvokeCompletionDoesNotFilter() As Task
            Using state = TestState.CreateVisualBasicTestState(
                <Document><![CDATA[
Imports System
Class G
    Sub foo()
        Dim x as String$$
    End Sub
End Class
            ]]></Document>)
                state.SendInvokeCompletionList()
                Await state.WaitForAsynchronousOperationsAsync()
                Await state.AssertSelectedCompletionItem("String")
                state.CompletionItemsContainsAll({"Integer", "G"})
            End Using
        End Function

        <WpfFact, Trait(Traits.Feature, Traits.Features.Completion)>
        Public Async Function InvokeCompletionSelectsWithoutRegardToCaretPosition() As Task
            Using state = TestState.CreateVisualBasicTestState(
                <Document><![CDATA[
Imports System
Class G
    Sub foo()
        Dim x as Str$$ing
    End Sub
End Class
            ]]></Document>)
                state.SendInvokeCompletionList()
                Await state.WaitForAsynchronousOperationsAsync()
                Await state.AssertSelectedCompletionItem("String")
                state.CompletionItemsContainsAll({"Integer", "G"})
            End Using
        End Function

        <WpfFact, Trait(Traits.Feature, Traits.Features.Completion)>
        Public Async Function InvokeCompletionBeforeWordDoesNotSelect() As Task
            Using state = TestState.CreateVisualBasicTestState(
                <Document><![CDATA[
Imports System
Class G
    Sub foo()
        Dim x as $$String
    End Sub
End Class
            ]]></Document>)
                state.SendInvokeCompletionList()
                Await state.WaitForAsynchronousOperationsAsync()
                Await state.AssertSelectedCompletionItem("AccessViolationException")
            End Using
        End Function

        <WpfFact, Trait(Traits.Feature, Traits.Features.Completion)>
        Public Async Function BackspaceCompletionInvokedSelectedAndUnfiltered() As Task
            Using state = TestState.CreateVisualBasicTestState(
                <Document><![CDATA[
Imports System
Class G
    Sub foo()
        Dim x as String$$
    End Sub
End Class
            ]]></Document>)
                state.SendBackspace()
                Await state.WaitForAsynchronousOperationsAsync()
                Await state.AssertSelectedCompletionItem("String")
                state.CompletionItemsContainsAll({"Integer", "G"})
            End Using
        End Function

        <WpfFact, Trait(Traits.Feature, Traits.Features.Completion)>
        Public Async Function ListDismissedIfNoMatches() As Task
            Using state = TestState.CreateVisualBasicTestState(
                <Document><![CDATA[
Imports System
Class G
    Sub foo()
        Dim x as $$
    End Sub
End Class
            ]]></Document>)
                state.SendTypeChars("str")
                Await state.AssertCompletionSession()
                Await state.AssertSelectedCompletionItem("String", isHardSelected:=True)
                state.SendTypeChars("gg")
                Await state.AssertNoCompletionSession()
            End Using
        End Function

        <WpfFact, Trait(Traits.Feature, Traits.Features.Completion)>
        Public Async Function InvokeCompletionComesUpEvenIfNoMatches() As Task
            Using state = TestState.CreateVisualBasicTestState(
                <Document><![CDATA[
Imports System
Class G
    Sub foo()
        Dim x as gggg$$
    End Sub
End Class
            ]]></Document>)
                state.SendInvokeCompletionList()
                Await state.AssertCompletionSession()
            End Using
        End Function

        <WorkItem(674422, "http://vstfdevdiv:8080/DevDiv2/DevDiv/_workitems/edit/674422")>
        <WpfFact, Trait(Traits.Feature, Traits.Features.Completion)>
        Public Async Function BackspaceInvokeCompletionComesUpEvenIfNoMatches() As Task
            Using state = TestState.CreateVisualBasicTestState(
                <Document><![CDATA[
Imports System
Class G
    Sub foo()
        Dim x as gggg$$
    End Sub
End Class
            ]]></Document>)
                state.SendBackspace()
                Await state.AssertCompletionSession()
                state.SendBackspace()
                Await state.AssertCompletionSession()
            End Using
        End Function

        <WorkItem(674366, "http://vstfdevdiv:8080/DevDiv2/DevDiv/_workitems/edit/674366")>
        <WpfFact, Trait(Traits.Feature, Traits.Features.Completion)>
        Public Async Function BackspaceCompletionSelects() As Task
            Using state = TestState.CreateVisualBasicTestState(
                <Document><![CDATA[
Imports System
Class G
    Sub foo()
        Dim x as Integrr$$
    End Sub
End Class
            ]]></Document>)
                state.SendBackspace()
                Await state.AssertCompletionSession()
                Await state.AssertSelectedCompletionItem("Integer")
            End Using
        End Function

        <WorkItem(675555, "http://vstfdevdiv:8080/DevDiv2/DevDiv/_workitems/edit/675555")>
        <WpfFact, Trait(Traits.Feature, Traits.Features.Completion)>
        Public Async Function BackspaceCompletionNeverFilters() As Task
            Using state = TestState.CreateVisualBasicTestState(
                <Document><![CDATA[
Imports System
Class G
    Sub foo()
        Dim x as String$$
    End Sub
End Class
            ]]></Document>)
                state.SendBackspace()
                Await state.AssertCompletionSession()
                Assert.True(state.CurrentCompletionPresenterSession.PresentationItems.Any(Function(c) c.Item.DisplayText = "AccessViolationException"))
                state.SendBackspace()
                Await state.AssertCompletionSession()
                Assert.True(state.CurrentCompletionPresenterSession.PresentationItems.Any(Function(c) c.Item.DisplayText = "AccessViolationException"))
            End Using
        End Function

        <WpfFact, Trait(Traits.Feature, Traits.Features.Completion)>
        Public Async Function TabAfterQuestionMarkInEmptyLine() As Task
            Using state = TestState.CreateVisualBasicTestState(
                <Document><![CDATA[
Imports System
Class G
    Sub foo()
        ?$$
    End Sub
End Class
            ]]></Document>)
                state.SendTab()
                Await state.WaitForAsynchronousOperationsAsync()
                Assert.Equal(state.GetLineTextFromCaretPosition(), "        ?" + vbTab)
            End Using
        End Function

        <WpfFact, Trait(Traits.Feature, Traits.Features.Completion)>
        Public Async Function TabAfterTextFollowedByQuestionMark() As Task
            Using state = TestState.CreateVisualBasicTestState(
                <Document><![CDATA[
Imports System
Class G
    Sub foo()
        a?$$
    End Sub
End Class
            ]]></Document>)
                state.SendTab()
                Await state.WaitForAsynchronousOperationsAsync()
                Assert.Equal(state.GetLineTextFromCaretPosition(), "        a")
            End Using
        End Function

        <WorkItem(669942, "http://vstfdevdiv:8080/DevDiv2/DevDiv/_workitems/edit/669942")>
        <WpfFact, Trait(Traits.Feature, Traits.Features.Completion)>
        Public Async Function DistinguishItemsWithDifferentGlyphs() As Task
            Using state = TestState.CreateVisualBasicTestState(
                <Document><![CDATA[
Imports System
Imports System.Linq
Class Test
    Sub [Select]()
    End Sub
    Sub Foo()
        Dim k As Integer = 1
        $$
    End Sub
End Class

            ]]></Document>)
                state.SendTypeChars("selec")
                Await state.WaitForAsynchronousOperationsAsync()
                Assert.Equal(state.CurrentCompletionPresenterSession.PresentationItems.Count, 2)
            End Using
        End Function

        <WorkItem(670149, "http://vstfdevdiv:8080/DevDiv2/DevDiv/_workitems/edit/670149")>
        <WpfFact(), Trait(Traits.Feature, Traits.Features.Completion)>
        Public Async Function TabAfterNullableFollowedByQuestionMark() As Task
            Using state = TestState.CreateVisualBasicTestState(
                <Document><![CDATA[
Imports System
Class G
    Dim a As Integer?$$
End Class
            ]]></Document>)
                state.SendTab()
                Await state.WaitForAsynchronousOperationsAsync()
                Assert.Equal(state.GetLineTextFromCaretPosition(), "    Dim a As Integer?" + vbTab)
            End Using
        End Function

        <WorkItem(672474, "http://vstfdevdiv:8080/DevDiv2/DevDiv/_workitems/edit/672474")>
        <WpfFact, Trait(Traits.Feature, Traits.Features.Completion)>
        Public Async Function TestInvokeSnippetCommandDismissesCompletion() As Task
            Using state = TestState.CreateVisualBasicTestState(
                              <Document>$$</Document>)

                state.SendTypeChars("Imp")
                Await state.AssertCompletionSession()
                state.SendInsertSnippetCommand()
                Await state.AssertNoCompletionSession()
            End Using
        End Function

        <WorkItem(672474, "http://vstfdevdiv:8080/DevDiv2/DevDiv/_workitems/edit/672474")>
        <WpfFact, Trait(Traits.Feature, Traits.Features.Completion)>
        Public Async Function TestSurroundWithCommandDismissesCompletion() As Task
            Using state = TestState.CreateVisualBasicTestState(
                              <Document>$$</Document>)

                state.SendTypeChars("Imp")
                Await state.AssertCompletionSession()
                state.SendSurroundWithCommand()
                Await state.AssertNoCompletionSession()
            End Using
        End Function

        <WorkItem(716117, "http://vstfdevdiv:8080/DevDiv2/DevDiv/_workitems/edit/716117")>
        <WpfFact, Trait(Traits.Feature, Traits.Features.Completion)>
        Public Async Function XmlCompletionNotTriggeredOnBackspaceInText() As Task
            Using state = TestState.CreateVisualBasicTestState(
                              <Document><![CDATA[
''' <summary>
''' text$$
''' </summary>
Class G
    Dim a As Integer?
End Class]]></Document>)

                state.SendBackspace()
                Await state.AssertNoCompletionSession()
            End Using
        End Function

        <WorkItem(716117, "http://vstfdevdiv:8080/DevDiv2/DevDiv/_workitems/edit/716117")>
        <WpfFact, Trait(Traits.Feature, Traits.Features.Completion)>
        Public Async Function XmlCompletionNotTriggeredOnBackspaceInTag() As Task
            Using state = TestState.CreateVisualBasicTestState(
                              <Document><![CDATA[
''' <summary$$>
''' text
''' </summary>
Class G
    Dim a As Integer?
End Class]]></Document>)

                state.SendBackspace()
                Await state.AssertCompletionSession()
                Await state.AssertSelectedCompletionItem("summary")
            End Using
        End Function

        <WorkItem(674415, "http://vstfdevdiv:8080/DevDiv2/DevDiv/_workitems/edit/674415")>
        <WpfFact, Trait(Traits.Feature, Traits.Features.Completion)>
        Public Async Function BackspacingLastCharacterDismisses() As Task
            Using state = TestState.CreateVisualBasicTestState(
                              <Document>$$</Document>)

                state.SendTypeChars("A")
                Await state.AssertCompletionSession()
                state.SendBackspace()
                Await state.AssertNoCompletionSession()
            End Using
        End Function

        <WorkItem(719977, "http://vstfdevdiv:8080/DevDiv2/DevDiv/_workitems/edit/719977")>
        <WpfFact, Trait(Traits.Feature, Traits.Features.Completion)>
        Public Async Function HardSelectionWithBuilderAndOneExactMatch() As Task
            Using state = TestState.CreateVisualBasicTestState(
<Document>Module M
    Public $$
End Module</Document>)

                state.SendTypeChars("sub")
                Await state.AssertCompletionSession()
                Await state.AssertSelectedCompletionItem("Sub")
                Assert.True(state.CurrentCompletionPresenterSession.SuggestionModeItem IsNot Nothing)
            End Using
        End Function

        <WorkItem(828603, "http://vstfdevdiv:8080/DevDiv2/DevDiv/_workitems/edit/828603")>
        <WpfFact, Trait(Traits.Feature, Traits.Features.Completion)>
        Public Async Function SoftSelectionWithBuilderAndNoExactMatch() As Task
            Using state = TestState.CreateVisualBasicTestState(
<Document>Module M
    Public $$
End Module</Document>)

                state.SendTypeChars("prop")
                Await state.AssertCompletionSession()
                Await state.AssertSelectedCompletionItem("Property", isSoftSelected:=True)
                Assert.True(state.CurrentCompletionPresenterSession.SuggestionModeItem IsNot Nothing)
            End Using
        End Function

        <WorkItem(792569, "http://vstfdevdiv:8080/DevDiv2/DevDiv/_workitems/edit/792569")>
        <WpfFact, Trait(Traits.Feature, Traits.Features.Completion)>
        Public Async Function CommitOnEnter() As Task
            Dim expected = <Document>Module M
    Sub Main()
        Main

    End Sub
End Module</Document>.Value.Replace(vbLf, vbCrLf)

            Using state = TestState.CreateVisualBasicTestState(
<Document>Module M
    Sub Main()
        Ma$$i
    End Sub
End Module</Document>)

                state.SendInvokeCompletionList()
                state.SendReturn()
                Await state.WaitForAsynchronousOperationsAsync()
                Assert.Equal(expected, state.GetDocumentText())
            End Using
        End Function

        <WorkItem(546208, "http://vstfdevdiv:8080/DevDiv2/DevDiv/_workitems/edit/546208")>
        <WpfFact(), Trait(Traits.Feature, Traits.Features.Completion)>
        Public Async Function SelectKeywordFirst() As Task
            Using state = TestState.CreateVisualBasicTestState(
                              <Document>
Class C
    Sub M()
        $$
    End Sub

    Sub GetType()
    End Sub
End Class
                              </Document>)

                state.SendTypeChars("GetType")
                Await state.WaitForAsynchronousOperationsAsync()
                Await state.AssertSelectedCompletionItem("GetType", VBFeaturesResources.GettypeFunction + vbCrLf +
                    ReturnsSystemTypeObject + vbCrLf +
                    $"GetType({Typename}) As Type")
            End Using
        End Function

        <WorkItem(828392, "http://vstfdevdiv:8080/DevDiv2/DevDiv/_workitems/edit/828392")>
        <WpfFact, Trait(Traits.Feature, Traits.Features.Completion)>
        Public Async Function ConstructorFiltersAsNew() As Task
            Using state = TestState.CreateVisualBasicTestState(
                              <Document>
Public Class Base
Public Sub New(x As Integer)
End Sub
End Class
Public Class Derived
Inherits Base
Public Sub New(x As Integer)
MyBase.$$
End Sub
End Class

                              </Document>)

                state.SendTypeChars("New")
                Await state.WaitForAsynchronousOperationsAsync()
                Await state.AssertSelectedCompletionItem("New", isHardSelected:=True)
            End Using
        End Function

        <WpfFact, Trait(Traits.Feature, Traits.Features.Completion)>
        Public Async Function NoUnmentionableTypeInObjectCreation() As Task
            Using state = TestState.CreateVisualBasicTestState(
                              <Document>
Public Class C
    Sub Foo()
        Dim a = new$$
    End Sub
End Class

                              </Document>)
                state.SendTypeChars(" ")
                Await state.WaitForAsynchronousOperationsAsync()
                Await state.AssertSelectedCompletionItem("AccessViolationException", isSoftSelected:=True)
            End Using
        End Function

        <WpfFact, Trait(Traits.Feature, Traits.Features.Completion)>
        Public Async Function FilterPreferEnum() As Task
            Using state = TestState.CreateVisualBasicTestState(
                              <Document>
Enum E
    Foo
    Bar
End Enum

Class Foo
End Class

Public Class C
    Sub Foo()
        E e = $$
    End Sub
End Class</Document>)
                state.SendTypeChars("f")
                Await state.WaitForAsynchronousOperationsAsync()
                Await state.AssertSelectedCompletionItem("E.Foo", isHardSelected:=True)
            End Using
        End Function

        <WorkItem(883295, "http://vstfdevdiv:8080/DevDiv2/DevDiv/_workitems/edit/883295")>
        <WpfFact, Trait(Traits.Feature, Traits.Features.Completion)>
        Public Async Function InsertOfOnSpace() As Task
            Using state = TestState.CreateVisualBasicTestState(
                              <Document>
Imports System.Threading.Tasks
Public Class C
    Sub Foo()
        Dim a as $$
    End Sub
End Class

                              </Document>)
                state.SendTypeChars("Task")
                Await state.WaitForAsynchronousOperationsAsync()
                state.SendDownKey()
                state.SendTypeChars(" ")
                Await state.WaitForAsynchronousOperationsAsync()
                Assert.Equal("        Dim a as Task(Of ", state.GetLineTextFromCaretPosition())
            End Using
        End Function

        <WorkItem(883295, "http://vstfdevdiv:8080/DevDiv2/DevDiv/_workitems/edit/883295")>
        <WpfFact, Trait(Traits.Feature, Traits.Features.Completion)>
        Public Async Function DoNotInsertOfOnTab() As Task
            Using state = TestState.CreateVisualBasicTestState(
                              <Document>
Imports System.Threading.Tasks
Public Class C
    Sub Foo()
        Dim a as $$
    End Sub
End Class

                              </Document>)
                state.SendTypeChars("Task")
                state.SendTab()
                Await state.WaitForAsynchronousOperationsAsync()
                Assert.Equal(state.GetLineTextFromCaretPosition(), "        Dim a as Task")
            End Using
        End Function

        <WorkItem(899414, "http://vstfdevdiv:8080/DevDiv2/DevDiv/_workitems/edit/899414")>
        <WpfFact, Trait(Traits.Feature, Traits.Features.Completion)>
        Public Async Function NotInPartialMethodDeclaration() As Task
            Using state = TestState.CreateVisualBasicTestState(
                              <Document>
Module Module1
 
    Sub Main()
 
    End Sub
 
End Module
 
Public Class Class2
    Partial Private Sub PartialMethod(ByVal x As Integer)
        $$
    End Sub
End Class</Document>)
                state.SendInvokeCompletionList()
                Await state.AssertNoCompletionSession()
            End Using
        End Function

        <WpfFact, Trait(Traits.Feature, Traits.Features.Completion)>
        Public Async Function TestCompletionInLinkedFiles() As Task
            Using state = TestState.CreateTestStateFromWorkspace(
                <Workspace>
                    <Project Language="Visual Basic" CommonReferences="true" AssemblyName="VBProj" PreprocessorSymbols="Thing2=True">
                        <Document FilePath="C.vb">
Class C
    Sub M()
        $$
    End Sub

#If Thing1 Then
    Sub Thing1()
    End Sub
#End If
#If Thing2 Then
    Sub Thing2()
    End Sub
#End If
End Class
                              </Document>
                    </Project>
                    <Project Language="Visual Basic" CommonReferences="true" PreprocessorSymbols="Thing1=True">
                        <Document IsLinkFile="true" LinkAssemblyName="VBProj" LinkFilePath="C.vb"/>
                    </Project>
                </Workspace>)

                Dim documents = state.Workspace.Documents
                Dim linkDocument = documents.Single(Function(d) d.IsLinkFile)

                state.SendTypeChars("Thi")
                Await state.WaitForAsynchronousOperationsAsync()
                Await state.AssertSelectedCompletionItem("Thing1")
                state.SendBackspace()
                state.SendBackspace()
                state.SendBackspace()
                Await state.WaitForAsynchronousOperationsAsync()
                state.Workspace.SetDocumentContext(linkDocument.Id)
                state.SendTypeChars("Thi")
                Await state.WaitForAsynchronousOperationsAsync()
                Await state.AssertSelectedCompletionItem("Thing1")
            End Using
        End Function

        <WorkItem(916452, "http://vstfdevdiv:8080/DevDiv2/DevDiv/_workitems/edit/916452")>
        <WpfFact, Trait(Traits.Feature, Traits.Features.Completion)>
        Public Async Function SoftSelectedWithNoFilterText() As Task
            Using state = TestState.CreateVisualBasicTestState(
                              <Document>
Imports System
Class C
    Public Sub M(day As DayOfWeek)
        M$$
    End Sub
End Class</Document>)
                state.SendTypeChars("(")
                Await state.AssertCompletionSession()
                Assert.True(state.CurrentCompletionPresenterSession.IsSoftSelected)
            End Using
        End Function

        <WpfFact, Trait(Traits.Feature, Traits.Features.Completion)>
        Public Async Function EnumSortingOrder() As Task
            Using state = TestState.CreateVisualBasicTestState(
                              <Document>
Imports System
Class C
    Public Sub M(day As DayOfWeek)
        M$$
    End Sub
End Class</Document>)
                state.SendTypeChars("(")
                Await state.AssertCompletionSession()
                ' DayOfWeek.Monday should  immediately follow DayOfWeek.Friday
                Dim friday = state.CurrentCompletionPresenterSession.PresentationItems.First(Function(i) i.Item.DisplayText = "DayOfWeek.Friday")
                Dim monday = state.CurrentCompletionPresenterSession.PresentationItems.First(Function(i) i.Item.DisplayText = "DayOfWeek.Monday")
                Assert.True(state.CurrentCompletionPresenterSession.PresentationItems.IndexOf(friday) = state.CurrentCompletionPresenterSession.PresentationItems.IndexOf(monday) - 1)
            End Using
        End Function

        <WorkItem(951726, "http://vstfdevdiv:8080/DevDiv2/DevDiv/_workitems/edit/951726")>
        <WpfFact, Trait(Traits.Feature, Traits.Features.Completion)>
        Public Async Function DismissUponSave() As Task
            Using state = TestState.CreateVisualBasicTestState(
                <Document><![CDATA[
Class C
    $$
End Class]]></Document>)
                state.SendTypeChars("Su")
                Await state.WaitForAsynchronousOperationsAsync()
                Await state.AssertSelectedCompletionItem("Sub")
                state.SendSave()
                Await state.AssertNoCompletionSession(block:=True)
                state.AssertMatchesTextStartingAtLine(2, "    Su")
            End Using
        End Function

        <WorkItem(969794, "http://vstfdevdiv:8080/DevDiv2/DevDiv/_workitems/edit/969794")>
        <WpfFact, Trait(Traits.Feature, Traits.Features.Completion)>
        Public Async Function DeleteCompletionInvokedSelectedAndUnfiltered() As Task
            Using state = TestState.CreateVisualBasicTestState(
                <Document><![CDATA[
Imports System
Class G
    Sub foo()
        Dim x as Stri$$ng
    End Sub
End Class
            ]]></Document>)
                state.SendDelete()
                Await state.WaitForAsynchronousOperationsAsync()
                Await state.AssertSelectedCompletionItem("String")
            End Using
        End Function

        <WorkItem(871755, "http://vstfdevdiv:8080/DevDiv2/DevDiv/_workitems/edit/871755")>
        <WorkItem(954556, "http://vstfdevdiv:8080/DevDiv2/DevDiv/_workitems/edit/954556")>
        <WpfFact, Trait(Traits.Feature, Traits.Features.Completion)>
        Public Async Function FilterPrefixOnlyOnBackspace1() As Task
            Using state = TestState.CreateVisualBasicTestState(
                <Document><![CDATA[
Imports System
Class G
    Public Re$$
End Class
            ]]></Document>)
                state.SendBackspace()
                Await state.WaitForAsynchronousOperationsAsync()
                Await state.AssertSelectedCompletionItem("ReadOnly")
                state.SendTypeChars("a")
                Await state.AssertNoCompletionSession()
            End Using
        End Function

        <WorkItem(969040, "http://vstfdevdiv:8080/DevDiv2/DevDiv/_workitems/edit/969040")>
        <WpfFact, Trait(Traits.Feature, Traits.Features.Completion)>
        Public Async Function BackspaceTriggerOnlyIfOptionEnabled() As Task
            Using state = TestState.CreateVisualBasicTestState(
                <Document><![CDATA[
Imports System
Class G
    Public Re$$
End Class
            ]]></Document>)
                state.Workspace.Options = state.Workspace.Options.WithChangedOption(CompletionOptions.TriggerOnTyping, LanguageNames.VisualBasic, False)
                state.SendBackspace()
                Await state.AssertNoCompletionSession()
            End Using
        End Function

        <WorkItem(957450, "http://vstfdevdiv:8080/DevDiv2/DevDiv/_workitems/edit/957450")>
        <WpfFact, Trait(Traits.Feature, Traits.Features.Completion)>
        Public Async Function KeywordsForIntrinsicsDeduplicated() As Task
            Using state = TestState.CreateVisualBasicTestState(
                <Document><![CDATA[
Imports System
Class G
    Sub Foo()
        $$
    End Sub
End Class
            ]]></Document>)
                state.SendInvokeCompletionList()
                Await state.WaitForAsynchronousOperationsAsync()
                ' Should only have one item called 'Double' and it should have a keyword glyph
                Dim doubleItem = state.CurrentCompletionPresenterSession.PresentationItems.Single(Function(c) c.Item.DisplayText = "Double")
                Assert.True(doubleItem.Item.Tags.Contains(CompletionTags.Keyword))
            End Using
        End Function

        <WorkItem(957450, "http://vstfdevdiv:8080/DevDiv2/DevDiv/_workitems/edit/957450")>
        <WpfFact, Trait(Traits.Feature, Traits.Features.Completion)>
        Public Async Function KeywordDeduplicationLeavesEscapedIdentifiers() As Task
            Using state = TestState.CreateVisualBasicTestState(
                <Document><![CDATA[
Imports System
Class [Double]
    Sub Foo()
        Dim x as $$
    End Sub
End Class
            ]]></Document>)
                state.SendInvokeCompletionList()
                Await state.WaitForAsynchronousOperationsAsync()
                ' We should have gotten the item corresponding to [Double] and the item for the Double keyword
                Dim doubleItems = state.CurrentCompletionPresenterSession.PresentationItems.Where(Function(c) c.Item.DisplayText = "Double")
                Assert.Equal(2, doubleItems.Count())
                Assert.True(doubleItems.Any(Function(c) c.Item.Tags.Contains(CompletionTags.Keyword)))
                Assert.True(doubleItems.Any(Function(c) c.Item.Tags.Contains(CompletionTags.Class) AndAlso c.Item.Tags.Contains(CompletionTags.Internal)))
            End Using
        End Function

        <WorkItem(1075298, "http://vstfdevdiv:8080/DevDiv2/DevDiv/_workitems/edit/1075298")>
        <WpfFact, Trait(Traits.Feature, Traits.Features.Completion)>
        Public Async Function CommitOnQuestionMarkForConditionalAccess() As Task
            Using state = TestState.CreateVisualBasicTestState(
                <Document><![CDATA[
Imports System
Class G
    Sub Foo()
        Dim x = String.$$
    End Sub
End Class
            ]]></Document>)
                state.SendTypeChars("emp?")
                Await state.WaitForAsynchronousOperationsAsync()
                state.AssertMatchesTextStartingAtLine(4, "Dim x = String.Empty?")
            End Using
        End Function

        <WorkItem(1659, "https://github.com/dotnet/roslyn/issues/1659")>
        <WpfFact, Trait(Traits.Feature, Traits.Features.Completion)>
        Public Async Function DismissOnSelectAllCommand() As Task
            Using state = TestState.CreateVisualBasicTestState(
                <Document><![CDATA[
Class C
    Sub foo()
        $$]]></Document>)
                ' Note: the caret is at the file, so the Select All command's movement
                ' of the caret to the end of the selection isn't responsible for 
                ' dismissing the session.
                state.SendInvokeCompletionList()
                Await state.AssertCompletionSession()
                state.SendSelectAll()
                Await state.AssertNoCompletionSession()
            End Using
        End Function

        <WorkItem(3088, "https://github.com/dotnet/roslyn/issues/3088")>
        <WpfFact, Trait(Traits.Feature, Traits.Features.Completion)>
        Public Async Function DoNotPreferParameterNames() As Task
            Using state = TestState.CreateVisualBasicTestState(
                <Document><![CDATA[
Module Program
    Sub Main(args As String())
        Dim Table As Integer
        foo(table$$)
    End Sub

    Sub foo(table As String)

    End Sub
End Module]]></Document>)
                state.SendInvokeCompletionList()
                Await state.WaitForAsynchronousOperationsAsync()
                Await state.AssertSelectedCompletionItem("Table")
            End Using
        End Function

        <WorkItem(4892, "https://github.com/dotnet/roslyn/issues/4892")>
        <WpfFact, Trait(Traits.Feature, Traits.Features.Completion)>
        Public Async Function BooleanPreselection1() As Task
            Using state = TestState.CreateVisualBasicTestState(
                <Document><![CDATA[
Module Program
    Sub Main(args As String())
        Dim x as boolean = $$
    End Sub
End Module]]></Document>)
                state.SendTypeChars("f")
                Await state.WaitForAsynchronousOperationsAsync()
                Await state.AssertSelectedCompletionItem("False")
                state.SendBackspace()
                state.SendTypeChars("t")
                Await state.WaitForAsynchronousOperationsAsync()
                Await state.AssertSelectedCompletionItem("True")
            End Using
        End Function

        <WorkItem(4892, "https://github.com/dotnet/roslyn/issues/4892")>
        <WpfFact, Trait(Traits.Feature, Traits.Features.Completion)>
        Public Async Function BooleanPreselection2() As Task
            Using state = TestState.CreateVisualBasicTestState(
                <Document><![CDATA[
Module Program
    Sub Main(args As String())
        foo($$
    End Sub

    Sub foo (x as boolean)
    End Sub
End Module]]></Document>)
                state.SendTypeChars("f")
                Await state.WaitForAsynchronousOperationsAsync()
                Await state.AssertSelectedCompletionItem("False")
                state.SendBackspace()
                state.SendTypeChars("t")
                Await state.WaitForAsynchronousOperationsAsync()
                Await state.AssertSelectedCompletionItem("True")
            End Using
        End Function

        <WorkItem(4892, "https://github.com/dotnet/roslyn/issues/4892")>
        <WpfFact, Trait(Traits.Feature, Traits.Features.Completion)>
        Public Async Function BooleanPreselection3() As Task
            Using state = TestState.CreateVisualBasicTestState(
                <Document><![CDATA[

Module Program
    Class F
    End Class
    Class T
    End Class

    Sub Main(args As String())
        $$
    End Sub
End Module]]></Document>)
                state.SendTypeChars("f")
                Await state.WaitForAsynchronousOperationsAsync()
                Await state.AssertSelectedCompletionItem("F")
                state.SendBackspace()
                state.SendTypeChars("t")
                Await state.WaitForAsynchronousOperationsAsync()
                Await state.AssertSelectedCompletionItem("T")
            End Using
        End Function

        <WpfFact, Trait(Traits.Feature, Traits.Features.Completion)>
        Public Async Function TargetTypePreselection1() As Task
            Using state = TestState.CreateVisualBasicTestState(
                           <Document><![CDATA[
Imports System.Threading
Module Program
    Sub Cancel(x As Integer, cancellationToken As CancellationToken)
        Cancel(x + 1, $$)
    End Sub
End Module]]></Document>)
                state.SendInvokeCompletionList()
                Await state.WaitForAsynchronousOperationsAsync().ConfigureAwait(True)
                Await state.AssertSelectedCompletionItem("cancellationToken").ConfigureAwait(True)
            End Using
        End Function

        <WpfFact, Trait(Traits.Feature, Traits.Features.Completion)>
        Public Async Function TargetTypePreselection2() As Task
            Using state = TestState.CreateVisualBasicTestState(
                           <Document><![CDATA[
Module Program
    Sub Main(args As String())
        Dim aaz As Integer
        args = $$
    End Sub
End Module]]></Document>)
                state.SendTypeChars("a")
                Await state.WaitForAsynchronousOperationsAsync().ConfigureAwait(True)
                Await state.AssertSelectedCompletionItem("args").ConfigureAwait(True)
            End Using
        End Function

        <WpfFact, Trait(Traits.Feature, Traits.Features.Completion)>
        Public Async Function TargetTypePreselection3() As Task
            Using state = TestState.CreateVisualBasicTestState(
                           <Document><![CDATA[
Class D
End Class
Class Program

    Sub Main(string() args)
    
       Dim cw = 7
       Dim cx as D = new D()
       Dim  cx2 as D = $$
    End Sub
End Class
]]></Document>)
                state.SendTypeChars("c")
                Await state.WaitForAsynchronousOperationsAsync().ConfigureAwait(True)
                Await state.AssertSelectedCompletionItem("cx", isHardSelected:=True).ConfigureAwait(True)
            End Using
        End Function

        <WpfFact, Trait(Traits.Feature, Traits.Features.Completion)>
        Public Async Function TargetTypePreselectionLocalsOverType() As Task
            Using state = TestState.CreateVisualBasicTestState(
                           <Document><![CDATA[
Class A 
End Class
Class Program

    Sub Main(string() args)
    
       Dim  cx = new A()
       Dim cx2 as A = $$
    End Sub
End Class
]]></Document>)
                state.SendTypeChars("c")
                Await state.WaitForAsynchronousOperationsAsync().ConfigureAwait(True)
                Await state.AssertSelectedCompletionItem("cx", isHardSelected:=True).ConfigureAwait(True)
            End Using
        End Function

        <WpfFact(Skip:="https://github.com/dotnet/roslyn/issues/6942"), Trait(Traits.Feature, Traits.Features.Completion)>
        Public Async Function TargetTypePreselectionConvertibility1() As Task
            Using state = TestState.CreateVisualBasicTestState(
                           <Document><![CDATA[
Mustinherit Class C 
End Class
Class D 
inherits C
End Class
Class Program
    Sub Main(string() args)
    
       Dim cx = new D()
       Dim cx2 as C = $$
    End Sub
End Class
]]></Document>)
                state.SendTypeChars("c")
                Await state.WaitForAsynchronousOperationsAsync().ConfigureAwait(True)
                Await state.AssertSelectedCompletionItem("cx", isHardSelected:=True).ConfigureAwait(True)
            End Using
        End Function

        <WpfFact, Trait(Traits.Feature, Traits.Features.Completion)>
        Public Async Function TargetTypePreselectionParamsArray() As Task
            Using state = TestState.CreateVisualBasicTestState(
                           <Document><![CDATA[

Class Program

    Sub Main(string() args)
    
       Dim azc as integer
       M2(a$$
    End Sub
    Sub M2(params int() yx)  
    End Sub
End Class
 
]]></Document>)
                state.SendInvokeCompletionList()
                Await state.WaitForAsynchronousOperationsAsync().ConfigureAwait(True)
                Await state.AssertSelectedCompletionItem("azc", isHardSelected:=True).ConfigureAwait(True)
            End Using
        End Function


        <WpfFact, Trait(Traits.Feature, Traits.Features.Completion)>
        Public Async Function TargetTypePreselectionSetterValue() As Task
            Using state = TestState.CreateVisualBasicTestState(
                           <Document><![CDATA[
Class Program
    Private Async As Integer
    Public Property NewProperty() As Integer
        Get
            Return Async
        End Get
        Set(ByVal value As Integer)
            Async = $$
        End Set
    End Property
End Class]]></Document>)
                state.SendInvokeCompletionList()
                Await state.WaitForAsynchronousOperationsAsync().ConfigureAwait(True)
                Await state.AssertSelectedCompletionItem("value", isHardSelected:=False, isSoftSelected:=True).ConfigureAwait(True)
            End Using
        End Function

        <WpfFact, Trait(Traits.Feature, Traits.Features.Completion)>
<<<<<<< HEAD
        <WorkItem(12530, "https://github.com/dotnet/roslyn/issues/12530")>
        Public Async Function TestAnonymousTypeDescription() As Task
            Using state = TestState.CreateVisualBasicTestState(
                           <Document><![CDATA[
Imports System.Linq

Public Class Class1
    Sub Method()
        Dim x = {New With {.x = 1}}.ToArr$$
    End Sub
End Class
]]></Document>)
                state.SendInvokeCompletionList()
                Await state.WaitForAsynchronousOperationsAsync()
                Await state.AssertSelectedCompletionItem(description:=
"<Extension> Function IEnumerable(Of 'a).ToArray() As 'a()

Anonymous Types:
    'a is New With { .x As Integer }")
=======
        <WorkItem(11812, "https://github.com/dotnet/roslyn/issues/11812")>
        Public Async Function TestObjectCreationQualifiedName() As Task
            Using state = TestState.CreateVisualBasicTestState(
                            <Document><![CDATA[
 Class A
     Sub Test()
         Dim b As B.C(Of Integer) = New$$
     End Sub
 End Class
 
 Namespace B
     Class C(Of T)
     End Class
 End Namespace]]></Document>)

                state.SendTypeChars(" ")
                Await state.AssertCompletionSession()
                state.SendTypeChars("(")
                state.AssertMatchesTextStartingAtLine(3, "Dim b As B.C(Of Integer) = New B.C(Of Integer)(")
>>>>>>> 786b4f5f
            End Using
        End Function
    End Class
End Namespace<|MERGE_RESOLUTION|>--- conflicted
+++ resolved
@@ -2410,7 +2410,6 @@
                 Await state.AssertSelectedCompletionItem("azc", isHardSelected:=True).ConfigureAwait(True)
             End Using
         End Function
-
 
         <WpfFact, Trait(Traits.Feature, Traits.Features.Completion)>
         Public Async Function TargetTypePreselectionSetterValue() As Task
@@ -2434,7 +2433,6 @@
         End Function
 
         <WpfFact, Trait(Traits.Feature, Traits.Features.Completion)>
-<<<<<<< HEAD
         <WorkItem(12530, "https://github.com/dotnet/roslyn/issues/12530")>
         Public Async Function TestAnonymousTypeDescription() As Task
             Using state = TestState.CreateVisualBasicTestState(
@@ -2454,8 +2452,11 @@
 
 Anonymous Types:
     'a is New With { .x As Integer }")
-=======
+            End Using
+        End Function
+
         <WorkItem(11812, "https://github.com/dotnet/roslyn/issues/11812")>
+        <WpfFact, Trait(Traits.Feature, Traits.Features.Completion)>
         Public Async Function TestObjectCreationQualifiedName() As Task
             Using state = TestState.CreateVisualBasicTestState(
                             <Document><![CDATA[
@@ -2474,7 +2475,6 @@
                 Await state.AssertCompletionSession()
                 state.SendTypeChars("(")
                 state.AssertMatchesTextStartingAtLine(3, "Dim b As B.C(Of Integer) = New B.C(Of Integer)(")
->>>>>>> 786b4f5f
             End Using
         End Function
     End Class
