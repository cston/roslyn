--- conflicted
+++ resolved
@@ -5637,17 +5637,12 @@
             Public AutomationTextString As String = "Hello from IntelliCode: Length"
 
             Public Overrides Function ProvideCompletionsAsync(context As CompletionContext) As Task
-<<<<<<< HEAD
                 Dim intelliCodeItem = CompletionItem.Create(displayText:="★ Length", filterText:="Length")
                 intelliCodeItem.AutomationText = AutomationTextString
                 context.AddItem(intelliCodeItem)
 
                 context.AddItem(CompletionItem.Create(displayText:="★ Normalize", filterText:="Normalize", displayTextSuffix:="()"))
                 context.AddItem(CompletionItem.Create(displayText:="Normalize", filterText:="Normalize"))
-=======
-                context.AddItem(CompletionItem.Create(displayText:="★ Length", filterText:="Length"))
-                context.AddItem(CompletionItem.Create(displayText:="★ Normalize", filterText:="Normalize", displayTextSuffix:="()"))
->>>>>>> 1113a88f
                 context.AddItem(CompletionItem.Create(displayText:="Length", filterText:="Length"))
                 context.AddItem(CompletionItem.Create(displayText:="ToString", filterText:="ToString", displayTextSuffix:="()"))
                 context.AddItem(CompletionItem.Create(displayText:="First", filterText:="First", displayTextSuffix:="()"))
