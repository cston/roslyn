--- conflicted
+++ resolved
@@ -106,7 +106,7 @@
             Next
         End Sub
 
-        <WpfFact(Skip:="https://github.com/dotnet/roslyn/issues/29483")>
+        <WpfFact>
         <Trait(Traits.Feature, Traits.Features.Rename)>
         Public Async Function ValidTagsDuringSimpleRename() As Task
             Using workspace = CreateWorkspaceWithWaiter(
@@ -482,7 +482,7 @@
             End Using
         End Function
 
-        <WpfFact(Skip:="https://github.com/dotnet/roslyn/issues/29483")>
+        <WpfFact>
         <Trait(Traits.Feature, Traits.Features.Rename)>
         <WorkItem(812789, "http://vstfdevdiv:8080/DevDiv2/DevDiv/_workitems/edit/812789")>
         Public Async Function RenamingEscapedIdentifiers() As Task
@@ -699,11 +699,7 @@
             End Using
         End Function
 
-<<<<<<< HEAD
-        <WpfFact>
-=======
-        <WpfFact(Skip:="https://github.com/dotnet/roslyn/issues/29483")>
->>>>>>> c239147f
+        <WpfFact>
         <Trait(Traits.Feature, Traits.Features.Rename)>
         Public Async Function VisualBasic_FixupSpanDuringResolvableConflict_NonReferenceConflict() As Task
             Using workspace = CreateWorkspaceWithWaiter(
@@ -774,7 +770,7 @@
             End Using
         End Function
 
-        <WpfFact(Skip:="https://github.com/dotnet/roslyn/issues/29483")>
+        <WpfFact>
         <Trait(Traits.Feature, Traits.Features.Rename)>
         Public Async Function CSharp_FixupSpanDuringResolvableConflict_ReferenceConflict() As Task
             Using workspace = CreateWorkspaceWithWaiter(
@@ -913,7 +909,7 @@
             End Using
         End Function
 
-        <WpfFact(Skip:="https://github.com/dotnet/roslyn/issues/29483")>
+        <WpfFact>
         <Trait(Traits.Feature, Traits.Features.Rename)>
         Public Async Function CSharp_FixupSpanDuringResolvableConflict_NeedsEscaping() As Task
             Using workspace = CreateWorkspaceWithWaiter(
@@ -1359,11 +1355,7 @@
             End Using
         End Function
 
-<<<<<<< HEAD
-        <WpfFact>
-=======
-        <WpfFact(Skip:="https://github.com/dotnet/roslyn/issues/29483")>
->>>>>>> c239147f
+        <WpfFact>
         <Trait(Traits.Feature, Traits.Features.Rename)>
         <WorkItem(8334, "https://github.com/dotnet/roslyn/issues/8334")>
         Public Async Function CSharp_FixupSpanDuringResolvableConflict_ComplexificationReordersReferenceSpans() As Task
