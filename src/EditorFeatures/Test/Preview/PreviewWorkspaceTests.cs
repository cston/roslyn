﻿// Licensed to the .NET Foundation under one or more agreements.
// The .NET Foundation licenses this file to you under the MIT license.
// See the LICENSE file in the project root for more information.

using System;
using System.Collections.Immutable;
using System.Linq;
using System.Threading;
using System.Threading.Tasks;
using Microsoft.CodeAnalysis.Diagnostics;
using Microsoft.CodeAnalysis.Editor.Implementation.Preview;
using Microsoft.CodeAnalysis.Editor.Shared.Preview;
using Microsoft.CodeAnalysis.Editor.UnitTests.Squiggles;
using Microsoft.CodeAnalysis.Editor.UnitTests.Workspaces;
using Microsoft.CodeAnalysis.Host;
using Microsoft.CodeAnalysis.Host.Mef;
using Microsoft.CodeAnalysis.Options;
using Microsoft.CodeAnalysis.Shared.Extensions;
using Microsoft.CodeAnalysis.Shared.TestHooks;
using Microsoft.CodeAnalysis.SolutionCrawler;
using Microsoft.CodeAnalysis.Storage;
using Microsoft.CodeAnalysis.Test.Utilities;
using Microsoft.CodeAnalysis.Text;
using Microsoft.CodeAnalysis.Text.Shared.Extensions;
using Microsoft.VisualStudio.Text.Tagging;
using Roslyn.Test.Utilities;
using Roslyn.Utilities;
using Xunit;

namespace Microsoft.CodeAnalysis.Editor.UnitTests.Preview
{
    [UseExportProvider]
    [Trait(Traits.Editor, Traits.Editors.Preview), Trait(Traits.Feature, Traits.Features.Tagging)]
    public class PreviewWorkspaceTests
    {
        [Fact]
        public void TestPreviewCreationDefault()
        {
            using var previewWorkspace = new PreviewWorkspace();
            Assert.NotNull(previewWorkspace.CurrentSolution);
        }

        [Fact]
        public void TestPreviewCreationWithExplicitHostServices()
        {
            var hostServices = FeaturesTestCompositions.Features.GetHostServices();
            using var previewWorkspace = new PreviewWorkspace(hostServices);
            Assert.NotNull(previewWorkspace.CurrentSolution);
        }

        [Fact]
        public void TestPreviewCreationWithSolution()
        {
            using var custom = new AdhocWorkspace();
            using var previewWorkspace = new PreviewWorkspace(custom.CurrentSolution);
            Assert.NotNull(previewWorkspace.CurrentSolution);
        }

        [Fact]
        public void TestPreviewAddRemoveProject()
        {
            using var previewWorkspace = new PreviewWorkspace();
            var solution = previewWorkspace.CurrentSolution;
            var project = solution.AddProject("project", "project.dll", LanguageNames.CSharp);
            Assert.True(previewWorkspace.TryApplyChanges(project.Solution));

            var newSolution = previewWorkspace.CurrentSolution.RemoveProject(project.Id);
            Assert.True(previewWorkspace.TryApplyChanges(newSolution));

            Assert.Equal(0, previewWorkspace.CurrentSolution.ProjectIds.Count);
        }

        [Fact]
        public void TestPreviewProjectChanges()
        {
            using var previewWorkspace = new PreviewWorkspace();
            var solution = previewWorkspace.CurrentSolution;
            var project = solution.AddProject("project", "project.dll", LanguageNames.CSharp);
            Assert.True(previewWorkspace.TryApplyChanges(project.Solution));

            var addedSolution = previewWorkspace.CurrentSolution.Projects.First()
                                                .AddMetadataReference(TestMetadata.Net451.mscorlib)
                                                .AddDocument("document", "").Project.Solution;
            Assert.True(previewWorkspace.TryApplyChanges(addedSolution));
            Assert.Equal(1, previewWorkspace.CurrentSolution.Projects.First().MetadataReferences.Count);
            Assert.Equal(1, previewWorkspace.CurrentSolution.Projects.First().DocumentIds.Count);

            var text = "class C {}";
            var changedSolution = previewWorkspace.CurrentSolution.Projects.First().Documents.First().WithText(SourceText.From(text)).Project.Solution;
            Assert.True(previewWorkspace.TryApplyChanges(changedSolution));
            Assert.Equal(previewWorkspace.CurrentSolution.Projects.First().Documents.First().GetTextAsync().Result.ToString(), text);

            var removedSolution = previewWorkspace.CurrentSolution.Projects.First()
                                                .RemoveMetadataReference(previewWorkspace.CurrentSolution.Projects.First().MetadataReferences[0])
                                                .RemoveDocument(previewWorkspace.CurrentSolution.Projects.First().DocumentIds[0]).Solution;

            Assert.True(previewWorkspace.TryApplyChanges(removedSolution));
            Assert.Equal(0, previewWorkspace.CurrentSolution.Projects.First().MetadataReferences.Count);
            Assert.Equal(0, previewWorkspace.CurrentSolution.Projects.First().DocumentIds.Count);
        }

        [WorkItem("http://vstfdevdiv:8080/DevDiv2/DevDiv/_workitems/edit/923121")]
        [WpfFact]
        public void TestPreviewOpenCloseFile()
        {
            using var previewWorkspace = new PreviewWorkspace();
            var solution = previewWorkspace.CurrentSolution;
            var project = solution.AddProject("project", "project.dll", LanguageNames.CSharp);
            var document = project.AddDocument("document", "");
            var sourceTextContainer = SourceText.From("Text").Container;

            Assert.True(previewWorkspace.TryApplyChanges(document.Project.Solution));

            previewWorkspace.OpenDocument(document.Id, sourceTextContainer);
            Assert.Equal(1, previewWorkspace.GetOpenDocumentIds().Count());
            Assert.True(previewWorkspace.IsDocumentOpen(document.Id));

            previewWorkspace.CloseDocument(document.Id);
            Assert.Equal(0, previewWorkspace.GetOpenDocumentIds().Count());
            Assert.False(previewWorkspace.IsDocumentOpen(document.Id));
        }

        [Fact]
        public async Task TestPreviewServices()
        {
            using var previewWorkspace = new PreviewWorkspace(EditorTestCompositions.EditorFeatures.GetHostServices());
            var service = previewWorkspace.Services.GetService<ISolutionCrawlerRegistrationService>();
            var registrationService = Assert.IsType<SolutionCrawlerRegistrationService>(service);
            Assert.False(registrationService.Register(previewWorkspace));

            var persistentService = previewWorkspace.Services.SolutionServices.GetPersistentStorageService();

            await using var storage = await persistentService.GetStorageAsync(SolutionKey.ToSolutionKey(previewWorkspace.CurrentSolution), CancellationToken.None);
            Assert.IsType<NoOpPersistentStorage>(storage);
        }

<<<<<<< HEAD
        [WorkItem(28639, "https://github.com/dotnet/roslyn/issues/28639")]
        [ConditionalFact(typeof(Bitness32))]
=======
        [ConditionalFact(typeof(Bitness32))]
        [WorkItem("https://github.com/dotnet/roslyn/issues/28639")]
>>>>>>> 8933862f
        public void TestPreviewWorkspaceDoesNotLeakSolution()
        {
            // Verify that analyzer execution doesn't leak solution instances from the preview workspace.

            var previewWorkspace = new PreviewWorkspace();
            Assert.NotNull(previewWorkspace.CurrentSolution);
            var solutionObjectReference = ObjectReference.CreateFromFactory(
                static previewWorkspace =>
                {
                    var project = previewWorkspace.CurrentSolution.AddProject("project", "project.dll", LanguageNames.CSharp);
                    Assert.True(previewWorkspace.TryApplyChanges(project.Solution));
                    return previewWorkspace.CurrentSolution;
                },
                previewWorkspace);

            var analyzers = ImmutableArray.Create<DiagnosticAnalyzer>(new CommonDiagnosticAnalyzers.NotConfigurableDiagnosticAnalyzer());
            ExecuteAnalyzers(previewWorkspace, analyzers);

            previewWorkspace.Dispose();
            solutionObjectReference.AssertReleased();
        }

        [Fact]
        [WorkItem("https://github.com/dotnet/roslyn/pull/67142")]
        public void TestPreviewWorkspaceDoesNotLeakItself()
        {
            var composition = EditorTestCompositions.EditorFeatures;
            var exportProvider = composition.ExportProviderFactory.CreateExportProvider();
            var previewWorkspaceReference = ObjectReference.CreateFromFactory(
                static composition => new PreviewWorkspace(composition.GetHostServices()),
                composition);

            // Verify the GC can reclaim member for a workspace which has not been disposed.
            previewWorkspaceReference.AssertReleased();

            // Keep the export provider alive longer than the workspace to further ensure that the workspace is not GC
            // rooted within the export provider instance.
            GC.KeepAlive(exportProvider);
        }

        private static void ExecuteAnalyzers(PreviewWorkspace previewWorkspace, ImmutableArray<DiagnosticAnalyzer> analyzers)
        {
            var analyzerOptions = new AnalyzerOptions(additionalFiles: ImmutableArray<AdditionalText>.Empty);
            var project = previewWorkspace.CurrentSolution.Projects.Single();
            var ideAnalyzerOptions = IdeAnalyzerOptions.GetDefault(project.Services);
            var workspaceAnalyzerOptions = new WorkspaceAnalyzerOptions(analyzerOptions, ideAnalyzerOptions);
            var compilationWithAnalyzersOptions = new CompilationWithAnalyzersOptions(workspaceAnalyzerOptions, onAnalyzerException: null, concurrentAnalysis: false, logAnalyzerExecutionTime: false);
            var compilation = project.GetRequiredCompilationAsync(CancellationToken.None).Result;
            var compilationWithAnalyzers = new CompilationWithAnalyzers(compilation, analyzers, compilationWithAnalyzersOptions);
            var result = compilationWithAnalyzers.GetAnalysisResultAsync(CancellationToken.None).Result;
            Assert.Equal(1, result.CompilationDiagnostics.Count);
        }
    }
}<|MERGE_RESOLUTION|>--- conflicted
+++ resolved
@@ -134,13 +134,8 @@
             Assert.IsType<NoOpPersistentStorage>(storage);
         }
 
-<<<<<<< HEAD
-        [WorkItem(28639, "https://github.com/dotnet/roslyn/issues/28639")]
-        [ConditionalFact(typeof(Bitness32))]
-=======
         [ConditionalFact(typeof(Bitness32))]
         [WorkItem("https://github.com/dotnet/roslyn/issues/28639")]
->>>>>>> 8933862f
         public void TestPreviewWorkspaceDoesNotLeakSolution()
         {
             // Verify that analyzer execution doesn't leak solution instances from the preview workspace.
