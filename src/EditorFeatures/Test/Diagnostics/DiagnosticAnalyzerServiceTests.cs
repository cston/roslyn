﻿// Licensed to the .NET Foundation under one or more agreements.
// The .NET Foundation licenses this file to you under the MIT license.
// See the LICENSE file in the project root for more information.

#nullable disable

using System;
using System.Collections.Immutable;
using System.Linq;
using System.Threading;
using System.Threading.Tasks;
using Microsoft.CodeAnalysis.CSharp.RemoveUnnecessarySuppressions;
using Microsoft.CodeAnalysis.Diagnostics;
using Microsoft.CodeAnalysis.Diagnostics.CSharp;
using Microsoft.CodeAnalysis.Diagnostics.EngineV2;
using Microsoft.CodeAnalysis.Editor.Test;
using Microsoft.CodeAnalysis.Editor.UnitTests.Workspaces;
using Microsoft.CodeAnalysis.Options;
using Microsoft.CodeAnalysis.PooledObjects;
using Microsoft.CodeAnalysis.Remote.Diagnostics;
using Microsoft.CodeAnalysis.Remote.Testing;
using Microsoft.CodeAnalysis.Shared.Extensions;
using Microsoft.CodeAnalysis.Shared.TestHooks;
using Microsoft.CodeAnalysis.Simplification;
using Microsoft.CodeAnalysis.SolutionCrawler;
using Microsoft.CodeAnalysis.Test.Utilities;
using Microsoft.CodeAnalysis.Text;
using Microsoft.CodeAnalysis.UnitTests;
using Roslyn.Test.Utilities;
using Roslyn.Test.Utilities.TestGenerators;
using Roslyn.Utilities;
using Xunit;
using static Microsoft.CodeAnalysis.CommonDiagnosticAnalyzers;

namespace Microsoft.CodeAnalysis.Editor.UnitTests.Diagnostics
{
    [UseExportProvider]
    public class DiagnosticAnalyzerServiceTests
    {
        private static readonly TestComposition s_featuresCompositionWithMockDiagnosticUpdateSourceRegistrationService = EditorTestCompositions.EditorFeatures
            .AddExcludedPartTypes(typeof(IDiagnosticUpdateSourceRegistrationService))
            .AddParts(typeof(MockDiagnosticUpdateSourceRegistrationService))
            .AddParts(typeof(TestDocumentTrackingService));

        private static readonly TestComposition s_editorFeaturesCompositionWithMockDiagnosticUpdateSourceRegistrationService = EditorTestCompositions.EditorFeatures
            .AddExcludedPartTypes(typeof(IDiagnosticUpdateSourceRegistrationService))
            .AddParts(typeof(MockDiagnosticUpdateSourceRegistrationService));

        private static AdhocWorkspace CreateWorkspace(Type[] additionalParts = null)
        {
            var workspace = new AdhocWorkspace(s_featuresCompositionWithMockDiagnosticUpdateSourceRegistrationService.AddParts(additionalParts).GetHostServices());

            Assert.True(workspace.TryApplyChanges(workspace.CurrentSolution.WithOptions(
                workspace.CurrentSolution.Options.WithChangedOption(new OptionKey(DiagnosticOptionsStorage.PullDiagnosticsFeatureFlag), false))));

            return workspace;
        }

        private static IGlobalOptionService GetGlobalOptions(Workspace workspace)
            => workspace.Services.SolutionServices.ExportProvider.GetExportedValue<IGlobalOptionService>();

        private static void OpenDocumentAndMakeActive(Document document, Workspace workspace)
        {
            workspace.OpenDocument(document.Id);

            var documentTrackingService = (TestDocumentTrackingService)workspace.Services.GetRequiredService<IDocumentTrackingService>();
            documentTrackingService.SetActiveDocument(document.Id);
        }

        [Fact]
        public async Task TestHasSuccessfullyLoadedBeingFalse()
        {
            using var workspace = CreateWorkspace();

            var analyzerReference = new AnalyzerImageReference(ImmutableArray.Create<DiagnosticAnalyzer>(new Analyzer()));
            workspace.TryApplyChanges(workspace.CurrentSolution.WithAnalyzerReferences(new[] { analyzerReference }));

            var document = GetDocumentFromIncompleteProject(workspace);

            var exportProvider = workspace.Services.SolutionServices.ExportProvider;
            Assert.IsType<MockDiagnosticUpdateSourceRegistrationService>(exportProvider.GetExportedValue<IDiagnosticUpdateSourceRegistrationService>());
            var service = Assert.IsType<DiagnosticAnalyzerService>(exportProvider.GetExportedValue<IDiagnosticAnalyzerService>());
            var analyzer = service.CreateIncrementalAnalyzer(workspace);
            var globalOptions = exportProvider.GetExportedValue<IGlobalOptionService>();

            // listen to events
            // check empty since this could be called to clear up existing diagnostics
            service.DiagnosticsUpdated += (s, a) =>
            {
                Assert.All(a, e => Assert.Empty(e.Diagnostics));
            };

            // now call each analyze method. none of them should run.
            await RunAllAnalysisAsync(analyzer, document).ConfigureAwait(false);

            // wait for all events to raised
            await ((AsynchronousOperationListener)service.Listener).ExpeditedWaitAsync().ConfigureAwait(false);
        }

        [Fact]
        public async Task TestHasSuccessfullyLoadedBeingFalseFSAOn()
        {
            using var workspace = CreateWorkspace();

            var analyzerReference = new AnalyzerImageReference(ImmutableArray.Create<DiagnosticAnalyzer>(new Analyzer()));

            var globalOptions = GetGlobalOptions(workspace);
            globalOptions.SetGlobalOption(SolutionCrawlerOptionsStorage.BackgroundAnalysisScopeOption, LanguageNames.CSharp, BackgroundAnalysisScope.FullSolution);

            workspace.TryApplyChanges(workspace.CurrentSolution.WithAnalyzerReferences(new[] { analyzerReference }));
            var document = GetDocumentFromIncompleteProject(workspace);

            OpenDocumentAndMakeActive(document, workspace);

            await TestAnalyzerAsync(workspace, document, AnalyzerResultSetter, expectedSyntax: true, expectedSemantic: true);
        }

        [Fact]
        public async Task TestHasSuccessfullyLoadedBeingFalseWhenFileOpened()
        {
            using var workspace = CreateWorkspace();

            var analyzerReference = new AnalyzerImageReference(ImmutableArray.Create<DiagnosticAnalyzer>(new Analyzer()));
            workspace.TryApplyChanges(workspace.CurrentSolution.WithAnalyzerReferences(new[] { analyzerReference }));

            var document = GetDocumentFromIncompleteProject(workspace);

            OpenDocumentAndMakeActive(document, workspace);

            await TestAnalyzerAsync(workspace, document, AnalyzerResultSetter, expectedSyntax: true, expectedSemantic: true);
        }

        [Fact]
        public async Task TestHasSuccessfullyLoadedBeingFalseWhenFileOpenedWithCompilerAnalyzer()
        {
            using var workspace = CreateWorkspace();

            var analyzerReference = new AnalyzerImageReference(ImmutableArray.Create<DiagnosticAnalyzer>(new CSharpCompilerDiagnosticAnalyzer()));
            workspace.TryApplyChanges(workspace.CurrentSolution.WithAnalyzerReferences(new[] { analyzerReference }));

            var document = GetDocumentFromIncompleteProject(workspace);

            // open document
            workspace.OpenDocument(document.Id);

            await TestAnalyzerAsync(workspace, document, CompilerAnalyzerResultSetter, expectedSyntax: true, expectedSemantic: false);
        }

        [Fact]
        public async Task TestHasSuccessfullyLoadedBeingFalseWithCompilerAnalyzerFSAOn()
        {
            using var workspace = CreateWorkspace();

            var analyzerReference = new AnalyzerImageReference(ImmutableArray.Create<DiagnosticAnalyzer>(new CSharpCompilerDiagnosticAnalyzer()));

            var globalOptions = GetGlobalOptions(workspace);
            globalOptions.SetGlobalOption(SolutionCrawlerOptionsStorage.BackgroundAnalysisScopeOption, LanguageNames.CSharp, BackgroundAnalysisScope.FullSolution);

            workspace.TryApplyChanges(workspace.CurrentSolution.WithAnalyzerReferences(new[] { analyzerReference }));

            var document = GetDocumentFromIncompleteProject(workspace);

            await TestAnalyzerAsync(workspace, document, CompilerAnalyzerResultSetter, expectedSyntax: true, expectedSemantic: false);
        }

        [Theory]
        [InlineData(true)]
        [InlineData(false)]
        public async Task TestDisabledByDefaultAnalyzerEnabledWithEditorConfig(bool enabledWithEditorconfig)
        {
            using var workspace = CreateWorkspace();

            var analyzerReference = new AnalyzerImageReference(ImmutableArray.Create<DiagnosticAnalyzer>(new DisabledByDefaultAnalyzer()));

            var globalOptions = GetGlobalOptions(workspace);
            globalOptions.SetGlobalOption(SolutionCrawlerOptionsStorage.BackgroundAnalysisScopeOption, LanguageNames.CSharp, BackgroundAnalysisScope.FullSolution);

            workspace.TryApplyChanges(workspace.CurrentSolution.WithAnalyzerReferences(new[] { analyzerReference }));

            var project = workspace.AddProject(
                ProjectInfo.Create(
                    ProjectId.CreateNewId(),
                    VersionStamp.Create(),
                    "CSharpProject",
                    "CSharpProject",
                    LanguageNames.CSharp,
                    filePath: "z:\\CSharpProject.csproj"));

            if (enabledWithEditorconfig)
            {
                var editorconfigText = @$"
[*.cs]
dotnet_diagnostic.{DisabledByDefaultAnalyzer.s_syntaxRule.Id}.severity = warning
dotnet_diagnostic.{DisabledByDefaultAnalyzer.s_semanticRule.Id}.severity = warning
dotnet_diagnostic.{DisabledByDefaultAnalyzer.s_compilationRule.Id}.severity = warning";

                project = project.AddAnalyzerConfigDocument(".editorconfig", filePath: "z:\\.editorconfig", text: SourceText.From(editorconfigText)).Project;
            }

            var document = project.AddDocument("test.cs", SourceText.From("class A {}"), filePath: "z:\\test.cs");
            var applied = workspace.TryApplyChanges(document.Project.Solution);
            Assert.True(applied);

            var exportProvider = workspace.Services.SolutionServices.ExportProvider;
            Assert.IsType<MockDiagnosticUpdateSourceRegistrationService>(exportProvider.GetExportedValue<IDiagnosticUpdateSourceRegistrationService>());
            var service = Assert.IsType<DiagnosticAnalyzerService>(exportProvider.GetExportedValue<IDiagnosticAnalyzerService>());
            var analyzer = service.CreateIncrementalAnalyzer(workspace);

            // listen to events
            var syntaxDiagnostic = false;
            var semanticDiagnostic = false;
            var compilationDiagnostic = false;
            service.DiagnosticsUpdated += (s, aCollection) =>
            {
                foreach (var a in aCollection)
                {
                    var diagnostics = a.Diagnostics;
                    var diagnostic = Assert.Single(diagnostics);
                    Assert.Equal(DiagnosticSeverity.Warning, diagnostic.Severity);

                    if (diagnostic.Id == DisabledByDefaultAnalyzer.s_syntaxRule.Id)
                    {
                        syntaxDiagnostic = true;
                    }
                    else if (diagnostic.Id == DisabledByDefaultAnalyzer.s_semanticRule.Id)
                    {
                        semanticDiagnostic = true;
                    }
                    else if (diagnostic.Id == DisabledByDefaultAnalyzer.s_compilationRule.Id)
                    {
                        compilationDiagnostic = true;
                    }
                }
            };

            // open document
            workspace.OpenDocument(document.Id);
            await analyzer.DocumentOpenAsync(document, CancellationToken.None).ConfigureAwait(false);

            // run analysis
            await RunAllAnalysisAsync(analyzer, document).ConfigureAwait(false);

            // wait for all events to raised
            await ((AsynchronousOperationListener)service.Listener).ExpeditedWaitAsync().ConfigureAwait(false);

            Assert.Equal(enabledWithEditorconfig, syntaxDiagnostic);
            Assert.Equal(enabledWithEditorconfig, semanticDiagnostic);
            Assert.Equal(enabledWithEditorconfig, compilationDiagnostic);
        }

        private static async Task TestAnalyzerAsync(
            AdhocWorkspace workspace,
            Document document,
            Func<bool, bool, ImmutableArray<DiagnosticData>, (bool, bool)> resultSetter,
            bool expectedSyntax, bool expectedSemantic)
        {
            var exportProvider = workspace.Services.SolutionServices.ExportProvider;

            Assert.IsType<MockDiagnosticUpdateSourceRegistrationService>(exportProvider.GetExportedValue<IDiagnosticUpdateSourceRegistrationService>());
            var service = Assert.IsType<DiagnosticAnalyzerService>(exportProvider.GetExportedValue<IDiagnosticAnalyzerService>());
            var globalOptions = exportProvider.GetExportedValue<IGlobalOptionService>();

            var analyzer = service.CreateIncrementalAnalyzer(workspace);

            var syntax = false;
            var semantic = false;

            // listen to events
            service.DiagnosticsUpdated += (s, aCollection) =>
            {
                foreach (var a in aCollection)
                {
                    var diagnostics = a.Diagnostics;
                    (syntax, semantic) = resultSetter(syntax, semantic, diagnostics);
                }
            };

            // now call each analyze method. none of them should run.
            await RunAllAnalysisAsync(analyzer, document).ConfigureAwait(false);

            // wait for all events to raised
            await ((AsynchronousOperationListener)service.Listener).ExpeditedWaitAsync().ConfigureAwait(false);

            // two should have been called.
            Assert.Equal(expectedSyntax, syntax);
            Assert.Equal(expectedSemantic, semantic);
        }

        [Fact]
        public async Task TestOpenFileOnlyAnalyzerDiagnostics()
        {
            using var workspace = CreateWorkspace();

            var exportProvider = workspace.Services.SolutionServices.ExportProvider;
            var globalOptions = exportProvider.GetExportedValue<IGlobalOptionService>();

            var analyzerReference = new AnalyzerImageReference(ImmutableArray.Create<DiagnosticAnalyzer>(new OpenFileOnlyAnalyzer()));
            workspace.TryApplyChanges(workspace.CurrentSolution.WithAnalyzerReferences(new[] { analyzerReference }));

            var project = workspace.AddProject(
                           ProjectInfo.Create(
                               ProjectId.CreateNewId(),
                               VersionStamp.Create(),
                               "CSharpProject",
                               "CSharpProject",
                               LanguageNames.CSharp));

            var document = workspace.AddDocument(project.Id, "Empty.cs", SourceText.From(""));

            Assert.IsType<MockDiagnosticUpdateSourceRegistrationService>(exportProvider.GetExportedValue<IDiagnosticUpdateSourceRegistrationService>());
            var service = Assert.IsType<DiagnosticAnalyzerService>(exportProvider.GetExportedValue<IDiagnosticAnalyzerService>());
            var analyzer = service.CreateIncrementalAnalyzer(workspace);

            // listen to events
            service.DiagnosticsUpdated += (s, aCollection) =>
            {
                foreach (var a in aCollection)
                {
                    if (workspace.IsDocumentOpen(a.DocumentId))
                    {
                        var diagnostics = a.Diagnostics;
                        // check the diagnostics are reported
                        Assert.Equal(document.Id, a.DocumentId);
                        Assert.Equal(1, diagnostics.Length);
                        Assert.Equal(OpenFileOnlyAnalyzer.s_syntaxRule.Id, diagnostics[0].Id);
                    }

                    if (a.DocumentId == document.Id && !workspace.IsDocumentOpen(a.DocumentId))
                    {
                        // check the diagnostics reported are cleared
                        var diagnostics = a.Diagnostics;
                        Assert.Equal(0, diagnostics.Length);
                    }
                }
            };

            // open document
            workspace.OpenDocument(document.Id);
            await analyzer.DocumentOpenAsync(document, CancellationToken.None).ConfigureAwait(false);

            // cause analysis
            await RunAllAnalysisAsync(analyzer, document).ConfigureAwait(false);

            // close document
            workspace.CloseDocument(document.Id);
            await analyzer.DocumentCloseAsync(document, CancellationToken.None).ConfigureAwait(false);

            await RunAllAnalysisAsync(analyzer, document).ConfigureAwait(false);

            // wait for all events to raised
            await ((AsynchronousOperationListener)service.Listener).ExpeditedWaitAsync().ConfigureAwait(false);
        }

        [Fact]
        public async Task TestSynchronizeWithBuild()
        {
            using var workspace = CreateWorkspace([typeof(NoCompilationLanguageService)]);

            var analyzerReference = new AnalyzerImageReference(ImmutableArray.Create<DiagnosticAnalyzer>(new NoNameAnalyzer()));
            workspace.TryApplyChanges(workspace.CurrentSolution.WithAnalyzerReferences(new[] { analyzerReference }));

            var language = NoCompilationConstants.LanguageName;

            var project = workspace.AddProject(
                           ProjectInfo.Create(
                               ProjectId.CreateNewId(),
                               VersionStamp.Create(),
                               "NoNameProject",
                               "NoNameProject",
                               language));

            var filePath = "NoNameDoc.other";
            var document = workspace.AddDocument(
                DocumentInfo.Create(
                    DocumentId.CreateNewId(project.Id),
                    "Empty",
                    loader: TextLoader.From(TextAndVersion.Create(SourceText.From(""), VersionStamp.Create(), filePath)),
                    filePath: filePath));

            var exportProvider = workspace.Services.SolutionServices.ExportProvider;
            Assert.IsType<MockDiagnosticUpdateSourceRegistrationService>(exportProvider.GetExportedValue<IDiagnosticUpdateSourceRegistrationService>());
            var service = Assert.IsType<DiagnosticAnalyzerService>(exportProvider.GetExportedValue<IDiagnosticAnalyzerService>());
            var analyzer = service.CreateIncrementalAnalyzer(workspace);
            var globalOptions = exportProvider.GetExportedValue<IGlobalOptionService>();

            var syntax = false;

            // listen to events
            service.DiagnosticsUpdated += (s, aCollection) =>
            {
                foreach (var a in aCollection)
                {
                    var diagnostics = a.Diagnostics;
                    switch (diagnostics.Length)
                    {
                        case 0:
                            continue;
                        case 1:
                            syntax |= diagnostics[0].Id == NoNameAnalyzer.s_syntaxRule.Id;
                            continue;
                        default:
                            AssertEx.Fail("shouldn't reach here");
                            continue;
                    }
                }
            };

            // cause analysis
            var location = Location.Create(document.FilePath, textSpan: default, lineSpan: default);
            var properties = ImmutableDictionary<string, string>.Empty.Add(WellKnownDiagnosticPropertyNames.Origin, WellKnownDiagnosticTags.Build);

            await service.SynchronizeWithBuildAsync(
                workspace,
                ImmutableDictionary<ProjectId, ImmutableArray<DiagnosticData>>.Empty.Add(
                    document.Project.Id,
                    ImmutableArray.Create(DiagnosticData.Create(document.Project.Solution, Diagnostic.Create(NoNameAnalyzer.s_syntaxRule, location, properties), document.Project))),
                new TaskQueue(service.Listener, TaskScheduler.Default),
                onBuildCompleted: true,
                CancellationToken.None);

            // wait for all events to raised
            await ((AsynchronousOperationListener)service.Listener).ExpeditedWaitAsync().ConfigureAwait(false);

            // two should have been called.
            Assert.True(syntax);

            // we should reach here without crashing
        }

        [Fact]
        public void TestHostAnalyzerOrdering()
        {
            using var workspace = CreateWorkspace();
            var exportProvider = workspace.Services.SolutionServices.ExportProvider;

            var analyzerReference = new AnalyzerImageReference(ImmutableArray.Create<DiagnosticAnalyzer>(
                new Priority20Analyzer(),
                new Priority15Analyzer(),
                new Priority10Analyzer(),
                new Priority1Analyzer(),
                new Priority0Analyzer(),
                new CSharpCompilerDiagnosticAnalyzer(),
                new Analyzer()
            ));

            workspace.TryApplyChanges(workspace.CurrentSolution.WithAnalyzerReferences(new[] { analyzerReference }));

            var project = workspace.AddProject(
                          ProjectInfo.Create(
                              ProjectId.CreateNewId(),
                              VersionStamp.Create(),
                              "Dummy",
                              "Dummy",
                              LanguageNames.CSharp));

            Assert.IsType<MockDiagnosticUpdateSourceRegistrationService>(exportProvider.GetExportedValue<IDiagnosticUpdateSourceRegistrationService>());
            var service = Assert.IsType<DiagnosticAnalyzerService>(exportProvider.GetExportedValue<IDiagnosticAnalyzerService>());

            var incrementalAnalyzer = (DiagnosticIncrementalAnalyzer)service.CreateIncrementalAnalyzer(workspace);
            var analyzers = incrementalAnalyzer.GetAnalyzersTestOnly(project).ToArray();

            AssertEx.Equal(new[]
            {
                typeof(FileContentLoadAnalyzer),
                typeof(GeneratorDiagnosticsPlaceholderAnalyzer),
                typeof(CSharpCompilerDiagnosticAnalyzer),
                typeof(Analyzer),
                typeof(Priority0Analyzer),
                typeof(Priority1Analyzer),
                typeof(Priority10Analyzer),
                typeof(Priority15Analyzer),
                typeof(Priority20Analyzer)
            }, analyzers.Select(a => a.GetType()));
        }

        [Fact]
        public async Task TestHostAnalyzerErrorNotLeaking()
        {
            using var workspace = CreateWorkspace();

            var solution = workspace.CurrentSolution;

            var analyzerReference = new AnalyzerImageReference(ImmutableArray.Create<DiagnosticAnalyzer>(
                new LeakDocumentAnalyzer(), new LeakProjectAnalyzer()));

            var globalOptions = GetGlobalOptions(workspace);
            globalOptions.SetGlobalOption(SolutionCrawlerOptionsStorage.BackgroundAnalysisScopeOption, LanguageNames.CSharp, BackgroundAnalysisScope.FullSolution);

            workspace.TryApplyChanges(solution.WithAnalyzerReferences(new[] { analyzerReference }));

            var projectId = ProjectId.CreateNewId();
            var project = workspace.AddProject(
                          ProjectInfo.Create(
                              projectId,
                              VersionStamp.Create(),
                              "Dummy",
                              "Dummy",
                              LanguageNames.CSharp,
                              documents: new[] {
                                  DocumentInfo.Create(
                                      DocumentId.CreateNewId(projectId),
                                      "test.cs",
                                      loader: TextLoader.From(TextAndVersion.Create(SourceText.From("class A {}"), VersionStamp.Create(), filePath: "test.cs")),
                                      filePath: "test.cs")}));

            var exportProvider = workspace.Services.SolutionServices.ExportProvider;
            Assert.IsType<MockDiagnosticUpdateSourceRegistrationService>(exportProvider.GetExportedValue<IDiagnosticUpdateSourceRegistrationService>());
            var service = Assert.IsType<DiagnosticAnalyzerService>(exportProvider.GetExportedValue<IDiagnosticAnalyzerService>());

            var called = false;
            service.DiagnosticsUpdated += (s, eCollection) =>
            {
                foreach (var e in eCollection)
                {
                    var diagnostics = e.Diagnostics;
                    if (diagnostics.Length == 0)
                    {
                        continue;
                    }

                    var liveId = (LiveDiagnosticUpdateArgsId)e.Id;
                    Assert.False(liveId.Analyzer is ProjectDiagnosticAnalyzer);

                    called = true;
                }
            };

            var incrementalAnalyzer = (DiagnosticIncrementalAnalyzer)service.CreateIncrementalAnalyzer(workspace);
            await incrementalAnalyzer.AnalyzeProjectAsync(project, semanticsChanged: true, InvocationReasons.Reanalyze, CancellationToken.None);

            await ((AsynchronousOperationListener)service.Listener).ExpeditedWaitAsync();

            Assert.True(called);
        }

        [Fact, WorkItem("https://github.com/dotnet/roslyn/issues/42353")]
        public async Task TestFullSolutionAnalysisForHiddenAnalyzers()
        {
            // By default, hidden analyzer does not execute in full solution analysis.
            using var workspace = CreateWorkspaceWithProjectAndAnalyzer(new NamedTypeAnalyzer(DiagnosticSeverity.Hidden));
            var project = workspace.CurrentSolution.Projects.Single();

            await TestFullSolutionAnalysisForProjectAsync(workspace, project, expectAnalyzerExecuted: false);
        }

        [Fact, WorkItem("https://github.com/dotnet/roslyn/issues/42353")]
        public async Task TestFullSolutionAnalysisForHiddenAnalyzers_SeverityInCompilationOptions()
        {
            // Escalating the analyzer to non-hidden effective severity through compilation options
            // ensures that analyzer executes in full solution analysis.
            using var workspace = CreateWorkspaceWithProjectAndAnalyzer(new NamedTypeAnalyzer(DiagnosticSeverity.Hidden));
            var project = workspace.CurrentSolution.Projects.Single();

            var newSpecificOptions = project.CompilationOptions.SpecificDiagnosticOptions.Add(NamedTypeAnalyzer.DiagnosticId, ReportDiagnostic.Warn);
            project = project.WithCompilationOptions(project.CompilationOptions.WithSpecificDiagnosticOptions(newSpecificOptions));
            await TestFullSolutionAnalysisForProjectAsync(workspace, project, expectAnalyzerExecuted: true);
        }

        [Fact, WorkItem("https://github.com/dotnet/roslyn/issues/42353")]
        public async Task TestFullSolutionAnalysisForHiddenAnalyzers_SeverityInAnalyzerConfigOptions()
        {
            using var workspace = CreateWorkspaceWithProjectAndAnalyzer(new NamedTypeAnalyzer(DiagnosticSeverity.Hidden));
            var project = workspace.CurrentSolution.Projects.Single();

            // Escalating the analyzer to non-hidden effective severity through analyzer config options
            // ensures that analyzer executes in full solution analysis.
            var analyzerConfigText = $@"
[*.cs]
dotnet_diagnostic.{NamedTypeAnalyzer.DiagnosticId}.severity = warning
";

            project = project.AddAnalyzerConfigDocument(
                ".editorconfig",
                text: SourceText.From(analyzerConfigText),
                filePath: "z:\\.editorconfig").Project;

            await TestFullSolutionAnalysisForProjectAsync(workspace, project, expectAnalyzerExecuted: true);
        }

        private static AdhocWorkspace CreateWorkspaceWithProjectAndAnalyzer(DiagnosticAnalyzer analyzer)
        {
            var workspace = CreateWorkspace();

            var globalOptions = GetGlobalOptions(workspace);
            globalOptions.SetGlobalOption(SolutionCrawlerOptionsStorage.BackgroundAnalysisScopeOption, LanguageNames.CSharp, BackgroundAnalysisScope.FullSolution);

            var projectId = ProjectId.CreateNewId();
            var solution = workspace.CurrentSolution;

            solution = solution
                .AddAnalyzerReference(new AnalyzerImageReference(ImmutableArray.Create(analyzer)))
                .AddProject(
                    ProjectInfo.Create(
                        projectId,
                        VersionStamp.Create(),
                        "Dummy",
                        "Dummy",
                        LanguageNames.CSharp,
                        filePath: "z:\\Dummy.csproj",
                        documents: new[] {
                            DocumentInfo.Create(
                                DocumentId.CreateNewId(projectId),
                                "test.cs",
                                loader: TextLoader.From(TextAndVersion.Create(SourceText.From("class A {}"), VersionStamp.Create(), filePath: "test.cs")),
                                filePath: "z:\\test.cs")}));

            Assert.True(workspace.TryApplyChanges(solution));

            return workspace;
        }

        private static async Task TestFullSolutionAnalysisForProjectAsync(AdhocWorkspace workspace, Project project, bool expectAnalyzerExecuted)
        {
            var exportProvider = workspace.Services.SolutionServices.ExportProvider;
            Assert.IsType<MockDiagnosticUpdateSourceRegistrationService>(exportProvider.GetExportedValue<IDiagnosticUpdateSourceRegistrationService>());
            var service = Assert.IsType<DiagnosticAnalyzerService>(exportProvider.GetExportedValue<IDiagnosticAnalyzerService>());
            var globalOptions = exportProvider.GetExportedValue<IGlobalOptionService>();

            var called = false;
            service.DiagnosticsUpdated += (s, eCollection) =>
            {
                foreach (var e in eCollection)
                {
                    var diagnostics = e.Diagnostics;
                    if (diagnostics.Length == 0)
                    {
                        continue;
                    }

                    var liveId = (LiveDiagnosticUpdateArgsId)e.Id;
                    Assert.True(liveId.Analyzer is NamedTypeAnalyzer);

                    called = true;
                }
            };

            var incrementalAnalyzer = (DiagnosticIncrementalAnalyzer)service.CreateIncrementalAnalyzer(project.Solution.Workspace);
            await incrementalAnalyzer.AnalyzeProjectAsync(project, semanticsChanged: true, InvocationReasons.Reanalyze, CancellationToken.None);

            await ((AsynchronousOperationListener)service.Listener).ExpeditedWaitAsync();

            Assert.Equal(expectAnalyzerExecuted, called);
        }

        [Theory, CombinatorialData]
        internal async Task TestAdditionalFileAnalyzer(bool registerFromInitialize, bool testMultiple, BackgroundAnalysisScope analysisScope)
        {
            using var workspace = CreateWorkspace();
            Assert.True(workspace.TryApplyChanges(workspace.CurrentSolution.WithOptions(
                workspace.CurrentSolution.Options.WithChangedOption(new OptionKey(DiagnosticOptionsStorage.PullDiagnosticsFeatureFlag), false))));

            var globalOptions = GetGlobalOptions(workspace);
            globalOptions.SetGlobalOption(SolutionCrawlerOptionsStorage.BackgroundAnalysisScopeOption, LanguageNames.CSharp, analysisScope);

            var projectInfo = ProjectInfo.Create(ProjectId.CreateNewId(), VersionStamp.Create(), "CSharpProject", "CSharpProject", LanguageNames.CSharp);
            var project = workspace.AddProject(projectInfo);

            var diagnosticSpan = new TextSpan(2, 2);
            var analyzer = new AdditionalFileAnalyzer(registerFromInitialize, diagnosticSpan, id: "ID0001");
            var analyzers = ImmutableArray.Create<DiagnosticAnalyzer>(analyzer);
            if (testMultiple)
            {
                analyzer = new AdditionalFileAnalyzer2(registerFromInitialize, diagnosticSpan, id: "ID0002");
                analyzers = analyzers.Add(analyzer);
            }

            var analyzerReference = new AnalyzerImageReference(analyzers);
            project = project.WithAnalyzerReferences(new[] { analyzerReference })
                .AddAdditionalDocument(name: "dummy.txt", text: "Additional File Text", filePath: "dummy.txt").Project;
            if (testMultiple)
            {
                project = project.AddAdditionalDocument(name: "dummy2.txt", text: "Additional File2 Text", filePath: "dummy2.txt").Project;
            }

            var applied = workspace.TryApplyChanges(project.Solution);
            Assert.True(applied);

            var exportProvider = workspace.Services.SolutionServices.ExportProvider;
            Assert.IsType<MockDiagnosticUpdateSourceRegistrationService>(exportProvider.GetExportedValue<IDiagnosticUpdateSourceRegistrationService>());
            var service = Assert.IsType<DiagnosticAnalyzerService>(exportProvider.GetExportedValue<IDiagnosticAnalyzerService>());

            var diagnostics = new ConcurrentSet<DiagnosticData>();
            service.DiagnosticsUpdated += (s, eCollection) =>
            {
                foreach (var e in eCollection)
                    diagnostics.AddRange(e.Diagnostics);
            };

            var incrementalAnalyzer = (DiagnosticIncrementalAnalyzer)service.CreateIncrementalAnalyzer(workspace);
            var firstAdditionalDocument = project.AdditionalDocuments.FirstOrDefault();

            switch (analysisScope)
            {
                case BackgroundAnalysisScope.None:
                case BackgroundAnalysisScope.VisibleFilesAndOpenFilesWithPreviouslyReportedDiagnostics:
                case BackgroundAnalysisScope.OpenFiles:
                    workspace.OpenAdditionalDocument(firstAdditionalDocument.Id);
                    await incrementalAnalyzer.AnalyzeNonSourceDocumentAsync(firstAdditionalDocument, InvocationReasons.SyntaxChanged, CancellationToken.None);
                    break;

                case BackgroundAnalysisScope.FullSolution:
                    await incrementalAnalyzer.AnalyzeProjectAsync(project, semanticsChanged: true, InvocationReasons.Reanalyze, CancellationToken.None);
                    break;

                default:
                    throw ExceptionUtilities.UnexpectedValue(analysisScope);
            }

            await ((AsynchronousOperationListener)service.Listener).ExpeditedWaitAsync();

            var expectedCount = (analysisScope, testMultiple) switch
            {
                (BackgroundAnalysisScope.None or BackgroundAnalysisScope.VisibleFilesAndOpenFilesWithPreviouslyReportedDiagnostics, _) => 0,
                (BackgroundAnalysisScope.OpenFiles or BackgroundAnalysisScope.FullSolution, false) => 1,
                (BackgroundAnalysisScope.OpenFiles, true) => 2,
                (BackgroundAnalysisScope.FullSolution, true) => 4,
                _ => throw ExceptionUtilities.Unreachable(),
            };

            Assert.Equal(expectedCount, diagnostics.Count);

            for (var i = 0; i < analyzers.Length; i++)
            {
                analyzer = (AdditionalFileAnalyzer)analyzers[i];
                foreach (var additionalDoc in project.AdditionalDocuments)
                {
                    var applicableDiagnostics = diagnostics.Where(
                        d => d.Id == analyzer.Descriptor.Id && d.DataLocation.UnmappedFileSpan.Path == additionalDoc.FilePath);

                    var text = await additionalDoc.GetTextAsync();
                    if (analysisScope is BackgroundAnalysisScope.None or BackgroundAnalysisScope.VisibleFilesAndOpenFilesWithPreviouslyReportedDiagnostics)
                    {
                        Assert.Empty(applicableDiagnostics);
                    }
                    else if (analysisScope == BackgroundAnalysisScope.OpenFiles &&
                        firstAdditionalDocument != additionalDoc)
                    {
                        Assert.Empty(applicableDiagnostics);
                    }
                    else
                    {
                        var diagnostic = Assert.Single(applicableDiagnostics);
                        Assert.Equal(diagnosticSpan, diagnostic.DataLocation.UnmappedFileSpan.GetClampedTextSpan(text));
                        diagnostics.Remove(diagnostic);
                    }
                }
            }

            Assert.Empty(diagnostics);
        }

        private class AdditionalFileAnalyzer2 : AdditionalFileAnalyzer
        {
            public AdditionalFileAnalyzer2(bool registerFromInitialize, TextSpan diagnosticSpan, string id)
                : base(registerFromInitialize, diagnosticSpan, id)
            {
            }
        }

        [Theory, CombinatorialData]
        internal async Task TestDiagnosticSuppressor(bool includeAnalyzer, bool includeSuppressor, BackgroundAnalysisScope analysisScope)
        {
            var analyzers = ArrayBuilder<DiagnosticAnalyzer>.GetInstance();
            if (includeAnalyzer)
            {
                analyzers.Add(new NamedTypeAnalyzer());
            }

            if (includeSuppressor)
            {
                analyzers.Add(new DiagnosticSuppressorForId(NamedTypeAnalyzer.DiagnosticId));
            }

            var analyzerReference = new AnalyzerImageReference(analyzers.ToImmutableArray());

<<<<<<< HEAD
            using var workspace = TestWorkspace.CreateCSharp("class A {}", composition: s_editorFeaturesCompositionWithMockDiagnosticUpdateSourceRegistrationService.AddParts(typeof(TestDocumentTrackingService)));
            Assert.True(workspace.TryApplyChanges(workspace.CurrentSolution.WithOptions(
                workspace.CurrentSolution.Options.WithChangedOption(new OptionKey(DiagnosticOptionsStorage.PullDiagnosticsFeatureFlag), false))));
=======
            using var workspace = EditorTestWorkspace.CreateCSharp("class A {}", composition: s_editorFeaturesCompositionWithMockDiagnosticUpdateSourceRegistrationService.AddParts(typeof(TestDocumentTrackingService)));
>>>>>>> 1a925fe0

            workspace.GlobalOptions.SetGlobalOption(SolutionCrawlerOptionsStorage.BackgroundAnalysisScopeOption, LanguageNames.CSharp, analysisScope);

            workspace.TryApplyChanges(workspace.CurrentSolution.WithAnalyzerReferences(new[] { analyzerReference }));

            var project = workspace.CurrentSolution.Projects.Single();
            var document = project.Documents.Single();

            Assert.IsType<MockDiagnosticUpdateSourceRegistrationService>(workspace.GetService<IDiagnosticUpdateSourceRegistrationService>());
            var service = Assert.IsType<DiagnosticAnalyzerService>(workspace.GetService<IDiagnosticAnalyzerService>());
            var globalOptions = workspace.GetService<IGlobalOptionService>();

            DiagnosticData diagnostic = null;
            service.DiagnosticsUpdated += (s, eCollection) =>
            {
                foreach (var e in eCollection)
                {
                    var diagnostics = e.Diagnostics;
                    if (diagnostics.Length == 0)
                    {
                        continue;
                    }

                    diagnostic = Assert.Single(diagnostics);
                }
            };

            var incrementalAnalyzer = (DiagnosticIncrementalAnalyzer)service.CreateIncrementalAnalyzer(workspace);

            switch (analysisScope)
            {
                case BackgroundAnalysisScope.None:
                case BackgroundAnalysisScope.VisibleFilesAndOpenFilesWithPreviouslyReportedDiagnostics:
                    workspace.OpenDocument(document.Id);
                    var documentTrackingService = (TestDocumentTrackingService)workspace.Services.GetService<IDocumentTrackingService>();
                    documentTrackingService.SetActiveDocument(document.Id);
                    await incrementalAnalyzer.AnalyzeDocumentAsync(document, bodyOpt: null, InvocationReasons.SemanticChanged, CancellationToken.None);
                    break;

                case BackgroundAnalysisScope.OpenFiles:
                    workspace.OpenDocument(document.Id);
                    await incrementalAnalyzer.AnalyzeDocumentAsync(document, bodyOpt: null, InvocationReasons.SemanticChanged, CancellationToken.None);
                    break;

                case BackgroundAnalysisScope.FullSolution:
                    await incrementalAnalyzer.AnalyzeProjectAsync(project, semanticsChanged: true, InvocationReasons.Reanalyze, CancellationToken.None);
                    break;

                default:
                    throw ExceptionUtilities.UnexpectedValue(analysisScope);
            }

            await ((AsynchronousOperationListener)service.Listener).ExpeditedWaitAsync();

            if (includeAnalyzer && analysisScope != BackgroundAnalysisScope.None)
            {
                Assert.True(diagnostic != null);
                Assert.Equal(NamedTypeAnalyzer.DiagnosticId, diagnostic.Id);
                Assert.Equal(includeSuppressor, diagnostic.IsSuppressed);
            }
            else
            {
                Assert.True(diagnostic == null);
            }
        }

        [Theory, CombinatorialData]
        internal async Task TestRemoveUnnecessaryInlineSuppressionsAnalyzer(BackgroundAnalysisScope analysisScope, bool isSourceGenerated, bool testPragma)
        {
            var analyzers = ImmutableArray.Create<DiagnosticAnalyzer>(
                new CSharpCompilerDiagnosticAnalyzer(),
                new NamedTypeAnalyzer(),
                new CSharpRemoveUnnecessaryInlineSuppressionsDiagnosticAnalyzer());

            var analyzerReference = new AnalyzerImageReference(analyzers);

            string code;
            if (testPragma)
            {
                code = $@"
#pragma warning disable {NamedTypeAnalyzer.DiagnosticId} // Unnecessary
#pragma warning disable CS0168 // Variable is declared but never used - Unnecessary

#pragma warning disable {NamedTypeAnalyzer.DiagnosticId} // Necessary
class A
{{
    void M()
    {{
#pragma warning disable CS0168 // Variable is declared but never used - Necessary
        int x;
    }}
}}
";
            }
            else
            {
                code = $@"
[System.Diagnostics.CodeAnalysis.SuppressMessage(""Category1"", ""{NamedTypeAnalyzer.DiagnosticId}"")] // Necessary
class A
{{
    [System.Diagnostics.CodeAnalysis.SuppressMessage(""Category2"", ""{NamedTypeAnalyzer.DiagnosticId}"")] // Unnecessary
    [System.Diagnostics.CodeAnalysis.SuppressMessage(""Category3"", ""CS0168"")] // Unnecessary
    void M()
    {{
#pragma warning disable CS0168 // Variable is declared but never used - Necessary
        int x;
    }}
}}
";
            }

            string[] files;
            string[] sourceGeneratedFiles;
            if (isSourceGenerated)
            {
                files = Array.Empty<string>();
                sourceGeneratedFiles = [code];
            }
            else
            {
                files = [code];
                sourceGeneratedFiles = Array.Empty<string>();
            }

            var composition = s_editorFeaturesCompositionWithMockDiagnosticUpdateSourceRegistrationService.AddParts(
                typeof(TestDocumentTrackingService));

<<<<<<< HEAD
            using var workspace = new TestWorkspace(composition);
            Assert.True(workspace.TryApplyChanges(workspace.CurrentSolution.WithOptions(
                workspace.CurrentSolution.Options.WithChangedOption(new OptionKey(DiagnosticOptionsStorage.PullDiagnosticsFeatureFlag), false))));
=======
            using var workspace = new EditorTestWorkspace(composition);
>>>>>>> 1a925fe0

            workspace.GlobalOptions.SetGlobalOption(SolutionCrawlerOptionsStorage.BackgroundAnalysisScopeOption, LanguageNames.CSharp, analysisScope);
            workspace.GlobalOptions.SetGlobalOption(SolutionCrawlerOptionsStorage.EnableDiagnosticsInSourceGeneratedFiles, isSourceGenerated);

            var compilerDiagnosticsScope = analysisScope.ToEquivalentCompilerDiagnosticsScope();
            workspace.GlobalOptions.SetGlobalOption(SolutionCrawlerOptionsStorage.CompilerDiagnosticsScopeOption, LanguageNames.CSharp, compilerDiagnosticsScope);

            workspace.InitializeDocuments(TestWorkspace.CreateWorkspaceElement(LanguageNames.CSharp, files: files, sourceGeneratedFiles: sourceGeneratedFiles), openDocuments: false);
            workspace.TryApplyChanges(workspace.CurrentSolution.WithAnalyzerReferences(new[] { analyzerReference }));

            var project = workspace.CurrentSolution.Projects.Single();
            var document = isSourceGenerated ? (await project.GetSourceGeneratedDocumentsAsync(CancellationToken.None)).Single() : project.Documents.Single();
            if (isSourceGenerated)
                Assert.IsType<SourceGeneratedDocument>(document);
            else
                Assert.IsType<Document>(document);

            Assert.IsType<MockDiagnosticUpdateSourceRegistrationService>(workspace.GetService<IDiagnosticUpdateSourceRegistrationService>());
            var service = Assert.IsType<DiagnosticAnalyzerService>(workspace.GetService<IDiagnosticAnalyzerService>());

            var diagnostics = ArrayBuilder<DiagnosticData>.GetInstance();
            var text = await document.GetTextAsync();
            service.DiagnosticsUpdated += (s, eCollection) =>
            {
                foreach (var e in eCollection)
                {
                    diagnostics.AddRange(
                        e.Diagnostics
                         .Where(d => d.Id == IDEDiagnosticIds.RemoveUnnecessarySuppressionDiagnosticId)
                         .OrderBy(d => d.DataLocation.UnmappedFileSpan.GetClampedTextSpan(text)));
                }
            };

            var incrementalAnalyzer = (DiagnosticIncrementalAnalyzer)service.CreateIncrementalAnalyzer(workspace);

            switch (analysisScope)
            {
                case BackgroundAnalysisScope.None:
                case BackgroundAnalysisScope.VisibleFilesAndOpenFilesWithPreviouslyReportedDiagnostics:
                    if (isSourceGenerated)
                        workspace.OpenSourceGeneratedDocument(document.Id);
                    else
                        workspace.OpenDocument(document.Id);

                    var documentTrackingService = (TestDocumentTrackingService)workspace.Services.GetRequiredService<IDocumentTrackingService>();
                    documentTrackingService.SetActiveDocument(document.Id);
                    await incrementalAnalyzer.AnalyzeDocumentAsync(document, bodyOpt: null, InvocationReasons.SemanticChanged, CancellationToken.None);
                    break;

                case BackgroundAnalysisScope.OpenFiles:
                    if (isSourceGenerated)
                        workspace.OpenSourceGeneratedDocument(document.Id);
                    else
                        workspace.OpenDocument(document.Id);

                    await incrementalAnalyzer.AnalyzeDocumentAsync(document, bodyOpt: null, InvocationReasons.SemanticChanged, CancellationToken.None);
                    break;

                case BackgroundAnalysisScope.FullSolution:
                    await incrementalAnalyzer.AnalyzeProjectAsync(project, semanticsChanged: true, InvocationReasons.Reanalyze, CancellationToken.None);
                    break;
            }

            await ((AsynchronousOperationListener)service.Listener).ExpeditedWaitAsync();

            var root = await document.GetSyntaxRootAsync();
            text = await document.GetTextAsync();
            if (analysisScope == BackgroundAnalysisScope.None)
            {
                // Anayzers are disabled for BackgroundAnalysisScope.None.
                Assert.Empty(diagnostics);
            }
            else
            {
                Assert.Equal(2, diagnostics.Count);
                if (testPragma)
                {
                    var pragma1 = root.FindTrivia(diagnostics[0].DataLocation.UnmappedFileSpan.GetClampedTextSpan(text).Start).ToString();
                    Assert.Equal($"#pragma warning disable {NamedTypeAnalyzer.DiagnosticId} // Unnecessary", pragma1);
                    var pragma2 = root.FindTrivia(diagnostics[1].DataLocation.UnmappedFileSpan.GetClampedTextSpan(text).Start).ToString();
                    Assert.Equal($"#pragma warning disable CS0168 // Variable is declared but never used - Unnecessary", pragma2);
                }
                else
                {
                    var attribute1 = root.FindNode(diagnostics[0].DataLocation.UnmappedFileSpan.GetClampedTextSpan(text)).ToString();
                    Assert.Equal($@"System.Diagnostics.CodeAnalysis.SuppressMessage(""Category2"", ""{NamedTypeAnalyzer.DiagnosticId}"")", attribute1);
                    var attribute2 = root.FindNode(diagnostics[1].DataLocation.UnmappedFileSpan.GetClampedTextSpan(text)).ToString();
                    Assert.Equal($@"System.Diagnostics.CodeAnalysis.SuppressMessage(""Category3"", ""CS0168"")", attribute2);
                }
            }
        }

        [Theory, CombinatorialData]
        internal async Task TestCancellationDuringDiagnosticComputation_InProc(AnalyzerRegisterActionKind actionKind)
        {
            // This test verifies that we do no attempt to re-use CompilationWithAnalyzers instance in IDE in-proc diagnostic computation in presence of an OperationCanceledException during analysis.
            // Attempting to do so has led to large number of reliability issues and flakiness in diagnostic computation, which we want to avoid.

            var source = @"
class A
{
    void M()
    {
        int x = 0;
    }
}";

            using var workspace = EditorTestWorkspace.CreateCSharp(source,
                composition: s_editorFeaturesCompositionWithMockDiagnosticUpdateSourceRegistrationService.AddParts(typeof(TestDocumentTrackingService)));
            Assert.True(workspace.TryApplyChanges(workspace.CurrentSolution.WithOptions(
                workspace.CurrentSolution.Options.WithChangedOption(new OptionKey(DiagnosticOptionsStorage.PullDiagnosticsFeatureFlag), false))));

            var analyzer = new CancellationTestAnalyzer(actionKind);
            var analyzerReference = new AnalyzerImageReference(ImmutableArray.Create<DiagnosticAnalyzer>(analyzer));
            workspace.TryApplyChanges(workspace.CurrentSolution.WithAnalyzerReferences(new[] { analyzerReference }));

            var project = workspace.CurrentSolution.Projects.Single();
            var document = project.Documents.Single();

            Assert.IsType<MockDiagnosticUpdateSourceRegistrationService>(workspace.GetService<IDiagnosticUpdateSourceRegistrationService>());
            var service = Assert.IsType<DiagnosticAnalyzerService>(workspace.GetService<IDiagnosticAnalyzerService>());
            var globalOptions = workspace.GetService<IGlobalOptionService>();

            DiagnosticData diagnostic = null;
            service.DiagnosticsUpdated += (s, eCollection) =>
            {
                foreach (var e in eCollection)
                {
                    var diagnostics = e.Diagnostics;
                    if (diagnostics.IsEmpty)
                    {
                        continue;
                    }

                    Assert.Null(diagnostic);
                    diagnostic = Assert.Single(diagnostics);
                }
            };

            var incrementalAnalyzer = (DiagnosticIncrementalAnalyzer)service.CreateIncrementalAnalyzer(workspace);

            OpenDocumentAndMakeActive(document, workspace);

            // First invoke analysis with cancellation token, and verify canceled compilation and no reported diagnostics.
            Assert.Empty(analyzer.CanceledCompilations);
            try
            {
                if (actionKind == AnalyzerRegisterActionKind.SyntaxTree)
                {
                    await incrementalAnalyzer.AnalyzeSyntaxAsync(document, InvocationReasons.SyntaxChanged, analyzer.CancellationToken);
                }
                else
                {
                    await incrementalAnalyzer.AnalyzeDocumentAsync(document, bodyOpt: null, InvocationReasons.SemanticChanged, analyzer.CancellationToken);
                }

                throw ExceptionUtilities.Unreachable();
            }
            catch (OperationCanceledException ex) when (ex.CancellationToken == analyzer.CancellationToken)
            {
            }

            Assert.Single(analyzer.CanceledCompilations);
            Assert.Null(diagnostic);

            // Then invoke analysis without cancellation token, and verify non-cancelled diagnostic.
            if (actionKind == AnalyzerRegisterActionKind.SyntaxTree)
            {
                await incrementalAnalyzer.AnalyzeSyntaxAsync(document, InvocationReasons.SyntaxChanged, CancellationToken.None);
            }
            else
            {
                await incrementalAnalyzer.AnalyzeDocumentAsync(document, bodyOpt: null, InvocationReasons.SemanticChanged, CancellationToken.None);
            }

            await ((AsynchronousOperationListener)service.Listener).ExpeditedWaitAsync();

            Assert.True(diagnostic != null);
            Assert.Equal(CancellationTestAnalyzer.DiagnosticId, diagnostic.Id);
        }

        [Theory, CombinatorialData]
        [WorkItem("https://github.com/dotnet/roslyn/issues/49698")]
        internal async Task TestOnlyRequiredAnalyzerExecutedDuringDiagnosticComputation(bool documentAnalysis)
        {
            using var workspace = TestWorkspace.CreateCSharp("class A { }");

            // Verify that requesting analyzer diagnostics for analyzer1 does not lead to invoking analyzer2.
            var analyzer1 = new NamedTypeAnalyzerWithConfigurableEnabledByDefault(isEnabledByDefault: true, DiagnosticSeverity.Warning, throwOnAllNamedTypes: false);
            var analyzer1Id = analyzer1.GetAnalyzerId();
            var analyzer2 = new NamedTypeAnalyzer();
            var analyzerIdsToRequestDiagnostics = new[] { analyzer1Id };
            var analyzerReference = new AnalyzerImageReference(ImmutableArray.Create<DiagnosticAnalyzer>(analyzer1, analyzer2));
            workspace.TryApplyChanges(workspace.CurrentSolution.WithAnalyzerReferences(new[] { analyzerReference }));
            var project = workspace.CurrentSolution.Projects.Single();
            var document = documentAnalysis ? project.Documents.Single() : null;
            var ideAnalyzerOptions = IdeAnalyzerOptions.GetDefault(project.Services);
            var diagnosticsMapResults = await DiagnosticComputer.GetDiagnosticsAsync(
                document, project, Checksum.Null, ideAnalyzerOptions, span: null, analyzerIdsToRequestDiagnostics,
                AnalysisKind.Semantic, new DiagnosticAnalyzerInfoCache(), workspace.Services,
                isExplicit: false, reportSuppressedDiagnostics: false, logPerformanceInfo: false, getTelemetryInfo: false,
                cancellationToken: CancellationToken.None);
            Assert.False(analyzer2.ReceivedSymbolCallback);

            Assert.Equal(1, diagnosticsMapResults.Diagnostics.Length);
            var (actualAnalyzerId, diagnosticMap) = diagnosticsMapResults.Diagnostics.Single();
            Assert.Equal(analyzer1Id, actualAnalyzerId);
            Assert.Equal(1, diagnosticMap.Semantic.Length);
            var semanticDiagnostics = diagnosticMap.Semantic.Single().Item2;
            var diagnostic = Assert.Single(semanticDiagnostics);
            Assert.Equal(analyzer1.Descriptor.Id, diagnostic.Id);

            Assert.Empty(diagnosticMap.Syntax);
            Assert.Empty(diagnosticMap.NonLocal);
            Assert.Empty(diagnosticMap.Other);
        }

        [Theory, WorkItem(67257, "https://github.com/dotnet/roslyn/issues/67257")]
        [CombinatorialData]
        public async Task TestFilterSpanOnContextAsync(FilterSpanTestAnalyzer.AnalysisKind kind)
        {
            var source = @"
class B
{
    void M()
    {
        int x = 1;
    }
}";
            var additionalText = @"This is an additional file!";

            using var workspace = TestWorkspace.CreateCSharp(source);
            var project = workspace.CurrentSolution.Projects.Single();
            project = project.AddAdditionalDocument("additional.txt", additionalText).Project;

            var analyzer = new FilterSpanTestAnalyzer(kind);
            var analyzerId = analyzer.GetAnalyzerId();
            var analyzerIdsToRequestDiagnostics = new[] { analyzerId };
            var analyzerReference = new AnalyzerImageReference(ImmutableArray.Create<DiagnosticAnalyzer>(analyzer));
            project = project.AddAnalyzerReference(analyzerReference);

            workspace.TryApplyChanges(project.Solution);

            project = workspace.CurrentSolution.Projects.Single();
            var ideAnalyzerOptions = IdeAnalyzerOptions.GetDefault(project.Services);
            var document = project.Documents.Single();
            var additionalDocument = project.AdditionalDocuments.Single();

            var root = await document.GetRequiredSyntaxRootAsync(CancellationToken.None);
            var localDeclaration = root.DescendantNodes().OfType<CodeAnalysis.CSharp.Syntax.LocalDeclarationStatementSyntax>().First();
            var filterSpan = kind == FilterSpanTestAnalyzer.AnalysisKind.AdditionalFile
                ? new TextSpan(0, 1)
                : localDeclaration.Span;
            // Invoke "GetDiagnosticsAsync" for a sub-span and then
            // for the entire document span and verify FilterSpan/FilterTree on the callback context.
            Assert.Null(analyzer.CallbackFilterSpan);
            Assert.Null(analyzer.CallbackFilterTree);
            await VerifyCallbackSpanAsync(filterSpan);
            await VerifyCallbackSpanAsync(filterSpan: null);

            async Task VerifyCallbackSpanAsync(TextSpan? filterSpan)
            {
                var analysisKind = kind is FilterSpanTestAnalyzer.AnalysisKind.SyntaxTree or FilterSpanTestAnalyzer.AnalysisKind.AdditionalFile
                    ? AnalysisKind.Syntax
                    : AnalysisKind.Semantic;
                var documentToAnalyze = kind == FilterSpanTestAnalyzer.AnalysisKind.AdditionalFile ? additionalDocument : document;
                _ = await DiagnosticComputer.GetDiagnosticsAsync(
                    documentToAnalyze, project, Checksum.Null, ideAnalyzerOptions, filterSpan, analyzerIdsToRequestDiagnostics,
                    analysisKind, new DiagnosticAnalyzerInfoCache(), workspace.Services,
                    isExplicit: false, reportSuppressedDiagnostics: false, logPerformanceInfo: false, getTelemetryInfo: false,
                    CancellationToken.None);
                Assert.Equal(filterSpan, analyzer.CallbackFilterSpan);
                if (kind == FilterSpanTestAnalyzer.AnalysisKind.AdditionalFile)
                {
                    var expectedText = additionalDocument.GetTextSynchronously(CancellationToken.None).ToString();
                    var actualText = analyzer.CallbackFilterFile.GetText().ToString();
                    Assert.Equal(expectedText, actualText);
                    Assert.Null(analyzer.CallbackFilterTree);
                }
                else
                {
                    Assert.Equal(root.SyntaxTree, analyzer.CallbackFilterTree);
                    Assert.Null(analyzer.CallbackFilterFile);
                }
            }
        }

        [Theory, CombinatorialData]
        [WorkItem("https://github.com/dotnet/roslyn/issues/67084")]
        internal async Task TestCancellationDuringDiagnosticComputation_OutOfProc(AnalyzerRegisterActionKind actionKind)
        {
            // This test verifies that we do no attempt to re-use CompilationWithAnalyzers instance in IDE OutOfProc diagnostic computation in presence of an OperationCanceledException during analysis.
            // Attempting to do so has led to large number of reliability issues and flakiness in diagnostic computation, which we want to avoid.
            // NOTE: Unfortunately, we cannot perform an end-to-end OutOfProc test, similar to the InProc test above because AnalyzerImageReference is not serializable.
            //       So, we perform a very targeted test which directly uses the 'DiagnosticComputer' type that is used for all OutOfProc diagnostic computation.

            var source = @"
class A
{
    void M()
    {
        int x = 0;
    }
}";

            using var workspace = TestWorkspace.CreateCSharp(source);

            var analyzer = new CancellationTestAnalyzer(actionKind);
            var analyzerReference = new AnalyzerImageReference(ImmutableArray.Create<DiagnosticAnalyzer>(analyzer));
            workspace.TryApplyChanges(workspace.CurrentSolution.WithAnalyzerReferences(new[] { analyzerReference }));

            var project = workspace.CurrentSolution.Projects.Single();
            var document = project.Documents.Single();
            var diagnosticAnalyzerInfoCache = new DiagnosticAnalyzerInfoCache();

            var ideAnalyzerOptions = IdeAnalyzerOptions.GetDefault(project.Services);
            var kind = actionKind == AnalyzerRegisterActionKind.SyntaxTree ? AnalysisKind.Syntax : AnalysisKind.Semantic;
            var analyzerIds = new[] { analyzer.GetAnalyzerId() };

            // First invoke analysis with cancellation token, and verify canceled compilation and no reported diagnostics.
            Assert.Empty(analyzer.CanceledCompilations);
            try
            {
                _ = await DiagnosticComputer.GetDiagnosticsAsync(document, project, Checksum.Null, ideAnalyzerOptions, span: null,
                    analyzerIds, kind, diagnosticAnalyzerInfoCache, workspace.Services, isExplicit: false, reportSuppressedDiagnostics: false,
                    logPerformanceInfo: false, getTelemetryInfo: false, cancellationToken: analyzer.CancellationToken);

                throw ExceptionUtilities.Unreachable();
            }
            catch (OperationCanceledException) when (analyzer.CancellationToken.IsCancellationRequested)
            {
            }

            Assert.Single(analyzer.CanceledCompilations);

            // Then invoke analysis without cancellation token, and verify non-cancelled diagnostic.
            var diagnosticsMap = await DiagnosticComputer.GetDiagnosticsAsync(document, project, Checksum.Null, ideAnalyzerOptions, span: null,
                analyzerIds, kind, diagnosticAnalyzerInfoCache, workspace.Services, isExplicit: false, reportSuppressedDiagnostics: false,
                logPerformanceInfo: false, getTelemetryInfo: false, cancellationToken: CancellationToken.None);
            var builder = diagnosticsMap.Diagnostics.Single().diagnosticMap;
            var diagnostic = kind == AnalysisKind.Syntax ? builder.Syntax.Single().Item2.Single() : builder.Semantic.Single().Item2.Single();
            Assert.Equal(CancellationTestAnalyzer.DiagnosticId, diagnostic.Id);
        }

        [Theory, WorkItem("https://devdiv.visualstudio.com/DevDiv/_workitems/edit/1909806")]
        [CombinatorialData]
        internal async Task TestGeneratorProducedDiagnostics(bool fullSolutionAnalysis, bool analyzeProject, TestHost testHost)
        {
<<<<<<< HEAD
            using var workspace = TestWorkspace.CreateCSharp("// This file will get a diagnostic", composition: s_featuresCompositionWithMockDiagnosticUpdateSourceRegistrationService.WithTestHostParts(testHost));
            Assert.True(workspace.TryApplyChanges(workspace.CurrentSolution.WithOptions(
                workspace.CurrentSolution.Options.WithChangedOption(new OptionKey(DiagnosticOptionsStorage.PullDiagnosticsFeatureFlag), false))));

=======
            using var workspace = EditorTestWorkspace.CreateCSharp("// This file will get a diagnostic", composition: s_featuresCompositionWithMockDiagnosticUpdateSourceRegistrationService.WithTestHostParts(testHost));
>>>>>>> 1a925fe0
            var globalOptions = workspace.GetService<IGlobalOptionService>();

            var generator = new DiagnosticProducingGenerator(c => Location.Create(c.Compilation.SyntaxTrees.Single(), new TextSpan(0, 10)));
            Assert.True(workspace.TryApplyChanges(workspace.CurrentSolution.Projects.Single().AddAnalyzerReference(new TestGeneratorReference(generator)).Solution));

            var project = workspace.CurrentSolution.Projects.Single();
            var document = project.Documents.Single();

            globalOptions.SetGlobalOption(SolutionCrawlerOptionsStorage.BackgroundAnalysisScopeOption, LanguageNames.CSharp,
                fullSolutionAnalysis ? BackgroundAnalysisScope.FullSolution : BackgroundAnalysisScope.OpenFiles);

            // If we aren't testing FSA or analyzing document diagnostics, then open the file.
            if (!fullSolutionAnalysis || !analyzeProject)
            {
                workspace.OpenDocument(document.Id);
            }

            var service = Assert.IsType<DiagnosticAnalyzerService>(workspace.GetService<IDiagnosticAnalyzerService>());

            var gotDiagnostics = false;
            service.DiagnosticsUpdated += (s, eCollection) =>
            {
                foreach (var e in eCollection)
                {
                    var diagnostics = e.Diagnostics;
                    if (diagnostics.Length == 0)
                        continue;

                    var liveId = (LiveDiagnosticUpdateArgsId)e.Id;
                    if (liveId.Analyzer is GeneratorDiagnosticsPlaceholderAnalyzer)
                        gotDiagnostics = true;
                }
            };

            var incrementalAnalyzer = (DiagnosticIncrementalAnalyzer)service.CreateIncrementalAnalyzer(workspace);
            if (analyzeProject)
                await incrementalAnalyzer.AnalyzeProjectAsync(project, semanticsChanged: true, InvocationReasons.Reanalyze, CancellationToken.None);
            else
                await incrementalAnalyzer.AnalyzeDocumentAsync(document, bodyOpt: null, InvocationReasons.SemanticChanged, CancellationToken.None);

            await ((AsynchronousOperationListener)service.Listener).ExpeditedWaitAsync();

            Assert.True(gotDiagnostics);
        }

        private static Document GetDocumentFromIncompleteProject(AdhocWorkspace workspace)
        {
            var project = workspace.AddProject(
                            ProjectInfo.Create(
                                ProjectId.CreateNewId(),
                                VersionStamp.Create(),
                                "CSharpProject",
                                "CSharpProject",
                                LanguageNames.CSharp).WithHasAllInformation(hasAllInformation: false));

            return workspace.AddDocument(project.Id, "Empty.cs", SourceText.From("class A { B B {get} }"));
        }

        private static (bool, bool) AnalyzerResultSetter(bool syntax, bool semantic, ImmutableArray<DiagnosticData> diagnostics)
        {
            switch (diagnostics.Length)
            {
                case 0:
                    break;
                case 1:
                    syntax |= diagnostics[0].Id == Analyzer.s_syntaxRule.Id;
                    semantic |= diagnostics[0].Id == Analyzer.s_semanticRule.Id;
                    break;
                default:
                    AssertEx.Fail("shouldn't reach here");
                    break;
            }

            return (syntax, semantic);
        }

        private static (bool, bool) CompilerAnalyzerResultSetter(bool syntax, bool semantic, ImmutableArray<DiagnosticData> diagnostics)
        {
            syntax |= diagnostics.Any(d => d.Properties["Origin"] == "Syntactic");
            semantic |= diagnostics.Any(d => d.Properties["Origin"] != "Syntactic");

            return (syntax, semantic);
        }

        private static async Task RunAllAnalysisAsync(IIncrementalAnalyzer analyzer, TextDocument textDocument)
        {
            if (textDocument is Document document)
            {
                await analyzer.AnalyzeSyntaxAsync(document, InvocationReasons.Empty, CancellationToken.None).ConfigureAwait(false);
                await analyzer.AnalyzeDocumentAsync(document, bodyOpt: null, reasons: InvocationReasons.Empty, cancellationToken: CancellationToken.None).ConfigureAwait(false);
            }
            else
            {
                await analyzer.AnalyzeNonSourceDocumentAsync(textDocument, InvocationReasons.Empty, CancellationToken.None).ConfigureAwait(false);
            }

            await analyzer.AnalyzeProjectAsync(textDocument.Project, semanticsChanged: true, reasons: InvocationReasons.Empty, cancellationToken: CancellationToken.None).ConfigureAwait(false);
        }

        private class Analyzer : DiagnosticAnalyzer
        {
            internal static readonly DiagnosticDescriptor s_syntaxRule = new DiagnosticDescriptor("syntax", "test", "test", "test", DiagnosticSeverity.Error, isEnabledByDefault: true);
            internal static readonly DiagnosticDescriptor s_semanticRule = new DiagnosticDescriptor("semantic", "test", "test", "test", DiagnosticSeverity.Error, isEnabledByDefault: true);
            internal static readonly DiagnosticDescriptor s_compilationRule = new DiagnosticDescriptor("compilation", "test", "test", "test", DiagnosticSeverity.Error, isEnabledByDefault: true);

            public override ImmutableArray<DiagnosticDescriptor> SupportedDiagnostics => ImmutableArray.Create(s_syntaxRule, s_semanticRule, s_compilationRule);

            public override void Initialize(AnalysisContext context)
            {
                context.RegisterSyntaxTreeAction(c => c.ReportDiagnostic(Diagnostic.Create(s_syntaxRule, c.Tree.GetRoot().GetLocation())));
                context.RegisterSemanticModelAction(c => c.ReportDiagnostic(Diagnostic.Create(s_semanticRule, c.SemanticModel.SyntaxTree.GetRoot().GetLocation())));
                context.RegisterCompilationAction(c => c.ReportDiagnostic(Diagnostic.Create(s_compilationRule, c.Compilation.SyntaxTrees.First().GetRoot().GetLocation())));
            }
        }

        private class DisabledByDefaultAnalyzer : DiagnosticAnalyzer
        {
            internal static readonly DiagnosticDescriptor s_syntaxRule = new DiagnosticDescriptor("syntax", "test", "test", "test", DiagnosticSeverity.Error, isEnabledByDefault: false);
            internal static readonly DiagnosticDescriptor s_semanticRule = new DiagnosticDescriptor("semantic", "test", "test", "test", DiagnosticSeverity.Error, isEnabledByDefault: false);
            internal static readonly DiagnosticDescriptor s_compilationRule = new DiagnosticDescriptor("compilation", "test", "test", "test", DiagnosticSeverity.Error, isEnabledByDefault: false);

            public override ImmutableArray<DiagnosticDescriptor> SupportedDiagnostics => ImmutableArray.Create(s_syntaxRule, s_semanticRule, s_compilationRule);

            public override void Initialize(AnalysisContext context)
            {
                context.RegisterSyntaxTreeAction(c => c.ReportDiagnostic(Diagnostic.Create(s_syntaxRule, c.Tree.GetRoot().GetLocation())));
                context.RegisterSemanticModelAction(c => c.ReportDiagnostic(Diagnostic.Create(s_semanticRule, c.SemanticModel.SyntaxTree.GetRoot().GetLocation())));
                context.RegisterCompilationAction(c => c.ReportDiagnostic(Diagnostic.Create(s_compilationRule, c.Compilation.SyntaxTrees.First().GetRoot().GetLocation())));
            }
        }

        private class OpenFileOnlyAnalyzer : DiagnosticAnalyzer, IBuiltInAnalyzer
        {
            internal static readonly DiagnosticDescriptor s_syntaxRule = new DiagnosticDescriptor("syntax", "test", "test", "test", DiagnosticSeverity.Error, isEnabledByDefault: true);

            public override ImmutableArray<DiagnosticDescriptor> SupportedDiagnostics => ImmutableArray.Create(s_syntaxRule);

            public override void Initialize(AnalysisContext context)
                => context.RegisterSyntaxTreeAction(c => c.ReportDiagnostic(Diagnostic.Create(s_syntaxRule, c.Tree.GetRoot().GetLocation())));

            public DiagnosticAnalyzerCategory GetAnalyzerCategory()
                => DiagnosticAnalyzerCategory.SyntaxTreeWithoutSemanticsAnalysis;

            public bool IsHighPriority => false;

            public bool OpenFileOnly(SimplifierOptions options)
                => true;
        }

        private class NoNameAnalyzer : DocumentDiagnosticAnalyzer
        {
            internal static readonly DiagnosticDescriptor s_syntaxRule = new DiagnosticDescriptor("syntax", "test", "test", "test", DiagnosticSeverity.Error, isEnabledByDefault: true);

            public override ImmutableArray<DiagnosticDescriptor> SupportedDiagnostics => ImmutableArray.Create(s_syntaxRule);

            public override Task<ImmutableArray<Diagnostic>> AnalyzeSyntaxAsync(Document document, CancellationToken cancellationToken)
                => Task.FromResult(ImmutableArray.Create(Diagnostic.Create(s_syntaxRule, Location.Create(document.FilePath, TextSpan.FromBounds(0, 0), new LinePositionSpan(new LinePosition(0, 0), new LinePosition(0, 0))))));

            public override Task<ImmutableArray<Diagnostic>> AnalyzeSemanticsAsync(Document document, CancellationToken cancellationToken)
                => SpecializedTasks.Default<ImmutableArray<Diagnostic>>();
        }

        private class Priority20Analyzer : PriorityTestDocumentDiagnosticAnalyzer
        {
            public Priority20Analyzer() : base(priority: 20) { }
        }

        private class Priority15Analyzer : PriorityTestProjectDiagnosticAnalyzer
        {
            public Priority15Analyzer() : base(priority: 15) { }
        }

        private class Priority10Analyzer : PriorityTestDocumentDiagnosticAnalyzer
        {
            public Priority10Analyzer() : base(priority: 10) { }
        }

        private class Priority1Analyzer : PriorityTestProjectDiagnosticAnalyzer
        {
            public Priority1Analyzer() : base(priority: 1) { }
        }

        private class Priority0Analyzer : PriorityTestDocumentDiagnosticAnalyzer
        {
            public Priority0Analyzer() : base(priority: -1) { }
        }

        private class PriorityTestDocumentDiagnosticAnalyzer : DocumentDiagnosticAnalyzer
        {
            protected PriorityTestDocumentDiagnosticAnalyzer(int priority)
                => Priority = priority;

            public override int Priority { get; }
            public override ImmutableArray<DiagnosticDescriptor> SupportedDiagnostics => ImmutableArray<DiagnosticDescriptor>.Empty;
            public override Task<ImmutableArray<Diagnostic>> AnalyzeSemanticsAsync(Document document, CancellationToken cancellationToken)
                => Task.FromResult(ImmutableArray<Diagnostic>.Empty);
            public override Task<ImmutableArray<Diagnostic>> AnalyzeSyntaxAsync(Document document, CancellationToken cancellationToken)
                => Task.FromResult(ImmutableArray<Diagnostic>.Empty);
        }

        private class PriorityTestProjectDiagnosticAnalyzer : ProjectDiagnosticAnalyzer
        {
            protected PriorityTestProjectDiagnosticAnalyzer(int priority)
                => Priority = priority;

            public override int Priority { get; }
            public override ImmutableArray<DiagnosticDescriptor> SupportedDiagnostics => ImmutableArray<DiagnosticDescriptor>.Empty;
            public override Task<ImmutableArray<Diagnostic>> AnalyzeProjectAsync(Project project, CancellationToken cancellationToken)
                => Task.FromResult(ImmutableArray<Diagnostic>.Empty);
        }

        private class LeakDocumentAnalyzer : DocumentDiagnosticAnalyzer
        {
            internal static readonly DiagnosticDescriptor s_syntaxRule = new DiagnosticDescriptor("leak", "test", "test", "test", DiagnosticSeverity.Error, isEnabledByDefault: true);

            public override ImmutableArray<DiagnosticDescriptor> SupportedDiagnostics => ImmutableArray.Create(s_syntaxRule);

            public override async Task<ImmutableArray<Diagnostic>> AnalyzeSyntaxAsync(Document document, CancellationToken cancellationToken)
            {
                var root = await document.GetSyntaxRootAsync(cancellationToken).ConfigureAwait(false);
                return ImmutableArray.Create(Diagnostic.Create(s_syntaxRule, root.GetLocation()));
            }

            public override Task<ImmutableArray<Diagnostic>> AnalyzeSemanticsAsync(Document document, CancellationToken cancellationToken)
                => SpecializedTasks.Default<ImmutableArray<Diagnostic>>();
        }

        private class LeakProjectAnalyzer : ProjectDiagnosticAnalyzer
        {
            private static readonly DiagnosticDescriptor s_rule = new DiagnosticDescriptor("project", "test", "test", "test", DiagnosticSeverity.Error, isEnabledByDefault: true);
            public override ImmutableArray<DiagnosticDescriptor> SupportedDiagnostics => ImmutableArray.Create(s_rule);
            public override Task<ImmutableArray<Diagnostic>> AnalyzeProjectAsync(Project project, CancellationToken cancellationToken) => SpecializedTasks.Default<ImmutableArray<Diagnostic>>();
        }

        [DiagnosticAnalyzer(LanguageNames.CSharp)]
        private class NamedTypeAnalyzer : DiagnosticAnalyzer
        {
            public const string DiagnosticId = "test";
            private readonly ImmutableArray<DiagnosticDescriptor> _supportedDiagnostics;

            public NamedTypeAnalyzer(DiagnosticSeverity defaultSeverity = DiagnosticSeverity.Warning)
                => _supportedDiagnostics = ImmutableArray.Create(new DiagnosticDescriptor(DiagnosticId, "test", "test", "test", defaultSeverity, isEnabledByDefault: true));

            public override ImmutableArray<DiagnosticDescriptor> SupportedDiagnostics => _supportedDiagnostics;
            public bool ReceivedSymbolCallback { get; private set; }

            public override void Initialize(AnalysisContext context)
            {
                context.RegisterSymbolAction(c =>
                {
                    ReceivedSymbolCallback = true;
                    c.ReportDiagnostic(Diagnostic.Create(_supportedDiagnostics[0], c.Symbol.Locations[0]));
                }, SymbolKind.NamedType);
            }
        }
    }
}<|MERGE_RESOLUTION|>--- conflicted
+++ resolved
@@ -773,13 +773,9 @@
 
             var analyzerReference = new AnalyzerImageReference(analyzers.ToImmutableArray());
 
-<<<<<<< HEAD
-            using var workspace = TestWorkspace.CreateCSharp("class A {}", composition: s_editorFeaturesCompositionWithMockDiagnosticUpdateSourceRegistrationService.AddParts(typeof(TestDocumentTrackingService)));
+            using var workspace = EditorTestWorkspace.CreateCSharp("class A {}", composition: s_editorFeaturesCompositionWithMockDiagnosticUpdateSourceRegistrationService.AddParts(typeof(TestDocumentTrackingService)));
             Assert.True(workspace.TryApplyChanges(workspace.CurrentSolution.WithOptions(
                 workspace.CurrentSolution.Options.WithChangedOption(new OptionKey(DiagnosticOptionsStorage.PullDiagnosticsFeatureFlag), false))));
-=======
-            using var workspace = EditorTestWorkspace.CreateCSharp("class A {}", composition: s_editorFeaturesCompositionWithMockDiagnosticUpdateSourceRegistrationService.AddParts(typeof(TestDocumentTrackingService)));
->>>>>>> 1a925fe0
 
             workspace.GlobalOptions.SetGlobalOption(SolutionCrawlerOptionsStorage.BackgroundAnalysisScopeOption, LanguageNames.CSharp, analysisScope);
 
@@ -907,13 +903,9 @@
             var composition = s_editorFeaturesCompositionWithMockDiagnosticUpdateSourceRegistrationService.AddParts(
                 typeof(TestDocumentTrackingService));
 
-<<<<<<< HEAD
-            using var workspace = new TestWorkspace(composition);
+            using var workspace = new EditorTestWorkspace(composition);
             Assert.True(workspace.TryApplyChanges(workspace.CurrentSolution.WithOptions(
                 workspace.CurrentSolution.Options.WithChangedOption(new OptionKey(DiagnosticOptionsStorage.PullDiagnosticsFeatureFlag), false))));
-=======
-            using var workspace = new EditorTestWorkspace(composition);
->>>>>>> 1a925fe0
 
             workspace.GlobalOptions.SetGlobalOption(SolutionCrawlerOptionsStorage.BackgroundAnalysisScopeOption, LanguageNames.CSharp, analysisScope);
             workspace.GlobalOptions.SetGlobalOption(SolutionCrawlerOptionsStorage.EnableDiagnosticsInSourceGeneratedFiles, isSourceGenerated);
@@ -1262,14 +1254,10 @@
         [CombinatorialData]
         internal async Task TestGeneratorProducedDiagnostics(bool fullSolutionAnalysis, bool analyzeProject, TestHost testHost)
         {
-<<<<<<< HEAD
-            using var workspace = TestWorkspace.CreateCSharp("// This file will get a diagnostic", composition: s_featuresCompositionWithMockDiagnosticUpdateSourceRegistrationService.WithTestHostParts(testHost));
+            using var workspace = EditorTestWorkspace.CreateCSharp("// This file will get a diagnostic", composition: s_featuresCompositionWithMockDiagnosticUpdateSourceRegistrationService.WithTestHostParts(testHost));
             Assert.True(workspace.TryApplyChanges(workspace.CurrentSolution.WithOptions(
                 workspace.CurrentSolution.Options.WithChangedOption(new OptionKey(DiagnosticOptionsStorage.PullDiagnosticsFeatureFlag), false))));
 
-=======
-            using var workspace = EditorTestWorkspace.CreateCSharp("// This file will get a diagnostic", composition: s_featuresCompositionWithMockDiagnosticUpdateSourceRegistrationService.WithTestHostParts(testHost));
->>>>>>> 1a925fe0
             var globalOptions = workspace.GetService<IGlobalOptionService>();
 
             var generator = new DiagnosticProducingGenerator(c => Location.Create(c.Compilation.SyntaxTrees.Single(), new TextSpan(0, 10)));
