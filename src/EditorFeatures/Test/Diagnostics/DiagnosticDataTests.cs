﻿// Licensed to the .NET Foundation under one or more agreements.
// The .NET Foundation licenses this file to you under the MIT license.
// See the LICENSE file in the project root for more information.

#nullable disable

using System;
using System.Collections.Immutable;
using System.Linq;
using System.Threading;
using System.Threading.Tasks;
using System.Xml.Linq;
using Microsoft.CodeAnalysis.Diagnostics;
using Microsoft.CodeAnalysis.Editor.UnitTests.Workspaces;
using Microsoft.CodeAnalysis.Shared.Extensions;
using Microsoft.CodeAnalysis.Test.Utilities;
using Microsoft.CodeAnalysis.Text;
using Roslyn.Test.Utilities;
using Xunit;

namespace Microsoft.CodeAnalysis.Editor.UnitTests.Diagnostics
{
    [UseExportProvider]
    [Trait(Traits.Feature, Traits.Features.Diagnostics)]
    public class DiagnosticDataTests
    {
        [Fact]
        public async Task DiagnosticData_GetText()
        {
            var code = "";
            await VerifyTextSpanAsync(code, 10, 10, 20, 20, new TextSpan(0, 0));
        }

        [Fact]
        public async Task DiagnosticData_GetText1()
        {
            var code = @"
";

            await VerifyTextSpanAsync(code, 30, 30, 40, 40, new TextSpan(code.Length, 0));
        }

        [Fact]
        public async Task DiagnosticData_GetText2()
        {
            var code = @"
";

            await VerifyTextSpanAsync(code, 0, 30, 40, 40, new TextSpan(code.Length, 0));
        }

        [Fact]
        public async Task DiagnosticData_GetText3()
        {
            var code = @"
";

            await VerifyTextSpanAsync(code, 0, 30, 0, 40, new TextSpan(code.Length, 0));
        }

        [Fact]
        public async Task DiagnosticData_GetText4()
        {
            var code = @"
";

            await VerifyTextSpanAsync(code, 1, 30, 1, 40, new TextSpan(code.Length, 0));
        }

        [Fact]
        public async Task DiagnosticData_GetText5()
        {
            var code = @"
";

            await VerifyTextSpanAsync(code, 1, 30, 1, 40, new TextSpan(code.Length, 0));
        }

        [Fact]
        public async Task DiagnosticData_GetText6()
        {
            var code = @"
";

            await VerifyTextSpanAsync(code, 1, 30, 2, 40, new TextSpan(code.Length, 0));
        }

        [Fact]
        public async Task DiagnosticData_GetText7()
        {
            var code = @"
";

            await VerifyTextSpanAsync(code, 1, 0, 1, 2, new TextSpan(code.Length, 0));
        }

        [Fact]
        public async Task DiagnosticData_GetText8()
        {
            var code = @"
namespace B
{
    class A
    {
    }
}
";

            await VerifyTextSpanAsync(code, 3, 10, 3, 11, new TextSpan(28, 1));
        }

        private static async Task VerifyTextSpanAsync(string code, int startLine, int startColumn, int endLine, int endColumn, TextSpan span)
        {
            using var workspace = new TestWorkspace(composition: EditorTestCompositions.EditorFeatures);
            var document = workspace.CurrentSolution.AddProject("TestProject", "TestProject", LanguageNames.CSharp).AddDocument("TestDocument", code);

            var data = new DiagnosticData(
                id: "test1",
                category: "Test",
                message: "test1 message",
                severity: DiagnosticSeverity.Info,
                defaultSeverity: DiagnosticSeverity.Info,
                isEnabledByDefault: false,
                warningLevel: 1,
                projectId: document.Project.Id,
                customTags: ImmutableArray<string>.Empty,
                properties: ImmutableDictionary<string, string>.Empty,
<<<<<<< HEAD
                location: new DiagnosticDataLocation(document.Id, null, new("originalFile1", new(startLine, startColumn), new(endLine, endColumn))),
=======
                location: new DiagnosticDataLocation("originalFile1", document.Id, null, startLine, startColumn, endLine, endColumn),
>>>>>>> e1a5ec3a
                language: document.Project.Language);

            var text = await document.GetTextAsync();
            var actual = DiagnosticData.GetExistingOrCalculatedTextSpan(data.DataLocation, text);

            Assert.Equal(span, actual);
        }

        [Fact, WorkItem(46377, "https://github.com/dotnet/roslyn/issues/46377")]
        public async Task DiagnosticData_ExternalAdditionalLocationIsPreserved()
        {
            using var workspace = new TestWorkspace(composition: EditorTestCompositions.EditorFeatures);

            var additionalDocument = workspace.CurrentSolution.AddProject("TestProject", "TestProject", LanguageNames.CSharp)
                .AddDocument("test.cs", "", filePath: "test.cs")
                .Project.AddAdditionalDocument("AdditionalDocument.txt", "First line in file", filePath: "AdditionalDocument.txt");
            var document = additionalDocument.Project.Documents.Single();

            var externalAdditionalLocation = new DiagnosticDataLocation(
<<<<<<< HEAD
                additionalDocument.Id, sourceSpan: new TextSpan(0, 1), new(additionalDocument.Name,
                new(0, 0), new(0, 1)));
=======
                originalFilePath: additionalDocument.Name, additionalDocument.Id, sourceSpan: new TextSpan(0, 1),
                originalStartLine: 0, originalStartColumn: 0, originalEndLine: 0, originalEndColumn: 1);
>>>>>>> e1a5ec3a

            var diagnosticData = new DiagnosticData(
                id: "test1",
                category: "Test",
                message: "test1 message",
                severity: DiagnosticSeverity.Info,
                defaultSeverity: DiagnosticSeverity.Info,
                isEnabledByDefault: true,
                warningLevel: 1,
                projectId: document.Project.Id,
                customTags: ImmutableArray<string>.Empty,
                properties: ImmutableDictionary<string, string>.Empty,
                location: new DiagnosticDataLocation(document.FilePath, document.Id),
                additionalLocations: ImmutableArray.Create(externalAdditionalLocation),
                language: document.Project.Language);

            var diagnostic = await diagnosticData.ToDiagnosticAsync(document.Project, CancellationToken.None);
            var roundTripDiagnosticData = DiagnosticData.Create(diagnostic, document);

            var roundTripAdditionalLocation = Assert.Single(roundTripDiagnosticData.AdditionalLocations);
            Assert.Equal(externalAdditionalLocation.DocumentId, roundTripAdditionalLocation.DocumentId);
            Assert.Equal(externalAdditionalLocation.SourceSpan, roundTripAdditionalLocation.SourceSpan);
            Assert.Equal(externalAdditionalLocation.OriginalFileSpan, roundTripAdditionalLocation.OriginalFileSpan);
        }

        [Fact]
        public async Task DiagnosticData_SourceGeneratedDocumentLocationIsPreserved()
        {
            var content = @"
namespace B
{
    class A
    {
    }
}
";
            using var workspace = TestWorkspace.CreateCSharp(files: Array.Empty<string>(), sourceGeneratedFiles: new[] { content }, composition: EditorTestCompositions.EditorFeatures);
            var hostDocument = workspace.Documents.Single();
            Assert.True(hostDocument.IsSourceGenerated);

            var documentId = hostDocument.Id;
            var project = workspace.CurrentSolution.GetRequiredProject(documentId.ProjectId);
            var document = await project.GetSourceGeneratedDocumentAsync(documentId, CancellationToken.None);

            await VerifyTextSpanAsync(content, 3, 10, 3, 11, new TextSpan(28, 1));
            var location = new DiagnosticDataLocation(
<<<<<<< HEAD
                documentId, sourceSpan: new TextSpan(28, 1), new(document.FilePath,
                new(3, 10), new(3, 11)));
=======
                originalFilePath: document.FilePath, documentId, sourceSpan: new TextSpan(28, 1),
                originalStartLine: 3, originalStartColumn: 10, originalEndLine: 3, originalEndColumn: 11);
>>>>>>> e1a5ec3a

            var diagnosticData = new DiagnosticData(
                id: "test1",
                category: "Test",
                message: "test1 message",
                severity: DiagnosticSeverity.Info,
                defaultSeverity: DiagnosticSeverity.Info,
                isEnabledByDefault: true,
                warningLevel: 1,
                projectId: documentId.ProjectId,
                customTags: ImmutableArray<string>.Empty,
                properties: ImmutableDictionary<string, string>.Empty,
                location: location,
                additionalLocations: ImmutableArray<DiagnosticDataLocation>.Empty,
                language: project.Language);

            var diagnostic = await diagnosticData.ToDiagnosticAsync(project, CancellationToken.None);
            var roundTripDiagnosticData = DiagnosticData.Create(diagnostic, document);

            var roundTripLocation = roundTripDiagnosticData.DataLocation;
            Assert.NotNull(roundTripDiagnosticData.DataLocation);
            Assert.Equal(location.DocumentId, roundTripLocation.DocumentId);
            Assert.Equal(location.SourceSpan, roundTripLocation.SourceSpan);
            Assert.Equal(location.OriginalFileSpan, roundTripLocation.OriginalFileSpan);
        }
    }
}<|MERGE_RESOLUTION|>--- conflicted
+++ resolved
@@ -125,11 +125,7 @@
                 projectId: document.Project.Id,
                 customTags: ImmutableArray<string>.Empty,
                 properties: ImmutableDictionary<string, string>.Empty,
-<<<<<<< HEAD
-                location: new DiagnosticDataLocation(document.Id, null, new("originalFile1", new(startLine, startColumn), new(endLine, endColumn))),
-=======
-                location: new DiagnosticDataLocation("originalFile1", document.Id, null, startLine, startColumn, endLine, endColumn),
->>>>>>> e1a5ec3a
+                location: new DiagnosticDataLocation(new("originalFile1", new(startLine, startColumn), new(endLine, endColumn)), document.Id),
                 language: document.Project.Language);
 
             var text = await document.GetTextAsync();
@@ -149,13 +145,7 @@
             var document = additionalDocument.Project.Documents.Single();
 
             var externalAdditionalLocation = new DiagnosticDataLocation(
-<<<<<<< HEAD
-                additionalDocument.Id, sourceSpan: new TextSpan(0, 1), new(additionalDocument.Name,
-                new(0, 0), new(0, 1)));
-=======
-                originalFilePath: additionalDocument.Name, additionalDocument.Id, sourceSpan: new TextSpan(0, 1),
-                originalStartLine: 0, originalStartColumn: 0, originalEndLine: 0, originalEndColumn: 1);
->>>>>>> e1a5ec3a
+                new(additionalDocument.Name, new(0, 0), new(0, 1)), additionalDocument.Id, sourceSpan: new TextSpan(0, 1));
 
             var diagnosticData = new DiagnosticData(
                 id: "test1",
@@ -168,7 +158,7 @@
                 projectId: document.Project.Id,
                 customTags: ImmutableArray<string>.Empty,
                 properties: ImmutableDictionary<string, string>.Empty,
-                location: new DiagnosticDataLocation(document.FilePath, document.Id),
+                location: new DiagnosticDataLocation(new FileLinePositionSpan(document.FilePath, span: default), document.Id),
                 additionalLocations: ImmutableArray.Create(externalAdditionalLocation),
                 language: document.Project.Language);
 
@@ -202,13 +192,7 @@
 
             await VerifyTextSpanAsync(content, 3, 10, 3, 11, new TextSpan(28, 1));
             var location = new DiagnosticDataLocation(
-<<<<<<< HEAD
-                documentId, sourceSpan: new TextSpan(28, 1), new(document.FilePath,
-                new(3, 10), new(3, 11)));
-=======
-                originalFilePath: document.FilePath, documentId, sourceSpan: new TextSpan(28, 1),
-                originalStartLine: 3, originalStartColumn: 10, originalEndLine: 3, originalEndColumn: 11);
->>>>>>> e1a5ec3a
+                new(document.FilePath, new(3, 10), new(3, 11)), documentId, sourceSpan: new TextSpan(28, 1));
 
             var diagnosticData = new DiagnosticData(
                 id: "test1",
