--- conflicted
+++ resolved
@@ -448,36 +448,32 @@
             new SignatureHelpTestItem("G<S, T> where T : class, S, IGoo, new()", "Summary1", "SummaryT", currentParameterIndex: 1)
         };
 
-<<<<<<< HEAD
-        await TestAsync(markup, expectedOrderedItems);
-    }
-=======
-        [Fact]
-        public async Task DeclaringGenericTypeWithConstraintsAllowRefStruct()
-        {
-            var markup = """
-                class G<S> where S : allows ref struct
-                { };
-
-                class C
-                {
-                    void Goo()
-                    {
-                        [|G<$$|]>
-                    }
-                }
-                """;
-
-            var expectedOrderedItems = new List<SignatureHelpTestItem>
-            {
-                new SignatureHelpTestItem("G<S> where S : allows ref struct", string.Empty, string.Empty, currentParameterIndex: 0)
-            };
-
-            await TestAsync(markup, expectedOrderedItems);
-        }
-
-        #endregion
->>>>>>> 3e296484
+        await TestAsync(markup, expectedOrderedItems);
+    }
+
+    [Fact]
+    public async Task DeclaringGenericTypeWithConstraintsAllowRefStruct()
+    {
+        var markup = """
+            class G<S> where S : allows ref struct
+            { };
+
+            class C
+            {
+                void Goo()
+                {
+                    [|G<$$|]>
+                }
+            }
+            """;
+
+        var expectedOrderedItems = new List<SignatureHelpTestItem>
+        {
+            new SignatureHelpTestItem("G<S> where S : allows ref struct", string.Empty, string.Empty, currentParameterIndex: 0)
+        };
+
+        await TestAsync(markup, expectedOrderedItems);
+    }
 
     #endregion
 
