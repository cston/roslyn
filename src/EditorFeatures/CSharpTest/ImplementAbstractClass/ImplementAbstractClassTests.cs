﻿// Copyright (c) Microsoft.  All Rights Reserved.  Licensed under the Apache License, Version 2.0.  See License.txt in the project root for license information.

using System.Collections.Generic;
using System.Threading.Tasks;
using Microsoft.CodeAnalysis.CodeFixes;
using Microsoft.CodeAnalysis.CodeStyle;
using Microsoft.CodeAnalysis.CSharp;
using Microsoft.CodeAnalysis.CSharp.CodeStyle;
using Microsoft.CodeAnalysis.CSharp.ImplementAbstractClass;
using Microsoft.CodeAnalysis.CSharp.Test.Utilities;
using Microsoft.CodeAnalysis.Diagnostics;
using Microsoft.CodeAnalysis.Editor.CSharp.UnitTests.Diagnostics;
using Microsoft.CodeAnalysis.ImplementType;
using Microsoft.CodeAnalysis.Options;
using Microsoft.CodeAnalysis.Test.Utilities;
using Roslyn.Test.Utilities;
using Xunit;

namespace Microsoft.CodeAnalysis.Editor.CSharp.UnitTests.ImplementAbstractClass
{
    public partial class ImplementAbstractClassTests : AbstractCSharpDiagnosticProviderBasedUserDiagnosticTest
    {
        internal override (DiagnosticAnalyzer, CodeFixProvider) CreateDiagnosticProviderAndFixer(Workspace workspace)
            => (null, new CSharpImplementAbstractClassCodeFixProvider());

        private IDictionary<OptionKey, object> AllOptionsOff =>
            OptionsSet(
                 SingleOption(CSharpCodeStyleOptions.PreferExpressionBodiedMethods, CSharpCodeStyleOptions.NeverWithSilentEnforcement),
                 SingleOption(CSharpCodeStyleOptions.PreferExpressionBodiedConstructors, CSharpCodeStyleOptions.NeverWithSilentEnforcement),
                 SingleOption(CSharpCodeStyleOptions.PreferExpressionBodiedOperators, CSharpCodeStyleOptions.NeverWithSilentEnforcement),
                 SingleOption(CSharpCodeStyleOptions.PreferExpressionBodiedAccessors, CSharpCodeStyleOptions.NeverWithSilentEnforcement),
                 SingleOption(CSharpCodeStyleOptions.PreferExpressionBodiedProperties, CSharpCodeStyleOptions.NeverWithSilentEnforcement),
                 SingleOption(CSharpCodeStyleOptions.PreferExpressionBodiedIndexers, CSharpCodeStyleOptions.NeverWithSilentEnforcement));

        internal Task TestAllOptionsOffAsync(
            string initialMarkup,
            string expectedMarkup,
            int index = 0,
            IDictionary<OptionKey, object> options = null,
            ParseOptions parseOptions = null)
        {
            options = options ?? new Dictionary<OptionKey, object>();
            foreach (var kvp in AllOptionsOff)
            {
                options.Add(kvp);
            }

            return TestInRegularAndScriptAsync(
                initialMarkup,
                expectedMarkup,
                index: index,
                options: options,
                parseOptions: parseOptions);
        }

        [Fact, Trait(Traits.Feature, Traits.Features.CodeActionsImplementAbstractClass)]
        public async Task TestSimpleMethods()
        {
            await TestAllOptionsOffAsync(
@"abstract class Goo
{
    protected abstract string GooMethod();
    public abstract void Blah();
}

abstract class Bar : Goo
{
    public abstract bool BarMethod();

    public override void Blah()
    {
    }
}

class [|Program|] : Goo
{
    static void Main(string[] args)
    {
    }
}",
@"abstract class Goo
{
    protected abstract string GooMethod();
    public abstract void Blah();
}

abstract class Bar : Goo
{
    public abstract bool BarMethod();

    public override void Blah()
    {
    }
}

class Program : Goo
{
    static void Main(string[] args)
    {
    }

    public override void Blah()
    {
        throw new System.NotImplementedException();
    }

    protected override string GooMethod()
    {
        throw new System.NotImplementedException();
    }
}");
        }

        [Fact, Trait(Traits.Feature, Traits.Features.CodeActionsImplementAbstractClass)]
        [WorkItem(16434, "https://github.com/dotnet/roslyn/issues/16434")]
        public async Task TestMethodWithTupleNames()
        {
            await TestAllOptionsOffAsync(
@"abstract class Base
{
    protected abstract (int a, int b) Method((string, string d) x);
}

class [|Program|] : Base
{
}",
@"abstract class Base
{
    protected abstract (int a, int b) Method((string, string d) x);
}

class Program : Base
{
    protected override (int a, int b) Method((string, string d) x)
    {
        throw new System.NotImplementedException();
    }
}");
        }

        [WorkItem(543234, "http://vstfdevdiv:8080/DevDiv2/DevDiv/_workitems/edit/543234")]
        [Fact, Trait(Traits.Feature, Traits.Features.CodeActionsImplementAbstractClass)]
        public async Task TestNotAvailableForStruct()
        {
            await TestMissingInRegularAndScriptAsync(
@"abstract class Goo
{
    public abstract void Bar();
}

struct [|Program|] : Goo
{
}");
        }

        [Fact, Trait(Traits.Feature, Traits.Features.CodeActionsImplementAbstractClass)]
        public async Task TestOptionalIntParameter()
        {
            await TestAllOptionsOffAsync(
@"abstract class d
{
    public abstract void goo(int x = 3);
}

class [|b|] : d
{
}",
@"abstract class d
{
    public abstract void goo(int x = 3);
}

class b : d
{
    public override void goo(int x = 3)
    {
        throw new System.NotImplementedException();
    }
}");
        }

        [Fact, Trait(Traits.Feature, Traits.Features.CodeActionsImplementAbstractClass)]
        public async Task TestOptionalCharParameter()
        {
            await TestAllOptionsOffAsync(
@"abstract class d
{
    public abstract void goo(char x = 'a');
}

class [|b|] : d
{
}",
@"abstract class d
{
    public abstract void goo(char x = 'a');
}

class b : d
{
    public override void goo(char x = 'a')
    {
        throw new System.NotImplementedException();
    }
}");
        }

        [Fact, Trait(Traits.Feature, Traits.Features.CodeActionsImplementAbstractClass)]
        public async Task TestOptionalStringParameter()
        {
            await TestAllOptionsOffAsync(
@"abstract class d
{
    public abstract void goo(string x = ""x"");
}

class [|b|] : d
{
}",
@"abstract class d
{
    public abstract void goo(string x = ""x"");
}

class b : d
{
    public override void goo(string x = ""x"")
    {
        throw new System.NotImplementedException();
    }
}");
        }

        [Fact, Trait(Traits.Feature, Traits.Features.CodeActionsImplementAbstractClass)]
        public async Task TestOptionalShortParameter()
        {
            await TestAllOptionsOffAsync(
@"abstract class d
{
    public abstract void goo(short x = 3);
}

class [|b|] : d
{
}",
@"abstract class d
{
    public abstract void goo(short x = 3);
}

class b : d
{
    public override void goo(short x = 3)
    {
        throw new System.NotImplementedException();
    }
}");
        }

        [Fact, Trait(Traits.Feature, Traits.Features.CodeActionsImplementAbstractClass)]
        public async Task TestOptionalDecimalParameter()
        {
            await TestAllOptionsOffAsync(
@"abstract class d
{
    public abstract void goo(decimal x = 3);
}

class [|b|] : d
{
}",
@"abstract class d
{
    public abstract void goo(decimal x = 3);
}

class b : d
{
    public override void goo(decimal x = 3)
    {
        throw new System.NotImplementedException();
    }
}");
        }

        [Fact, Trait(Traits.Feature, Traits.Features.CodeActionsImplementAbstractClass)]
        public async Task TestOptionalDoubleParameter()
        {
            await TestAllOptionsOffAsync(
@"abstract class d
{
    public abstract void goo(double x = 3);
}

class [|b|] : d
{
}",
@"abstract class d
{
    public abstract void goo(double x = 3);
}

class b : d
{
    public override void goo(double x = 3)
    {
        throw new System.NotImplementedException();
    }
}");
        }

        [Fact, Trait(Traits.Feature, Traits.Features.CodeActionsImplementAbstractClass)]
        public async Task TestOptionalLongParameter()
        {
            await TestAllOptionsOffAsync(
@"abstract class d
{
    public abstract void goo(long x = 3);
}

class [|b|] : d
{
}",
@"abstract class d
{
    public abstract void goo(long x = 3);
}

class b : d
{
    public override void goo(long x = 3)
    {
        throw new System.NotImplementedException();
    }
}");
        }

        [Fact, Trait(Traits.Feature, Traits.Features.CodeActionsImplementAbstractClass)]
        public async Task TestOptionalFloatParameter()
        {
            await TestAllOptionsOffAsync(
@"abstract class d
{
    public abstract void goo(float x = 3);
}

class [|b|] : d
{
}",
@"abstract class d
{
    public abstract void goo(float x = 3);
}

class b : d
{
    public override void goo(float x = 3)
    {
        throw new System.NotImplementedException();
    }
}");
        }

        [Fact, Trait(Traits.Feature, Traits.Features.CodeActionsImplementAbstractClass)]
        public async Task TestOptionalUshortParameter()
        {
            await TestAllOptionsOffAsync(
@"abstract class d
{
    public abstract void goo(ushort x = 3);
}

class [|b|] : d
{
}",
@"abstract class d
{
    public abstract void goo(ushort x = 3);
}

class b : d
{
    public override void goo(ushort x = 3)
    {
        throw new System.NotImplementedException();
    }
}");
        }

        [Fact, Trait(Traits.Feature, Traits.Features.CodeActionsImplementAbstractClass)]
        public async Task TestOptionalUintParameter()
        {
            await TestAllOptionsOffAsync(
@"abstract class d
{
    public abstract void goo(uint x = 3);
}

class [|b|] : d
{
}",
@"abstract class d
{
    public abstract void goo(uint x = 3);
}

class b : d
{
    public override void goo(uint x = 3)
    {
        throw new System.NotImplementedException();
    }
}");
        }

        [Fact, Trait(Traits.Feature, Traits.Features.CodeActionsImplementAbstractClass)]
        public async Task TestOptionalUlongParameter()
        {
            await TestAllOptionsOffAsync(
@"abstract class d
{
    public abstract void goo(ulong x = 3);
}

class [|b|] : d
{
}",
@"abstract class d
{
    public abstract void goo(ulong x = 3);
}

class b : d
{
    public override void goo(ulong x = 3)
    {
        throw new System.NotImplementedException();
    }
}");
        }

        [Fact, Trait(Traits.Feature, Traits.Features.CodeActionsImplementAbstractClass)]
        public async Task TestOptionalStructParameter_CSharp7()
        {
            await TestAllOptionsOffAsync(
@"struct b
{
}

abstract class d
{
    public abstract void goo(b x = new b());
}

class [|c|] : d
{
}",
@"struct b
{
}

abstract class d
{
    public abstract void goo(b x = new b());
}

class c : d
{
    public override void goo(b x = default(b))
    {
        throw new System.NotImplementedException();
    }
}",
                parseOptions: TestOptions.Regular7);
        }

        [Fact, Trait(Traits.Feature, Traits.Features.CodeActionsImplementAbstractClass)]
        public async Task TestOptionalStructParameter()
        {
            await TestAllOptionsOffAsync(
@"struct b
{
}

abstract class d
{
    public abstract void goo(b x = new b());
}

class [|c|] : d
{
}",
@"struct b
{
}

abstract class d
{
    public abstract void goo(b x = new b());
}

class c : d
{
    public override void goo(b x = default)
    {
        throw new System.NotImplementedException();
    }
}");
        }

        [WorkItem(916114, "http://vstfdevdiv:8080/DevDiv2/DevDiv/_workitems/edit/916114")]
        [Fact, Trait(Traits.Feature, Traits.Features.CodeActionsImplementAbstractClass)]
        public async Task TestOptionalNullableStructParameter()
        {
            await TestAllOptionsOffAsync(
@"struct b
{
}

abstract class d
{
    public abstract void m(b? x = null, b? y = default(b?));
}

class [|c|] : d
{
}",
@"struct b
{
}

abstract class d
{
    public abstract void m(b? x = null, b? y = default(b?));
}

class c : d
{
    public override void m(b? x = null, b? y = null)
    {
        throw new System.NotImplementedException();
    }
}");
        }

        [WorkItem(916114, "http://vstfdevdiv:8080/DevDiv2/DevDiv/_workitems/edit/916114")]
        [Fact, Trait(Traits.Feature, Traits.Features.CodeActionsImplementAbstractClass)]
        public async Task TestOptionalNullableIntParameter()
        {
            await TestAllOptionsOffAsync(
@"abstract class d
{
    public abstract void m(int? x = 5, int? y = default(int?));
}

class [|c|] : d
{
}",
@"abstract class d
{
    public abstract void m(int? x = 5, int? y = default(int?));
}

class c : d
{
    public override void m(int? x = 5, int? y = null)
    {
        throw new System.NotImplementedException();
    }
}");
        }

        [Fact, Trait(Traits.Feature, Traits.Features.CodeActionsImplementAbstractClass)]
        public async Task TestOptionalObjectParameter()
        {
            await TestAllOptionsOffAsync(
@"class b
{
}

abstract class d
{
    public abstract void goo(b x = null);
}

class [|c|] : d
{
}",
@"class b
{
}

abstract class d
{
    public abstract void goo(b x = null);
}

class c : d
{
    public override void goo(b x = null)
    {
        throw new System.NotImplementedException();
    }
}");
        }

        [WorkItem(543883, "http://vstfdevdiv:8080/DevDiv2/DevDiv/_workitems/edit/543883")]
        [Fact, Trait(Traits.Feature, Traits.Features.CodeActionsImplementAbstractClass)]
        public async Task TestDifferentAccessorAccessibility()
        {
            await TestAllOptionsOffAsync(
@"abstract class c1
{
    public abstract c1 this[c1 x] { get; internal set; }
}

class [|c2|] : c1
{
}",
@"abstract class c1
{
    public abstract c1 this[c1 x] { get; internal set; }
}

class c2 : c1
{
    public override c1 this[c1 x]
    {
        get
        {
            throw new System.NotImplementedException();
        }

        internal set
        {
            throw new System.NotImplementedException();
        }
    }
}");
        }

        [Fact, Trait(Traits.Feature, Traits.Features.CodeActionsImplementAbstractClass)]
        public async Task TestEvent1()
        {
            await TestAllOptionsOffAsync(
@"using System;

abstract class C
{
    public abstract event Action E;
}

class [|D|] : C
{
}",
@"using System;

abstract class C
{
    public abstract event Action E;
}

class D : C
{
    public override event Action E;
}");
        }

        [Fact, Trait(Traits.Feature, Traits.Features.CodeActionsImplementAbstractClass)]
        public async Task TestIndexer1()
        {
            await TestAllOptionsOffAsync(
@"using System;

abstract class C
{
    public abstract int this[string s]
    {
        get
        {
        }

        internal set
        {
        }
    }
}

class [|D|] : C
{
}",
@"using System;

abstract class C
{
    public abstract int this[string s]
    {
        get
        {
        }

        internal set
        {
        }
    }
}

class D : C
{
    public override int this[string s]
    {
        get
        {
            throw new NotImplementedException();
        }

        internal set
        {
            throw new NotImplementedException();
        }
    }
}");
        }

        [Fact, Trait(Traits.Feature, Traits.Features.CodeActionsImplementAbstractClass)]
        public async Task TestMissingInHiddenType()
        {
            await TestMissingInRegularAndScriptAsync(
@"using System;

abstract class Goo
{
    public abstract void F();
}

class [|Program|] : Goo
{
#line hidden
}
#line default");
        }

        [Fact, Trait(Traits.Feature, Traits.Features.CodeActionsImplementAbstractClass)]
        public async Task TestGenerateIntoNonHiddenPart()
        {
            await TestAllOptionsOffAsync(
@"using System;

abstract class Goo { public abstract void F(); }

partial class [|Program|] : Goo
{
#line hidden
}
#line default

partial class Program ",
@"using System;

abstract class Goo { public abstract void F(); }

partial class Program : Goo
{
#line hidden
}
#line default

partial class Program
{
    public override void F()
    {
        throw new NotImplementedException();
    }
}
");
        }

        [Fact, Trait(Traits.Feature, Traits.Features.CodeActionsImplementAbstractClass)]
        public async Task TestGenerateIfLocationAvailable()
        {
            await TestAllOptionsOffAsync(
@"#line default
using System;

abstract class Goo { public abstract void F(); }

partial class [|Program|] : Goo
{
    void Bar()
    {
    }

#line hidden
}
#line default",
@"#line default
using System;

abstract class Goo { public abstract void F(); }

partial class Program : Goo
{
    public override void F()
    {
        throw new NotImplementedException();
    }

    void Bar()
    {
    }

#line hidden
}
#line default");
        }

        [WorkItem(545585, "http://vstfdevdiv:8080/DevDiv2/DevDiv/_workitems/edit/545585")]
        [Fact, Trait(Traits.Feature, Traits.Features.CodeActionsImplementAbstractClass)]
        public async Task TestOnlyGenerateUnimplementedAccessors()
        {
            await TestAllOptionsOffAsync(
@"using System;

abstract class A
{
    public abstract int X { get; set; }
}

abstract class B : A
{
    public override int X
    {
        get
        {
            throw new NotImplementedException();
        }
    }
}

class [|C|] : B
{
}",
@"using System;

abstract class A
{
    public abstract int X { get; set; }
}

abstract class B : A
{
    public override int X
    {
        get
        {
            throw new NotImplementedException();
        }
    }
}

class C : B
{
    public override int X
    {
        set
        {
            throw new NotImplementedException();
        }
    }
}");
        }

        [WorkItem(545615, "http://vstfdevdiv:8080/DevDiv2/DevDiv/_workitems/edit/545615")]
        [Fact, Trait(Traits.Feature, Traits.Features.CodeActionsImplementAbstractClass)]
        public async Task TestParamsArray()
        {
            await TestAllOptionsOffAsync(
@"class A
{
    public virtual void Goo(int x, params int[] y)
    {
    }
}

abstract class B : A
{
    public abstract override void Goo(int x, int[] y = null);
}

class [|C|] : B
{
}",
@"class A
{
    public virtual void Goo(int x, params int[] y)
    {
    }
}

abstract class B : A
{
    public abstract override void Goo(int x, int[] y = null);
}

class C : B
{
    public override void Goo(int x, params int[] y)
    {
        throw new System.NotImplementedException();
    }
}");
        }

        [WorkItem(545636, "http://vstfdevdiv:8080/DevDiv2/DevDiv/_workitems/edit/545636")]
        [Fact, Trait(Traits.Feature, Traits.Features.CodeActionsImplementAbstractClass)]
        public async Task TestNullPointerType()
        {
            await TestAllOptionsOffAsync(
@"abstract class C
{
    unsafe public abstract void Goo(int* x = null);
}

class [|D|] : C
{
}",
@"abstract class C
{
    unsafe public abstract void Goo(int* x = null);
}

class D : C
{
    public override unsafe void Goo(int* x = null)
    {
        throw new System.NotImplementedException();
    }
}");
        }

        [WorkItem(545637, "http://vstfdevdiv:8080/DevDiv2/DevDiv/_workitems/edit/545637")]
        [Fact, Trait(Traits.Feature, Traits.Features.CodeActionsImplementAbstractClass)]
        public async Task TestErrorTypeCalledVar()
        {
            await TestAllOptionsOffAsync(
@"extern alias var;

abstract class C
{
    public abstract void Goo(var::X x);
}

class [|D|] : C
{
}",
@"extern alias var;

abstract class C
{
    public abstract void Goo(var::X x);
}

class D : C
{
    public override void Goo(X x)
    {
        throw new System.NotImplementedException();
    }
}");
        }

        [WorkItem(581500, "http://vstfdevdiv:8080/DevDiv2/DevDiv/_workitems/edit/581500")]
        [Fact, Trait(Traits.Feature, Traits.Features.CodeActionsImplementAbstractClass)]
        public async Task Bugfix_581500()
        {
            await TestAllOptionsOffAsync(
@"abstract class A<T>
{
    public abstract void M(T x);

    abstract class B : A<B>
    {
        class [|T|] : A<T>
        {
        }
    }
}",
@"abstract class A<T>
{
    public abstract void M(T x);

    abstract class B : A<B>
    {
        class T : A<T>
        {
            public override void M(B.T x)
            {
                throw new System.NotImplementedException();
            }
        }
    }
}");
        }

        [WorkItem(625442, "http://vstfdevdiv:8080/DevDiv2/DevDiv/_workitems/edit/625442")]
        [Fact, Trait(Traits.Feature, Traits.Features.CodeActionsImplementAbstractClass)]
        public async Task Bugfix_625442()
        {
            await TestAllOptionsOffAsync(
@"abstract class A<T>
{
    public abstract void M(T x);
    abstract class B : A<B>
    {
        class [|T|] : A<B.T> { }
    }
}
",
@"abstract class A<T>
{
    public abstract void M(T x);
    abstract class B : A<B>
    {
        class T : A<B.T>
        {
            public override void M(A<A<T>.B>.B.T x)
            {
                throw new System.NotImplementedException();
            }
        }
    }
}
");
        }

        [WorkItem(2407, "https://github.com/dotnet/roslyn/issues/2407")]
        [Fact, Trait(Traits.Feature, Traits.Features.CodeActionsImplementAbstractClass)]
        public async Task ImplementClassWithInaccessibleMembers()
        {
            await TestAllOptionsOffAsync(
@"using System;
using System.Globalization;

public class [|x|] : EastAsianLunisolarCalendar
{
}",
@"using System;
using System.Globalization;

public class x : EastAsianLunisolarCalendar
{
    public override int[] Eras
    {
        get
        {
            throw new NotImplementedException();
        }
    }

    internal override int MinCalendarYear
    {
        get
        {
            throw new NotImplementedException();
        }
    }

    internal override int MaxCalendarYear
    {
        get
        {
            throw new NotImplementedException();
        }
    }

    internal override EraInfo[] CalEraInfo
    {
        get
        {
            throw new NotImplementedException();
        }
    }

    internal override DateTime MinDate
    {
        get
        {
            throw new NotImplementedException();
        }
    }

    internal override DateTime MaxDate
    {
        get
        {
            throw new NotImplementedException();
        }
    }

    public override int GetEra(DateTime time)
    {
        throw new NotImplementedException();
    }

    internal override int GetGregorianYear(int year, int era)
    {
        throw new NotImplementedException();
    }

    internal override int GetYear(int year, DateTime time)
    {
        throw new NotImplementedException();
    }

    internal override int GetYearInfo(int LunarYear, int Index)
    {
        throw new NotImplementedException();
    }
}");
        }

        [WorkItem(13149, "https://github.com/dotnet/roslyn/issues/13149")]
        [Fact, Trait(Traits.Feature, Traits.Features.CodeActionsImplementAbstractClass)]
        public async Task TestPartialClass1()
        {
            await TestAllOptionsOffAsync(
@"using System;

public abstract class Base
{
    public abstract void Dispose();
}

partial class [|A|] : Base
{
}

partial class A
{
}",
@"using System;

public abstract class Base
{
    public abstract void Dispose();
}

partial class A : Base
{
    public override void Dispose()
    {
        throw new NotImplementedException();
    }
}

partial class A
{
}");
        }

        [WorkItem(13149, "https://github.com/dotnet/roslyn/issues/13149")]
        [Fact, Trait(Traits.Feature, Traits.Features.CodeActionsImplementAbstractClass)]
        public async Task TestPartialClass2()
        {
            await TestAllOptionsOffAsync(
@"using System;

public abstract class Base
{
    public abstract void Dispose();
}

partial class [|A|]
{
}

partial class A : Base
{
}",
@"using System;

public abstract class Base
{
    public abstract void Dispose();
}

partial class A
{
    public override void Dispose()
    {
        throw new NotImplementedException();
    }
}

partial class A : Base
{
}");
        }

        [WorkItem(581500, "http://vstfdevdiv:8080/DevDiv2/DevDiv/_workitems/edit/581500")]
        [Fact, Trait(Traits.Feature, Traits.Features.CodeActionsImplementAbstractClass)]
        public async Task TestCodeStyle_Method1()
        {
            await TestInRegularAndScriptAsync(
@"abstract class A
{
    public abstract void M(int x);
}

class [|T|] : A
{
}",
@"abstract class A
{
    public abstract void M(int x);
}

class T : A
{
    public override void M(int x) => throw new System.NotImplementedException();
}", options: Option(CSharpCodeStyleOptions.PreferExpressionBodiedMethods, CSharpCodeStyleOptions.WhenPossibleWithSilentEnforcement));
        }

        [WorkItem(581500, "http://vstfdevdiv:8080/DevDiv2/DevDiv/_workitems/edit/581500")]
        [Fact, Trait(Traits.Feature, Traits.Features.CodeActionsImplementAbstractClass)]
        public async Task TestCodeStyle_Property1()
        {
            await TestInRegularAndScriptAsync(
@"abstract class A
{
    public abstract int M { get; }
}

class [|T|] : A
{
}",
@"abstract class A
{
    public abstract int M { get; }
}

class T : A
{
    public override int M => throw new System.NotImplementedException();
}", options: Option(CSharpCodeStyleOptions.PreferExpressionBodiedProperties, CSharpCodeStyleOptions.WhenPossibleWithSilentEnforcement));
        }

        [WorkItem(581500, "http://vstfdevdiv:8080/DevDiv2/DevDiv/_workitems/edit/581500")]
        [Fact, Trait(Traits.Feature, Traits.Features.CodeActionsImplementAbstractClass)]
        public async Task TestCodeStyle_Property3()
        {
            await TestInRegularAndScriptAsync(
@"abstract class A
{
    public abstract int M { set; }
}

class [|T|] : A
{
}",
@"abstract class A
{
    public abstract int M { set; }
}

class T : A
{
    public override int M
    {
        set
        {
            throw new System.NotImplementedException();
        }
    }
}", options: OptionsSet(
    SingleOption(CSharpCodeStyleOptions.PreferExpressionBodiedProperties, ExpressionBodyPreference.WhenPossible, NotificationOption.Silent),
    SingleOption(CSharpCodeStyleOptions.PreferExpressionBodiedAccessors, ExpressionBodyPreference.Never, NotificationOption.Silent)));
        }

        [WorkItem(581500, "http://vstfdevdiv:8080/DevDiv2/DevDiv/_workitems/edit/581500")]
        [Fact, Trait(Traits.Feature, Traits.Features.CodeActionsImplementAbstractClass)]
        public async Task TestCodeStyle_Property4()
        {
            await TestInRegularAndScriptAsync(
@"abstract class A
{
    public abstract int M { get; set; }
}

class [|T|] : A
{
}",
@"abstract class A
{
    public abstract int M { get; set; }
}

class T : A
{
    public override int M
    {
        get
        {
            throw new System.NotImplementedException();
        }

        set
        {
            throw new System.NotImplementedException();
        }
    }
}", options: OptionsSet(
    SingleOption(CSharpCodeStyleOptions.PreferExpressionBodiedProperties, ExpressionBodyPreference.WhenPossible, NotificationOption.Silent),
    SingleOption(CSharpCodeStyleOptions.PreferExpressionBodiedAccessors, ExpressionBodyPreference.Never, NotificationOption.Silent)));
        }

        [WorkItem(581500, "http://vstfdevdiv:8080/DevDiv2/DevDiv/_workitems/edit/581500")]
        [Fact, Trait(Traits.Feature, Traits.Features.CodeActionsImplementAbstractClass)]
        public async Task TestCodeStyle_Indexers1()
        {
            await TestInRegularAndScriptAsync(
@"abstract class A
{
    public abstract int this[int i] { get; }
}

class [|T|] : A
{
}",
@"abstract class A
{
    public abstract int this[int i] { get; }
}

class T : A
{
    public override int this[int i] => throw new System.NotImplementedException();
}", options: Option(CSharpCodeStyleOptions.PreferExpressionBodiedIndexers, CSharpCodeStyleOptions.WhenPossibleWithSilentEnforcement));
        }

        [WorkItem(581500, "http://vstfdevdiv:8080/DevDiv2/DevDiv/_workitems/edit/581500")]
        [Fact, Trait(Traits.Feature, Traits.Features.CodeActionsImplementAbstractClass)]
        public async Task TestCodeStyle_Indexer3()
        {
            await TestInRegularAndScriptAsync(
@"abstract class A
{
    public abstract int this[int i] { set; }
}

class [|T|] : A
{
}",
@"abstract class A
{
    public abstract int this[int i] { set; }
}

class T : A
{
    public override int this[int i]
    {
        set
        {
            throw new System.NotImplementedException();
        }
    }
}", options: OptionsSet(
    SingleOption(CSharpCodeStyleOptions.PreferExpressionBodiedIndexers, ExpressionBodyPreference.WhenPossible, NotificationOption.Silent),
    SingleOption(CSharpCodeStyleOptions.PreferExpressionBodiedAccessors, ExpressionBodyPreference.Never, NotificationOption.Silent)));
        }

        [WorkItem(581500, "http://vstfdevdiv:8080/DevDiv2/DevDiv/_workitems/edit/581500")]
        [Fact, Trait(Traits.Feature, Traits.Features.CodeActionsImplementAbstractClass)]
        public async Task TestCodeStyle_Indexer4()
        {
            await TestInRegularAndScriptAsync(
@"abstract class A
{
    public abstract int this[int i] { get; set; }
}

class [|T|] : A
{
}",
@"abstract class A
{
    public abstract int this[int i] { get; set; }
}

class T : A
{
    public override int this[int i]
    {
        get
        {
            throw new System.NotImplementedException();
        }

        set
        {
            throw new System.NotImplementedException();
        }
    }
}", options: OptionsSet(
    SingleOption(CSharpCodeStyleOptions.PreferExpressionBodiedIndexers, ExpressionBodyPreference.WhenPossible, NotificationOption.Silent),
    SingleOption(CSharpCodeStyleOptions.PreferExpressionBodiedAccessors, ExpressionBodyPreference.Never, NotificationOption.Silent)));
        }

        [WorkItem(581500, "http://vstfdevdiv:8080/DevDiv2/DevDiv/_workitems/edit/581500")]
        [Fact, Trait(Traits.Feature, Traits.Features.CodeActionsImplementAbstractClass)]
        public async Task TestCodeStyle_Accessor1()
        {
            await TestInRegularAndScriptAsync(
@"abstract class A
{
    public abstract int M { get; }
}

class [|T|] : A
{
}",
@"abstract class A
{
    public abstract int M { get; }
}

class T : A
{
    public override int M { get => throw new System.NotImplementedException(); }
}", options: OptionsSet(
    SingleOption(CSharpCodeStyleOptions.PreferExpressionBodiedProperties, ExpressionBodyPreference.Never, NotificationOption.Silent),
    SingleOption(CSharpCodeStyleOptions.PreferExpressionBodiedAccessors, ExpressionBodyPreference.WhenPossible, NotificationOption.Silent)));
        }

        [WorkItem(581500, "http://vstfdevdiv:8080/DevDiv2/DevDiv/_workitems/edit/581500")]
        [Fact, Trait(Traits.Feature, Traits.Features.CodeActionsImplementAbstractClass)]
        public async Task TestCodeStyle_Accessor3()
        {
            await TestInRegularAndScriptAsync(
@"abstract class A
{
    public abstract int M { set; }
}

class [|T|] : A
{
}",
@"abstract class A
{
    public abstract int M { set; }
}

class T : A
{
    public override int M { set => throw new System.NotImplementedException(); }
}", options: Option(CSharpCodeStyleOptions.PreferExpressionBodiedAccessors, CSharpCodeStyleOptions.WhenPossibleWithSilentEnforcement));
        }

        [WorkItem(581500, "http://vstfdevdiv:8080/DevDiv2/DevDiv/_workitems/edit/581500")]
        [Fact, Trait(Traits.Feature, Traits.Features.CodeActionsImplementAbstractClass)]
        public async Task TestCodeStyle_Accessor4()
        {
            await TestInRegularAndScriptAsync(
@"abstract class A
{
    public abstract int M { get; set; }
}

class [|T|] : A
{
}",
@"abstract class A
{
    public abstract int M { get; set; }
}

class T : A
{
    public override int M { get => throw new System.NotImplementedException(); set => throw new System.NotImplementedException(); }
}", options: Option(CSharpCodeStyleOptions.PreferExpressionBodiedAccessors, CSharpCodeStyleOptions.WhenPossibleWithSilentEnforcement));
        }

        [WorkItem(15387, "https://github.com/dotnet/roslyn/issues/15387")]
        [Fact, Trait(Traits.Feature, Traits.Features.CodeActionsImplementAbstractClass)]
        public async Task TestWithGroupingOff1()
        {
            await TestInRegularAndScriptAsync(
@"abstract class Base
{
    public abstract int Prop { get; }
}

class [|Derived|] : Base
{
    void Goo() { }
}",
@"abstract class Base
{
    public abstract int Prop { get; }
}

class Derived : Base
{
    void Goo() { }

    public override int Prop => throw new System.NotImplementedException();
}", options: Option(ImplementTypeOptions.InsertionBehavior, ImplementTypeInsertionBehavior.AtTheEnd));
        }

        [WorkItem(17274, "https://github.com/dotnet/roslyn/issues/17274")]
        [Fact, Trait(Traits.Feature, Traits.Features.CodeActionsImplementAbstractClass)]
        public async Task TestAddedUsingWithBanner1()
        {
            await TestInRegularAndScriptAsync(
@"// Copyright ...

using Microsoft.Win32;

namespace My
{
    public abstract class Goo
    {
        public abstract void Bar(System.Collections.Generic.List<object> values);
    }

    public class [|Goo2|] : Goo // Implement Abstract Class
    {
    }
}",
@"// Copyright ...

using System.Collections.Generic;
using Microsoft.Win32;

namespace My
{
    public abstract class Goo
    {
        public abstract void Bar(System.Collections.Generic.List<object> values);
    }

    public class Goo2 : Goo // Implement Abstract Class
    {
        public override void Bar(List<object> values)
        {
            throw new System.NotImplementedException();
        }
    }
}");
        }

        [WorkItem(17562, "https://github.com/dotnet/roslyn/issues/17562")]
        [Fact, Trait(Traits.Feature, Traits.Features.CodeActionsImplementAbstractClass)]
<<<<<<< HEAD
        public async Task TestNullableOptionalParameters_CSharp7()
=======
        public async Task TestNullableOptionalParametersCSharp7()
        {
            await TestAsync(
@"struct V { }
abstract class B
{
    public abstract void M1(int i = 0, string s = null, int? j = null, V v = default(V));
    public abstract void M2<T>(T? i = null) where T : struct;
}
sealed class [|D|] : B
{
}",
@"struct V { }
abstract class B
{
    public abstract void M1(int i = 0, string s = null, int? j = null, V v = default(V));
    public abstract void M2<T>(T? i = null) where T : struct;
}
sealed class D : B
{
    public override void M1(int i = 0, string s = null, int? j = null, V v = default(V))
    {
        throw new System.NotImplementedException();
    }

    public override void M2<T>(T? i = null)
    {
        throw new System.NotImplementedException();
    }
}", parseOptions: new CSharpParseOptions(LanguageVersion.CSharp7));
        }

        [WorkItem(17562, "https://github.com/dotnet/roslyn/issues/17562")]
        [Fact, Trait(Traits.Feature, Traits.Features.CodeActionsImplementAbstractClass)]
        public async Task TestNullableOptionalParameters()
>>>>>>> 83d18908
        {
            await TestInRegularAndScriptAsync(
@"struct V { }
abstract class B
{
    public abstract void M1(int i = 0, string s = null, int? j = null, V v = default(V));
    public abstract void M2<T>(T? i = null) where T : struct;
}
sealed class [|D|] : B
{
}",
@"struct V { }
abstract class B
{
    public abstract void M1(int i = 0, string s = null, int? j = null, V v = default(V));
    public abstract void M2<T>(T? i = null) where T : struct;
}
sealed class D : B
{
    public override void M1(int i = 0, string s = null, int? j = null, V v = default(V))
    {
        throw new System.NotImplementedException();
    }

    public override void M2<T>(T? i = null)
    {
        throw new System.NotImplementedException();
    }
}",
                parseOptions: TestOptions.Regular7);
        }

        [WorkItem(17562, "https://github.com/dotnet/roslyn/issues/17562")]
        [Fact, Trait(Traits.Feature, Traits.Features.CodeActionsImplementAbstractClass)]
        public async Task TestNullableOptionalParameters()
        {
            await TestInRegularAndScriptAsync(
@"struct V { }
abstract class B
{
    public abstract void M1(int i = 0, string s = null, int? j = null, V v = default(V));
    public abstract void M2<T>(T? i = null) where T : struct;
}
sealed class [|D|] : B
{
}",
@"struct V { }
abstract class B
{
    public abstract void M1(int i = 0, string s = null, int? j = null, V v = default(V));
    public abstract void M2<T>(T? i = null) where T : struct;
}
sealed class D : B
{
    public override void M1(int i = 0, string s = null, int? j = null, V v = default)
    {
        throw new System.NotImplementedException();
    }

    public override void M2<T>(T? i = null)
    {
        throw new System.NotImplementedException();
    }
}");
        }

        [WorkItem(13932, "https://github.com/dotnet/roslyn/issues/13932")]
        [WorkItem(5898, "https://github.com/dotnet/roslyn/issues/5898")]
        [Fact, Trait(Traits.Feature, Traits.Features.CodeActionsImplementAbstractClass)]
        public async Task TestAutoProperties()
        {
            await TestInRegularAndScript1Async(
@"abstract class AbstractClass
{
    public abstract int ReadOnlyProp { get; }
    public abstract int ReadWriteProp { get; set; }
    public abstract int WriteOnlyProp { set; }
}

class [|C|] : AbstractClass
{
}",
@"abstract class AbstractClass
{
    public abstract int ReadOnlyProp { get; }
    public abstract int ReadWriteProp { get; set; }
    public abstract int WriteOnlyProp { set; }
}

class C : AbstractClass
{
    public override int ReadOnlyProp { get; }
    public override int ReadWriteProp { get; set; }
    public override int WriteOnlyProp { set => throw new System.NotImplementedException(); }
}", parameters: new TestParameters(options: Option(
    ImplementTypeOptions.PropertyGenerationBehavior,
    ImplementTypePropertyGenerationBehavior.PreferAutoProperties)));
        }

        [Fact, Trait(Traits.Feature, Traits.Features.CodeActionsImplementAbstractClass)]
        public async Task TestInWithMethod_Parameters()
        {
            await TestInRegularAndScriptAsync(
@"abstract class TestParent
{
    public abstract void Method(in int p);
}
public class [|Test|] : TestParent
{
}",
@"abstract class TestParent
{
    public abstract void Method(in int p);
}
public class Test : TestParent
{
    public override void Method(in int p)
    {
        throw new System.NotImplementedException();
    }
}");
        }

        [Fact, Trait(Traits.Feature, Traits.Features.CodeActionsImplementAbstractClass)]
        public async Task TestRefReadOnlyWithMethod_ReturnType()
        {
            await TestInRegularAndScriptAsync(
@"abstract class TestParent
{
    public abstract ref readonly int Method();
}
public class [|Test|] : TestParent
{
}",
@"abstract class TestParent
{
    public abstract ref readonly int Method();
}
public class Test : TestParent
{
    public override ref readonly int Method()
    {
        throw new System.NotImplementedException();
    }
}");
        }

        [Fact, Trait(Traits.Feature, Traits.Features.CodeActionsImplementAbstractClass)]
        public async Task TestRefReadOnlyWithProperty()
        {
            await TestInRegularAndScriptAsync(
@"abstract class TestParent
{
    public abstract ref readonly int Property { get; }
}
public class [|Test|] : TestParent
{
}",
@"abstract class TestParent
{
    public abstract ref readonly int Property { get; }
}
public class Test : TestParent
{
    public override ref readonly int Property => throw new System.NotImplementedException();
}");
        }

        [Fact, Trait(Traits.Feature, Traits.Features.CodeActionsImplementAbstractClass)]
        public async Task TestInWithIndexer_Parameters()
        {
            await TestInRegularAndScriptAsync(
@"abstract class TestParent
{
    public abstract int this[in int p] { set; }
}
public class [|Test|] : TestParent
{
}",
@"abstract class TestParent
{
    public abstract int this[in int p] { set; }
}
public class Test : TestParent
{
    public override int this[in int p] { set => throw new System.NotImplementedException(); }
}");
        }

        [Fact, Trait(Traits.Feature, Traits.Features.CodeActionsImplementAbstractClass)]
        public async Task TestRefReadOnlyWithIndexer_ReturnType()
        {
            await TestInRegularAndScriptAsync(
@"abstract class TestParent
{
    public abstract ref readonly int this[int p] { get; }
}
public class [|Test|] : TestParent
{
}",
@"abstract class TestParent
{
    public abstract ref readonly int this[int p] { get; }
}
public class Test : TestParent
{
    public override ref readonly int this[int p] => throw new System.NotImplementedException();
}");
        }

        [Fact, Trait(Traits.Feature, Traits.Features.CodeActionsImplementInterface)]
        public async Task TestUnmanagedConstraint()
        {
            await TestInRegularAndScriptAsync(
@"public abstract class ParentTest
{
    public abstract void M<T>() where T : unmanaged;
}
public class [|Test|] : ParentTest
{
}",
@"public abstract class ParentTest
{
    public abstract void M<T>() where T : unmanaged;
}
public class Test : ParentTest
{
    public override void M<T>()
    {
        throw new System.NotImplementedException();
    }
}");
        }
    }
}<|MERGE_RESOLUTION|>--- conflicted
+++ resolved
@@ -1552,9 +1552,41 @@
 
         [WorkItem(17562, "https://github.com/dotnet/roslyn/issues/17562")]
         [Fact, Trait(Traits.Feature, Traits.Features.CodeActionsImplementAbstractClass)]
-<<<<<<< HEAD
         public async Task TestNullableOptionalParameters_CSharp7()
-=======
+        {
+            await TestInRegularAndScriptAsync(
+@"struct V { }
+abstract class B
+{
+    public abstract void M1(int i = 0, string s = null, int? j = null, V v = default(V));
+    public abstract void M2<T>(T? i = null) where T : struct;
+}
+sealed class [|D|] : B
+{
+}",
+@"struct V { }
+abstract class B
+{
+    public abstract void M1(int i = 0, string s = null, int? j = null, V v = default(V));
+    public abstract void M2<T>(T? i = null) where T : struct;
+}
+sealed class D : B
+{
+    public override void M1(int i = 0, string s = null, int? j = null, V v = default(V))
+    {
+        throw new System.NotImplementedException();
+    }
+
+    public override void M2<T>(T? i = null)
+    {
+        throw new System.NotImplementedException();
+    }
+}",
+                parseOptions: TestOptions.Regular7);
+        }
+
+        [WorkItem(17562, "https://github.com/dotnet/roslyn/issues/17562")]
+        [Fact, Trait(Traits.Feature, Traits.Features.CodeActionsImplementAbstractClass)]
         public async Task TestNullableOptionalParametersCSharp7()
         {
             await TestAsync(
@@ -1585,42 +1617,6 @@
         throw new System.NotImplementedException();
     }
 }", parseOptions: new CSharpParseOptions(LanguageVersion.CSharp7));
-        }
-
-        [WorkItem(17562, "https://github.com/dotnet/roslyn/issues/17562")]
-        [Fact, Trait(Traits.Feature, Traits.Features.CodeActionsImplementAbstractClass)]
-        public async Task TestNullableOptionalParameters()
->>>>>>> 83d18908
-        {
-            await TestInRegularAndScriptAsync(
-@"struct V { }
-abstract class B
-{
-    public abstract void M1(int i = 0, string s = null, int? j = null, V v = default(V));
-    public abstract void M2<T>(T? i = null) where T : struct;
-}
-sealed class [|D|] : B
-{
-}",
-@"struct V { }
-abstract class B
-{
-    public abstract void M1(int i = 0, string s = null, int? j = null, V v = default(V));
-    public abstract void M2<T>(T? i = null) where T : struct;
-}
-sealed class D : B
-{
-    public override void M1(int i = 0, string s = null, int? j = null, V v = default(V))
-    {
-        throw new System.NotImplementedException();
-    }
-
-    public override void M2<T>(T? i = null)
-    {
-        throw new System.NotImplementedException();
-    }
-}",
-                parseOptions: TestOptions.Regular7);
         }
 
         [WorkItem(17562, "https://github.com/dotnet/roslyn/issues/17562")]
