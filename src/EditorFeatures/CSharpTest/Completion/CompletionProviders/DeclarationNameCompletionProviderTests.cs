﻿// Copyright (c) Microsoft.  All Rights Reserved.  Licensed under the Apache License, Version 2.0.  See License.txt in the project root for license information.

using System;
using System.Collections.Immutable;
using System.Linq;
using System.Threading.Tasks;
using Microsoft.CodeAnalysis.Completion;
using Microsoft.CodeAnalysis.CSharp;
using Microsoft.CodeAnalysis.CSharp.Completion.Providers;
using Microsoft.CodeAnalysis.Diagnostics.Analyzers.NamingStyles;
using Microsoft.CodeAnalysis.Editor.CSharp.UnitTests.Completion.CompletionProviders;
using Microsoft.CodeAnalysis.Editor.UnitTests.Workspaces;
using Microsoft.CodeAnalysis.NamingStyles;
using Microsoft.CodeAnalysis.Options;
using Microsoft.CodeAnalysis.Simplification;
using Microsoft.CodeAnalysis.Test.Utilities;
using Roslyn.Test.Utilities;
using Xunit;
using static Microsoft.CodeAnalysis.Diagnostics.Analyzers.NamingStyles.SymbolSpecification;

namespace Microsoft.CodeAnalysis.Editor.CSharp.UnitTests.Completion.CompletionSetSources
{
    public class DeclarationNameCompletionProviderTests : AbstractCSharpCompletionProviderTests
    {
        public DeclarationNameCompletionProviderTests(CSharpTestWorkspaceFixture workspaceFixture) : base(workspaceFixture)
        {
        }

        internal override Type GetCompletionProviderType()
        {
            return typeof(DeclarationNameCompletionProvider);
        }

        [Fact, Trait(Traits.Feature, Traits.Features.Completion)]
        public async Task NameWithOnlyType1()
        {
            var markup = @"
public class MyClass
{
    MyClass $$
}
";
            await VerifyItemExistsAsync(markup, "myClass", glyph: (int)Glyph.FieldPublic);
            await VerifyItemExistsAsync(markup, "MyClass", glyph: (int)Glyph.PropertyPublic);
            await VerifyItemExistsAsync(markup, "GetMyClass", glyph: (int)Glyph.MethodPublic);
        }

        [Fact, Trait(Traits.Feature, Traits.Features.Completion)]
        public async Task AsyncTaskOfT()
        {
            var markup = @"
using System.Threading.Tasks;
public class C
{
    async Task<C> $$
}
";
            await VerifyItemExistsAsync(markup, "GetCAsync");
        }

        [Fact(Skip = "not yet implemented"), Trait(Traits.Feature, Traits.Features.Completion)]
        public async Task NonAsyncTaskOfT()
        {
            var markup = @"
public class C
{
    Task<C> $$
}
";
            await VerifyItemExistsAsync(markup, "GetCAsync");
        }

        [Fact, Trait(Traits.Feature, Traits.Features.Completion)]
        public async Task MethodDeclaration1()
        {
            var markup = @"
public class C
{
    virtual C $$
}
";
            await VerifyItemExistsAsync(markup, "GetC");
            await VerifyItemIsAbsentAsync(markup, "C");
            await VerifyItemIsAbsentAsync(markup, "c");
        }

        [Fact, Trait(Traits.Feature, Traits.Features.Completion)]
        public async Task WordBreaking1()
        {
            var markup = @"
using System.Threading;
public class C
{
    CancellationToken $$
}
";
            await VerifyItemExistsAsync(markup, "cancellationToken");
            await VerifyItemExistsAsync(markup, "cancellation");
            await VerifyItemExistsAsync(markup, "token");
        }

        [Fact, Trait(Traits.Feature, Traits.Features.Completion)]
        public async Task WordBreaking2()
        {
            var markup = @"
interface I {}
public class C
{
    I $$
}
";
            await VerifyItemExistsAsync(markup, "GetI");
        }

        [Fact, Trait(Traits.Feature, Traits.Features.Completion)]
        public async Task WordBreaking3()
        {
            var markup = @"
interface II {}
public class C
{
    II $$
}
";
            await VerifyItemExistsAsync(markup, "GetI");
        }

        [Fact, Trait(Traits.Feature, Traits.Features.Completion)]
        public async Task WordBreaking4()
        {
            var markup = @"
interface IGoo {}
public class C
{
    IGoo $$
}
";
            await VerifyItemExistsAsync(markup, "Goo");
        }

        [Fact, Trait(Traits.Feature, Traits.Features.Completion)]
        public async Task WordBreaking5()
        {
            var markup = @"
class SomeWonderfullyLongClassName {}
public class C
{
    SomeWonderfullyLongClassName $$
}
";
            await VerifyItemExistsAsync(markup, "Some");
            await VerifyItemExistsAsync(markup, "SomeWonderfully");
            await VerifyItemExistsAsync(markup, "SomeWonderfullyLong");
            await VerifyItemExistsAsync(markup, "SomeWonderfullyLongClass");
            await VerifyItemExistsAsync(markup, "Name");
            await VerifyItemExistsAsync(markup, "ClassName");
            await VerifyItemExistsAsync(markup, "LongClassName");
            await VerifyItemExistsAsync(markup, "WonderfullyLongClassName");
            await VerifyItemExistsAsync(markup, "SomeWonderfullyLongClassName");
        }

        [Fact, Trait(Traits.Feature, Traits.Features.Completion)]
        public async Task Parameter1()
        {
            var markup = @"
using System.Threading;
public class C
{
    void Goo(CancellationToken $$
}
";
            await VerifyItemExistsAsync(markup, "cancellationToken", glyph: (int)Glyph.Parameter);
        }

        [Fact, Trait(Traits.Feature, Traits.Features.Completion)]
        public async Task Parameter2()
        {
            var markup = @"
using System.Threading;
public class C
{
    void Goo(int x, CancellationToken c$$
}
";
            await VerifyItemExistsAsync(markup, "cancellationToken", glyph: (int)Glyph.Parameter);
        }


        [Fact, Trait(Traits.Feature, Traits.Features.Completion)]
        public async Task Parameter3()
        {
            var markup = @"
using System.Threading;
public class C
{
    void Goo(CancellationToken c$$) {}
}
";
            await VerifyItemExistsAsync(markup, "cancellationToken", glyph: (int)Glyph.Parameter);
        }

        [WorkItem(19260, "https://github.com/dotnet/roslyn/issues/19260")]
        [Fact, Trait(Traits.Feature, Traits.Features.Completion)]
        public async Task EscapeKeywords1()
        {
            var markup = @"
using System.Text;
public class C
{
    void Goo(StringBuilder $$) {}
}
";
            await VerifyItemExistsAsync(markup, "stringBuilder", glyph: (int)Glyph.Parameter);
            await VerifyItemExistsAsync(markup, "@string", glyph: (int)Glyph.Parameter);
            await VerifyItemExistsAsync(markup, "builder", glyph: (int)Glyph.Parameter);
        }

        [WorkItem(19260, "https://github.com/dotnet/roslyn/issues/19260")]
        [Fact, Trait(Traits.Feature, Traits.Features.Completion)]
        public async Task EscapeKeywords2()
        {
            var markup = @"
class For { }
public class C
{
    void Goo(For $$) {}
}
";
            await VerifyItemExistsAsync(markup, "@for", glyph: (int)Glyph.Parameter);
        }

        [WorkItem(19260, "https://github.com/dotnet/roslyn/issues/19260")]
        [Fact, Trait(Traits.Feature, Traits.Features.Completion)]
        public async Task EscapeKeywords3()
        {
            var markup = @"
class For { }
public class C
{
    void goo()
    {
        For $$
    }
}
";
            await VerifyItemExistsAsync(markup, "@for");
        }

        [WorkItem(19260, "https://github.com/dotnet/roslyn/issues/19260")]
        [Fact, Trait(Traits.Feature, Traits.Features.Completion)]
        public async Task EscapeKeywords4()
        {
            var markup = @"
using System.Text;
public class C
{
    void goo()
    {
        StringBuilder $$
    }
}
";
            await VerifyItemExistsAsync(markup, "stringBuilder");
            await VerifyItemExistsAsync(markup, "@string");
            await VerifyItemExistsAsync(markup, "builder");
        }

        [WorkItem(25214, "https://github.com/dotnet/roslyn/issues/25214")]
        [Fact, Trait(Traits.Feature, Traits.Features.Completion)]
        public async Task TypeImplementsLazyOfType1()
        {
            var markup = @"
using System;
using System.Collections.Generic;

internal class Example
{
    public Lazy<Item> $$
}

public class Item { }
";
            await VerifyItemExistsAsync(markup, "item");
            await VerifyItemExistsAsync(markup, "Item");
            await VerifyItemExistsAsync(markup, "GetItem");
        }

        [WorkItem(25214, "https://github.com/dotnet/roslyn/issues/25214")]
        [Fact, Trait(Traits.Feature, Traits.Features.Completion)]
        public async Task TypeImplementsLazyOfType2()
        {
            var markup = @"
using System;
using System.Collections.Generic;

internal class Example
{
    public List<Lazy<Item>> $$
}

public class Item { }
";
            await VerifyItemExistsAsync(markup, "items");
            await VerifyItemExistsAsync(markup, "Items");
            await VerifyItemExistsAsync(markup, "GetItems");
        }

        [Fact, Trait(Traits.Feature, Traits.Features.Completion)]
        public async Task NoSuggestionsForInt()
        {
            var markup = @"
using System.Threading;
public class C
{
    int $$
}
";
            await VerifyNoItemsExistAsync(markup);
        }

        [Fact, Trait(Traits.Feature, Traits.Features.Completion)]
        public async Task NoSuggestionsForLong()
        {
            var markup = @"
using System.Threading;
public class C
{
    long $$
}
";
            await VerifyNoItemsExistAsync(markup);
        }

        [Fact, Trait(Traits.Feature, Traits.Features.Completion)]
        public async Task NoSuggestionsForDouble()
        {
            var markup = @"
using System.Threading;
public class C
{
    double $$
}
";
            await VerifyNoItemsExistAsync(markup);
        }

        [Fact, Trait(Traits.Feature, Traits.Features.Completion)]
        public async Task NoSuggestionsForFloat()
        {
            var markup = @"
using System.Threading;
public class C
{
    float $$
}
";
            await VerifyNoItemsExistAsync(markup);
        }

        [Fact, Trait(Traits.Feature, Traits.Features.Completion)]
        public async Task NoSuggestionsForSbyte()
        {
            var markup = @"
using System.Threading;
public class C
{
    sbyte $$
}
";
            await VerifyNoItemsExistAsync(markup);
        }

        [Fact, Trait(Traits.Feature, Traits.Features.Completion)]
        public async Task NoSuggestionsForShort()
        {
            var markup = @"
using System.Threading;
public class C
{
    short $$
}
";
            await VerifyNoItemsExistAsync(markup);
        }

        [Fact, Trait(Traits.Feature, Traits.Features.Completion)]
        public async Task NoSuggestionsForUint()
        {
            var markup = @"
using System.Threading;
public class C
{
    uint $$
}
";
            await VerifyNoItemsExistAsync(markup);
        }

        [Fact, Trait(Traits.Feature, Traits.Features.Completion)]
        public async Task NoSuggestionsForUlong()
        {
            var markup = @"
using System.Threading;
public class C
{
    ulong $$
}
";
            await VerifyNoItemsExistAsync(markup);
        }

        [Fact, Trait(Traits.Feature, Traits.Features.Completion)]
        public async Task SuggestionsForUShort()
        {
            var markup = @"
using System.Threading;
public class C
{
    ushort $$
}
";
            await VerifyNoItemsExistAsync(markup);
        }

        [Fact, Trait(Traits.Feature, Traits.Features.Completion)]
        public async Task NoSuggestionsForBool()
        {
            var markup = @"
using System.Threading;
public class C
{
    bool $$
}
";
            await VerifyNoItemsExistAsync(markup);
        }

        [Fact, Trait(Traits.Feature, Traits.Features.Completion)]
        public async Task NoSuggestionsForByte()
        {
            var markup = @"
using System.Threading;
public class C
{
    byte $$
}
";
            await VerifyNoItemsExistAsync(markup);
        }

        [Fact, Trait(Traits.Feature, Traits.Features.Completion)]
        public async Task NoSuggestionsForChar()
        {
            var markup = @"
using System.Threading;
public class C
{
    char $$
}
";
            await VerifyNoItemsExistAsync(markup);
        }

        [Fact, Trait(Traits.Feature, Traits.Features.Completion)]
        public async Task NoSuggestionsForString()
        {
            var markup = @"
public class C
{
    string $$
}
";
            await VerifyNoItemsExistAsync(markup);
        }

        [Fact, Trait(Traits.Feature, Traits.Features.Completion)]
        public async Task NoSingleLetterClassNameSuggested()
        {
            var markup = @"
public class C
{
    C $$
}
";
            await VerifyItemIsAbsentAsync(markup, "C");
            await VerifyItemIsAbsentAsync(markup, "c");
        }

        [Fact, Trait(Traits.Feature, Traits.Features.Completion)]
        public async Task ArrayElementTypeSuggested()
        {
            var markup = @"
using System.Threading;
public class MyClass
{
    MyClass[] $$
}
";
            await VerifyItemExistsAsync(markup, "MyClasses");
            await VerifyItemIsAbsentAsync(markup, "Array");
        }

        [Fact, Trait(Traits.Feature, Traits.Features.Completion)]
        public async Task NotTriggeredByVar()
        {
            var markup = @"
public class C
{
    var $$
}
";
            await VerifyNoItemsExistAsync(markup);
        }

        [Fact, Trait(Traits.Feature, Traits.Features.Completion)]
        public async Task NotAfterVoid()
        {
            var markup = @"
public class C
{
    void $$
}
";
            await VerifyNoItemsExistAsync(markup);
        }

        [Fact, Trait(Traits.Feature, Traits.Features.Completion)]
        public async Task AfterGeneric()
        {
            var markup = @"
public class C
{
    System.Collections.Generic.IEnumerable<C> $$
}
";
            await VerifyItemExistsAsync(markup, "GetCs");
        }

        [Fact, Trait(Traits.Feature, Traits.Features.Completion)]
        public async Task NothingAfterVar()
        {
            var markup = @"
public class C
{
    void goo()
    {
        var $$
    }
}
";
            await VerifyNoItemsExistAsync(markup);
        }

        [Fact, Trait(Traits.Feature, Traits.Features.Completion)]
        public async Task TestCorrectOrder()
        {
            var markup = @"
public class MyClass
{
    MyClass $$
}
";
            var items = await GetCompletionItemsAsync(markup, SourceCodeKind.Regular);
            Assert.Equal(
                new[] { "myClass", "my", "@class", "MyClass", "My", "Class", "GetMyClass", "GetMy", "GetClass" },
                items.Select(item => item.DisplayText));
        }

        [Fact, Trait(Traits.Feature, Traits.Features.Completion)]
        public async Task TestDescriptionInsideClass()
        {
            var markup = @"
public class MyClass
{
    MyClass $$
}
";
            await VerifyItemExistsAsync(markup, "myClass", glyph: (int)Glyph.FieldPublic, expectedDescriptionOrNull: CSharpFeaturesResources.Suggested_name);
            await VerifyItemExistsAsync(markup, "MyClass", glyph: (int)Glyph.PropertyPublic, expectedDescriptionOrNull: CSharpFeaturesResources.Suggested_name);
            await VerifyItemExistsAsync(markup, "GetMyClass", glyph: (int)Glyph.MethodPublic, expectedDescriptionOrNull: CSharpFeaturesResources.Suggested_name);
        }

        [Fact, Trait(Traits.Feature, Traits.Features.Completion)]
        public async Task TestDescriptionInsideMethod()
        {
            var markup = @"
public class MyClass
{
    void M()
    {
        MyClass $$
    }
}
";
            await VerifyItemExistsAsync(markup, "myClass", glyph: (int)Glyph.Local, expectedDescriptionOrNull: CSharpFeaturesResources.Suggested_name);
            await VerifyItemIsAbsentAsync(markup, "MyClass");
            await VerifyItemIsAbsentAsync(markup, "GetMyClass");
        }

        [WorkItem(20273, "https://github.com/dotnet/roslyn/issues/20273")]
        [Fact, Trait(Traits.Feature, Traits.Features.Completion)]
        public async Task Alias1()
        {
            var markup = @"
using MyType = System.String;
public class C
{
    MyType $$
}
";
            await VerifyItemExistsAsync(markup, "my");
            await VerifyItemExistsAsync(markup, "type");
            await VerifyItemExistsAsync(markup, "myType");
        }
        [WorkItem(20273, "https://github.com/dotnet/roslyn/issues/20273")]
        [Fact, Trait(Traits.Feature, Traits.Features.Completion)]
        public async Task AliasWithInterfacePattern()
        {
            var markup = @"
using IMyType = System.String;
public class C
{
    MyType $$
}
";
            await VerifyItemExistsAsync(markup, "my");
            await VerifyItemExistsAsync(markup, "type");
            await VerifyItemExistsAsync(markup, "myType");
        }

        [WorkItem(20016, "https://github.com/dotnet/roslyn/issues/20016")]
        [Fact, Trait(Traits.Feature, Traits.Features.Completion)]
        public async Task NotAfterExistingName1()
        {
            var markup = @"
using IMyType = System.String;
public class C
{
    MyType myType $$
}
";
            await VerifyNoItemsExistAsync(markup);
        }

        [WorkItem(20016, "https://github.com/dotnet/roslyn/issues/20016")]
        [Fact, Trait(Traits.Feature, Traits.Features.Completion)]
        public async Task NotAfterExistingName2()
        {
            var markup = @"
using IMyType = System.String;
public class C
{
    MyType myType, MyType $$
}
";
            await VerifyNoItemsExistAsync(markup);
        }

        [WorkItem(19409, "https://github.com/dotnet/roslyn/issues/19409")]
        [Fact, Trait(Traits.Feature, Traits.Features.Completion)]
        public async Task OutVarArgument()
        {
            var markup = @"
class Test
{
    void Do(out Test goo)
    {
        Do(out var $$
    }
}
";
            await VerifyItemExistsAsync(markup, "test");
        }

        [WorkItem(19409, "https://github.com/dotnet/roslyn/issues/19409")]
        [Fact, Trait(Traits.Feature, Traits.Features.Completion)]
        public async Task OutArgument()
        {
            var markup = @"
class Test
{
    void Do(out Test goo)
    {
        Do(out Test $$
    }
}
";
            await VerifyItemExistsAsync(markup, "test");
        }

        [WorkItem(19409, "https://github.com/dotnet/roslyn/issues/19409")]
        [Fact, Trait(Traits.Feature, Traits.Features.Completion)]
        public async Task OutGenericArgument()
        {
            var markup = @"
class Test
{
    void Do<T>(out T goo)
    {
        Do(out Test $$
    }
}
";
            await VerifyItemExistsAsync(markup, "test");
        }


        [WorkItem(22342, "https://github.com/dotnet/roslyn/issues/22342")]
        [Fact, Trait(Traits.Feature, Traits.Features.Completion)]
        public async Task TupleExpressionDeclaration1()
        {
            var markup = @"
class Test
{
    void Do()
    {
        (System.Array array, System.Action $$ 
    }
}
";
            await VerifyItemExistsAsync(markup, "action");
        }

        [WorkItem(22342, "https://github.com/dotnet/roslyn/issues/22342")]
        [Fact, Trait(Traits.Feature, Traits.Features.Completion)]
        public async Task TupleExpressionDeclaration2()
        {
            var markup = @"
class Test
{
    void Do()
    {
        (array, action $$
    }
}
";
            await VerifyItemIsAbsentAsync(markup, "action");
        }

        [WorkItem(22342, "https://github.com/dotnet/roslyn/issues/22342")]
        [Fact, Trait(Traits.Feature, Traits.Features.Completion)]
        public async Task TupleExpressionDeclaration_NestedTuples()
        {
            var markup = @"
class Test
{
    void Do()
    {
        ((int i1, int i2), (System.Array array, System.Action $$
    }
}
";
            await VerifyItemExistsAsync(markup, "action");
        }

        [WorkItem(22342, "https://github.com/dotnet/roslyn/issues/22342")]
        [Fact, Trait(Traits.Feature, Traits.Features.Completion)]
        public async Task TupleExpressionDeclaration_NestedTuples_CompletionInTheMiddle()
        {
            var markup = @"
class Test
{
    void Do()
    {
        ((System.Array array, System.Action $$), (int i1, int i2))
    }
}
";
            await VerifyItemExistsAsync(markup, "action");
        }

        [WorkItem(22342, "https://github.com/dotnet/roslyn/issues/22342")]
        [Fact, Trait(Traits.Feature, Traits.Features.Completion)]
        public async Task TupleElementDefinition1()
        {
            var markup = @"
class Test
{
    void Do()
    {
        (System.Array $$
    }
}
";
            await VerifyItemExistsAsync(markup, "array");
        }

        [WorkItem(22342, "https://github.com/dotnet/roslyn/issues/22342")]
        [Fact, Trait(Traits.Feature, Traits.Features.Completion)]
        public async Task TupleElementDefinition2()
        {
            var markup = @"
class Test
{
    (System.Array $$) Test() => default;
}
";
            await VerifyItemExistsAsync(markup, "array");
        }

        [WorkItem(22342, "https://github.com/dotnet/roslyn/issues/22342")]
        [Fact, Trait(Traits.Feature, Traits.Features.Completion)]
        public async Task TupleElementDefinition3()
        {
            var markup = @"
class Test
{
    (System.Array array, System.Action $$) Test() => default;
}
";
            await VerifyItemExistsAsync(markup, "action");
        }

        [WorkItem(22342, "https://github.com/dotnet/roslyn/issues/22342")]
        [Fact, Trait(Traits.Feature, Traits.Features.Completion)]
        public async Task TupleElementDefinition4()
        {
            var markup = @"
class Test
{
    (System.Array $$
}
";
            await VerifyItemExistsAsync(markup, "array");
        }

        [WorkItem(22342, "https://github.com/dotnet/roslyn/issues/22342")]
        [Fact, Trait(Traits.Feature, Traits.Features.Completion)]
        public async Task TupleElementDefinition5()
        {
            var markup = @"
class Test
{
    void M((System.Array $$
}
";
            await VerifyItemExistsAsync(markup, "array");
        }

        [WorkItem(22342, "https://github.com/dotnet/roslyn/issues/22342")]
        [Fact, Trait(Traits.Feature, Traits.Features.Completion)]
        public async Task TupleElementDefinition_NestedTuples()
        {
            var markup = @"
class Test
{
    void M(((int, int), (int, System.Array $$
}
";
            await VerifyItemExistsAsync(markup, "array");
        }

        [WorkItem(22342, "https://github.com/dotnet/roslyn/issues/22342")]
        [Fact, Trait(Traits.Feature, Traits.Features.Completion)]
        public async Task TupleElementDefinition_InMiddleOfTuple()
        {
            var markup = @"
class Test
{
    void M((int, System.Array $$),int)
}
";
            await VerifyItemExistsAsync(markup, "array");
        }

        [WorkItem(22342, "https://github.com/dotnet/roslyn/issues/22342")]
        [Fact, Trait(Traits.Feature, Traits.Features.Completion)]
        public async Task TupleElementTypeInference()
        {
            var markup = @"
class Test
{
    void Do()
    {
        (var accessViolationException, var $$) = (new AccessViolationException(), new Action(() => { }));
    }
}
";
            // Currently not supported:
            await VerifyItemIsAbsentAsync(markup, "action");
            // see https://github.com/dotnet/roslyn/issues/27138
            // after the issue ist fixed we expect this to work:
            // await VerifyItemExistsAsync(markup, "action");
        }

        [WorkItem(22342, "https://github.com/dotnet/roslyn/issues/22342")]
        [Fact(Skip = "Not yet supported"), Trait(Traits.Feature, Traits.Features.Completion)]
        public async Task TupleElementInGenericTypeArgument()
        {
            var markup = @"
class Test
{
    void Do()
    {
        System.Func<(System.Action $$
    }
}
";
            await VerifyItemExistsAsync(markup, "action");
        }

        [WorkItem(22342, "https://github.com/dotnet/roslyn/issues/22342")]
        [Fact, Trait(Traits.Feature, Traits.Features.Completion)]
        public async Task TupleElementInvocationInsideTuple()
        {
            var markup = @"
class Test
{
    void Do()
    {
            int M(int i1, int i2) => i1;
            var t=(e1: 1, e2: M(1, $$));
    }
}
";
            await VerifyNoItemsExistAsync(markup);
        }

        [WorkItem(17987, "https://github.com/dotnet/roslyn/issues/17987")]
        [Fact, Trait(Traits.Feature, Traits.Features.Completion)]
        public async Task Pluralize1()
        {
            var markup = @"
using System.Collections.Generic;
class Index
{
    IEnumerable<Index> $$
}
";
            await VerifyItemExistsAsync(markup, "Indices");
        }

        [WorkItem(17987, "https://github.com/dotnet/roslyn/issues/17987")]
        [Fact, Trait(Traits.Feature, Traits.Features.Completion)]
        public async Task Pluralize2()
        {
            var markup = @"
using System.Collections.Generic;
class Test
{
    IEnumerable<IEnumerable<Test>> $$
}
";
            await VerifyItemExistsAsync(markup, "tests");
        }

        [WorkItem(17987, "https://github.com/dotnet/roslyn/issues/17987")]
        [Fact, Trait(Traits.Feature, Traits.Features.Completion)]
        public async Task Pluralize3()
        {
            var markup = @"
using System.Collections.Generic;
using System.Threading;
class Test
{
    IEnumerable<CancellationToken> $$
}
";
            await VerifyItemExistsAsync(markup, "cancellationTokens");
            await VerifyItemExistsAsync(markup, "cancellations");
            await VerifyItemExistsAsync(markup, "tokens");
        }

        [WorkItem(17987, "https://github.com/dotnet/roslyn/issues/17987")]
        [Fact, Trait(Traits.Feature, Traits.Features.Completion)]
        public async Task PluralizeList()
        {
            var markup = @"
using System.Collections.Generic;
using System.Threading;
class Test
{
    List<CancellationToken> $$
}
";
            await VerifyItemExistsAsync(markup, "cancellationTokens");
            await VerifyItemExistsAsync(markup, "cancellations");
            await VerifyItemExistsAsync(markup, "tokens");
        }

        [WorkItem(17987, "https://github.com/dotnet/roslyn/issues/17987")]
        [Fact, Trait(Traits.Feature, Traits.Features.Completion)]
        public async Task PluralizeArray()
        {
            var markup = @"
using System.Collections.Generic;
using System.Threading;
class Test
{
    CancellationToken[] $$
}
";
            await VerifyItemExistsAsync(markup, "cancellationTokens");
            await VerifyItemExistsAsync(markup, "cancellations");
            await VerifyItemExistsAsync(markup, "tokens");
        }

        [WorkItem(23497, "https://github.com/dotnet/roslyn/issues/23497")]
        [Fact, Trait(Traits.Feature, Traits.Features.Completion)]
        public async Task InPatternMatching1()
        {
            var markup = @"
using System.Threading;

public class C
{
    public static void Main()
    {
        object obj = null;
        if (obj is CancellationToken $$) { }
    }
}
";
            await VerifyItemExistsAsync(markup, "cancellationToken");
            await VerifyItemExistsAsync(markup, "cancellation");
            await VerifyItemExistsAsync(markup, "token");
        }

        [WorkItem(23497, "https://github.com/dotnet/roslyn/issues/23497")]
        [Fact, Trait(Traits.Feature, Traits.Features.Completion)]
        public async Task InPatternMatching2()
        {
            var markup = @"
using System.Threading;

public class C
{
    public static bool Foo()
    {
        object obj = null;
        return obj is CancellationToken $$
    }
}
";
            await VerifyItemExistsAsync(markup, "cancellationToken");
            await VerifyItemExistsAsync(markup, "cancellation");
            await VerifyItemExistsAsync(markup, "token");
        }

        [WorkItem(23497, "https://github.com/dotnet/roslyn/issues/23497")]
        [Fact, Trait(Traits.Feature, Traits.Features.Completion)]
        public async Task InPatternMatching3()
        {
            var markup = @"
using System.Threading;

public class C
{
    public static void Main()
    {
        object obj = null;
        switch(obj)
        {
            case CancellationToken $$
        }
    }
}
";
            await VerifyItemExistsAsync(markup, "cancellationToken");
            await VerifyItemExistsAsync(markup, "cancellation");
            await VerifyItemExistsAsync(markup, "token");
        }

        [WorkItem(23497, "https://github.com/dotnet/roslyn/issues/23497")]
        [Fact, Trait(Traits.Feature, Traits.Features.Completion)]
        public async Task InPatternMatching4()
        {
            var markup = @"
using System.Threading;

public class C
{
    public static void Main()
    {
        object obj = null;
        if (obj is CancellationToken ca$$) { }
    }
}
";
            await VerifyItemExistsAsync(markup, "cancellationToken");
            await VerifyItemExistsAsync(markup, "cancellation");
        }

        [WorkItem(23497, "https://github.com/dotnet/roslyn/issues/23497")]
        [Fact, Trait(Traits.Feature, Traits.Features.Completion)]
        public async Task InPatternMatching5()
        {
            var markup = @"
using System.Threading;

public class C
{
    public static bool Foo()
    {
        object obj = null;
        return obj is CancellationToken to$$
    }
}
";
            await VerifyItemExistsAsync(markup, "cancellationToken");
            await VerifyItemExistsAsync(markup, "token");
        }

        [WorkItem(23497, "https://github.com/dotnet/roslyn/issues/23497")]
        [Fact, Trait(Traits.Feature, Traits.Features.Completion)]
        public async Task InPatternMatching6()
        {
            var markup = @"
using System.Threading;

public class C
{
    public static void Main()
    {
        object obj = null;
        switch(obj)
        {
            case CancellationToken to$$
        }
    }
}
";
            await VerifyItemExistsAsync(markup, "cancellationToken");
            await VerifyItemExistsAsync(markup, "token");
        }

        [Fact, Trait(Traits.Feature, Traits.Features.Completion)]
        public async Task InUsingStatement1()
        {
            var markup = @"
using System.IO;

class C
{
    void M()
    {
        using (StreamReader s$$
    }
}
";
            await VerifyItemExistsAsync(markup, "streamReader");
        }

        [Fact, Trait(Traits.Feature, Traits.Features.Completion)]
        public async Task InUsingStatement2()
        {
            var markup = @"
using System.IO;

class C
{
    void M()
    {
        using (StreamReader s1, $$
    }
}
";
            await VerifyItemExistsAsync(markup, "streamReader");
        }

        [Fact, Trait(Traits.Feature, Traits.Features.Completion)]
        public async Task InUsingStatement_Var()
        {
            var markup = @"
using System.IO;

class C
{
    void M()
    {
        using (var m$$ = new MemoryStream())
    }
}
";
            await VerifyItemExistsAsync(markup, "memoryStream");
        }

        [Fact, Trait(Traits.Feature, Traits.Features.Completion)]
        public async Task InForStatement1()
        {
            var markup = @"
using System.IO;

class C
{
    void M()
    {
        for (StreamReader s$$
    }
}
";
            await VerifyItemExistsAsync(markup, "streamReader");
        }

        [Fact, Trait(Traits.Feature, Traits.Features.Completion)]
        public async Task InForStatement2()
        {
            var markup = @"
using System.IO;

class C
{
    void M()
    {
        for (StreamReader s1, $$
    }
}
";
            await VerifyItemExistsAsync(markup, "streamReader");
        }

        [Fact, Trait(Traits.Feature, Traits.Features.Completion)]
        public async Task InForStatement_Var()
        {
            var markup = @"
using System.IO;

class C
{
    void M()
    {
        for (var m$$ = new MemoryStream();
    }
}
";
            await VerifyItemExistsAsync(markup, "memoryStream");
        }

        [WorkItem(26021, "https://github.com/dotnet/roslyn/issues/26021")]
        [Fact, Trait(Traits.Feature, Traits.Features.Completion)]
        public async Task InForEachStatement()
        {
            var markup = @"
using System.IO;

class C
{
    void M()
    {
        foreach (StreamReader $$
    }
}
";
            await VerifyItemExistsAsync(markup, "streamReader");
        }

        [Fact, Trait(Traits.Feature, Traits.Features.Completion)]
        public async Task InForEachStatement_Var()
        {
            var markup = @"
using System.IO;

class C
{
    void M()
    {
        foreach (var m$$ in new[] { new MemoryStream() })
    }
}
";
            await VerifyItemExistsAsync(markup, "memoryStream");
        }

        [Fact, Trait(Traits.Feature, Traits.Features.Completion)]
        public async Task DisabledByOption()
        {
<<<<<<< HEAD
            var workspace = WorkspaceFixture.GetWorkspace(ExportProvider);
            var originalOptions = WorkspaceFixture.GetWorkspace().Options;
            try
            {
                workspace.Options = originalOptions.
                    WithChangedOption(CompletionOptions.ShowNameSuggestions, LanguageNames.CSharp, false);
=======
            var workspace = WorkspaceFixture.GetWorkspace();
            workspace.TryApplyChanges(workspace.CurrentSolution.WithOptions(workspace.Options.
                WithChangedOption(CompletionOptions.ShowNameSuggestions, LanguageNames.CSharp, false)));
>>>>>>> e7006f8d

            var markup = @"
class Test
{
    Test $$
}
";
            await VerifyNoItemsExistAsync(markup);
        }

        [WorkItem(23590, "https://github.com/dotnet/roslyn/issues/23590")]
        [Fact, Trait(Traits.Feature, Traits.Features.Completion)]
        public async Task TypeImplementsIEnumerableOfType()
        {
            var markup = @"
using System.Collections.Generic;

public class Class1
{
  public void Method()
  {
    Container $$
  }
}

public class Container : ContainerBase { }
public class ContainerBase : IEnumerable<ContainerBase> { }
";
            await VerifyItemExistsAsync(markup, "container");
        }

        [WorkItem(23590, "https://github.com/dotnet/roslyn/issues/23590")]
        [Fact, Trait(Traits.Feature, Traits.Features.Completion)]
        public async Task TypeImplementsIEnumerableOfType2()
        {
            var markup = @"
using System.Collections.Generic;

public class Class1
{
  public void Method()
  {
     Container $$
  }
}

public class ContainerBase : IEnumerable<Container> { }
public class Container : ContainerBase { }
";
            await VerifyItemExistsAsync(markup, "container");
        }

        [WorkItem(23590, "https://github.com/dotnet/roslyn/issues/23590")]
        [Fact, Trait(Traits.Feature, Traits.Features.Completion)]
        public async Task TypeImplementsIEnumerableOfType3()
        {
            var markup = @"
using System.Collections.Generic;

public class Class1
{
  public void Method()
  {
     Container $$
  }
}

public class Container : IEnumerable<Container> { }
";
            await VerifyItemExistsAsync(markup, "container");
        }

        [WorkItem(23590, "https://github.com/dotnet/roslyn/issues/23590")]
        [Fact, Trait(Traits.Feature, Traits.Features.Completion)]
        public async Task TypeImplementsIEnumerableOfType4()
        {
            var markup = @"
using System.Collections.Generic;
using System.Threading.Tasks;

public class Class1
{
  public void Method()
  {
     TaskType $$
  }
}

public class ContainerBase : IEnumerable<Container> { }
public class Container : ContainerBase { }
public class TaskType : Task<Container> { }
";
            await VerifyItemExistsAsync(markup, "taskType");
        }

        [WorkItem(23590, "https://github.com/dotnet/roslyn/issues/23590")]
        [Fact, Trait(Traits.Feature, Traits.Features.Completion)]
        public async Task TypeImplementsTaskOfType()
        {
            var markup = @"
using System.Threading.Tasks;

public class Class1
{
  public void Method()
  {
    Container $$
  }
}

public class Container : ContainerBase { }
public class ContainerBase : Task<ContainerBase> { }
";
            await VerifyItemExistsAsync(markup, "container");
        }

        [WorkItem(23590, "https://github.com/dotnet/roslyn/issues/23590")]
        [Fact, Trait(Traits.Feature, Traits.Features.Completion)]
        public async Task TypeImplementsTaskOfType2()
        {
            var markup = @"
using System.Threading.Tasks;

public class Class1
{
  public void Method()
  {
     Container $$
  }
}

public class Container : Task<ContainerBase> { }
public class ContainerBase : Container { }
";
            await VerifyItemExistsAsync(markup, "container");
        }

        [WorkItem(23590, "https://github.com/dotnet/roslyn/issues/23590")]
        [Fact, Trait(Traits.Feature, Traits.Features.Completion)]
        public async Task TypeImplementsTaskOfType3()
        {
            var markup = @"
using System.Collections.Generic;
using System.Threading.Tasks;

public class Class1
{
  public void Method()
  {
    EnumerableType $$
  }
}

public class TaskType : TaskTypeBase { }
public class TaskTypeBase : Task<TaskTypeBase> { }
public class EnumerableType : IEnumerable<TaskType> { }
";
            await VerifyItemExistsAsync(markup, "taskTypes");
        }

        [WorkItem(23590, "https://github.com/dotnet/roslyn/issues/23590")]
        [Fact, Trait(Traits.Feature, Traits.Features.Completion)]
        public async Task TypeIsNullableOfNullable()
        {
            var markup = @"
using System.Collections.Generic;

public class Class1
{
  public void Method()
  {
      // This code isn't legal, but we want to ensure we don't crash in this broken code scenario
      IEnumerable<Nullable<int?>> $$
  }
}
";
            await VerifyItemExistsAsync(markup, "nullables");
        }

        [Fact, Trait(Traits.Feature, Traits.Features.Completion)]
        public async Task CustomNamingStyleInsideClass()
        {
<<<<<<< HEAD
            var workspace = WorkspaceFixture.GetWorkspace(ExportProvider);
            var originalOptions = workspace.Options;
=======
            var workspace = WorkspaceFixture.GetWorkspace();
            workspace.TryApplyChanges(workspace.CurrentSolution.WithOptions(workspace.Options.WithChangedOption(
                new OptionKey(SimplificationOptions.NamingPreferences, LanguageNames.CSharp),
                NamesEndWithSuffixPreferences())));
>>>>>>> e7006f8d

            var markup = @"
class Configuration
{
    Configuration $$
}
";
            await VerifyItemExistsAsync(markup, "ConfigurationField", glyph: (int)Glyph.FieldPublic,
                expectedDescriptionOrNull: CSharpFeaturesResources.Suggested_name);
            await VerifyItemExistsAsync(markup, "ConfigurationProperty", glyph: (int)Glyph.PropertyPublic,
                expectedDescriptionOrNull: CSharpFeaturesResources.Suggested_name);
            await VerifyItemExistsAsync(markup, "ConfigurationMethod", glyph: (int)Glyph.MethodPublic,
                expectedDescriptionOrNull: CSharpFeaturesResources.Suggested_name);
            await VerifyItemIsAbsentAsync(markup, "ConfigurationLocal");
            await VerifyItemIsAbsentAsync(markup, "ConfigurationLocalFunction");
        }

        [Fact, Trait(Traits.Feature, Traits.Features.Completion)]
        public async Task CustomNamingStyleInsideMethod()
        {
<<<<<<< HEAD
            var workspace = WorkspaceFixture.GetWorkspace(ExportProvider);
            var originalOptions = workspace.Options;
=======
            var workspace = WorkspaceFixture.GetWorkspace();
            workspace.TryApplyChanges(workspace.CurrentSolution.WithOptions(workspace.Options.WithChangedOption(
                new OptionKey(SimplificationOptions.NamingPreferences, LanguageNames.CSharp),
                NamesEndWithSuffixPreferences())));
>>>>>>> e7006f8d

            var markup = @"
class Configuration
{
    void M()
    {
        Configuration $$
    }
}
";
            await VerifyItemExistsAsync(markup, "ConfigurationLocal", glyph: (int)Glyph.Local,
                expectedDescriptionOrNull: CSharpFeaturesResources.Suggested_name);
            await VerifyItemExistsAsync(markup, "ConfigurationLocalFunction", glyph: (int)Glyph.MethodPublic,
                expectedDescriptionOrNull: CSharpFeaturesResources.Suggested_name);
            await VerifyItemIsAbsentAsync(markup, "ConfigurationField");
            await VerifyItemIsAbsentAsync(markup, "ConfigurationMethod");
            await VerifyItemIsAbsentAsync(markup, "ConfigurationProperty");
        }

        [WorkItem(31304, "https://github.com/dotnet/roslyn/issues/31304")]
        [Fact, Trait(Traits.Feature, Traits.Features.Completion)]
        public async Task TestCompletionDoesNotUseForeachVariableName()
        {
            var markup = @"
class ClassA
{
    class ClassB {}

    readonly List<ClassB> classBList;

    void M()
    {
        foreach (var classB in classBList)
        {
            ClassB $$
        }
    }
}
";
            await VerifyItemIsAbsentAsync(markup, "classB");
            await VerifyItemExistsAsync(markup, "classB1", glyph: (int)Glyph.Local,
                    expectedDescriptionOrNull: CSharpFeaturesResources.Suggested_name);
        }

        [WorkItem(31304, "https://github.com/dotnet/roslyn/issues/31304")]
        [Fact, Trait(Traits.Feature, Traits.Features.Completion)]
        public async Task TestCompletionDoesNotUseParameterName()
        {
            var markup = @"
class ClassA
{
    class ClassB { }

    void M(ClassB classB)
    {
        ClassB $$
    }
}
";
            await VerifyItemIsAbsentAsync(markup, "classB");
            await VerifyItemExistsAsync(markup, "classB1", glyph: (int)Glyph.Local,
                    expectedDescriptionOrNull: CSharpFeaturesResources.Suggested_name);
        }

        [WorkItem(31304, "https://github.com/dotnet/roslyn/issues/31304")]
        [Fact, Trait(Traits.Feature, Traits.Features.Completion)]
        public async Task TestCompletionCanUsePropertyName()
        {
            var markup = @"
class ClassA
{
    class ClassB { }

    ClassB classB { get; set; }

    void M()
    {
        ClassB $$
    }
}
";
            await VerifyItemExistsAsync(markup, "classB", glyph: (int)Glyph.Local,
                    expectedDescriptionOrNull: CSharpFeaturesResources.Suggested_name);
        }

        [WorkItem(31304, "https://github.com/dotnet/roslyn/issues/31304")]
        [Fact, Trait(Traits.Feature, Traits.Features.Completion)]
        public async Task TestCompletionCanUseFieldName()
        {
            var markup = @"
class ClassA
{
    class ClassB { }

    ClassB classB;

    void M()
    {
        ClassB $$
    }
}
";
            await VerifyItemExistsAsync(markup, "classB", glyph: (int)Glyph.Local,
                    expectedDescriptionOrNull: CSharpFeaturesResources.Suggested_name);
        }

        [WorkItem(31304, "https://github.com/dotnet/roslyn/issues/31304")]
        [Fact, Trait(Traits.Feature, Traits.Features.Completion)]
        public async Task TestCompletionDoesNotUseLocalName()
        {
            var markup = @"
class ClassA
{
    class ClassB { }

    void M()
    {
        ClassB classB = new ClassB();
        ClassB $$
    }
}
";
            await VerifyItemIsAbsentAsync(markup, "classB");
            await VerifyItemExistsAsync(markup, "classB1", glyph: (int)Glyph.Local,
                    expectedDescriptionOrNull: CSharpFeaturesResources.Suggested_name);
        }

        [WorkItem(31304, "https://github.com/dotnet/roslyn/issues/31304")]
        [Fact, Trait(Traits.Feature, Traits.Features.Completion)]
        public async Task TestCompletionDoesNotUseLocalNameMultiple()
        {
            var markup = @"
class ClassA
{
    class ClassB { }

    void M()
    {
        ClassB classB = new ClassB();
        ClassB classB1 = new ClassB();
        ClassB $$
    }
}
";
            await VerifyItemIsAbsentAsync(markup, "classB");
            await VerifyItemIsAbsentAsync(markup, "classB1");
            await VerifyItemExistsAsync(markup, "classB2", glyph: (int)Glyph.Local,
                    expectedDescriptionOrNull: CSharpFeaturesResources.Suggested_name);
        }

        [WorkItem(31304, "https://github.com/dotnet/roslyn/issues/31304")]
        [Fact, Trait(Traits.Feature, Traits.Features.Completion)]
        public async Task TestCompletionDoesNotUseLocalInsideIf()
        {
            var markup = @"
class ClassA
{
    class ClassB { }

    void M(bool flag)
    {
        ClassB $$
        if (flag)
        {
            ClassB classB = new ClassB();
        }
    }
}
";
            await VerifyItemIsAbsentAsync(markup, "classB");
            await VerifyItemExistsAsync(markup, "classB1", glyph: (int)Glyph.Local,
                    expectedDescriptionOrNull: CSharpFeaturesResources.Suggested_name);
        }

        [WorkItem(31304, "https://github.com/dotnet/roslyn/issues/31304")]
        [Fact, Trait(Traits.Feature, Traits.Features.Completion)]
        public async Task TestCompletionCanUseClassName()
        {
            var markup = @"
class classA
{
    void M()
    {
        classA $$
    }
}
";
            await VerifyItemExistsAsync(markup, "classA", glyph: (int)Glyph.Local,
                    expectedDescriptionOrNull: CSharpFeaturesResources.Suggested_name);
        }

        [WorkItem(31304, "https://github.com/dotnet/roslyn/issues/31304")]
        [Fact, Trait(Traits.Feature, Traits.Features.Completion)]
        public async Task TestCompletionCanUseLocalInDifferentScope()
        {
            var markup = @"
class ClassA
{
    class ClassB { }

    void M()
    {
        ClassB classB = new ClassB(); 
    }

    void M2()
    {
        ClassB $$
    }
}
";
            await VerifyItemExistsAsync(markup, "classB", glyph: (int)Glyph.Local,
                    expectedDescriptionOrNull: CSharpFeaturesResources.Suggested_name);
        }

        [WorkItem(35891, "https://github.com/dotnet/roslyn/issues/35891")]
        [Fact, Trait(Traits.Feature, Traits.Features.Completion)]
        public async Task TestCompletionDoesNotUseLocalAsLocalFunctionParameter()
        {
            var markup = @"
class ClassA
{
    class ClassB { }
    void M()
    {
        ClassB classB = new ClassB();
        void LocalM1(ClassB $$) { }
    }
}
";
            await VerifyItemIsAbsentAsync(markup, "classB");
        }

        [WorkItem(35891, "https://github.com/dotnet/roslyn/issues/35891")]
        [Fact, Trait(Traits.Feature, Traits.Features.Completion)]
        public async Task TestCompletionDoesNotUseLocalAsLocalFunctionVariable()
        {
            var markup = @"
class ClassA
{
    class ClassB { }
    void M()
    {
        ClassB classB = new ClassB();
        void LocalM1()
        {
            ClassB $$
        }
    }
}
";
            await VerifyItemIsAbsentAsync(markup, "classB");
        }

        [WorkItem(35891, "https://github.com/dotnet/roslyn/issues/35891")]
        [Fact, Trait(Traits.Feature, Traits.Features.Completion)]
        public async Task TestCompletionDoesNotUseLocalInNestedLocalFunction()
        {
            var markup = @"
class ClassA
{
    class ClassB { }
    void M()
    {
        ClassB classB = new ClassB();
        void LocalM1()
        {
            void LocalM2()
            {
                ClassB $$
            }
        }
    }
}
";
            await VerifyItemIsAbsentAsync(markup, "classB");
        }

        [WorkItem(35891, "https://github.com/dotnet/roslyn/issues/35891")]
        [Fact, Trait(Traits.Feature, Traits.Features.Completion)]
        public async Task TestCompletionDoesNotUseLocalFunctionParameterInNestedLocalFunction()
        {
            var markup = @"
class ClassA
{
    class ClassB { }
    void M()
    {
        void LocalM1(ClassB classB)
        {
            void LocalM2()
            {
                ClassB $$
            }
        }
    }
}
";
            await VerifyItemIsAbsentAsync(markup, "classB");
        }

        [WorkItem(35891, "https://github.com/dotnet/roslyn/issues/35891")]
        [Fact, Trait(Traits.Feature, Traits.Features.Completion)]
        public async Task TestCompletionCanUseLocalFunctionParameterAsParameter()
        {
            var markup = @"
class ClassA
{
    class ClassB { }
    void M()
    {
        void LocalM1(ClassB classB) { }
        void LocalM2(ClassB $$) { }
    }
}
";
            await VerifyItemExistsAsync(markup, "classB", glyph: (int)Glyph.Parameter,
                    expectedDescriptionOrNull: CSharpFeaturesResources.Suggested_name);
        }

        [WorkItem(35891, "https://github.com/dotnet/roslyn/issues/35891")]
        [Fact, Trait(Traits.Feature, Traits.Features.Completion)]
        public async Task TestCompletionCanUseLocalFunctionVariableAsParameter()
        {
            var markup = @"
class ClassA
{
    class ClassB { }
    void M()
    {
        void LocalM1()
        {
            ClassB classB
        }
        void LocalM2(ClassB $$) { }
    }
}
";
            await VerifyItemExistsAsync(markup, "classB", glyph: (int)Glyph.Parameter,
                    expectedDescriptionOrNull: CSharpFeaturesResources.Suggested_name);
        }

        [WorkItem(35891, "https://github.com/dotnet/roslyn/issues/35891")]
        [Fact, Trait(Traits.Feature, Traits.Features.Completion)]
        public async Task TestCompletionCanUseLocalFunctionParameterAsVariable()
        {
            var markup = @"
class ClassA
{
    class ClassB { }
    void M()
    {
        void LocalM1(ClassB classB) { }
        void LocalM2()
        {
            ClassB $$
        }
    }
}
";
            await VerifyItemExistsAsync(markup, "classB", glyph: (int)Glyph.Local,
                    expectedDescriptionOrNull: CSharpFeaturesResources.Suggested_name);
        }

        [WorkItem(35891, "https://github.com/dotnet/roslyn/issues/35891")]
        [Fact, Trait(Traits.Feature, Traits.Features.Completion)]
        public async Task TestCompletionCanUseLocalFunctionVariableAsVariable()
        {
            var markup = @"
class ClassA
{
    class ClassB { }
    void M()
    {
        void LocalM1()
        {
            ClassB classB
        }
        void LocalM2()
        {
            ClassB $$
        }
    }
}
";
            await VerifyItemExistsAsync(markup, "classB", glyph: (int)Glyph.Local,
                    expectedDescriptionOrNull: CSharpFeaturesResources.Suggested_name);
        }

        private static NamingStylePreferences NamesEndWithSuffixPreferences()
        {
            var specificationStyles = new[]
            {
                SpecificationStyle(new SymbolKindOrTypeKind(SymbolKind.Field), "Field"),
                SpecificationStyle(new SymbolKindOrTypeKind(SymbolKind.Property), "Property"),
                SpecificationStyle(new SymbolKindOrTypeKind(MethodKind.Ordinary), "Method"),
                SpecificationStyle(new SymbolKindOrTypeKind(SymbolKind.Local), "Local"),
                SpecificationStyle(new SymbolKindOrTypeKind(MethodKind.LocalFunction), "LocalFunction"),
            };

            return new NamingStylePreferences(
                specificationStyles.Select(t => t.specification).ToImmutableArray(),
                specificationStyles.Select(t => t.style).ToImmutableArray(),
                specificationStyles.Select(t => CreateRule(t.specification, t.style)).ToImmutableArray());

            // Local functions

            static (SymbolSpecification specification, NamingStyle style) SpecificationStyle(SymbolKindOrTypeKind kind, string suffix)
            {
                var symbolSpecification = new SymbolSpecification(
                    id: null,
                    symbolSpecName: suffix,
                    ImmutableArray.Create(kind),
                    accessibilityList: default,
                    modifiers: default);

                var namingStyle = new NamingStyle(
                    Guid.NewGuid(),
                    name: suffix,
                    capitalizationScheme: Capitalization.PascalCase,
                    prefix: "",
                    suffix: suffix,
                    wordSeparator: "");

                return (symbolSpecification, namingStyle);
            }

            static SerializableNamingRule CreateRule(SymbolSpecification specification, NamingStyle style)
            {
                return new SerializableNamingRule()
                {
                    SymbolSpecificationID = specification.ID,
                    NamingStyleID = style.ID,
                    EnforcementLevel = ReportDiagnostic.Error
                };
            }
        }
    }
}<|MERGE_RESOLUTION|>--- conflicted
+++ resolved
@@ -1264,18 +1264,9 @@
         [Fact, Trait(Traits.Feature, Traits.Features.Completion)]
         public async Task DisabledByOption()
         {
-<<<<<<< HEAD
             var workspace = WorkspaceFixture.GetWorkspace(ExportProvider);
-            var originalOptions = WorkspaceFixture.GetWorkspace().Options;
-            try
-            {
-                workspace.Options = originalOptions.
-                    WithChangedOption(CompletionOptions.ShowNameSuggestions, LanguageNames.CSharp, false);
-=======
-            var workspace = WorkspaceFixture.GetWorkspace();
             workspace.TryApplyChanges(workspace.CurrentSolution.WithOptions(workspace.Options.
                 WithChangedOption(CompletionOptions.ShowNameSuggestions, LanguageNames.CSharp, false)));
->>>>>>> e7006f8d
 
             var markup = @"
 class Test
@@ -1458,15 +1449,10 @@
         [Fact, Trait(Traits.Feature, Traits.Features.Completion)]
         public async Task CustomNamingStyleInsideClass()
         {
-<<<<<<< HEAD
             var workspace = WorkspaceFixture.GetWorkspace(ExportProvider);
-            var originalOptions = workspace.Options;
-=======
-            var workspace = WorkspaceFixture.GetWorkspace();
             workspace.TryApplyChanges(workspace.CurrentSolution.WithOptions(workspace.Options.WithChangedOption(
                 new OptionKey(SimplificationOptions.NamingPreferences, LanguageNames.CSharp),
                 NamesEndWithSuffixPreferences())));
->>>>>>> e7006f8d
 
             var markup = @"
 class Configuration
@@ -1487,15 +1473,10 @@
         [Fact, Trait(Traits.Feature, Traits.Features.Completion)]
         public async Task CustomNamingStyleInsideMethod()
         {
-<<<<<<< HEAD
             var workspace = WorkspaceFixture.GetWorkspace(ExportProvider);
-            var originalOptions = workspace.Options;
-=======
-            var workspace = WorkspaceFixture.GetWorkspace();
             workspace.TryApplyChanges(workspace.CurrentSolution.WithOptions(workspace.Options.WithChangedOption(
                 new OptionKey(SimplificationOptions.NamingPreferences, LanguageNames.CSharp),
                 NamesEndWithSuffixPreferences())));
->>>>>>> e7006f8d
 
             var markup = @"
 class Configuration
