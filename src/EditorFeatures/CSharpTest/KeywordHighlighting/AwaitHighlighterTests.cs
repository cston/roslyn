--- conflicted
+++ resolved
@@ -1,15 +1,8 @@
 ﻿// Copyright (c) Microsoft.  All Rights Reserved.  Licensed under the Apache License, Version 2.0.  See License.txt in the project root for license information.
 
-using System.Collections.Generic;
-using System.Linq;
-using System.Threading;
 using System.Threading.Tasks;
 using Microsoft.CodeAnalysis.Editor.CSharp.KeywordHighlighting.KeywordHighlighters;
-<<<<<<< HEAD
-using Microsoft.CodeAnalysis.Text;
-=======
 using Microsoft.CodeAnalysis.Test.Utilities;
->>>>>>> 0054e8e9
 using Roslyn.Test.Utilities;
 using Xunit;
 
@@ -17,29 +10,9 @@
 {
     public class AwaitHighlighterTests : AbstractCSharpKeywordHighlighterTests
     {
-        private class CombinedHighlighter : IHighlighter
-        {
-            private readonly IHighlighter highlighter0;
-            private readonly IHighlighter highlighter1;
-
-            public CombinedHighlighter(IHighlighter highlighter0, IHighlighter highlighter1)
-            {
-                this.highlighter0 = highlighter0;
-                this.highlighter1 = highlighter1;
-            }
-
-            public IEnumerable<TextSpan> GetHighlights(SyntaxNode root, int position, CancellationToken cancellationToken)
-                => highlighter0.GetHighlights(root, position, cancellationToken).Concat(
-                   highlighter1.GetHighlights(root, position, cancellationToken));
-        }
-
         internal override IHighlighter CreateHighlighter()
         {
-<<<<<<< HEAD
-            return new CombinedHighlighter(new AsyncMethodHighlighter(), new AsyncParenthesizedLambdaHighlighter());
-=======
             return new AsyncAwaitHighlighter();
->>>>>>> 0054e8e9
         }
 
         [Fact, Trait(Traits.Feature, Traits.Features.KeywordHighlighting)]
