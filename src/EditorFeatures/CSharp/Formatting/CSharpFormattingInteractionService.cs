﻿// Licensed to the .NET Foundation under one or more agreements.
// The .NET Foundation licenses this file to you under the MIT license.
// See the LICENSE file in the project root for more information.

using System;
using System.Collections.Immutable;
using System.Composition;
using System.Linq;
using System.Threading;
using System.Threading.Tasks;
using Microsoft.CodeAnalysis.CSharp.Extensions;
using Microsoft.CodeAnalysis.Formatting;
using Microsoft.CodeAnalysis.Host.Mef;
using Microsoft.CodeAnalysis.Indentation;
using Microsoft.CodeAnalysis.Options;
using Microsoft.CodeAnalysis.Shared.Extensions;
using Microsoft.CodeAnalysis.Shared.Utilities;
using Microsoft.CodeAnalysis.Text;
using Microsoft.VisualStudio.Text;
using Microsoft.VisualStudio.Text.Editor;
using Roslyn.Utilities;

namespace Microsoft.CodeAnalysis.CSharp.Formatting
{
    [ExportLanguageService(typeof(IFormattingInteractionService), LanguageNames.CSharp), Shared]
    internal partial class CSharpFormattingInteractionService : IFormattingInteractionService
    {
        // All the characters that might potentially trigger formatting when typed
        private static readonly char[] _supportedChars = ";{}#nte:)".ToCharArray();

        private readonly IIndentationManagerService _indentationManager;
        private readonly IEditorOptionsFactoryService _editorOptionsFactory;
        private readonly IGlobalOptionService _globalOptions;

        [ImportingConstructor]
        [Obsolete(MefConstruction.ImportingConstructorMessage, error: true)]
        public CSharpFormattingInteractionService(IIndentationManagerService indentationManager, IEditorOptionsFactoryService editorOptionsFactory, IGlobalOptionService globalOptions)
        {
            _indentationManager = indentationManager;
            _editorOptionsFactory = editorOptionsFactory;
            _globalOptions = globalOptions;
        }

        public bool SupportsFormatDocument => true;
        public bool SupportsFormatOnPaste => true;
        public bool SupportsFormatSelection => true;
        public bool SupportsFormatOnReturn => false;

        public bool SupportsFormattingOnTypedCharacter(Document document, char ch)
        {
            var isSmartIndent = _globalOptions.GetOption(IndentationOptionsStorage.SmartIndent, LanguageNames.CSharp) == FormattingOptions2.IndentStyle.Smart;

            // We consider the proper placement of a close curly or open curly when it is typed at
            // the start of the line to be a smart-indentation operation.  As such, even if "format
            // on typing" is off, if "smart indent" is on, we'll still format this.  (However, we
            // won't touch anything else in the block this close curly belongs to.).
            //
            // See extended comment in GetFormattingChangesAsync for more details on this.
            if (isSmartIndent && ch is '{' or '}')
            {
                return true;
            }

            var options = _globalOptions.GetAutoFormattingOptions(LanguageNames.CSharp);

            // If format-on-typing is not on, then we don't support formatting on any other characters.
            var autoFormattingOnTyping = options.FormatOnTyping;
            if (!autoFormattingOnTyping)
            {
                return false;
            }

            if (ch == '}' && !options.FormatOnCloseBrace)
            {
                return false;
            }

            if (ch == ';' && !options.FormatOnSemicolon)
            {
                return false;
            }

            // don't auto format after these keys if smart indenting is not on.
            if (ch is '#' or 'n' && !isSmartIndent)
            {
                return false;
            }

            return _supportedChars.Contains(ch);
        }

        public Task<ImmutableArray<TextChange>> GetFormattingChangesAsync(
            Document document,
            ITextBuffer textBuffer,
            TextSpan? textSpan,
            CancellationToken cancellationToken)
        {
<<<<<<< HEAD
            var parsedDocument = ParsedDocument.CreateSynchronously(document, cancellationToken);
            var options = textBuffer.GetSyntaxFormattingOptions(_editorOptionsFactory, _indentationManager, _globalOptions, parsedDocument.LanguageServices, explicitFormat: true);
=======
            var fallbackOptions = _globalOptions.GetCSharpSyntaxFormattingOptions();
            var options = _indentationManager.GetInferredFormattingOptions(textBuffer, _editorOptionsFactory, document.Project.LanguageServices, fallbackOptions, explicitFormat: true);
>>>>>>> 2efe6ec2

            var span = textSpan ?? new TextSpan(0, parsedDocument.Root.FullSpan.Length);
            var formattingSpan = CommonFormattingHelpers.GetFormattingSpan(parsedDocument.Root, span);

            return Task.FromResult(Formatter.GetFormattedTextChanges(parsedDocument.Root, SpecializedCollections.SingletonEnumerable(formattingSpan), parsedDocument.LanguageServices.WorkspaceServices, options, cancellationToken).ToImmutableArray());
        }

<<<<<<< HEAD
        public Task<ImmutableArray<TextChange>> GetFormattingChangesOnPasteAsync(Document document, ITextBuffer textBuffer, TextSpan textSpan, CancellationToken cancellationToken)
        {
            var parsedDocument = ParsedDocument.CreateSynchronously(document, cancellationToken);
            var options = textBuffer.GetSyntaxFormattingOptions(_editorOptionsFactory, _indentationManager, _globalOptions, parsedDocument.LanguageServices, explicitFormat: true);
            var service = parsedDocument.LanguageServices.GetRequiredService<ISyntaxFormattingService>();
            return Task.FromResult(service.GetFormattingChangesOnPaste(parsedDocument, textSpan, options, cancellationToken));
=======
        public async Task<ImmutableArray<TextChange>> GetFormattingChangesOnPasteAsync(Document document, ITextBuffer textBuffer, TextSpan textSpan, CancellationToken cancellationToken)
        {
            var fallbackOptions = _globalOptions.GetCSharpSyntaxFormattingOptions();
            var options = _indentationManager.GetInferredFormattingOptions(textBuffer, _editorOptionsFactory, document.Project.LanguageServices, fallbackOptions, explicitFormat: true);
            var service = document.GetRequiredLanguageService<ISyntaxFormattingService>();
            var documentSyntax = await ParsedDocument.CreateAsync(document, cancellationToken).ConfigureAwait(false);
            return service.GetFormattingChangesOnPaste(documentSyntax, textSpan, options, cancellationToken);
>>>>>>> 2efe6ec2
        }

        public Task<ImmutableArray<TextChange>> GetFormattingChangesOnReturnAsync(Document document, int caretPosition, CancellationToken cancellationToken)
            => SpecializedTasks.EmptyImmutableArray<TextChange>();

<<<<<<< HEAD
        public Task<ImmutableArray<TextChange>> GetFormattingChangesAsync(Document document, ITextBuffer textBuffer, char typedChar, int position, CancellationToken cancellationToken)
        {
            var parsedDocument = ParsedDocument.CreateSynchronously(document, cancellationToken);
            var service = parsedDocument.LanguageServices.GetRequiredService<ISyntaxFormattingService>();

            if (service.ShouldFormatOnTypedCharacter(parsedDocument, typedChar, position, cancellationToken))
            {
                var indentationOptions = textBuffer.GetIndentationOptions(_editorOptionsFactory, _indentationManager, _globalOptions, parsedDocument.LanguageServices, explicitFormat: false);
                return Task.FromResult(service.GetFormattingChangesOnTypedCharacter(parsedDocument, position, indentationOptions, cancellationToken));
=======
        public async Task<ImmutableArray<TextChange>> GetFormattingChangesAsync(Document document, ITextBuffer textBuffer, char typedChar, int position, CancellationToken cancellationToken)
        {
            var service = document.GetRequiredLanguageService<ISyntaxFormattingService>();
            var documentSyntax = await ParsedDocument.CreateAsync(document, cancellationToken).ConfigureAwait(false);

            if (service.ShouldFormatOnTypedCharacter(documentSyntax, typedChar, position, cancellationToken))
            {
                var fallbackOptions = _globalOptions.GetCSharpSyntaxFormattingOptions();
                var formattingOptions = _indentationManager.GetInferredFormattingOptions(textBuffer, _editorOptionsFactory, document.Project.LanguageServices, fallbackOptions, explicitFormat: false);

                var indentationOptions = new IndentationOptions(formattingOptions)
                {
                    AutoFormattingOptions = _globalOptions.GetAutoFormattingOptions(LanguageNames.CSharp),
                    IndentStyle = _globalOptions.GetOption(IndentationOptionsStorage.SmartIndent, LanguageNames.CSharp)
                };

                return service.GetFormattingChangesOnTypedCharacter(documentSyntax, position, indentationOptions, cancellationToken);
>>>>>>> 2efe6ec2
            }

            return SpecializedTasks.EmptyImmutableArray<TextChange>();
        }
    }
}<|MERGE_RESOLUTION|>--- conflicted
+++ resolved
@@ -89,34 +89,23 @@
             return _supportedChars.Contains(ch);
         }
 
-        public Task<ImmutableArray<TextChange>> GetFormattingChangesAsync(
+        public async Task<ImmutableArray<TextChange>> GetFormattingChangesAsync(
             Document document,
             ITextBuffer textBuffer,
             TextSpan? textSpan,
             CancellationToken cancellationToken)
         {
-<<<<<<< HEAD
-            var parsedDocument = ParsedDocument.CreateSynchronously(document, cancellationToken);
-            var options = textBuffer.GetSyntaxFormattingOptions(_editorOptionsFactory, _indentationManager, _globalOptions, parsedDocument.LanguageServices, explicitFormat: true);
-=======
             var fallbackOptions = _globalOptions.GetCSharpSyntaxFormattingOptions();
             var options = _indentationManager.GetInferredFormattingOptions(textBuffer, _editorOptionsFactory, document.Project.LanguageServices, fallbackOptions, explicitFormat: true);
->>>>>>> 2efe6ec2
 
-            var span = textSpan ?? new TextSpan(0, parsedDocument.Root.FullSpan.Length);
-            var formattingSpan = CommonFormattingHelpers.GetFormattingSpan(parsedDocument.Root, span);
+            var root = await document.GetRequiredSyntaxRootAsync(cancellationToken).ConfigureAwait(false);
+            var span = textSpan ?? new TextSpan(0, root.FullSpan.Length);
+            var formattingSpan = CommonFormattingHelpers.GetFormattingSpan(root, span);
 
-            return Task.FromResult(Formatter.GetFormattedTextChanges(parsedDocument.Root, SpecializedCollections.SingletonEnumerable(formattingSpan), parsedDocument.LanguageServices.WorkspaceServices, options, cancellationToken).ToImmutableArray());
+            var services = document.Project.Solution.Workspace.Services;
+            return Formatter.GetFormattedTextChanges(root, SpecializedCollections.SingletonEnumerable(formattingSpan), services, options, cancellationToken).ToImmutableArray();
         }
 
-<<<<<<< HEAD
-        public Task<ImmutableArray<TextChange>> GetFormattingChangesOnPasteAsync(Document document, ITextBuffer textBuffer, TextSpan textSpan, CancellationToken cancellationToken)
-        {
-            var parsedDocument = ParsedDocument.CreateSynchronously(document, cancellationToken);
-            var options = textBuffer.GetSyntaxFormattingOptions(_editorOptionsFactory, _indentationManager, _globalOptions, parsedDocument.LanguageServices, explicitFormat: true);
-            var service = parsedDocument.LanguageServices.GetRequiredService<ISyntaxFormattingService>();
-            return Task.FromResult(service.GetFormattingChangesOnPaste(parsedDocument, textSpan, options, cancellationToken));
-=======
         public async Task<ImmutableArray<TextChange>> GetFormattingChangesOnPasteAsync(Document document, ITextBuffer textBuffer, TextSpan textSpan, CancellationToken cancellationToken)
         {
             var fallbackOptions = _globalOptions.GetCSharpSyntaxFormattingOptions();
@@ -124,23 +113,12 @@
             var service = document.GetRequiredLanguageService<ISyntaxFormattingService>();
             var documentSyntax = await ParsedDocument.CreateAsync(document, cancellationToken).ConfigureAwait(false);
             return service.GetFormattingChangesOnPaste(documentSyntax, textSpan, options, cancellationToken);
->>>>>>> 2efe6ec2
         }
 
-        public Task<ImmutableArray<TextChange>> GetFormattingChangesOnReturnAsync(Document document, int caretPosition, CancellationToken cancellationToken)
+        Task<ImmutableArray<TextChange>> IFormattingInteractionService.GetFormattingChangesOnReturnAsync(
+            Document document, int caretPosition, CancellationToken cancellationToken)
             => SpecializedTasks.EmptyImmutableArray<TextChange>();
 
-<<<<<<< HEAD
-        public Task<ImmutableArray<TextChange>> GetFormattingChangesAsync(Document document, ITextBuffer textBuffer, char typedChar, int position, CancellationToken cancellationToken)
-        {
-            var parsedDocument = ParsedDocument.CreateSynchronously(document, cancellationToken);
-            var service = parsedDocument.LanguageServices.GetRequiredService<ISyntaxFormattingService>();
-
-            if (service.ShouldFormatOnTypedCharacter(parsedDocument, typedChar, position, cancellationToken))
-            {
-                var indentationOptions = textBuffer.GetIndentationOptions(_editorOptionsFactory, _indentationManager, _globalOptions, parsedDocument.LanguageServices, explicitFormat: false);
-                return Task.FromResult(service.GetFormattingChangesOnTypedCharacter(parsedDocument, position, indentationOptions, cancellationToken));
-=======
         public async Task<ImmutableArray<TextChange>> GetFormattingChangesAsync(Document document, ITextBuffer textBuffer, char typedChar, int position, CancellationToken cancellationToken)
         {
             var service = document.GetRequiredLanguageService<ISyntaxFormattingService>();
@@ -158,10 +136,9 @@
                 };
 
                 return service.GetFormattingChangesOnTypedCharacter(documentSyntax, position, indentationOptions, cancellationToken);
->>>>>>> 2efe6ec2
             }
 
-            return SpecializedTasks.EmptyImmutableArray<TextChange>();
+            return ImmutableArray<TextChange>.Empty;
         }
     }
 }