--- conflicted
+++ resolved
@@ -70,14 +70,6 @@
             return _newLine;
         }
 
-<<<<<<< HEAD
-        protected override SyntaxTrivia Convert(SyntaxTrivia trivia)
-        {
-            return trivia;
-        }
-
-=======
->>>>>>> df6f0564
         protected override LineColumnRule GetLineColumnRuleBetween(SyntaxTrivia trivia1, LineColumnDelta existingWhitespaceBetween, bool implicitLineBreak, SyntaxTrivia trivia2)
         {
             if (IsStartOrEndOfFile(trivia1, trivia2))
@@ -221,11 +213,6 @@
             LineColumn lineColumn, SyntaxTrivia trivia, List<SyntaxTrivia> changes,
             CancellationToken cancellationToken)
         {
-<<<<<<< HEAD
-            var trivia = commonTrivia;
-
-=======
->>>>>>> df6f0564
             if (trivia.HasStructure)
             {
                 return FormatStructuredTrivia(lineColumn, trivia, changes, cancellationToken);
@@ -245,11 +232,6 @@
         protected override LineColumnDelta Format(
             LineColumn lineColumn, SyntaxTrivia trivia, List<TextChange> changes, CancellationToken cancellationToken)
         {
-<<<<<<< HEAD
-            var trivia = commonTrivia;
-
-=======
->>>>>>> df6f0564
             if (trivia.HasStructure)
             {
                 return FormatStructuredTrivia(lineColumn, trivia, changes, cancellationToken);
