--- conflicted
+++ resolved
@@ -17,11 +17,7 @@
     {
         private readonly ImmutableArray<ISyntaxClassifier> s_defaultSyntaxClassifiers =
             ImmutableArray.Create<ISyntaxClassifier>(
-<<<<<<< HEAD
-                new EmbeddedLanguageTokenClassifier(),
-=======
                 new EmbeddedLanguagesTokenClassifier(),
->>>>>>> acd31862
                 new NameSyntaxClassifier(),
                 new SyntaxTokenClassifier(),
                 new UsingDirectiveSyntaxClassifier());
