﻿// Copyright (c) Microsoft.  All Rights Reserved.  Licensed under the Apache License, Version 2.0.  See License.txt in the project root for license information.

using System;
using System.Collections.Generic;
using System.Collections.Immutable;
using System.Linq;
using System.Threading;
using Microsoft.CodeAnalysis.CSharp.Extensions;
using Microsoft.CodeAnalysis.CSharp.Extensions.ContextQuery;
using Microsoft.CodeAnalysis.CSharp.Syntax;
using Microsoft.CodeAnalysis.Host;
using Microsoft.CodeAnalysis.LanguageServices;
using Microsoft.CodeAnalysis.PooledObjects;
using Microsoft.CodeAnalysis.Shared.Extensions;
using Roslyn.Utilities;

namespace Microsoft.CodeAnalysis.CSharp
{
    internal class CSharpSemanticFactsService : AbstractSemanticFactsService, ISemanticFactsService
    {
        internal static readonly CSharpSemanticFactsService Instance = new CSharpSemanticFactsService();

        protected override ISyntaxFactsService SyntaxFactsService => CSharpSyntaxFactsService.Instance;

        private CSharpSemanticFactsService()
        {
        }

        public bool SupportsImplicitInterfaceImplementation => true;

        public bool ExposesAnonymousFunctionParameterNames => false;

        public bool IsExpressionContext(SemanticModel semanticModel, int position, CancellationToken cancellationToken)
        {
            return semanticModel.SyntaxTree.IsExpressionContext(
                position,
                semanticModel.SyntaxTree.FindTokenOnLeftOfPosition(position, cancellationToken),
                attributes: true, cancellationToken: cancellationToken, semanticModelOpt: semanticModel);
        }

        public bool IsInExpressionTree(SemanticModel semanticModel, SyntaxNode node, INamedTypeSymbol expressionTypeOpt, CancellationToken cancellationToken)
            => node.IsInExpressionTree(semanticModel, expressionTypeOpt, cancellationToken);

        public bool IsStatementContext(SemanticModel semanticModel, int position, CancellationToken cancellationToken)
        {
            return semanticModel.SyntaxTree.IsStatementContext(
                position, semanticModel.SyntaxTree.FindTokenOnLeftOfPosition(position, cancellationToken), cancellationToken);
        }

        public bool IsTypeContext(SemanticModel semanticModel, int position, CancellationToken cancellationToken)
        {
            return semanticModel.SyntaxTree.IsTypeContext(position, cancellationToken, semanticModel);
        }

        public bool IsNamespaceContext(SemanticModel semanticModel, int position, CancellationToken cancellationToken)
        {
            return semanticModel.SyntaxTree.IsNamespaceContext(position, cancellationToken, semanticModel);
        }

        public bool IsNamespaceDeclarationNameContext(SemanticModel semanticModel, int position, CancellationToken cancellationToken)
        {
            return semanticModel.SyntaxTree.IsNamespaceDeclarationNameContext(position, cancellationToken);
        }

        public bool IsTypeDeclarationContext(SemanticModel semanticModel, int position, CancellationToken cancellationToken)
        {
            return semanticModel.SyntaxTree.IsTypeDeclarationContext(
                position, semanticModel.SyntaxTree.FindTokenOnLeftOfPosition(position, cancellationToken), cancellationToken);
        }

        public bool IsMemberDeclarationContext(SemanticModel semanticModel, int position, CancellationToken cancellationToken)
        {
            return semanticModel.SyntaxTree.IsMemberDeclarationContext(
                position, semanticModel.SyntaxTree.FindTokenOnLeftOfPosition(position, cancellationToken), cancellationToken);
        }

        public bool IsPreProcessorDirectiveContext(SemanticModel semanticModel, int position, CancellationToken cancellationToken)
        {
            return semanticModel.SyntaxTree.IsPreProcessorDirectiveContext(
                position, semanticModel.SyntaxTree.FindTokenOnLeftOfPosition(position, cancellationToken, includeDirectives: true), cancellationToken);
        }

        public bool IsGlobalStatementContext(SemanticModel semanticModel, int position, CancellationToken cancellationToken)
        {
            return semanticModel.SyntaxTree.IsGlobalStatementContext(position, cancellationToken);
        }

        public bool IsLabelContext(SemanticModel semanticModel, int position, CancellationToken cancellationToken)
        {
            return semanticModel.SyntaxTree.IsLabelContext(position, cancellationToken);
        }

        public bool IsAttributeNameContext(SemanticModel semanticModel, int position, CancellationToken cancellationToken)
        {
            return semanticModel.SyntaxTree.IsAttributeNameContext(position, cancellationToken);
        }

        public bool IsWrittenTo(SemanticModel semanticModel, SyntaxNode node, CancellationToken cancellationToken)
            => (node as ExpressionSyntax).IsWrittenTo();

        public bool IsOnlyWrittenTo(SemanticModel semanticModel, SyntaxNode node, CancellationToken cancellationToken)
            => (node as ExpressionSyntax).IsOnlyWrittenTo();

        public bool IsInOutContext(SemanticModel semanticModel, SyntaxNode node, CancellationToken cancellationToken)
            => (node as ExpressionSyntax).IsInOutContext();

        public bool IsInRefContext(SemanticModel semanticModel, SyntaxNode node, CancellationToken cancellationToken)
            => (node as ExpressionSyntax).IsInRefContext();

        public bool IsInInContext(SemanticModel semanticModel, SyntaxNode node, CancellationToken cancellationToken)
            => (node as ExpressionSyntax).IsInInContext();

        public bool CanReplaceWithRValue(SemanticModel semanticModel, SyntaxNode expression, CancellationToken cancellationToken)
        {
            return (expression as ExpressionSyntax).CanReplaceWithRValue(semanticModel, cancellationToken);
        }

        public string GenerateNameForExpression(SemanticModel semanticModel, SyntaxNode expression, bool capitalize, CancellationToken cancellationToken)
            => semanticModel.GenerateNameForExpression((ExpressionSyntax)expression, capitalize, cancellationToken);

        public ISymbol GetDeclaredSymbol(SemanticModel semanticModel, SyntaxToken token, CancellationToken cancellationToken)
        {
            var location = token.GetLocation();
            var q = from node in token.GetAncestors<SyntaxNode>()
                    let symbol = semanticModel.GetDeclaredSymbol(node, cancellationToken)
                    where symbol != null && symbol.Locations.Contains(location)
                    select symbol;

            return q.FirstOrDefault();
        }

        public bool LastEnumValueHasInitializer(INamedTypeSymbol namedTypeSymbol)
        {
            var enumDecl = namedTypeSymbol.DeclaringSyntaxReferences.Select(r => r.GetSyntax()).OfType<EnumDeclarationSyntax>().FirstOrDefault();
            if (enumDecl != null)
            {
                var lastMember = enumDecl.Members.LastOrDefault();
                if (lastMember != null)
                {
                    return lastMember.EqualsValue != null;
                }
            }

            return false;
        }

        public bool SupportsParameterizedProperties
        {
            get
            {
                return false;
            }
        }

        public bool TryGetSpeculativeSemanticModel(SemanticModel oldSemanticModel, SyntaxNode oldNode, SyntaxNode newNode, out SemanticModel speculativeModel)
        {
            Contract.Requires(oldNode.Kind() == newNode.Kind());

            var model = oldSemanticModel;

            // currently we only support method. field support will be added later.
            var oldMethod = oldNode as BaseMethodDeclarationSyntax;
            var newMethod = newNode as BaseMethodDeclarationSyntax;
            if (oldMethod == null || newMethod == null || oldMethod.Body == null)
            {
                speculativeModel = null;
                return false;
            }

            var success = model.TryGetSpeculativeSemanticModelForMethodBody(oldMethod.Body.OpenBraceToken.Span.End, newMethod, out var csharpModel);
            speculativeModel = csharpModel;
            return success;
        }

        public ImmutableHashSet<string> GetAliasNameSet(SemanticModel model, CancellationToken cancellationToken)
        {
            var original = model.GetOriginalSemanticModel();
            if (!original.SyntaxTree.HasCompilationUnitRoot)
            {
                return ImmutableHashSet.Create<string>();
            }

            var root = original.SyntaxTree.GetCompilationUnitRoot(cancellationToken);
            var builder = ImmutableHashSet.CreateBuilder<string>(StringComparer.Ordinal);

            AppendAliasNames(root.Usings, builder);
            AppendAliasNames(root.Members.OfType<NamespaceDeclarationSyntax>(), builder, cancellationToken);

            return builder.ToImmutable();
        }

        private static void AppendAliasNames(SyntaxList<UsingDirectiveSyntax> usings, ImmutableHashSet<string>.Builder builder)
        {
            foreach (var @using in usings)
            {
                if (@using.Alias == null || @using.Alias.Name == null)
                {
                    continue;
                }

                @using.Alias.Name.Identifier.ValueText.AppendToAliasNameSet(builder);
            }
        }

        private void AppendAliasNames(IEnumerable<NamespaceDeclarationSyntax> namespaces, ImmutableHashSet<string>.Builder builder, CancellationToken cancellationToken)
        {
            foreach (var @namespace in namespaces)
            {
                cancellationToken.ThrowIfCancellationRequested();

                AppendAliasNames(@namespace.Usings, builder);
                AppendAliasNames(@namespace.Members.OfType<NamespaceDeclarationSyntax>(), builder, cancellationToken);
            }
        }

        public ForEachSymbols GetForEachSymbols(SemanticModel semanticModel, SyntaxNode forEachStatement)
        {
            if (forEachStatement is CommonForEachStatementSyntax csforEachStatement)
            {
                var info = semanticModel.GetForEachStatementInfo(csforEachStatement);
                return new ForEachSymbols(
                    info.GetEnumeratorMethod,
                    info.MoveNextMethod,
                    info.CurrentProperty,
                    info.DisposeMethod,
                    info.ElementType);
            }
            else
            {
                return default;
            }
        }

        public ImmutableArray<IMethodSymbol> GetDeconstructionAssignmentMethods(SemanticModel semanticModel, SyntaxNode node)
        {
            if (node is AssignmentExpressionSyntax assignment && assignment.IsDeconstruction())
            {
                var builder = ArrayBuilder<IMethodSymbol>.GetInstance();
                FlattenDeconstructionMethods(semanticModel.GetDeconstructionInfo(assignment), builder);
                return builder.ToImmutableAndFree();
            }

            return ImmutableArray<IMethodSymbol>.Empty;
        }

        public ImmutableArray<IMethodSymbol> GetDeconstructionForEachMethods(SemanticModel semanticModel, SyntaxNode node)
        {
            if (node is ForEachVariableStatementSyntax @foreach)
            {
                var builder = ArrayBuilder<IMethodSymbol>.GetInstance();
                FlattenDeconstructionMethods(semanticModel.GetDeconstructionInfo(@foreach), builder);
                return builder.ToImmutableAndFree();
            }

            return ImmutableArray<IMethodSymbol>.Empty;
        }

        private static void FlattenDeconstructionMethods(DeconstructionInfo deconstruction, ArrayBuilder<IMethodSymbol> builder)
        {
            var method = deconstruction.Method;
            if (method != null)
            {
                builder.Add(method);
            }

            foreach (var nested in deconstruction.Nested)
            {
                FlattenDeconstructionMethods(nested, builder);
            }
        }

        public bool IsAssignableTo(ITypeSymbol fromSymbol, ITypeSymbol toSymbol, Compilation compilation)
        {
            return fromSymbol != null &&
                toSymbol != null &&
                ((CSharpCompilation)compilation).ClassifyConversion(fromSymbol, toSymbol).IsImplicit;
        }

        public bool IsNameOfContext(SemanticModel semanticModel, int position, CancellationToken cancellationToken)
        {
            return semanticModel.SyntaxTree.IsNameOfContext(position, semanticModel, cancellationToken);
        }

        public bool IsPartial(ITypeSymbol typeSymbol, CancellationToken cancellationToken)
        {
            var syntaxRefs = typeSymbol.DeclaringSyntaxReferences;
            return syntaxRefs.Any(n => ((BaseTypeDeclarationSyntax)n.GetSyntax(cancellationToken)).Modifiers.Any(SyntaxKind.PartialKeyword));
        }

        public IEnumerable<ISymbol> GetDeclaredSymbols(
            SemanticModel semanticModel, SyntaxNode memberDeclaration, CancellationToken cancellationToken)
        {
            if (memberDeclaration is FieldDeclarationSyntax field)
            {
                return field.Declaration.Variables.Select(
                    v => semanticModel.GetDeclaredSymbol(v, cancellationToken));
            }

            return SpecializedCollections.SingletonEnumerable(
                semanticModel.GetDeclaredSymbol(memberDeclaration, cancellationToken));
        }

<<<<<<< HEAD
        public IParameterSymbol FindParameterForArgument(SemanticModel semanticModel, SyntaxNode argumentNode, CancellationToken cancellationToken)
            => ((ArgumentSyntax)argumentNode).DetermineParameter(semanticModel, allowParams: false, cancellationToken);

        public SymbolInfo GetSymbolInfo(SemanticModel semanticModel, SyntaxNode node, SyntaxToken token, CancellationToken cancellationToken)
=======
        public ImmutableArray<ISymbol> GetBestOrAllSymbols(SemanticModel semanticModel, SyntaxNode node, SyntaxToken token, CancellationToken cancellationToken)
        {
            switch (node)
            {
                case AssignmentExpressionSyntax assignment when token.Kind() == SyntaxKind.EqualsToken:
                    return GetDeconstructionAssignmentMethods(semanticModel, node).As<ISymbol>();

                case ForEachVariableStatementSyntax deconstructionForeach when token.Kind() == SyntaxKind.InKeyword:
                    return GetDeconstructionForEachMethods(semanticModel, node).As<ISymbol>();
            }

            return GetSymbolInfo(semanticModel, node, token, cancellationToken).GetBestOrAllSymbols();
        }

        private SymbolInfo GetSymbolInfo(SemanticModel semanticModel, SyntaxNode node, SyntaxToken token, CancellationToken cancellationToken)
>>>>>>> bf517fa5
        {
            switch (node)
            {
                case OrderByClauseSyntax orderByClauseSyntax:
                    if (token.Kind() == SyntaxKind.CommaToken)
                    {
                        // Returning SymbolInfo for a comma token is the last resort
                        // in an order by clause if no other tokens to bind to a are present.
                        // See also the proposal at https://github.com/dotnet/roslyn/issues/23394
                        var separators = orderByClauseSyntax.Orderings.GetSeparators().ToImmutableList();
                        var index = separators.IndexOf(token);
                        if (index >= 0 && (index + 1) < orderByClauseSyntax.Orderings.Count)
                        {
                            var ordering = orderByClauseSyntax.Orderings[index + 1];
                            if (ordering.AscendingOrDescendingKeyword.Kind() == SyntaxKind.None)
                            {
                                return semanticModel.GetSymbolInfo(ordering, cancellationToken);
                            }
                        }
                    }
                    else if (orderByClauseSyntax.Orderings[0].AscendingOrDescendingKeyword.Kind() == SyntaxKind.None)
                    {
                        // The first ordering is displayed on the "orderby" keyword itself if there isn't a 
                        // ascending/descending keyword.
                        return semanticModel.GetSymbolInfo(orderByClauseSyntax.Orderings[0], cancellationToken);
                    }

                    return default;
                case QueryClauseSyntax queryClauseSyntax:
                    var queryInfo = semanticModel.GetQueryClauseInfo(queryClauseSyntax, cancellationToken);
                    var hasCastInfo = queryInfo.CastInfo.Symbol != null;
                    var hasOperationInfo = queryInfo.OperationInfo.Symbol != null;

                    if (hasCastInfo && hasOperationInfo)
                    {
                        // In some cases a single clause binds to more than one method. In those cases 
                        // the tokens in the clause determine which of the two SymbolInfos are returned.
                        // See also the proposal at https://github.com/dotnet/roslyn/issues/23394
                        return token.IsKind(SyntaxKind.InKeyword) ? queryInfo.CastInfo : queryInfo.OperationInfo;
                    }

                    if (hasCastInfo)
                    {
                        return queryInfo.CastInfo;
                    }

                    return queryInfo.OperationInfo;
            }

            //Only in the orderby clause a comma can bind to a symbol.
            if (token.IsKind(SyntaxKind.CommaToken))
            {
                return default;
            }

            return semanticModel.GetSymbolInfo(node, cancellationToken);
        }
    }
}<|MERGE_RESOLUTION|>--- conflicted
+++ resolved
@@ -300,12 +300,9 @@
                 semanticModel.GetDeclaredSymbol(memberDeclaration, cancellationToken));
         }
 
-<<<<<<< HEAD
         public IParameterSymbol FindParameterForArgument(SemanticModel semanticModel, SyntaxNode argumentNode, CancellationToken cancellationToken)
             => ((ArgumentSyntax)argumentNode).DetermineParameter(semanticModel, allowParams: false, cancellationToken);
 
-        public SymbolInfo GetSymbolInfo(SemanticModel semanticModel, SyntaxNode node, SyntaxToken token, CancellationToken cancellationToken)
-=======
         public ImmutableArray<ISymbol> GetBestOrAllSymbols(SemanticModel semanticModel, SyntaxNode node, SyntaxToken token, CancellationToken cancellationToken)
         {
             switch (node)
@@ -321,7 +318,6 @@
         }
 
         private SymbolInfo GetSymbolInfo(SemanticModel semanticModel, SyntaxNode node, SyntaxToken token, CancellationToken cancellationToken)
->>>>>>> bf517fa5
         {
             switch (node)
             {
