﻿// Licensed to the .NET Foundation under one or more agreements.
// The .NET Foundation licenses this file to you under the MIT license.
// See the LICENSE file in the project root for more information.

using System;
using System.Buffers;
using System.Collections.Immutable;
using System.IO;
using System.IO.Pipelines;
using System.Threading;
using System.Threading.Tasks;
using Microsoft.CodeAnalysis.Host;
using Microsoft.CodeAnalysis.PooledObjects;
using Microsoft.CodeAnalysis.Serialization;
using Roslyn.Utilities;

namespace Microsoft.CodeAnalysis.Remote
{
    /// <summary>
    /// Provides solution assets present locally (in the current process) to a remote process where the solution is being replicated to.
    /// </summary>
    internal sealed class SolutionAssetProvider(SolutionServices services) : ISolutionAssetProvider
    {
        public const string ServiceName = "SolutionAssetProvider";

        internal static ServiceDescriptor ServiceDescriptor { get; } = ServiceDescriptor.CreateInProcServiceDescriptor(ServiceDescriptors.ComponentName, ServiceName, suffix: "", ServiceDescriptors.GetFeatureDisplayName);

        private readonly SolutionServices _services = services;

        public ValueTask WriteAssetsAsync(
<<<<<<< HEAD
            PipeWriter pipeWriter, Checksum solutionChecksum, ProjectId? hintProject, ImmutableArray<Checksum> checksums, CancellationToken cancellationToken)
=======
            PipeWriter pipeWriter,
            Checksum solutionChecksum,
            AssetHint assetHint,
            ImmutableArray<Checksum> checksums,
            CancellationToken cancellationToken)
>>>>>>> ce04f4c7
        {
            // Suppress ExecutionContext flow for asynchronous operations operate on the pipe. In addition to avoiding
            // ExecutionContext allocations, this clears the LogicalCallContext and avoids the need to clone data set by
            // CallContext.LogicalSetData at each yielding await in the task tree.
            //
            // ⚠ DO NOT AWAIT INSIDE THE USING. The Dispose method that restores ExecutionContext flow must run on the
            // same thread where SuppressFlow was originally run.
            using var _ = FlowControlHelper.TrySuppressFlow();
<<<<<<< HEAD
            return WriteAssetsSuppressedFlowAsync(pipeWriter, solutionChecksum, checksums, cancellationToken);

            async ValueTask WriteAssetsSuppressedFlowAsync(PipeWriter pipeWriter, Checksum solutionChecksum, ImmutableArray<Checksum> checksums, CancellationToken cancellationToken)
=======
            return WriteAssetsSuppressedFlowAsync(pipeWriter, solutionChecksum, assetHint, checksums, cancellationToken);

            async ValueTask WriteAssetsSuppressedFlowAsync(PipeWriter pipeWriter, Checksum solutionChecksum, AssetHint assetHint, ImmutableArray<Checksum> checksums, CancellationToken cancellationToken)
>>>>>>> ce04f4c7
            {
                // The responsibility is on us (as per the requirements of RemoteCallback.InvokeAsync) to Complete the
                // pipewriter.  This will signal to streamjsonrpc that the writer passed into it is complete, which will
                // allow the calling side know to stop reading results.
                Exception? exception = null;
                try
                {
<<<<<<< HEAD
                    await WriteAssetsWorkerAsync(pipeWriter, solutionChecksum, hintProject, checksums, cancellationToken).ConfigureAwait(false);
=======
                    await WriteAssetsWorkerAsync(pipeWriter, solutionChecksum, assetHint, checksums, cancellationToken).ConfigureAwait(false);
>>>>>>> ce04f4c7
                }
                catch (Exception ex) when ((exception = ex) == null)
                {
                    throw ExceptionUtilities.Unreachable();
                }
                finally
                {
                    await pipeWriter.CompleteAsync(exception).ConfigureAwait(false);
                }
            }
        }

        private async ValueTask WriteAssetsWorkerAsync(
            PipeWriter pipeWriter,
            Checksum solutionChecksum,
            AssetHint assetHint,
            ImmutableArray<Checksum> checksums,
            CancellationToken cancellationToken)
        {
            var assetStorage = _services.GetRequiredService<ISolutionAssetStorageProvider>().AssetStorage;
            var serializer = _services.GetRequiredService<ISerializerService>();
            var scope = assetStorage.GetScope(solutionChecksum);

            using var _ = Creator.CreateResultMap(out var resultMap);

            await scope.AddAssetsAsync(assetHint, checksums, resultMap, cancellationToken).ConfigureAwait(false);

            cancellationToken.ThrowIfCancellationRequested();

            using var stream = new PipeWriterStream(pipeWriter);
            await RemoteHostAssetSerialization.WriteDataAsync(
                stream, resultMap, serializer, scope.ReplicationContext,
                solutionChecksum, checksums, cancellationToken).ConfigureAwait(false);
        }

        /// <summary>
        /// Simple port of
        /// https://github.com/AArnott/Nerdbank.Streams/blob/dafeb5846702bc29e261c9ddf60f42feae01654c/src/Nerdbank.Streams/BufferWriterStream.cs#L16.
        /// Wraps a <see cref="PipeWriter"/> in a <see cref="Stream"/> interface.  Preferred over <see
        /// cref="PipeWriter.AsStream(bool)"/> as that API produces a stream that will synchronously flush after
        /// <em>every</em> write.  That's undesirable as that will then block a thread pool thread on the actual
        /// asynchronous flush call to the underlying PipeWriter
        /// </summary>
        /// <remarks>
        /// Note: this stream does not have to <see cref="PipeWriter.Complete"/> the underlying <see cref="_writer"/> it
        /// is holding onto (including within <see cref="Flush"/>, <see cref="FlushAsync"/>, or <see cref="Dispose"/>).
        /// Responsibility for that is solely in the hands of <see cref="WriteAssetsAsync"/>.
        /// </remarks>
        private class PipeWriterStream : Stream, IDisposableObservable
        {
            private readonly PipeWriter _writer;

            public bool IsDisposed { get; private set; }

            public override bool CanRead => false;
            public override bool CanSeek => false;
            public override bool CanWrite => !this.IsDisposed;

            internal PipeWriterStream(PipeWriter writer)
            {
                _writer = writer;
            }

            protected override void Dispose(bool disposing)
            {
                this.IsDisposed = true;
                base.Dispose(disposing);

                // DO NOT CALL .Complete on the PipeWriter here (see remarks on type).
            }

            private Exception ThrowDisposedOr(Exception ex)
            {
                Verify.NotDisposed(this);
                throw ex;
            }

            /// <summary>
            /// Intentionally a no op. We know that we and <see cref="RemoteHostAssetSerialization.WriteDataAsync"/>
            /// will call <see cref="FlushAsync"/> at appropriate times to ensure data is being sent through the writer
            /// at a reasonable cadence (once per asset).
            /// </summary>
            public override void Flush()
            {
                Verify.NotDisposed(this);

                // DO NOT CALL .Complete on the PipeWriter here (see remarks on type).
            }

            public override async Task FlushAsync(CancellationToken cancellationToken)
            {
                await _writer.FlushAsync(cancellationToken).ConfigureAwait(false);

                // DO NOT CALL .Complete on the PipeWriter here (see remarks on type).
            }

            public override void Write(byte[] buffer, int offset, int count)
            {
                Requires.NotNull(buffer, nameof(buffer));
                Verify.NotDisposed(this);

#if NET
                _writer.Write(buffer.AsSpan(offset, count));
#else
                var span = _writer.GetSpan(count);
                buffer.AsSpan(offset, count).CopyTo(span);
                _writer.Advance(count);
#endif
            }

            public override Task WriteAsync(byte[] buffer, int offset, int count, CancellationToken cancellationToken)
            {
                cancellationToken.ThrowIfCancellationRequested();
                this.Write(buffer, offset, count);
                return Task.CompletedTask;
            }

            public override void WriteByte(byte value)
            {
                Verify.NotDisposed(this);
                var span = _writer.GetSpan(1);
                span[0] = value;
                _writer.Advance(1);
            }

#if NET

            public override void Write(ReadOnlySpan<byte> buffer)
            {
                Verify.NotDisposed(this);
                _writer.Write(buffer);
            }

            public override ValueTask WriteAsync(ReadOnlyMemory<byte> buffer, CancellationToken cancellationToken)
            {
                cancellationToken.ThrowIfCancellationRequested();
                this.Write(buffer.Span);
                return default;
            }

#endif

            #region read/seek api (not supported)

            public override long Length => throw this.ThrowDisposedOr(new NotSupportedException());
            public override long Position
            {
                get => throw this.ThrowDisposedOr(new NotSupportedException());
                set => this.ThrowDisposedOr(new NotSupportedException());
            }

            public override int Read(byte[] buffer, int offset, int count)
                => throw this.ThrowDisposedOr(new NotSupportedException());

            public override Task<int> ReadAsync(byte[] buffer, int offset, int count, CancellationToken cancellationToken)
                => throw this.ThrowDisposedOr(new NotSupportedException());

#if NET

            public override int Read(Span<byte> buffer)
                => throw this.ThrowDisposedOr(new NotSupportedException());

            public override ValueTask<int> ReadAsync(Memory<byte> buffer, CancellationToken cancellationToken)
                => throw this.ThrowDisposedOr(new NotSupportedException());

#endif

            public override int ReadByte()
                => throw this.ThrowDisposedOr(new NotSupportedException());

            public override long Seek(long offset, SeekOrigin origin)
                => throw this.ThrowDisposedOr(new NotSupportedException());

            public override void SetLength(long value)
                => this.ThrowDisposedOr(new NotSupportedException());

            #endregion
        }
    }
}<|MERGE_RESOLUTION|>--- conflicted
+++ resolved
@@ -28,15 +28,11 @@
         private readonly SolutionServices _services = services;
 
         public ValueTask WriteAssetsAsync(
-<<<<<<< HEAD
-            PipeWriter pipeWriter, Checksum solutionChecksum, ProjectId? hintProject, ImmutableArray<Checksum> checksums, CancellationToken cancellationToken)
-=======
             PipeWriter pipeWriter,
             Checksum solutionChecksum,
             AssetHint assetHint,
             ImmutableArray<Checksum> checksums,
             CancellationToken cancellationToken)
->>>>>>> ce04f4c7
         {
             // Suppress ExecutionContext flow for asynchronous operations operate on the pipe. In addition to avoiding
             // ExecutionContext allocations, this clears the LogicalCallContext and avoids the need to clone data set by
@@ -45,15 +41,9 @@
             // ⚠ DO NOT AWAIT INSIDE THE USING. The Dispose method that restores ExecutionContext flow must run on the
             // same thread where SuppressFlow was originally run.
             using var _ = FlowControlHelper.TrySuppressFlow();
-<<<<<<< HEAD
-            return WriteAssetsSuppressedFlowAsync(pipeWriter, solutionChecksum, checksums, cancellationToken);
-
-            async ValueTask WriteAssetsSuppressedFlowAsync(PipeWriter pipeWriter, Checksum solutionChecksum, ImmutableArray<Checksum> checksums, CancellationToken cancellationToken)
-=======
             return WriteAssetsSuppressedFlowAsync(pipeWriter, solutionChecksum, assetHint, checksums, cancellationToken);
 
             async ValueTask WriteAssetsSuppressedFlowAsync(PipeWriter pipeWriter, Checksum solutionChecksum, AssetHint assetHint, ImmutableArray<Checksum> checksums, CancellationToken cancellationToken)
->>>>>>> ce04f4c7
             {
                 // The responsibility is on us (as per the requirements of RemoteCallback.InvokeAsync) to Complete the
                 // pipewriter.  This will signal to streamjsonrpc that the writer passed into it is complete, which will
@@ -61,11 +51,7 @@
                 Exception? exception = null;
                 try
                 {
-<<<<<<< HEAD
-                    await WriteAssetsWorkerAsync(pipeWriter, solutionChecksum, hintProject, checksums, cancellationToken).ConfigureAwait(false);
-=======
                     await WriteAssetsWorkerAsync(pipeWriter, solutionChecksum, assetHint, checksums, cancellationToken).ConfigureAwait(false);
->>>>>>> ce04f4c7
                 }
                 catch (Exception ex) when ((exception = ex) == null)
                 {
