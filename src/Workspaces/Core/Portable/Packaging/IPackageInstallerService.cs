--- conflicted
+++ resolved
@@ -6,6 +6,7 @@
 using System.Collections.Immutable;
 using System.Runtime.Serialization;
 using System.Threading;
+using System.Threading.Tasks;
 using Microsoft.CodeAnalysis.Host;
 using Microsoft.CodeAnalysis.Shared.Utilities;
 using Roslyn.Utilities;
@@ -18,11 +19,7 @@
 
         bool IsInstalled(Workspace workspace, ProjectId projectId, string packageName);
 
-<<<<<<< HEAD
-        bool TryInstallPackage(
-=======
         Task<bool> TryInstallPackageAsync(
->>>>>>> 67d940c4
             Workspace workspace, DocumentId documentId,
             string source, string packageName,
             string? version, bool includePrerelease,
