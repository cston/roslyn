﻿// Licensed to the .NET Foundation under one or more agreements.
// The .NET Foundation licenses this file to you under the MIT license.
// See the LICENSE file in the project root for more information.

using System;
using System.Composition;
using Microsoft.CodeAnalysis.Host;
using Microsoft.CodeAnalysis.Host.Mef;

namespace Microsoft.CodeAnalysis.Experiments
{
    internal interface IExperimentationService : IWorkspaceService
    {
        bool IsExperimentEnabled(string experimentName);
    }

    [ExportWorkspaceService(typeof(IExperimentationService)), Shared]
    internal class DefaultExperimentationService : IExperimentationService
    {
        [ImportingConstructor]
        [Obsolete(MefConstruction.ImportingConstructorMessage, error: true)]
        public DefaultExperimentationService()
        {
        }

        public bool IsExperimentEnabled(string experimentName) => false;
    }

    internal static class WellKnownExperimentNames
    {
        public const string PartialLoadMode = "Roslyn.PartialLoadMode";
        public const string TypeImportCompletion = "Roslyn.TypeImportCompletion";
        public const string InsertFullMethodCall = "Roslyn.InsertFullMethodCall";
        public const string TargetTypedCompletionFilter = "Roslyn.TargetTypedCompletionFilter";
        public const string OOPServerGC = "Roslyn.OOPServerGC";
        public const string ImportsOnPasteDefaultEnabled = "Roslyn.ImportsOnPasteDefaultEnabled";
        public const string LspTextSyncEnabled = "Roslyn.LspTextSyncEnabled";
        public const string SourceGeneratorsEnableOpeningInWorkspace = "Roslyn.SourceGeneratorsEnableOpeningInWorkspace";
        public const string RemoveUnusedReferences = "Roslyn.RemoveUnusedReferences";
        public const string LSPCompletion = "Roslyn.LSP.Completion";
        public const string CloudCache = "Roslyn.CloudCache";
        public const string UnnamedSymbolCompletionDisabled = "Roslyn.UnnamedSymbolCompletionDisabled";
        public const string RazorLspEditorFeatureFlag = "Razor.LSP.Editor";
        public const string InheritanceMargin = "Roslyn.InheritanceMargin";
        public const string LspPullDiagnosticsFeatureFlag = "Lsp.PullDiagnostics";
<<<<<<< HEAD
        public const string OOPCoreClr = "Roslyn.OOPCoreClr";
        public const string DisableAsynchronousQuickActions = "Roslyn.DisableAsynchronousQuickActions";
=======
        public const string ProgressionForceLegacySearch = "Roslyn.ProgressionForceLegacySearch";
>>>>>>> 254e56e0
    }
}<|MERGE_RESOLUTION|>--- conflicted
+++ resolved
@@ -43,11 +43,8 @@
         public const string RazorLspEditorFeatureFlag = "Razor.LSP.Editor";
         public const string InheritanceMargin = "Roslyn.InheritanceMargin";
         public const string LspPullDiagnosticsFeatureFlag = "Lsp.PullDiagnostics";
-<<<<<<< HEAD
         public const string OOPCoreClr = "Roslyn.OOPCoreClr";
         public const string DisableAsynchronousQuickActions = "Roslyn.DisableAsynchronousQuickActions";
-=======
         public const string ProgressionForceLegacySearch = "Roslyn.ProgressionForceLegacySearch";
->>>>>>> 254e56e0
     }
 }