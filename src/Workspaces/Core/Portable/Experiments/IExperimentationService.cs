--- conflicted
+++ resolved
@@ -41,10 +41,7 @@
         public const string CloudCache = "Roslyn.CloudCache";
         public const string UnnamedSymbolCompletionDisabled = "Roslyn.UnnamedSymbolCompletionDisabled";
         public const string RazorLspEditorFeatureFlag = "Razor.LSP.Editor";
-<<<<<<< HEAD
         public const string InheritanceMargin = "Roslyn.InheritanceMargin";
-=======
         public const string LspPullDiagnosticsFeatureFlag = "Lsp.PullDiagnostics";
->>>>>>> 33830131
     }
 }