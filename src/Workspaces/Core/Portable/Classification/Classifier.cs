﻿// Licensed to the .NET Foundation under one or more agreements.
// The .NET Foundation licenses this file to you under the MIT license.
// See the LICENSE file in the project root for more information.

using System;
using System.Collections.Generic;
using System.Collections.Immutable;
using System.Linq;
using System.Threading;
using System.Threading.Tasks;
using Microsoft.CodeAnalysis.Collections;
using Microsoft.CodeAnalysis.Extensions;
using Microsoft.CodeAnalysis.Host;
using Microsoft.CodeAnalysis.PooledObjects;
using Microsoft.CodeAnalysis.Shared.Extensions;
using Microsoft.CodeAnalysis.Text;
using Roslyn.Utilities;

namespace Microsoft.CodeAnalysis.Classification
{
    public static class Classifier
    {
<<<<<<< HEAD
        private static readonly ObjectPool<SegmentedList<ClassifiedSpan>> s_listPool = new(() => new());

        internal static PooledObject<SegmentedList<ClassifiedSpan>> GetPooledList(out SegmentedList<ClassifiedSpan> classifiedSpans)
        {
            var pooledObject = s_listPool.GetPooledObject();
=======
        internal static PooledObject<SegmentedList<ClassifiedSpan>> GetPooledList(out SegmentedList<ClassifiedSpan> classifiedSpans)
        {
            var pooledObject = new PooledObject<SegmentedList<ClassifiedSpan>>(
                SharedPools.Default<SegmentedList<ClassifiedSpan>>(),
                static p =>
                {
                    var result = p.Allocate();
                    result.Clear();
                    return result;
                },
                static (p, list) =>
                {
                    // Deliberately do not call ClearAndFree for the set as we can easily have a set that goes past the
                    // threshold simply with a single classified screen.  This allows reuse of those sets without causing
                    // lots of **garbage.**
                    list.Clear();
                    p.Free(list);
                });

>>>>>>> dc3fa716
            classifiedSpans = pooledObject.Object;
            return pooledObject;
        }

        public static async Task<IEnumerable<ClassifiedSpan>> GetClassifiedSpansAsync(
            Document document,
            TextSpan textSpan,
            CancellationToken cancellationToken = default)
        {
            var semanticModel = await document.GetRequiredSemanticModelAsync(cancellationToken).ConfigureAwait(false);

            // public options do not affect classification:
            return GetClassifiedSpans(document.Project.Solution.Services, document.Project, semanticModel, textSpan, ClassificationOptions.Default, cancellationToken);
        }

        /// <summary>
        /// Returns classified spans in ascending <see cref="ClassifiedSpan"/> order.
        /// <see cref="ClassifiedSpan"/>s may have the same <see cref="ClassifiedSpan.TextSpan"/>. This occurs when there are multiple
        /// <see cref="ClassifiedSpan.ClassificationType"/>s for the same region of code. For example, a reference to a static method
        /// will have two spans, one that designates it as a method, and one that designates it as static.
        /// <see cref="ClassifiedSpan"/>s may also have overlapping <see cref="ClassifiedSpan.TextSpan"/>s. This occurs when there are
        /// strings containing regex and/or escape characters.
        /// </summary>
        [Obsolete("Use GetClassifiedSpansAsync instead")]
        public static IEnumerable<ClassifiedSpan> GetClassifiedSpans(
            SemanticModel semanticModel,
            TextSpan textSpan,
            Workspace workspace,
            CancellationToken cancellationToken = default)
        {
            // public options do not affect classification:
            return GetClassifiedSpans(workspace.Services.SolutionServices, project: null, semanticModel, textSpan, ClassificationOptions.Default, cancellationToken);
        }

        internal static IEnumerable<ClassifiedSpan> GetClassifiedSpans(
            SolutionServices services,
            Project? project,
            SemanticModel semanticModel,
            TextSpan textSpan,
            ClassificationOptions options,
            CancellationToken cancellationToken)
        {
            var projectServices = services.GetLanguageServices(semanticModel.Language);
            var classificationService = projectServices.GetRequiredService<ISyntaxClassificationService>();
            var embeddedLanguageService = projectServices.GetRequiredService<IEmbeddedLanguageClassificationService>();

            var syntaxClassifiers = classificationService.GetDefaultSyntaxClassifiers();

            var extensionManager = services.GetRequiredService<IExtensionManager>();
            var getNodeClassifiers = extensionManager.CreateNodeExtensionGetter(syntaxClassifiers, c => c.SyntaxNodeTypes);
            var getTokenClassifiers = extensionManager.CreateTokenExtensionGetter(syntaxClassifiers, c => c.SyntaxTokenKinds);

            using var _1 = GetPooledList(out var syntacticClassifications);
            using var _2 = GetPooledList(out var semanticClassifications);

            var root = semanticModel.SyntaxTree.GetRoot(cancellationToken);

            classificationService.AddSyntacticClassifications(root, textSpan, syntacticClassifications, cancellationToken);
            classificationService.AddSemanticClassifications(semanticModel, textSpan, getNodeClassifiers, getTokenClassifiers, semanticClassifications, options, cancellationToken);

            // intentionally adding to the semanticClassifications array here.
            embeddedLanguageService.AddEmbeddedLanguageClassifications(project, semanticModel, textSpan, options, semanticClassifications, cancellationToken);

            var allClassifications = new List<ClassifiedSpan>(semanticClassifications.Where(s => s.TextSpan.OverlapsWith(textSpan)));
            var semanticSet = semanticClassifications.Select(s => s.TextSpan).ToSet();

            allClassifications.AddRange(syntacticClassifications.Where(
                s => s.TextSpan.OverlapsWith(textSpan) && !semanticSet.Contains(s.TextSpan)));
            allClassifications.Sort((s1, s2) => s1.TextSpan.Start - s2.TextSpan.Start);

            return allClassifications;
        }

        internal static async Task<ImmutableArray<SymbolDisplayPart>> GetClassifiedSymbolDisplayPartsAsync(
            SolutionServices services, SemanticModel semanticModel, TextSpan textSpan, ClassificationOptions options,
            CancellationToken cancellationToken = default)
        {
            var classifiedSpans = GetClassifiedSpans(services, project: null, semanticModel, textSpan, options, cancellationToken);
            var sourceText = await semanticModel.SyntaxTree.GetTextAsync(cancellationToken).ConfigureAwait(false);

            return ConvertClassificationsToParts(sourceText, textSpan.Start, classifiedSpans);
        }

        internal static ImmutableArray<SymbolDisplayPart> ConvertClassificationsToParts(
            SourceText sourceText, int startPosition, IEnumerable<ClassifiedSpan> classifiedSpans)
        {
            var parts = ArrayBuilder<SymbolDisplayPart>.GetInstance();

            foreach (var span in classifiedSpans)
            {
                // If there is space between this span and the last one, then add a space.
                if (startPosition < span.TextSpan.Start)
                {
                    parts.AddRange(Space());
                }

                var kind = GetClassificationKind(span.ClassificationType);
                if (kind != null)
                {
                    parts.Add(new SymbolDisplayPart(kind.Value, null, sourceText.ToString(span.TextSpan)));

                    startPosition = span.TextSpan.End;
                }
            }

            return parts.ToImmutableAndFree();
        }

        private static IEnumerable<SymbolDisplayPart> Space(int count = 1)
        {
            yield return new SymbolDisplayPart(SymbolDisplayPartKind.Space, null, new string(' ', count));
        }

        private static SymbolDisplayPartKind? GetClassificationKind(string type)
            => type switch
            {
                ClassificationTypeNames.Identifier => SymbolDisplayPartKind.Text,
                ClassificationTypeNames.Keyword => SymbolDisplayPartKind.Keyword,
                ClassificationTypeNames.NumericLiteral => SymbolDisplayPartKind.NumericLiteral,
                ClassificationTypeNames.StringLiteral => SymbolDisplayPartKind.StringLiteral,
                ClassificationTypeNames.WhiteSpace => SymbolDisplayPartKind.Space,
                ClassificationTypeNames.Operator => SymbolDisplayPartKind.Operator,
                ClassificationTypeNames.Punctuation => SymbolDisplayPartKind.Punctuation,
                ClassificationTypeNames.ClassName => SymbolDisplayPartKind.ClassName,
                ClassificationTypeNames.RecordClassName => SymbolDisplayPartKind.RecordClassName,
                ClassificationTypeNames.StructName => SymbolDisplayPartKind.StructName,
                ClassificationTypeNames.InterfaceName => SymbolDisplayPartKind.InterfaceName,
                ClassificationTypeNames.DelegateName => SymbolDisplayPartKind.DelegateName,
                ClassificationTypeNames.EnumName => SymbolDisplayPartKind.EnumName,
                ClassificationTypeNames.TypeParameterName => SymbolDisplayPartKind.TypeParameterName,
                ClassificationTypeNames.ModuleName => SymbolDisplayPartKind.ModuleName,
                ClassificationTypeNames.VerbatimStringLiteral => SymbolDisplayPartKind.StringLiteral,
                ClassificationTypeNames.FieldName => SymbolDisplayPartKind.FieldName,
                ClassificationTypeNames.EnumMemberName => SymbolDisplayPartKind.EnumMemberName,
                ClassificationTypeNames.ConstantName => SymbolDisplayPartKind.ConstantName,
                ClassificationTypeNames.LocalName => SymbolDisplayPartKind.LocalName,
                ClassificationTypeNames.ParameterName => SymbolDisplayPartKind.ParameterName,
                ClassificationTypeNames.ExtensionMethodName => SymbolDisplayPartKind.ExtensionMethodName,
                ClassificationTypeNames.MethodName => SymbolDisplayPartKind.MethodName,
                ClassificationTypeNames.PropertyName => SymbolDisplayPartKind.PropertyName,
                ClassificationTypeNames.LabelName => SymbolDisplayPartKind.LabelName,
                ClassificationTypeNames.NamespaceName => SymbolDisplayPartKind.NamespaceName,
                ClassificationTypeNames.EventName => SymbolDisplayPartKind.EventName,
                _ => null,
            };
    }
}<|MERGE_RESOLUTION|>--- conflicted
+++ resolved
@@ -20,13 +20,6 @@
 {
     public static class Classifier
     {
-<<<<<<< HEAD
-        private static readonly ObjectPool<SegmentedList<ClassifiedSpan>> s_listPool = new(() => new());
-
-        internal static PooledObject<SegmentedList<ClassifiedSpan>> GetPooledList(out SegmentedList<ClassifiedSpan> classifiedSpans)
-        {
-            var pooledObject = s_listPool.GetPooledObject();
-=======
         internal static PooledObject<SegmentedList<ClassifiedSpan>> GetPooledList(out SegmentedList<ClassifiedSpan> classifiedSpans)
         {
             var pooledObject = new PooledObject<SegmentedList<ClassifiedSpan>>(
@@ -46,7 +39,6 @@
                     p.Free(list);
                 });
 
->>>>>>> dc3fa716
             classifiedSpans = pooledObject.Object;
             return pooledObject;
         }
