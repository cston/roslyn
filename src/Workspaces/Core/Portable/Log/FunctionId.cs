﻿// Copyright (c) Microsoft.  All Rights Reserved.  Licensed under the Apache License, Version 2.0.  See License.txt in the project root for license information.

namespace Microsoft.CodeAnalysis.Internal.Log
{
    /// <summary>
    /// Enum to uniquely identify each function location.
    /// </summary>
    internal enum FunctionId
    {
        // a value to use in unit tests that won't interfere with reporting
        // for our other scenarios.
        TestEvent_NotUsed = 1,

        WorkCoordinator_DocumentWorker_Enqueue,
        WorkCoordinator_ProcessProjectAsync,
        WorkCoordinator_ProcessDocumentAsync,
        WorkCoordinator_SemanticChange_Enqueue,
        WorkCoordinator_SemanticChange_EnqueueFromMember,
        WorkCoordinator_SemanticChange_EnqueueFromType,
        WorkCoordinator_SemanticChange_FullProjects,
        WorkCoordinator_Project_Enqueue,
        WorkCoordinator_AsyncWorkItemQueue_LastItem,
        WorkCoordinator_AsyncWorkItemQueue_FirstItem,

        Diagnostics_SyntaxDiagnostic,
        Diagnostics_SemanticDiagnostic,
        Diagnostics_ProjectDiagnostic,
        Diagnostics_DocumentReset,
        Diagnostics_DocumentOpen,
        Diagnostics_RemoveDocument,
        Diagnostics_RemoveProject,
        Diagnostics_DocumentClose,

        // add new values after this
        Run_Environment,
        Run_Environment_Options,

        Tagger_AdornmentManager_OnLayoutChanged,
        Tagger_AdornmentManager_UpdateInvalidSpans,
        Tagger_BatchChangeNotifier_NotifyEditorNow,
        Tagger_BatchChangeNotifier_NotifyEditor,
        Tagger_TagSource_RecomputeTags,
        Tagger_TagSource_ProcessNewTags,
        Tagger_SyntacticClassification_TagComputer_GetTags,
        Tagger_SemanticClassification_TagProducer_ProduceTags,
        Tagger_BraceHighlighting_TagProducer_ProduceTags,
        Tagger_LineSeparator_TagProducer_ProduceTags,
        Tagger_Outlining_TagProducer_ProduceTags,
        Tagger_Highlighter_TagProducer_ProduceTags,
        Tagger_ReferenceHighlighting_TagProducer_ProduceTags,

        CaseCorrection_CaseCorrect,
        CaseCorrection_ReplaceTokens,
        CaseCorrection_AddReplacements,

        CodeCleanup_CleanupAsync,
        CodeCleanup_Cleanup,
        CodeCleanup_IterateAllCodeCleanupProviders,
        CodeCleanup_IterateOneCodeCleanup,

        CommandHandler_GetCommandState,
        CommandHandler_ExecuteHandlers,
        CommandHandler_FormatCommand,

        Workspace_SourceText_GetChangeRanges,
        Workspace_Recoverable_RecoverRootAsync,
        Workspace_Recoverable_RecoverRoot,
        Workspace_Recoverable_RecoverTextAsync,
        Workspace_Recoverable_RecoverText,
        Workspace_SkeletonAssembly_GetMetadataOnlyImage,
        Workspace_SkeletonAssembly_EmitMetadataOnlyImage,
        Workspace_Document_State_FullyParseSyntaxTree,
        Workspace_Document_State_IncrementallyParseSyntaxTree,
        Workspace_Document_GetSemanticModel,
        Workspace_Document_GetSyntaxTree,
        Workspace_Document_GetTextChanges,
        Workspace_Project_GetCompilation,
        Workspace_Project_CompilationTracker_BuildCompilationAsync,
        Workspace_ApplyChanges,
        Workspace_TryGetDocument,
        Workspace_TryGetDocumentFromInProgressSolution,
        Workspace_Solution_LinkedFileDiffMergingSession,
        Workspace_Solution_LinkedFileDiffMergingSession_LinkedFileGroup,

        EndConstruct_DoStatement,
        EndConstruct_XmlCData,
        EndConstruct_XmlComment,
        EndConstruct_XmlElement,
        EndConstruct_XmlEmbeddedExpression,
        EndConstruct_XmlProcessingInstruction,

        FindReference_Rename,
        FindReference_ChangeSignature,
        FindReference,
        FindReference_DetermineAllSymbolsAsync,
        FindReference_CreateProjectMapAsync,
        FindReference_CreateDocumentMapAsync,
        FindReference_ProcessAsync,
        FindReference_ProcessProjectAsync,
        FindReference_ProcessDocumentAsync,

        LineCommit_CommitRegion,

        Formatting_TokenStreamConstruction,
        Formatting_ContextInitialization,
        Formatting_Format,
        Formatting_ApplyResultToBuffer,
        Formatting_IterateNodes,
        Formatting_CollectIndentBlock,
        Formatting_CollectSuppressOperation,
        Formatting_CollectAlignOperation,
        Formatting_CollectAnchorOperation,
        Formatting_CollectTokenOperation,
        Formatting_BuildContext,
        Formatting_ApplySpaceAndLine,
        Formatting_ApplyAnchorOperation,
        Formatting_ApplyAlignOperation,
        Formatting_AggregateCreateTextChanges,
        Formatting_AggregateCreateFormattedRoot,
        Formatting_CreateTextChanges,
        Formatting_CreateFormattedRoot,
        Formatting_Partitions,

        SmartIndentation_Start,
        SmartIndentation_OpenCurly,
        SmartIndentation_CloseCurly,

        Rename_InlineSession,
        Rename_InlineSession_Session,
        Rename_FindLinkedSpans,
        Rename_GetSymbolRenameInfo,
        Rename_OnTextBufferChanged,
        Rename_ApplyReplacementText,
        Rename_CommitCore,
        Rename_CommitCoreWithPreview,
        Rename_GetAsynchronousLocationsSource,
        Rename_AllRenameLocations,
        Rename_StartSearchingForSpansInAllOpenDocuments,
        Rename_StartSearchingForSpansInOpenDocument,
        Rename_CreateOpenTextBufferManagerForAllOpenDocs,
        Rename_CreateOpenTextBufferManagerForAllOpenDocument,
        Rename_ReportSpan,
        Rename_GetNoChangeConflictResolution,
        Rename_Tracking_BufferChanged,

        TPLTask_TaskScheduled,
        TPLTask_TaskStarted,
        TPLTask_TaskCompleted,

        QuickInfo_ModelComputation_ComputeModelInBackground,

        Completion_ModelComputer_DoInBackground,
        Completion_ModelComputation_FilterModelInBackground,
        Completion_ModelComputation_WaitForModel,
        Completion_SymbolCompletionProvider_GetItemsWorker,
        Completion_KeywordCompletionProvider_GetItemsWorker,
        Completion_SnippetCompletionProvider_GetItemsWorker_CSharp,

        SignatureHelp_ModelComputation_ComputeModelInBackground,
        SignatureHelp_ModelComputation_UpdateModelInBackground,

        Refactoring_CodeRefactoringService_GetRefactoringsAsync,
        Refactoring_AddImport,
        Refactoring_FullyQualify,
        Refactoring_GenerateFromMembers_AddConstructorParametersFromMembers,
        Refactoring_GenerateFromMembers_GenerateConstructorFromMembers,
        Refactoring_GenerateFromMembers_GenerateEqualsAndGetHashCode,
        Refactoring_GenerateMember_GenerateConstructor,
        Refactoring_GenerateMember_GenerateDefaultConstructors,
        Refactoring_GenerateMember_GenerateEnumMember,
        Refactoring_GenerateMember_GenerateMethod,
        Refactoring_GenerateMember_GenerateVariable,
        Refactoring_ImplementAbstractClass,
        Refactoring_ImplementInterface,
        Refactoring_IntroduceVariable,
        Refactoring_GenerateType,
        Refactoring_RemoveUnnecessaryImports_CSharp,
        Refactoring_RemoveUnnecessaryImports_VisualBasic,

        Snippet_OnBeforeInsertion,
        Snippet_OnAfterInsertion,

        Misc_NonReentrantLock_BlockingWait,
        Misc_VisualStudioWaitIndicator_Wait,
        Misc_SaveEventsSink_OnBeforeSave,

        TaskList_Refresh,
        TaskList_NavigateTo,

        WinformDesigner_GenerateXML,

        NavigateTo_Search,

        NavigationService_VSDocumentNavigationService_NavigateTo,

        NavigationBar_ComputeModelAsync,
        NavigationBar_ItemService_GetMembersInTypes_CSharp,
        NavigationBar_ItemService_GetTypesInFile_CSharp,
        NavigationBar_UpdateDropDownsSynchronously_WaitForModel,
        NavigationBar_UpdateDropDownsSynchronously_WaitForSelectedItemInfo,

        EventHookup_Determine_If_Event_Hookup,
        EventHookup_Generate_Handler,
        EventHookup_Type_Char,

        Cache_Created,
        Cache_AddOrAccess,
        Cache_Remove,
        Cache_Evict,
        Cache_EvictAll,
        Cache_ItemRank,

        TextStructureNavigator_GetExtentOfWord,
        TextStructureNavigator_GetSpanOfEnclosing,
        TextStructureNavigator_GetSpanOfFirstChild,
        TextStructureNavigator_GetSpanOfNextSibling,
        TextStructureNavigator_GetSpanOfPreviousSibling,

        Debugging_LanguageDebugInfoService_GetDataTipSpanAndText,
        Debugging_VsLanguageDebugInfo_ValidateBreakpointLocation,
        Debugging_VsLanguageDebugInfo_GetProximityExpressions,
        Debugging_VsLanguageDebugInfo_ResolveName,
        Debugging_VsLanguageDebugInfo_GetNameOfLocation,
        Debugging_VsLanguageDebugInfo_GetDataTipText,
        Debugging_EncSession,
        Debugging_EncSession_EditSession,
        Debugging_EncSession_EditSession_EmitDeltaErrorId,
        Debugging_EncSession_EditSession_RudeEdit,

        Simplifier_ReduceAsync,
        Simplifier_ExpandNode,
        Simplifier_ExpandToken,

        ForegroundNotificationService_Processed,
        ForegroundNotificationService_NotifyOnForeground,

        BackgroundCompiler_BuildCompilationsAsync,

        PersistenceService_ReadAsync,
        PersistenceService_WriteAsync,
        PersistenceService_ReadAsyncFailed,
        PersistenceService_WriteAsyncFailed,
        PersistenceService_Initialization,

        TemporaryStorageServiceFactory_ReadText,
        TemporaryStorageServiceFactory_WriteText,
        TemporaryStorageServiceFactory_ReadStream,
        TemporaryStorageServiceFactory_WriteStream,

        // currently no-one uses these
        SmartTags_RefreshSession,
        SmartTags_SmartTagInitializeFixes,
        SmartTags_ApplyQuickFix,

        EditorTestApp_RefreshTask,
        EditorTestApp_UpdateDiagnostics,

        IncrementalAnalyzerProcessor_Analyzers,
        IncrementalAnalyzerProcessor_Analyzer,
        IncrementalAnalyzerProcessor_ActiveFileAnalyzers,
        IncrementalAnalyzerProcessor_ActiveFileAnalyzer,
        IncrementalAnalyzerProcessor_Shutdown,

        WorkCoordinatorRegistrationService_Register,
        WorkCoordinatorRegistrationService_Unregister,
        WorkCoordinatorRegistrationService_Reanalyze,

        WorkCoordinator_SolutionCrawlerOption,
        WorkCoordinator_PersistentStorageAdded,
        WorkCoordinator_PersistentStorageRemoved,
        WorkCoordinator_Shutdown,

        DiagnosticAnalyzerService_Analyzers,
        DiagnosticAnalyzerDriver_AnalyzerCrash,
        DiagnosticAnalyzerDriver_AnalyzerTypeCount,
        PersistedSemanticVersion_Info,
        StorageDatabase_Exceptions,
        WorkCoordinator_ShutdownTimeout,
        Diagnostics_HyperLink,

        CodeFixes_FixAllOccurrencesSession,
        CodeFixes_FixAllOccurrencesContext,
        CodeFixes_FixAllOccurrencesComputation,
        CodeFixes_FixAllOccurrencesComputation_Document_Diagnostics,
        CodeFixes_FixAllOccurrencesComputation_Project_Diagnostics,
        CodeFixes_FixAllOccurrencesComputation_Document_Fixes,
        CodeFixes_FixAllOccurrencesComputation_Project_Fixes,
        CodeFixes_FixAllOccurrencesComputation_Document_Merge,
        CodeFixes_FixAllOccurrencesComputation_Project_Merge,
        CodeFixes_FixAllOccurrencesPreviewChanges,
        CodeFixes_ApplyChanges,

        SolutionExplorer_AnalyzerItemSource_GetItems,
        SolutionExplorer_DiagnosticItemSource_GetItems,
        WorkCoordinator_ActiveFileEnqueue,
        SymbolFinder_FindDeclarationsAsync,
        SymbolFinder_Project_AddDeclarationsAsync,
        SymbolFinder_Assembly_AddDeclarationsAsync,
        SymbolFinder_Solution_Name_FindSourceDeclarationsAsync,
        SymbolFinder_Project_Name_FindSourceDeclarationsAsync,
        SymbolFinder_Solution_Predicate_FindSourceDeclarationsAsync,
        SymbolFinder_Project_Predicate_FindSourceDeclarationsAsync,
        Tagger_Diagnostics_RecomputeTags,
        Tagger_Diagnostics_Updated,
        SuggestedActions_HasSuggestedActionsAsync,
        SuggestedActions_GetSuggestedActions,
        AnalyzerDependencyCheckingService_LogConflict,
        AnalyzerDependencyCheckingService_LogMissingDependency,
        VirtualMemory_MemoryLow,
        Extension_Exception,

        WorkCoordinator_WaitForHigherPriorityOperationsAsync,

        CSharp_Interactive_Window,
        VisualBasic_Interactive_Window,

        NonFatalWatson,
        GlobalOperationRegistration,
        CommandHandler_FindAllReference,

        CodefixInfobar_Enable,
        CodefixInfobar_EnableAndIgnoreFutureErrors,
        CodefixInfobar_LeaveDisabled,
        CodefixInfobar_ErrorIgnored,

        Refactoring_NamingStyle,

        // Caches
        SymbolTreeInfo_ExceptionInCacheRead,
        SpellChecker_ExceptionInCacheRead,
        BKTree_ExceptionInCacheRead,
        IntellisenseBuild_Failed,

        FileTextLoader_FileLengthThresholdExceeded,

        // Generic performance measurement action IDs
        MeasurePerformance_StartAction,
        MeasurePerformance_StopAction,

        Serializer_CreateChecksum,
        Serializer_Serialize,
        Serializer_Deserialize,

        CodeAnalysisService_CalculateDiagnosticsAsync,
        CodeAnalysisService_SerializeDiagnosticResultAsync,
        CodeAnalysisService_GetReferenceCountAsync,
        CodeAnalysisService_FindReferenceLocationsAsync,
        CodeAnalysisService_FindReferenceMethodsAsync,
        CodeAnalysisService_GetFullyQualifiedName,
        CodeAnalysisService_GetTodoCommentsAsync,
        CodeAnalysisService_GetDesignerAttributesAsync,

        ServiceHubRemoteHostClient_CreateAsync,
        PinnedRemotableDataScope_GetRemotableData,

        RemoteHost_Connect,
        RemoteHost_Disconnect,

        RemoteHostClientService_AddGlobalAssetsAsync,
        RemoteHostClientService_RemoveGlobalAssets,
        RemoteHostClientService_Enabled,
        RemoteHostClientService_Restarted,

        RemoteHostService_SynchronizePrimaryWorkspaceAsync,
        RemoteHostService_SynchronizeGlobalAssetsAsync,

        AssetStorage_CleanAssets,
        AssetStorage_TryGetAsset,

        AssetService_GetAssetAsync,
        AssetService_SynchronizeAssetsAsync,
        AssetService_SynchronizeSolutionAssetsAsync,
        AssetService_SynchronizeProjectAssetsAsync,

        CodeLens_GetReferenceCountAsync,
        CodeLens_FindReferenceLocationsAsync,
        CodeLens_FindReferenceMethodsAsync,
        CodeLens_GetFullyQualifiedName,

        SolutionState_ComputeChecksumsAsync,
        ProjectState_ComputeChecksumsAsync,
        DocumentState_ComputeChecksumsAsync,

        SolutionSynchronizationService_GetRemotableData,
        SolutionSynchronizationServiceFactory_CreatePinnedRemotableDataScopeAsync,

        SolutionChecksumUpdater_SynchronizePrimaryWorkspace,

        JsonRpcSession_RequestAssetAsync,

        SolutionService_GetSolutionAsync,
        SolutionService_UpdatePrimaryWorkspaceAsync,

        SnapshotService_RequestAssetAsync,

        CompilationService_GetCompilationAsync,
        SolutionCreator_AssetDifferences,
        Extension_InfoBar,
        Experiment_ABTesting,
        AssetStorage_ForceGC,
        RemoteHost_Bitness,
        Intellisense_Completion,
        MetadataOnlyImage_EmitFailure,
        LiveTableDataSource_OnDiagnosticsUpdated,
        Experiment_KeybindingsReset,
<<<<<<< HEAD

=======
        Diagnostics_GeneratePerformaceReport,
        Diagnostics_BadAnalyzer,
        CodeAnalysisService_ReportAnalyzerPerformance,
        PerformanceTrackerService_AddSnapshot,
>>>>>>> 9783bc1a
        AbstractProject_SetIntelliSenseBuild,
        AbstractProject_Created,
        AbstractProject_PushedToWorkspace,
        ExternalErrorDiagnosticUpdateSource_AddError,
        DiagnosticIncrementalAnalyzer_SynchronizeWithBuildAsync,
    }
}<|MERGE_RESOLUTION|>--- conflicted
+++ resolved
@@ -403,14 +403,10 @@
         MetadataOnlyImage_EmitFailure,
         LiveTableDataSource_OnDiagnosticsUpdated,
         Experiment_KeybindingsReset,
-<<<<<<< HEAD
-
-=======
         Diagnostics_GeneratePerformaceReport,
         Diagnostics_BadAnalyzer,
         CodeAnalysisService_ReportAnalyzerPerformance,
         PerformanceTrackerService_AddSnapshot,
->>>>>>> 9783bc1a
         AbstractProject_SetIntelliSenseBuild,
         AbstractProject_Created,
         AbstractProject_PushedToWorkspace,
