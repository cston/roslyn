﻿// Licensed to the .NET Foundation under one or more agreements.
// The .NET Foundation licenses this file to you under the MIT license.
// See the LICENSE file in the project root for more information.

using System;
using System.Collections.Generic;
using System.Collections.Immutable;
using System.Diagnostics.CodeAnalysis;
using System.Linq;
using System.Threading;
using Microsoft.CodeAnalysis.LanguageServices;
using Microsoft.CodeAnalysis.Shared.Extensions;

namespace Microsoft.CodeAnalysis.EmbeddedLanguages
{
    internal readonly struct EmbeddedLanguageDetector
    {
        private readonly EmbeddedLanguageInfo Info;
        private readonly HashSet<string> LanguageIdentifiers;
        private readonly EmbeddedLanguageCommentDetector _commentDetector;

        public EmbeddedLanguageDetector(
            EmbeddedLanguageInfo info,
            ImmutableArray<string> languageIdentifiers)
        {
            Info = info;
            LanguageIdentifiers = new HashSet<string>(languageIdentifiers, StringComparer.OrdinalIgnoreCase);
            _commentDetector = new EmbeddedLanguageCommentDetector(languageIdentifiers);
        }

        /// <summary>
        /// Determines if <paramref name="token"/> is an embedded language token.  If the token is, the specific
        /// language indicated will be returned in <paramref name="identifier"/>.  If the token was annotated with a
        /// <c>// lang=id</c> comment, then options present in the comment (e.g. <c>// lang=id,opt1,opt2,...</c> will be
        /// returned through <paramref name="options"/>.
        /// </summary>
        public bool IsEmbeddedLanguageToken(
            SyntaxToken token,
            SemanticModel semanticModel,
            CancellationToken cancellationToken,
            [NotNullWhen(true)] out string? identifier,
            out IEnumerable<string>? options)
        {
            if (!IsEmbeddedLanguageTokenWorker(token, semanticModel, cancellationToken, out identifier, out options))
                return false;

            // Only succeed if the comment/attribute references one of the language identifiers we're looking for.
            return LanguageIdentifiers.Contains(identifier);
        }

        private bool IsEmbeddedLanguageTokenWorker(
            SyntaxToken token,
            SemanticModel semanticModel,
            CancellationToken cancellationToken,
            [NotNullWhen(true)] out string? identifier,
            out IEnumerable<string>? options)
        {
            identifier = null;
            options = null;

            if (Info.IsAnyStringLiteral(token.RawKind))
                return IsEmbeddedLanguageStringLiteralToken(token, semanticModel, cancellationToken, out identifier, out options);

            if (token.RawKind == Info.SyntaxKinds.InterpolatedStringTextToken)
            {
                options = null;
                return IsEmbeddedLanguageInterpolatedStringTextToken(token, semanticModel, cancellationToken, out identifier);
            }

            return false;
        }

        private bool HasLanguageComment(
            SyntaxToken token,
            ISyntaxFacts syntaxFacts,
            [NotNullWhen(true)] out string? identifier,
            [NotNullWhen(true)] out IEnumerable<string>? options)
        {
            if (HasLanguageComment(token.GetPreviousToken().TrailingTrivia, syntaxFacts, out identifier, out options))
                return true;

            for (var node = token.Parent; node != null; node = node.Parent)
            {
                if (HasLanguageComment(node.GetLeadingTrivia(), syntaxFacts, out identifier, out options))
                    return true;

                // Stop walking up once we hit a statement.  We don't need/want statements higher up the parent chain to
                // have any impact on this token.
                if (syntaxFacts.IsStatement(node))
                    break;
            }

            return false;
        }

        private bool HasLanguageComment(
            SyntaxTriviaList list,
            ISyntaxFacts syntaxFacts,
            [NotNullWhen(true)] out string? identifier,
            [NotNullWhen(true)] out IEnumerable<string>? options)
        {
            foreach (var trivia in list)
            {
                if (HasLanguageComment(trivia, syntaxFacts, out identifier, out options))
                    return true;
            }

            identifier = null;
            options = null;
            return false;
        }

        private bool HasLanguageComment(
            SyntaxTrivia trivia,
            ISyntaxFacts syntaxFacts,
            [NotNullWhen(true)] out string? identifier,
            [NotNullWhen(true)] out IEnumerable<string>? options)
        {
            if (syntaxFacts.IsRegularComment(trivia))
            {
                // Note: ToString on SyntaxTrivia is non-allocating.  It will just return the
                // underlying text that the trivia is already pointing to.
                var text = trivia.ToString();
                if (_commentDetector.TryMatch(text, out identifier, out options))
                    return true;
            }

            identifier = null;
            options = null;
            return false;
        }

        private bool IsEmbeddedLanguageInterpolatedStringTextToken(
            SyntaxToken token,
            SemanticModel semanticModel,
            CancellationToken cancellationToken,
            [NotNullWhen(true)] out string? identifier)
        {
            // If we have the format string for an interpolation (e.g. `{expr:XXX}`) then see if expr has an
            // implementation if IFormattable.Format(string, ...) and then see if that impl method has a
            // [StringSyntax] attribute on the first parameter.

            identifier = null;
            var syntaxFacts = Info.SyntaxFacts;
            var interpolationFormatClause = token.Parent;
            var interpolation = interpolationFormatClause?.Parent;
            if (interpolation?.RawKind != syntaxFacts.SyntaxKinds.Interpolation)
                return false;

            var expression = syntaxFacts.GetExpressionOfInterpolation(interpolation);
            var type = semanticModel.GetTypeInfo(expression, cancellationToken).Type;
            if (type == null)
                return false;

            var iformattable = type.AllInterfaces.FirstOrDefault(t => t is
            {
                Name: nameof(IFormattable),
                ContainingNamespace:
                {
                    Name: nameof(System),
                    ContainingNamespace.IsGlobalNamespace: true,
                }
            });
            if (iformattable == null)
                return false;

            var formatMethod = iformattable
                .GetMembers(nameof(IFormattable.ToString))
                .FirstOrDefault(
                    m => m is IMethodSymbol method &&
                         method.Parameters.Length > 0 &&
                         method.Parameters[0].Type.SpecialType is SpecialType.System_String);
            if (formatMethod == null)
                return false;

            var impl = type.FindImplementationForInterfaceMember(formatMethod);
            if (impl is not IMethodSymbol { Parameters.Length: >= 1 } method)
                return false;

            return HasMatchingStringSyntaxAttribute(method.Parameters[0], out identifier);
        }

        private bool IsEmbeddedLanguageStringLiteralToken(
            SyntaxToken token,
            SemanticModel semanticModel,
            CancellationToken cancellationToken,
            [NotNullWhen(true)] out string? identifier,
            out IEnumerable<string>? options)
        {
            identifier = null;
            options = null;
            var syntaxFacts = Info.SyntaxFacts;
            if (!syntaxFacts.IsLiteralExpression(token.Parent))
                return false;

            if (HasLanguageComment(token, syntaxFacts, out identifier, out options))
                return true;

            // If we're a string used in a collection initializer, treat this as a lang string if the collection itself
            // is properly annotated.  This is for APIs that do things like DateTime.ParseExact(..., string[] formats, ...);
            var container = TryFindContainer(token);
            if (container is null)
                return false;

            if (syntaxFacts.IsArgument(container.Parent))
            {
                if (IsArgumentWithMatchingStringSyntaxAttribute(semanticModel, container.Parent, cancellationToken, out identifier))
                    return true;
            }
            else if (syntaxFacts.IsAttributeArgument(container.Parent))
            {
                if (IsAttributeArgumentWithMatchingStringSyntaxAttribute(semanticModel, container.Parent, cancellationToken, out identifier))
                    return true;
            }
            else
            {
                var statement = container.FirstAncestorOrSelf<SyntaxNode>(syntaxFacts.IsStatement);
                if (syntaxFacts.IsSimpleAssignmentStatement(statement))
                {
                    syntaxFacts.GetPartsOfAssignmentStatement(statement, out var left, out var right);
                    if (container == right &&
                        IsFieldOrPropertyWithMatchingStringSyntaxAttribute(
                            semanticModel, left, cancellationToken, out identifier))
                    {
                        return true;
                    }
                }

                if (syntaxFacts.IsEqualsValueClause(container.Parent))
                {
                    if (syntaxFacts.IsVariableDeclarator(container.Parent.Parent))
                    {
                        var variableDeclarator = container.Parent.Parent;
                        var symbol =
                            semanticModel.GetDeclaredSymbol(variableDeclarator, cancellationToken) ??
                            semanticModel.GetDeclaredSymbol(syntaxFacts.GetIdentifierOfVariableDeclarator(variableDeclarator).GetRequiredParent(), cancellationToken);

                        if (IsFieldOrPropertyWithMatchingStringSyntaxAttribute(symbol, out identifier))
                            return true;
                    }
                    else if (syntaxFacts.IsEqualsValueOfPropertyDeclaration(container.Parent))
                    {
                        var property = container.Parent.GetRequiredParent();
                        var symbol = semanticModel.GetDeclaredSymbol(property, cancellationToken);

                        if (IsFieldOrPropertyWithMatchingStringSyntaxAttribute(symbol, out identifier))
                            return true;
                    }
                }
            }

            return false;
        }

        private SyntaxNode? TryFindContainer(SyntaxToken token)
        {
            var syntaxFacts = Info.SyntaxFacts;
            var node = syntaxFacts.WalkUpParentheses(token.GetRequiredParent());

            // if we're inside some collection-like initializer, find the instance actually being created. 
            if (syntaxFacts.IsAnyInitializerExpression(node.Parent, out var instance))
                node = syntaxFacts.WalkUpParentheses(instance);

            return node;
        }

        private bool IsAttributeArgumentWithMatchingStringSyntaxAttribute(
            SemanticModel semanticModel,
            SyntaxNode argument,
            CancellationToken cancellationToken,
            [NotNullWhen(true)] out string? identifier)
        {
<<<<<<< HEAD
            var parameter = Info.SemanticFacts.FindParameterForAttributeArgument(semanticModel, argument, allowUncertainCandidates: true, cancellationToken);
=======
            // First, see if this is an `X = "..."` argument that is binding to a field/prop on the attribute.
            var fieldOrProperty = Info.SemanticFacts.FindFieldOrPropertyForAttributeArgument(semanticModel, argument, cancellationToken);
            if (fieldOrProperty != null)
                return HasMatchingStringSyntaxAttribute(fieldOrProperty, out identifier);

            // Otherwise, see if it's a normal named/position argument to the attribute.
            var parameter = Info.SemanticFacts.FindParameterForAttributeArgument(semanticModel, argument, cancellationToken);
>>>>>>> 64983bb8
            return HasMatchingStringSyntaxAttribute(parameter, out identifier);
        }

        private bool IsArgumentWithMatchingStringSyntaxAttribute(
            SemanticModel semanticModel,
            SyntaxNode argument,
            CancellationToken cancellationToken,
            [NotNullWhen(true)] out string? identifier)
        {
<<<<<<< HEAD
            var parameter = Info.SemanticFacts.FindParameterForArgument(semanticModel, argument, allowUncertainCandidates: true, cancellationToken);
=======
            var fieldOrProperty = Info.SemanticFacts.FindFieldOrPropertyForArgument(semanticModel, argument, cancellationToken);
            if (fieldOrProperty != null)
                return HasMatchingStringSyntaxAttribute(fieldOrProperty, out identifier);

            var parameter = Info.SemanticFacts.FindParameterForArgument(semanticModel, argument, cancellationToken);
>>>>>>> 64983bb8
            return HasMatchingStringSyntaxAttribute(parameter, out identifier);
        }

        private bool IsFieldOrPropertyWithMatchingStringSyntaxAttribute(
            SemanticModel semanticModel,
            SyntaxNode left,
            CancellationToken cancellationToken,
            [NotNullWhen(true)] out string? identifier)
        {
            var symbol = semanticModel.GetSymbolInfo(left, cancellationToken).Symbol;
            return IsFieldOrPropertyWithMatchingStringSyntaxAttribute(symbol, out identifier);
        }

        private bool IsFieldOrPropertyWithMatchingStringSyntaxAttribute(
            ISymbol? symbol, [NotNullWhen(true)] out string? identifier)
        {
            identifier = null;
            return symbol is IFieldSymbol or IPropertySymbol &&
                HasMatchingStringSyntaxAttribute(symbol, out identifier);
        }

        private bool HasMatchingStringSyntaxAttribute(
            [NotNullWhen(true)] ISymbol? symbol,
            [NotNullWhen(true)] out string? identifier)
        {
            if (symbol != null)
            {
                foreach (var attribute in symbol.GetAttributes())
                {
                    if (IsMatchingStringSyntaxAttribute(attribute, out identifier))
                        return true;
                }
            }

            identifier = null;
            return false;
        }

        private bool IsMatchingStringSyntaxAttribute(
            AttributeData attribute,
            [NotNullWhen(true)] out string? identifier)
        {
            identifier = null;
            if (attribute.ConstructorArguments.Length == 0)
                return false;

            if (attribute.AttributeClass is not
                {
                    Name: "StringSyntaxAttribute",
                    ContainingNamespace:
                    {
                        Name: nameof(CodeAnalysis),
                        ContainingNamespace:
                        {
                            Name: nameof(Diagnostics),
                            ContainingNamespace:
                            {
                                Name: nameof(System),
                                ContainingNamespace.IsGlobalNamespace: true,
                            }
                        }
                    }
                })
            {
                return false;
            }

            var argument = attribute.ConstructorArguments[0];
            if (argument.Kind != TypedConstantKind.Primitive || argument.Value is not string argString)
                return false;

            identifier = argString;
            return true;
        }

        private string? GetNameOfType(SyntaxNode? typeNode, ISyntaxFacts syntaxFacts)
        {
            if (syntaxFacts.IsQualifiedName(typeNode))
            {
                return GetNameOfType(syntaxFacts.GetRightSideOfDot(typeNode), syntaxFacts);
            }
            else if (syntaxFacts.IsIdentifierName(typeNode))
            {
                return syntaxFacts.GetIdentifierOfSimpleName(typeNode).ValueText;
            }

            return null;
        }

        private string? GetNameOfInvokedExpression(SyntaxNode invokedExpression)
        {
            var syntaxFacts = Info.SyntaxFacts;
            if (syntaxFacts.IsSimpleMemberAccessExpression(invokedExpression))
            {
                return syntaxFacts.GetIdentifierOfSimpleName(syntaxFacts.GetNameOfMemberAccessExpression(invokedExpression)).ValueText;
            }
            else if (syntaxFacts.IsIdentifierName(invokedExpression))
            {
                return syntaxFacts.GetIdentifierOfSimpleName(invokedExpression).ValueText;
            }

            return null;
        }
    }
}<|MERGE_RESOLUTION|>--- conflicted
+++ resolved
@@ -270,17 +270,13 @@
             CancellationToken cancellationToken,
             [NotNullWhen(true)] out string? identifier)
         {
-<<<<<<< HEAD
-            var parameter = Info.SemanticFacts.FindParameterForAttributeArgument(semanticModel, argument, allowUncertainCandidates: true, cancellationToken);
-=======
             // First, see if this is an `X = "..."` argument that is binding to a field/prop on the attribute.
             var fieldOrProperty = Info.SemanticFacts.FindFieldOrPropertyForAttributeArgument(semanticModel, argument, cancellationToken);
             if (fieldOrProperty != null)
                 return HasMatchingStringSyntaxAttribute(fieldOrProperty, out identifier);
 
             // Otherwise, see if it's a normal named/position argument to the attribute.
-            var parameter = Info.SemanticFacts.FindParameterForAttributeArgument(semanticModel, argument, cancellationToken);
->>>>>>> 64983bb8
+            var parameter = Info.SemanticFacts.FindParameterForAttributeArgument(semanticModel, argument, allowUncertainCandidates: true, cancellationToken);
             return HasMatchingStringSyntaxAttribute(parameter, out identifier);
         }
 
@@ -290,15 +286,11 @@
             CancellationToken cancellationToken,
             [NotNullWhen(true)] out string? identifier)
         {
-<<<<<<< HEAD
-            var parameter = Info.SemanticFacts.FindParameterForArgument(semanticModel, argument, allowUncertainCandidates: true, cancellationToken);
-=======
             var fieldOrProperty = Info.SemanticFacts.FindFieldOrPropertyForArgument(semanticModel, argument, cancellationToken);
             if (fieldOrProperty != null)
                 return HasMatchingStringSyntaxAttribute(fieldOrProperty, out identifier);
 
-            var parameter = Info.SemanticFacts.FindParameterForArgument(semanticModel, argument, cancellationToken);
->>>>>>> 64983bb8
+            var parameter = Info.SemanticFacts.FindParameterForArgument(semanticModel, argument, allowUncertainCandidates: true, cancellationToken);
             return HasMatchingStringSyntaxAttribute(parameter, out identifier);
         }
 
