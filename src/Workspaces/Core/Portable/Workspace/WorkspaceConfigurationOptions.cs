﻿// Licensed to the .NET Foundation under one or more agreements.
// The .NET Foundation licenses this file to you under the MIT license.
// See the LICENSE file in the project root for more information.

using System;
using System.Collections.Immutable;
using System.Composition;
using Microsoft.CodeAnalysis.Host;
using Microsoft.CodeAnalysis.Host.Mef;
using Microsoft.CodeAnalysis.Options;
using Microsoft.CodeAnalysis.Options.Providers;

namespace Microsoft.CodeAnalysis
{
    [ExportOptionProvider, Shared]
    internal class WorkspaceConfigurationOptions : IOptionProvider
    {
        /// <summary>
        /// Disables if the workspace creates recoverable trees when from its <see cref="ISyntaxTreeFactoryService"/>s.
        /// </summary>
        public static readonly Option<bool> DisableRecoverableTrees = new(
            nameof(WorkspaceConfigurationOptions), nameof(DisableRecoverableTrees), defaultValue: false,
            new FeatureFlagStorageLocation("Roslyn.DisableRecoverableTrees"));

<<<<<<< HEAD
        /// <summary>
        /// Disables holding onto the assembly references for runtime (not user/nuget/etc.) dlls weakly.
        /// </summary>
        public static readonly Option<bool> DisableReferenceManagerWeakRuntimeReferences = new(
            nameof(WorkspaceConfigurationOptions), nameof(DisableReferenceManagerWeakRuntimeReferences), defaultValue: false,
            new FeatureFlagStorageLocation("Roslyn.DisableReferenceManagerWeakRuntimeReferences"));

        ImmutableArray<IOption> IOptionProvider.Options { get; } = ImmutableArray.Create<IOption>(
            DisableRecoverableTrees,
            DisableReferenceManagerWeakRuntimeReferences);
=======
        public static readonly Option<bool> DisableProjectCacheService = new(
            nameof(WorkspaceConfigurationOptions), nameof(DisableProjectCacheService), defaultValue: false,
            new FeatureFlagStorageLocation("Roslyn.DisableProjectCacheService"));

        ImmutableArray<IOption> IOptionProvider.Options { get; } = ImmutableArray.Create<IOption>(
            DisableRecoverableTrees,
            DisableProjectCacheService);
>>>>>>> 817695f1

        [ImportingConstructor]
        [Obsolete(MefConstruction.ImportingConstructorMessage, error: true)]
        public WorkspaceConfigurationOptions()
        {
        }
    }
}<|MERGE_RESOLUTION|>--- conflicted
+++ resolved
@@ -22,7 +22,10 @@
             nameof(WorkspaceConfigurationOptions), nameof(DisableRecoverableTrees), defaultValue: false,
             new FeatureFlagStorageLocation("Roslyn.DisableRecoverableTrees"));
 
-<<<<<<< HEAD
+        public static readonly Option<bool> DisableProjectCacheService = new(
+            nameof(WorkspaceConfigurationOptions), nameof(DisableProjectCacheService), defaultValue: false,
+            new FeatureFlagStorageLocation("Roslyn.DisableProjectCacheService"));
+
         /// <summary>
         /// Disables holding onto the assembly references for runtime (not user/nuget/etc.) dlls weakly.
         /// </summary>
@@ -32,16 +35,8 @@
 
         ImmutableArray<IOption> IOptionProvider.Options { get; } = ImmutableArray.Create<IOption>(
             DisableRecoverableTrees,
+            DisableProjectCacheService,
             DisableReferenceManagerWeakRuntimeReferences);
-=======
-        public static readonly Option<bool> DisableProjectCacheService = new(
-            nameof(WorkspaceConfigurationOptions), nameof(DisableProjectCacheService), defaultValue: false,
-            new FeatureFlagStorageLocation("Roslyn.DisableProjectCacheService"));
-
-        ImmutableArray<IOption> IOptionProvider.Options { get; } = ImmutableArray.Create<IOption>(
-            DisableRecoverableTrees,
-            DisableProjectCacheService);
->>>>>>> 817695f1
 
         [ImportingConstructor]
         [Obsolete(MefConstruction.ImportingConstructorMessage, error: true)]
