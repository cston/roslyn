--- conflicted
+++ resolved
@@ -7,32 +7,6 @@
 using Roslyn.Utilities;
 
 namespace Microsoft.CodeAnalysis.Host;
-<<<<<<< HEAD
-
-/// <summary>
-/// MEF metadata class used to find exports declared for a specific <see cref="IEventListener"/>.
-/// </summary>
-internal class EventListenerMetadata : WorkspaceKindMetadata
-{
-    public string Service { get; }
-
-    public EventListenerMetadata(IDictionary<string, object> data)
-        : base(data)
-    {
-        this.Service = (string)data.GetValueOrDefault("Service");
-    }
-
-    public EventListenerMetadata(string service, params string[] workspaceKinds)
-        : base(workspaceKinds)
-    {
-        if (workspaceKinds?.Length == 0)
-        {
-            throw new ArgumentException(nameof(workspaceKinds));
-        }
-
-        this.Service = service ?? throw new ArgumentException(nameof(service));
-    }
-=======
 
 /// <summary>
 /// MEF metadata class used to find exports declared for a specific <see cref="IEventListener"/>.
@@ -41,5 +15,4 @@
 {
     public string Service { get; } = (string)data[nameof(ExportEventListenerAttribute.Service)];
     public IReadOnlyList<string> WorkspaceKinds { get; } = (IReadOnlyList<string>)data[nameof(ExportEventListenerAttribute.WorkspaceKinds)];
->>>>>>> 815f0269
 }