--- conflicted
+++ resolved
@@ -129,11 +129,7 @@
                     forkedTrackerState,
                     this.SkeletonReferenceCache.Clone());
 
-<<<<<<< HEAD
-                static InProgressState? ForkState(
-=======
                 static CompilationTrackerState? ForkTrackerState(
->>>>>>> 03a54762
                     ProjectState oldProjectState,
                     CompilationTrackerState? state,
                     CompilationAndGeneratorDriverTranslationAction? translate)
@@ -141,100 +137,58 @@
                     if (state is null)
                         return null;
 
-                    // Determine the old/stale compilation to help seed the non-final state with.
-                    var staleCompilationWithGeneratedDocuments = state switch
-                    {
-<<<<<<< HEAD
-                        FinalState finalState => finalState.FinalCompilationWithGeneratedDocuments,
-                        InProgressState inProgressState => inProgressState.StaleCompilationWithGeneratedDocuments,
-                        _ => throw ExceptionUtilities.UnexpectedValue(state.GetType()),
-                    };
-
-                    var intermediateProjects = UpdateIntermediateProjects(oldProjectState, state, translate);
-
-                    var newState = InProgressState.Create(
-                        state.IsFrozen,
-                        state.CompilationWithoutGeneratedDocuments,
-                        state.GeneratorInfo,
-                        staleCompilationWithGeneratedDocuments,
-                        intermediateProjects);
-                    return newState;
-                }
-
-                static ImmutableList<(ProjectState oldState, CompilationAndGeneratorDriverTranslationAction action)> UpdateIntermediateProjects(
+                    if (state is FinalCompilationTrackerState finalState)
+                    {
+                        // Roll back from the final state to an inprogress state.
+                        var newState = InProgressState.Create(
+                            finalState.IsFrozen,
+                            finalState.CompilationWithoutGeneratedDocuments,
+                            finalState.GeneratorInfo,
+                            finalState.FinalCompilationWithGeneratedDocuments,
+                            translate is null ? [] : [(oldProjectState, translate)]);
+                        return newState;
+                    }
+                    else if (state is InProgressState inProgressState)
+                    {
+                        var newState = InProgressState.Create(
+                            inProgressState.IsFrozen,
+                            inProgressState.CompilationWithoutGeneratedDocuments,
+                            inProgressState.GeneratorInfo,
+                            inProgressState.StaleCompilationWithGeneratedDocuments,
+                            UpdatePendingTranslationSteps(oldProjectState, inProgressState, translate));
+                        return newState;
+                    }
+                    else
+                    {
+                        throw ExceptionUtilities.UnexpectedValue(state.GetType());
+                    }
+                }
+
+                static ImmutableList<(ProjectState oldState, CompilationAndGeneratorDriverTranslationAction action)> UpdatePendingTranslationSteps(
                     ProjectState oldProjectState,
-                    CompilationTrackerState state,
+                    InProgressState state,
                     CompilationAndGeneratorDriverTranslationAction? translate)
                 {
-                    var intermediateProjects = state is InProgressState inProgressState
-                        ? inProgressState.IntermediateProjects
-                        : [];
-
+                    var pendingTranslationSteps = state.PendingTranslationSteps;
                     if (translate is null)
-                        return intermediateProjects;
+                        return pendingTranslationSteps;
 
                     // We have a translation action; are we able to merge it with the prior one?
-                    if (!intermediateProjects.IsEmpty)
-                    {
-                        var (priorState, priorAction) = intermediateProjects.Last();
+                    if (!pendingTranslationSteps.IsEmpty)
+                    {
+                        var (priorState, priorAction) = pendingTranslationSteps.Last();
                         var mergedTranslation = translate.TryMergeWithPrior(priorAction);
                         if (mergedTranslation != null)
                         {
                             // We can replace the prior action with this new one
-                            return intermediateProjects.SetItem(
-                                intermediateProjects.Count - 1,
+                            return pendingTranslationSteps.SetItem(
+                                pendingTranslationSteps.Count - 1,
                                 (oldState: priorState, mergedTranslation));
                         }
                     }
 
                     // Just add it to the end
-                    return intermediateProjects.Add((oldProjectState, translate));
-=======
-                        FinalCompilationTrackerState finalState => finalState.FinalCompilationWithGeneratedDocuments,
-                        NonFinalWithCompilationTrackerState nonFinalState => nonFinalState.StaleCompilationWithGeneratedDocuments,
-                        _ => throw ExceptionUtilities.UnexpectedValue(state.GetType()),
-                    };
-
-                    var intermediateProjects = UpdateIntermediateProjects(oldProjectState, state, translate);
-
-                    var newState = CompilationTrackerState.Create(
-                        state.IsFrozen,
-                        state.CompilationWithoutGeneratedDocuments,
-                        state.GeneratorInfo,
-                        staleCompilationWithGeneratedDocuments,
-                        intermediateProjects);
-                    return newState;
->>>>>>> 03a54762
-                }
-
-                static ImmutableList<(ProjectState oldState, CompilationAndGeneratorDriverTranslationAction action)> UpdateIntermediateProjects(
-                    ProjectState oldProjectState,
-                    CompilationTrackerState state,
-                    CompilationAndGeneratorDriverTranslationAction? translate)
-                {
-                    var intermediateProjects = state is InProgressState inProgressState
-                        ? inProgressState.IntermediateProjects
-                        : [];
-
-                    if (translate is null)
-                        return intermediateProjects;
-
-                    // We have a translation action; are we able to merge it with the prior one?
-                    if (!intermediateProjects.IsEmpty)
-                    {
-                        var (priorState, priorAction) = intermediateProjects.Last();
-                        var mergedTranslation = translate.TryMergeWithPrior(priorAction);
-                        if (mergedTranslation != null)
-                        {
-                            // We can replace the prior action with this new one
-                            return intermediateProjects.SetItem(
-                                intermediateProjects.Count - 1,
-                                (oldState: priorState, mergedTranslation));
-                        }
-                    }
-
-                    // Just add it to the end
-                    return intermediateProjects.Add((oldProjectState, translate));
+                    return pendingTranslationSteps.Add((oldProjectState, translate));
                 }
             }
 
@@ -354,13 +308,14 @@
                 // check whether we can bail out quickly for typing case
                 var inProgressState = state as InProgressState;
 
-                inProgressProject = inProgressState != null ? inProgressState.IntermediateProjects.First().oldState : this.ProjectState;
+                inProgressProject = inProgressState != null ? inProgressState.PendingTranslationSteps.FirstOrDefault().oldState : this.ProjectState;
 
                 // all changes left for this document is modifying the given document; since the compilation is already fully up to date
                 // we don't need to do any further checking of it's references
                 if (inProgressState != null &&
                     compilationWithoutGeneratedDocuments != null &&
-                    inProgressState.IntermediateProjects.All(t => IsTouchDocumentActionForDocument(t.action, id)))
+                    inProgressState.PendingTranslationSteps.Count > 0 &&
+                    inProgressState.PendingTranslationSteps.All(t => IsTouchDocumentActionForDocument(t.action, id)))
                 {
                     // We'll add in whatever generated documents we do have; these may be from a prior run prior to some changes
                     // being made to the project, but it's the best we have so we'll use it.
@@ -542,73 +497,38 @@
                 // Builds the compilation matching the project state. In the process of building, also
                 // produce in progress snapshots that can be accessed from other threads.
                 // </summary>
-<<<<<<< HEAD
-                async Task<FinalState> BuildFinalStateAsync()
-=======
                 async Task<FinalCompilationTrackerState> BuildFinalStateAsync()
->>>>>>> 03a54762
                 {
                     cancellationToken.ThrowIfCancellationRequested();
 
                     var state = ReadState();
 
-<<<<<<< HEAD
-                    // if we already have a compilation, we must be already done!  This can happen if two threads were
-                    // waiting to build, and we came in after the other succeeded.
-                    if (state is FinalState finalState)
-                        return finalState;
-=======
                     // if we already have a compilation, we must be already done!  This can happen if two
                     // threads were waiting to build, and we came in after the other succeeded.
                     if (state is FinalCompilationTrackerState finalState)
                         return finalState;
 
                     // Transition from wherever we're currently at to the 'all trees parsed' state.
-                    var allSyntaxTreesParsedState = state switch
-                    {
-                        // If we're already there, then there's nothing to do.
-                        AllSyntaxTreesParsedState allParsedState => allParsedState,
->>>>>>> 03a54762
-
-                    // Transition from wherever we're currently at to the an in-progress state with some amount of 
-                    // translations to perform
                     var expandedInProgressState = state switch
                     {
+                        InProgressState inProgressState => inProgressState,
+
                         // We've got nothing.  Build it from scratch :(
-<<<<<<< HEAD
-                        null => await BuildInProgressStateFromScratchAsync().ConfigureAwait(false),
-
-                        // We must have an in progress compilation. Build off of that.
-                        InProgressState inProgressState => inProgressState,
-=======
-                        null => await BuildAllSyntaxTreesParsedStateFromNoCompilationStateAsync().ConfigureAwait(false),
-
-                        // We must have an in progress compilation. Build off of that.
-                        InProgressState inProgressState
-                            => await BuildAllSyntaxTreesParsedStateFromInProgressStateAsync(inProgressState).ConfigureAwait(false),
->>>>>>> 03a54762
+                        null => await BuildInProgressStateFromNoCompilationStateAsync().ConfigureAwait(false),
 
                         _ => throw ExceptionUtilities.UnexpectedValue(state.GetType())
                     };
 
-<<<<<<< HEAD
-                    // Now do the final step of collapsing all pending transformations and then transition to the final state.
+                    // Now do the final step of transitioning from the 'all trees parsed' state to the final state.
                     var collapsedInProgressState = await CollapseInProgressStateAsync(expandedInProgressState).ConfigureAwait(false);
                     return await FinalizeCompilationAsync(collapsedInProgressState).ConfigureAwait(false);
-=======
-                    // Now do the final step of transitioning from the 'all trees parsed' state to the final state.
-                    return await FinalizeCompilationAsync(allSyntaxTreesParsedState).ConfigureAwait(false);
->>>>>>> 03a54762
                 }
 
                 [PerformanceSensitive(
                     "https://github.com/dotnet/roslyn/issues/23582",
                     Constraint = "Avoid calling " + nameof(Compilation.AddSyntaxTrees) + " in a loop due to allocation overhead.")]
-<<<<<<< HEAD
-                async Task<InProgressState> BuildInProgressStateFromScratchAsync()
-=======
-                async Task<AllSyntaxTreesParsedState> BuildAllSyntaxTreesParsedStateFromNoCompilationStateAsync()
->>>>>>> 03a54762
+
+                async Task<InProgressState> BuildInProgressStateFromNoCompilationStateAsync()
                 {
                     try
                     {
@@ -621,19 +541,6 @@
                             // Include the tree even if the content of the document failed to load.
                             trees.Add(await documentState.GetSyntaxTreeAsync(cancellationToken).ConfigureAwait(false));
                         }
-<<<<<<< HEAD
-
-                        compilation = compilation.AddSyntaxTrees(trees);
-
-                        // We only got here when we had no compilation state at all.  So we couldn't have gotten
-                        // here from a frozen state (as a frozen state always ensures we have an InProgressState).
-                        // As such, we can safely still preserve that we're not frozen here.
-                        var inProgressState = InProgressState.Create(
-                            isFrozen: false, compilation, CompilationTrackerGeneratorInfo.Empty, staleCompilationWithGeneratedDocuments: null,
-                            ImmutableList<(ProjectState, CompilationAndGeneratorDriverTranslationAction)>.Empty);
-                        WriteState(inProgressState);
-                        return inProgressState;
-=======
 
                         compilation = compilation.AddSyntaxTrees(trees);
 
@@ -641,91 +548,31 @@
                         // here from a frozen state (as a frozen state always ensures we have a
                         // WithCompilationTrackerState).  As such, we can safely still preserve that we're not
                         // frozen here.
-                        var allSyntaxTreesParsedState = new AllSyntaxTreesParsedState(
-                            isFrozen: false, compilation, CompilationTrackerGeneratorInfo.Empty, staleCompilationWithGeneratedDocuments: null);
+                        var allSyntaxTreesParsedState = InProgressState.Create(
+                            isFrozen: false, compilation, CompilationTrackerGeneratorInfo.Empty, staleCompilationWithGeneratedDocuments: null,
+                            pendingTranslationSteps: []);
+
                         WriteState(allSyntaxTreesParsedState);
                         return allSyntaxTreesParsedState;
->>>>>>> 03a54762
                     }
                     catch (Exception e) when (FatalError.ReportAndPropagateUnlessCanceled(e, cancellationToken, ErrorSeverity.Critical))
                     {
                         throw ExceptionUtilities.Unreachable();
                     }
                 }
-<<<<<<< HEAD
 
                 async Task<InProgressState> CollapseInProgressStateAsync(InProgressState initialState)
                 {
                     try
                     {
                         var currentState = initialState;
-                        while (currentState.IntermediateProjects.Count > 0)
+                        while (currentState.PendingTranslationSteps.Count > 0)
                         {
                             cancellationToken.ThrowIfCancellationRequested();
 
                             // We have a list of transformations to get to our final compilation; take the first transformation and apply it.
                             var (compilationWithoutGeneratedDocuments, staleCompilationWithGeneratedDocuments, generatorInfo) =
                                 await ApplyFirstTransformationAsync(currentState).ConfigureAwait(false);
-
-                            // We have updated state, so store this new result; this allows us to drop the intermediate
-                            // state we already processed even if we were to get cancelled at a later point.
-                            //
-                            // Preserve the current frozen bit.  Specifically, once states become frozen, we continually
-                            // make all states forked from those states frozen as well.  This ensures we don't attempt
-                            // to move generator docs back to the uncomputed state from that point onwards.  We'll just
-                            // keep whatever generated docs we have.
-                            currentState = InProgressState.Create(
-                                currentState.IsFrozen,
-                                compilationWithoutGeneratedDocuments,
-                                generatorInfo,
-                                staleCompilationWithGeneratedDocuments,
-                                currentState.IntermediateProjects.RemoveAt(0));
-                            this.WriteState(currentState);
-                        }
-
-                        return currentState;
-                    }
-                    catch (Exception e) when (FatalError.ReportAndPropagateUnlessCanceled(e, cancellationToken, ErrorSeverity.Critical))
-                    {
-                        throw ExceptionUtilities.Unreachable();
-                    }
-                }
-
-                async Task<(Compilation compilationWithoutGeneratedDocuments, Compilation? staleCompilationWithGeneratedDocuments, CompilationTrackerGeneratorInfo generatorInfo)>
-                    ApplyFirstTransformationAsync(InProgressState inProgressState)
-                {
-                    Contract.ThrowIfTrue(inProgressState.IntermediateProjects.IsEmpty);
-                    var (oldState, action) = inProgressState.IntermediateProjects[0];
-
-                    var compilationWithoutGeneratedDocuments = inProgressState.CompilationWithoutGeneratedDocuments;
-                    var staleCompilationWithGeneratedDocuments = inProgressState.StaleCompilationWithGeneratedDocuments;
-
-                    // If staleCompilationWithGeneratedDocuments is the same as compilationWithoutGeneratedDocuments,
-                    // then it means a prior run of generators didn't produce any files. In that case, we'll just make
-                    // staleCompilationWithGeneratedDocuments null so we avoid doing any transformations of it multiple
-                    // times. Otherwise the transformations below and in FinalizeCompilationAsync will try to update
-                    // both at once, which is functionally fine but just unnecessary work. This function is always
-                    // allowed to return null for InProgress.StaleCompilationWithGeneratedDocuments in the end, so
-                    // there's no harm there.
-                    if (staleCompilationWithGeneratedDocuments == compilationWithoutGeneratedDocuments)
-                        staleCompilationWithGeneratedDocuments = null;
-=======
-
-                async Task<AllSyntaxTreesParsedState> BuildAllSyntaxTreesParsedStateFromInProgressStateAsync(InProgressState initialState)
-                {
-                    try
-                    {
-                        // This is guaranteed by an in progress state.  Which means we know we'll get into the while loop below.
-                        Contract.ThrowIfTrue(initialState.IntermediateProjects.IsEmpty);
-
-                        NonFinalWithCompilationTrackerState currentState = initialState;
-                        while (currentState is InProgressState inProgressState)
-                        {
-                            cancellationToken.ThrowIfCancellationRequested();
-
-                            // We have a list of transformations to get to our final compilation; take the first transformation and apply it.
-                            var (compilationWithoutGeneratedDocuments, staleCompilationWithGeneratedDocuments, generatorInfo) =
-                                await ApplyFirstTransformationAsync(inProgressState).ConfigureAwait(false);
 
                             // We have updated state, so store this new result; this allows us to drop the intermediate state we already processed
                             // even if we were to get cancelled at a later point.
@@ -737,20 +584,16 @@
                             // all states forked from those states frozen as well.  This ensures we don't attempt to move
                             // generator docs back to the uncomputed state from that point onwards.  We'll just keep
                             // whateverZ generated docs we have.
-                            currentState = CompilationTrackerState.Create(
-                                inProgressState.IsFrozen,
+                            currentState = InProgressState.Create(
+                                currentState.IsFrozen,
                                 compilationWithoutGeneratedDocuments,
                                 generatorInfo,
                                 staleCompilationWithGeneratedDocuments,
-                                inProgressState.IntermediateProjects.RemoveAt(0));
+                                currentState.PendingTranslationSteps.RemoveAt(0));
                             this.WriteState(currentState);
-
-                            Contract.ThrowIfTrue(inProgressState.IntermediateProjects.Count > 1 && currentState is not InProgressState);
-                            Contract.ThrowIfTrue(inProgressState.IntermediateProjects.Count == 1 && currentState is not AllSyntaxTreesParsedState);
                         }
 
-                        Contract.ThrowIfTrue(currentState is not AllSyntaxTreesParsedState);
-                        return (AllSyntaxTreesParsedState)currentState;
+                        return currentState;
                     }
                     catch (Exception e) when (FatalError.ReportAndPropagateUnlessCanceled(e, cancellationToken, ErrorSeverity.Critical))
                     {
@@ -760,8 +603,8 @@
                     async Task<(Compilation compilationWithoutGeneratedDocuments, Compilation? staleCompilationWithGeneratedDocuments, CompilationTrackerGeneratorInfo generatorInfo)>
                         ApplyFirstTransformationAsync(InProgressState inProgressState)
                     {
-                        Contract.ThrowIfTrue(inProgressState.IntermediateProjects.IsEmpty);
-                        var (oldState, action) = inProgressState.IntermediateProjects[0];
+                        Contract.ThrowIfTrue(inProgressState.PendingTranslationSteps.IsEmpty);
+                        var (oldState, action) = inProgressState.PendingTranslationSteps[0];
 
                         var compilationWithoutGeneratedDocuments = inProgressState.CompilationWithoutGeneratedDocuments;
                         var staleCompilationWithGeneratedDocuments = inProgressState.StaleCompilationWithGeneratedDocuments;
@@ -775,55 +618,9 @@
                         // the end, so there's no harm there.
                         if (staleCompilationWithGeneratedDocuments == compilationWithoutGeneratedDocuments)
                             staleCompilationWithGeneratedDocuments = null;
->>>>>>> 03a54762
-
-                    compilationWithoutGeneratedDocuments = await action.TransformCompilationAsync(compilationWithoutGeneratedDocuments, cancellationToken).ConfigureAwait(false);
-
-<<<<<<< HEAD
-                    if (staleCompilationWithGeneratedDocuments != null)
-                    {
-                        // Also transform the compilation that has generated files; we won't do that though if the transformation either would cause problems with
-                        // the generated documents, or if don't have any source generators in the first place.
-                        if (action.CanUpdateCompilationWithStaleGeneratedTreesIfGeneratorsGiveSameOutput &&
-                            oldState.SourceGenerators.Any())
-                        {
-                            staleCompilationWithGeneratedDocuments = await action.TransformCompilationAsync(staleCompilationWithGeneratedDocuments, cancellationToken).ConfigureAwait(false);
-                        }
-                        else
-                        {
-                            staleCompilationWithGeneratedDocuments = null;
-                        }
-                    }
-
-                    var generatorInfo = inProgressState.GeneratorInfo;
-                    if (generatorInfo.Driver != null)
-                        generatorInfo = generatorInfo.WithDriver(action.TransformGeneratorDriver(generatorInfo.Driver));
-
-                    return (compilationWithoutGeneratedDocuments, staleCompilationWithGeneratedDocuments, generatorInfo);
-                }
-
-                // <summary>
-                // Add all appropriate references to the compilation and set it as our final compilation
-                // state.
-                // </summary>
-                // <param name="compilationWithStaleGeneratedTrees">The compilation from a prior run that contains
-                // generated trees, which match the states included in <paramref name="inProgressState"/>'s
-                // generator info. If a generator run here produces the same set of generated documents as are in <paramref
-                // name="inProgressState"/>'s generator info, and we don't need to make any other changes to
-                // references, we can then use this compilation instead of re-adding source generated files again to the
-                // compilation that <paramref name="inProgressState"/> points to.</param>
-                async Task<FinalState> FinalizeCompilationAsync(InProgressState inProgressState)
-                {
-                    try
-                    {
-                        Contract.ThrowIfFalse(inProgressState.IntermediateProjects.IsEmpty);
-
-                        // The final state we produce will be frozen or not depending on if a frozen state was passed into it.
-                        var isFrozen = inProgressState.IsFrozen;
-                        var generatorInfo = inProgressState.GeneratorInfo;
-                        var compilationWithoutGeneratedDocuments = inProgressState.CompilationWithoutGeneratedDocuments;
-                        var staleCompilationWithGeneratedDocuments = inProgressState.StaleCompilationWithGeneratedDocuments;
-=======
+
+                        compilationWithoutGeneratedDocuments = await action.TransformCompilationAsync(compilationWithoutGeneratedDocuments, cancellationToken).ConfigureAwait(false);
+
                         if (staleCompilationWithGeneratedDocuments != null)
                         {
                             // Also transform the compilation that has generated files; we won't do that though if the transformation either would cause problems with
@@ -851,16 +648,18 @@
                 // Add all appropriate references to the compilation and set it as our final compilation state.
                 // </summary>
                 async Task<FinalCompilationTrackerState> FinalizeCompilationAsync(
-                    AllSyntaxTreesParsedState allSyntaxTreesParsedState)
+                    InProgressState inProgressState)
                 {
                     try
                     {
+                        // Caller should collapse the in progress state first.
+                        Contract.ThrowIfTrue(inProgressState.PendingTranslationSteps.Count > 0);
+
                         // The final state we produce will be frozen or not depending on if a frozen state was passed into it.
-                        var isFrozen = allSyntaxTreesParsedState.IsFrozen;
-                        var generatorInfo = allSyntaxTreesParsedState.GeneratorInfo;
-                        var compilationWithoutGeneratedDocuments = allSyntaxTreesParsedState.CompilationWithoutGeneratedDocuments;
-                        var staleCompilationWithGeneratedDocuments = allSyntaxTreesParsedState.StaleCompilationWithGeneratedDocuments;
->>>>>>> 03a54762
+                        var isFrozen = inProgressState.IsFrozen;
+                        var generatorInfo = inProgressState.GeneratorInfo;
+                        var compilationWithoutGeneratedDocuments = inProgressState.CompilationWithoutGeneratedDocuments;
+                        var staleCompilationWithGeneratedDocuments = inProgressState.StaleCompilationWithGeneratedDocuments;
 
                         // Project is complete only if the following are all true:
                         //  1. HasAllInformation flag is set for the project
@@ -899,10 +698,7 @@
                                     {
                                         compilationWithoutGeneratedDocuments = compilationWithoutGeneratedDocuments.WithScriptCompilationInfo(
                                             compilationWithoutGeneratedDocuments.ScriptCompilationInfo!.WithPreviousScriptCompilation(previousSubmissionCompilation!));
-<<<<<<< HEAD
-=======
-
->>>>>>> 03a54762
+
                                         staleCompilationWithGeneratedDocuments = staleCompilationWithGeneratedDocuments?.WithScriptCompilationInfo(
                                             staleCompilationWithGeneratedDocuments.ScriptCompilationInfo!.WithPreviousScriptCompilation(previousSubmissionCompilation!));
                                     }
@@ -946,24 +742,14 @@
                             cancellationToken).ConfigureAwait(false);
 
                         // After producing the sg documents, we must always be in the final state for the generator data.
-<<<<<<< HEAD
-                        var nextGeneratorInfo = new CompilationTrackerGeneratorInfo(generatedDocuments, generatorDriver).WithDocumentsAreFinal(true);
-
-                        var finalState = FinalState.Create(
-=======
                         var nextGeneratorInfo = new CompilationTrackerGeneratorInfo(generatedDocuments, generatorDriver, DocumentsAreFinal: true);
 
                         var finalState = FinalCompilationTrackerState.Create(
->>>>>>> 03a54762
                             isFrozen,
                             compilationWithGeneratedDocuments,
                             compilationWithoutGeneratedDocuments,
                             hasSuccessfullyLoaded,
                             nextGeneratorInfo,
-<<<<<<< HEAD
-                            compilationWithGeneratedDocuments,
-=======
->>>>>>> 03a54762
                             this.ProjectState.Id,
                             metadataReferenceToProjectId);
 
@@ -1150,13 +936,13 @@
                 {
                     ValidateCompilationTreesMatchesProjectState(finalState.FinalCompilationWithGeneratedDocuments, ProjectState, finalState.GeneratorInfo);
                 }
-                else if (state is InProgressState { IntermediateProjects.Count: > 0 } inProgressState)
-                {
-                    ValidateCompilationTreesMatchesProjectState(inProgressState.CompilationWithoutGeneratedDocuments, inProgressState.IntermediateProjects[0].oldState, generatorInfo: null);
+                else if (state is InProgressState { PendingTranslationSteps.Count: > 0 } inProgressState)
+                {
+                    ValidateCompilationTreesMatchesProjectState(inProgressState.CompilationWithoutGeneratedDocuments, inProgressState.PendingTranslationSteps[0].oldState, generatorInfo: null);
 
                     if (inProgressState.StaleCompilationWithGeneratedDocuments != null)
                     {
-                        ValidateCompilationTreesMatchesProjectState(inProgressState.StaleCompilationWithGeneratedDocuments, inProgressState.IntermediateProjects[0].oldState, inProgressState.GeneratorInfo);
+                        ValidateCompilationTreesMatchesProjectState(inProgressState.StaleCompilationWithGeneratedDocuments, inProgressState.PendingTranslationSteps[0].oldState, inProgressState.GeneratorInfo);
                     }
                 }
             }
