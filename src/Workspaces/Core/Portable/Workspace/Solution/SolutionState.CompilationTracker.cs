﻿// Licensed to the .NET Foundation under one or more agreements.
// The .NET Foundation licenses this file to you under the MIT license.
// See the LICENSE file in the project root for more information.

using System;
using System.Collections.Generic;
using System.Collections.Immutable;
using System.Diagnostics;
using System.Diagnostics.CodeAnalysis;
using System.Linq;
using System.Threading;
using System.Threading.Tasks;
using Microsoft.CodeAnalysis;
using Microsoft.CodeAnalysis.Diagnostics;
using Microsoft.CodeAnalysis.ErrorReporting;
using Microsoft.CodeAnalysis.Host;
using Microsoft.CodeAnalysis.Internal.Log;
using Microsoft.CodeAnalysis.Logging;
using Microsoft.CodeAnalysis.PooledObjects;
using Microsoft.CodeAnalysis.Shared.Collections;
using Roslyn.Utilities;

namespace Microsoft.CodeAnalysis
{
    internal partial class SolutionState
    {
        /// <summary>
        /// Tracks the changes made to a project and provides the facility to get a lazily built
        /// compilation for that project.  As the compilation is being built, the partial results are
        /// stored as well so that they can be used in the 'in progress' workspace snapshot.
        /// </summary>
        private partial class CompilationTracker : ICompilationTracker
        {
            private static readonly Func<ProjectState, string> s_logBuildCompilationAsync =
                state => string.Join(",", state.AssemblyName, state.DocumentStates.Count);

            public ProjectState ProjectState { get; }

            /// <summary>
            /// Access via the <see cref="ReadState"/> and <see cref="WriteState"/> methods.
            /// </summary>
            private CompilationTrackerState _stateDoNotAccessDirectly;

            // guarantees only one thread is building at a time
            private readonly SemaphoreSlim _buildLock = new(initialCount: 1);

            public SkeletonReferenceCache SkeletonReferenceCache { get; }

            private CompilationTracker(
                ProjectState project,
                CompilationTrackerState state,
                SkeletonReferenceCache cachedSkeletonReferences)
            {
                Contract.ThrowIfNull(project);

                this.ProjectState = project;
                _stateDoNotAccessDirectly = state;
                this.SkeletonReferenceCache = cachedSkeletonReferences;
            }

            /// <summary>
            /// Creates a tracker for the provided project.  The tracker will be in the 'empty' state
            /// and will have no extra information beyond the project itself.
            /// </summary>
            public CompilationTracker(ProjectState project)
                : this(project, CompilationTrackerState.Empty, cachedSkeletonReferences: new())
            {
            }

            private CompilationTrackerState ReadState()
                => Volatile.Read(ref _stateDoNotAccessDirectly);

            private void WriteState(CompilationTrackerState state, SolutionServices solutionServices)
            {
                if (solutionServices.SupportsCachingRecoverableObjects)
                {
                    // Allow the cache service to create a strong reference to the compilation. We'll get the "furthest along" compilation we have
                    // and hold onto that.
                    var compilationToCache = state.FinalCompilationWithGeneratedDocuments?.GetValueOrNull() ?? state.CompilationWithoutGeneratedDocuments?.GetValueOrNull();
                    solutionServices.CacheService.CacheObjectIfCachingEnabledForKey(ProjectState.Id, state, compilationToCache);
                }

                Volatile.Write(ref _stateDoNotAccessDirectly, state);
            }

            public bool ContainsAssemblyOrModuleOrDynamic(ISymbol symbol, bool primary)
            {
                Debug.Assert(symbol.Kind is SymbolKind.Assembly or
                             SymbolKind.NetModule or
                             SymbolKind.DynamicType);
                var state = this.ReadState();

                var unrootedSymbolSet = (state as FinalState)?.UnrootedSymbolSet;
                if (unrootedSymbolSet == null)
                {
                    // this was not a tracker that has handed out a compilation (all compilations handed out must be
                    // owned by a 'FinalState').  So this symbol could not be from us.
                    return false;
                }

                return unrootedSymbolSet.Value.ContainsAssemblyOrModuleOrDynamic(symbol, primary);
            }

            /// <summary>
            /// Creates a new instance of the compilation info, retaining any already built
            /// compilation state as the now 'old' state
            /// </summary>
            public ICompilationTracker Fork(
                SolutionServices solutionServices,
                ProjectState newProject,
                CompilationAndGeneratorDriverTranslationAction? translate = null,
                CancellationToken cancellationToken = default)
            {
                var state = ReadState();

                var baseCompilation = state.CompilationWithoutGeneratedDocuments?.GetValueOrNull(cancellationToken);
                if (baseCompilation != null)
                {
                    var intermediateProjects = state is InProgressState inProgressState
                        ? inProgressState.IntermediateProjects
                        : ImmutableArray.Create<(ProjectState oldState, CompilationAndGeneratorDriverTranslationAction action)>();

                    if (translate is not null)
                    {
                        // We have a translation action; are we able to merge it with the prior one?
                        var merged = false;
                        if (intermediateProjects.Any())
                        {
                            var (priorState, priorAction) = intermediateProjects.Last();
                            var mergedTranslation = translate.TryMergeWithPrior(priorAction);
                            if (mergedTranslation != null)
                            {
                                // We can replace the prior action with this new one
                                intermediateProjects = intermediateProjects.SetItem(intermediateProjects.Length - 1,
                                    (oldState: priorState, mergedTranslation));
                                merged = true;
                            }
                        }

                        if (!merged)
                        {
                            // Just add it to the end
                            intermediateProjects = intermediateProjects.Add((oldState: this.ProjectState, translate));
                        }
                    }

                    var newState = CompilationTrackerState.Create(
                        solutionServices, baseCompilation, state.GeneratorInfo, state.FinalCompilationWithGeneratedDocuments?.GetValueOrNull(cancellationToken), intermediateProjects);

                    return new CompilationTracker(newProject, newState, this.SkeletonReferenceCache.Clone());
                }
                else
                {
<<<<<<< HEAD
                    // We may still have a cached generator; we'll have to remember to run generators again since we are making some
                    // change here. We'll also need to update the other state of the driver if appropriate.
                    var generatorInfo = state.GeneratorInfo.WithDocumentsAreFinal(false);

                    if (generatorInfo.Driver != null && translate != null)
                    {
                        generatorInfo = generatorInfo.WithDriver(translate.TransformGeneratorDriver(generatorInfo.Driver));
                    }

                    var newState = new NoCompilationState(generatorInfo);
                    return new CompilationTracker(newProject, newState);
=======
                    // We have no compilation, but we might have information about generated docs.
                    var newState = new NoCompilationState(state.GeneratorInfo.WithDocumentsAreFinal(false));
                    return new CompilationTracker(newProject, newState, this.SkeletonReferenceCache.Clone());
>>>>>>> 948cccc0
                }
            }

            public ICompilationTracker FreezePartialStateWithTree(SolutionState solution, DocumentState docState, SyntaxTree tree, CancellationToken cancellationToken)
            {
                GetPartialCompilationState(
                    solution, docState.Id,
                    out var inProgressProject,
                    out var compilationPair,
                    out var generatorInfo,
                    out var metadataReferenceToProjectId,
                    cancellationToken);

                // Ensure we actually have the tree we need in there
                if (!compilationPair.CompilationWithoutGeneratedDocuments.SyntaxTrees.Contains(tree))
                {
                    var existingTree = compilationPair.CompilationWithoutGeneratedDocuments.SyntaxTrees.FirstOrDefault(t => t.FilePath == tree.FilePath);
                    if (existingTree != null)
                    {
                        compilationPair = compilationPair.ReplaceSyntaxTree(existingTree, tree);
                        inProgressProject = inProgressProject.UpdateDocument(docState, textChanged: false, recalculateDependentVersions: false);
                    }
                    else
                    {
                        compilationPair = compilationPair.AddSyntaxTree(tree);
                        Debug.Assert(!inProgressProject.DocumentStates.Contains(docState.Id));
                        inProgressProject = inProgressProject.AddDocuments(ImmutableArray.Create(docState));
                    }
                }

                // The user is asking for an in progress snap.  We don't want to create it and then
                // have the compilation immediately disappear.  So we force it to stay around with a ConstantValueSource.
                // As a policy, all partial-state projects are said to have incomplete references, since the state has no guarantees.
                var finalState = FinalState.Create(
                    finalCompilationSource: new ConstantValueSource<Optional<Compilation>>(compilationPair.CompilationWithGeneratedDocuments),
                    compilationWithoutGeneratedFilesSource: new ConstantValueSource<Optional<Compilation>>(compilationPair.CompilationWithoutGeneratedDocuments),
                    compilationWithoutGeneratedFiles: compilationPair.CompilationWithoutGeneratedDocuments,
                    hasSuccessfullyLoaded: false,
                    generatorInfo,
                    finalCompilation: compilationPair.CompilationWithGeneratedDocuments,
                    this.ProjectState.Id,
                    metadataReferenceToProjectId);

                return new CompilationTracker(inProgressProject, finalState, this.SkeletonReferenceCache.Clone());
            }

            /// <summary>
            /// Tries to get the latest snapshot of the compilation without waiting for it to be
            /// fully built. This method takes advantage of the progress side-effect produced during
            /// <see cref="BuildCompilationInfoAsync(SolutionState, CancellationToken)"/>.
            /// It will either return the already built compilation, any
            /// in-progress compilation or any known old compilation in that order of preference.
            /// The compilation state that is returned will have a compilation that is retained so
            /// that it cannot disappear.
            /// </summary>
            private void GetPartialCompilationState(
                SolutionState solution,
                DocumentId id,
                out ProjectState inProgressProject,
                out CompilationPair compilations,
                out CompilationTrackerGeneratorInfo generatorInfo,
                out Dictionary<MetadataReference, ProjectId>? metadataReferenceToProjectId,
                CancellationToken cancellationToken)
            {
                var state = ReadState();
                var compilationWithoutGeneratedDocuments = state.CompilationWithoutGeneratedDocuments?.GetValueOrNull(cancellationToken);

                // check whether we can bail out quickly for typing case
                var inProgressState = state as InProgressState;

                generatorInfo = state.GeneratorInfo.WithDocumentsAreFinalAndFrozen();

                // all changes left for this document is modifying the given document.
                // we can use current state as it is since we will replace the document with latest document anyway.
                if (inProgressState != null &&
                    compilationWithoutGeneratedDocuments != null &&
                    inProgressState.IntermediateProjects.All(t => IsTouchDocumentActionForDocument(t.action, id)))
                {
                    inProgressProject = ProjectState;

                    // We'll add in whatever generated documents we do have; these may be from a prior run prior to some changes
                    // being made to the project, but it's the best we have so we'll use it.
                    compilations = new CompilationPair(
                        compilationWithoutGeneratedDocuments,
                        compilationWithoutGeneratedDocuments.AddSyntaxTrees(generatorInfo.Documents.States.Values.Select(state => state.GetSyntaxTree(cancellationToken))));

                    // This is likely a bug.  It seems possible to pass out a partial compilation state that we don't
                    // properly record assembly symbols for.
                    metadataReferenceToProjectId = null;
                    SolutionLogger.UseExistingPartialProjectState();
                    return;
                }

                inProgressProject = inProgressState != null ? inProgressState.IntermediateProjects.First().oldState : this.ProjectState;

                // if we already have a final compilation we are done.
                if (compilationWithoutGeneratedDocuments != null && state is FinalState finalState)
                {
                    var finalCompilation = finalState.FinalCompilationWithGeneratedDocuments.GetValueOrNull(cancellationToken);

                    if (finalCompilation != null)
                    {
                        compilations = new CompilationPair(compilationWithoutGeneratedDocuments, finalCompilation);

                        // This should hopefully be safe to return as null.  Because we already reached the 'FinalState'
                        // before, we should have already recorded the assembly symbols for it.  So not recording them
                        // again is likely ok (as long as compilations continue to return the same IAssemblySymbols for
                        // the same references across source edits).
                        metadataReferenceToProjectId = null;
                        SolutionLogger.UseExistingFullProjectState();
                        return;
                    }
                }

                // 1) if we have an in-progress compilation use it.  
                // 2) If we don't, then create a simple empty compilation/project. 
                // 3) then, make sure that all it's p2p refs and whatnot are correct.
                if (compilationWithoutGeneratedDocuments == null)
                {
                    inProgressProject = inProgressProject.RemoveAllDocuments();
                    compilationWithoutGeneratedDocuments = CreateEmptyCompilation();
                }

                compilations = new CompilationPair(
                    compilationWithoutGeneratedDocuments,
                    compilationWithoutGeneratedDocuments.AddSyntaxTrees(generatorInfo.Documents.States.Values.Select(state => state.GetSyntaxTree(cancellationToken))));

                // Now add in back a consistent set of project references.  For project references
                // try to get either a CompilationReference or a SkeletonReference. This ensures
                // that the in-progress project only reports a reference to another project if it
                // could actually get a reference to that project's metadata.
                var metadataReferences = new List<MetadataReference>();
                var newProjectReferences = new List<ProjectReference>();
                metadataReferences.AddRange(this.ProjectState.MetadataReferences);

                metadataReferenceToProjectId = new Dictionary<MetadataReference, ProjectId>();

                foreach (var projectReference in this.ProjectState.ProjectReferences)
                {
                    var referencedProject = solution.GetProjectState(projectReference.ProjectId);
                    if (referencedProject != null)
                    {
                        if (referencedProject.IsSubmission)
                        {
                            var previousScriptCompilation = solution.GetCompilationAsync(projectReference.ProjectId, cancellationToken).WaitAndGetResult(cancellationToken);

                            // previous submission project must support compilation:
                            RoslynDebug.Assert(previousScriptCompilation != null);

                            compilations = compilations.WithPreviousScriptCompilation(previousScriptCompilation);
                        }
                        else
                        {
                            // get the latest metadata for the partial compilation of the referenced project.
                            var metadata = solution.GetPartialMetadataReference(projectReference, this.ProjectState);

                            if (metadata == null)
                            {
                                // if we failed to get the metadata, check to see if we previously had existing metadata and reuse it instead.
                                var inProgressCompilationNotRef = compilations.CompilationWithGeneratedDocuments;
                                metadata = inProgressCompilationNotRef.ExternalReferences.FirstOrDefault(
                                    r => solution.GetProjectState(inProgressCompilationNotRef.GetAssemblyOrModuleSymbol(r) as IAssemblySymbol)?.Id == projectReference.ProjectId);
                            }

                            if (metadata != null)
                            {
                                newProjectReferences.Add(projectReference);
                                metadataReferences.Add(metadata);
                                metadataReferenceToProjectId.Add(metadata, projectReference.ProjectId);
                            }
                        }
                    }
                }

                inProgressProject = inProgressProject.WithProjectReferences(newProjectReferences);

                if (!Enumerable.SequenceEqual(compilations.CompilationWithoutGeneratedDocuments.ExternalReferences, metadataReferences))
                {
                    compilations = compilations.WithReferences(metadataReferences);
                }

                SolutionLogger.CreatePartialProjectState();
            }

            private static bool IsTouchDocumentActionForDocument(CompilationAndGeneratorDriverTranslationAction action, DocumentId id)
                => action is CompilationAndGeneratorDriverTranslationAction.TouchDocumentAction touchDocumentAction &&
                   touchDocumentAction.DocumentId == id;

            /// <summary>
            /// Gets the final compilation if it is available.
            /// </summary>
            public bool TryGetCompilation([NotNullWhen(true)] out Compilation? compilation)
            {
                var state = ReadState();
                if (state.FinalCompilationWithGeneratedDocuments != null && state.FinalCompilationWithGeneratedDocuments.TryGetValue(out var compilationOpt) && compilationOpt.HasValue)
                {
                    compilation = compilationOpt.Value;
                    return true;
                }

                compilation = null;
                return false;
            }

            public Task<Compilation> GetCompilationAsync(SolutionState solution, CancellationToken cancellationToken)
            {
                if (this.TryGetCompilation(out var compilation))
                {
                    // PERF: This is a hot code path and Task<TResult> isn't cheap,
                    // so cache the completed tasks to reduce allocations. We also
                    // need to avoid keeping a strong reference to the Compilation,
                    // so use a ConditionalWeakTable.
                    return SpecializedTasks.FromResult(compilation);
                }
                else
                {
                    return GetCompilationSlowAsync(solution, cancellationToken);
                }
            }

            private async Task<Compilation> GetCompilationSlowAsync(SolutionState solution, CancellationToken cancellationToken)
            {
                var compilationInfo = await GetOrBuildCompilationInfoAsync(solution, lockGate: true, cancellationToken: cancellationToken).ConfigureAwait(false);
                return compilationInfo.Compilation;
            }

            private async Task<Compilation> GetOrBuildDeclarationCompilationAsync(SolutionServices solutionServices, CancellationToken cancellationToken)
            {
                try
                {
                    cancellationToken.ThrowIfCancellationRequested();

                    using (await _buildLock.DisposableWaitAsync(cancellationToken).ConfigureAwait(false))
                    {
                        var state = ReadState();

                        // we are already in the final stage. just return it.
                        var compilation = state.FinalCompilationWithGeneratedDocuments?.GetValueOrNull(cancellationToken);
                        if (compilation != null)
                        {
                            return compilation;
                        }

                        compilation = state.CompilationWithoutGeneratedDocuments?.GetValueOrNull(cancellationToken);
                        if (compilation == null)
                        {
                            // We've got nothing.  Build it from scratch :(
                            return await BuildDeclarationCompilationFromScratchAsync(
                                solutionServices,
                                state.GeneratorInfo,
                                cancellationToken).ConfigureAwait(false);
                        }

                        if (state is AllSyntaxTreesParsedState or FinalState)
                        {
                            // we have full declaration, just use it.
                            return compilation;
                        }

                        (compilation, _, _) = await BuildDeclarationCompilationFromInProgressAsync(solutionServices, (InProgressState)state, compilation, cancellationToken).ConfigureAwait(false);

                        // We must have an in progress compilation. Build off of that.
                        return compilation;
                    }
                }
                catch (Exception e) when (FatalError.ReportAndPropagateUnlessCanceled(e, cancellationToken))
                {
                    throw ExceptionUtilities.Unreachable;
                }
            }

            private async Task<CompilationInfo> GetOrBuildCompilationInfoAsync(
                SolutionState solution,
                bool lockGate,
                CancellationToken cancellationToken)
            {
                try
                {
                    using (Logger.LogBlock(FunctionId.Workspace_Project_CompilationTracker_BuildCompilationAsync,
                                           s_logBuildCompilationAsync, ProjectState, cancellationToken))
                    {
                        cancellationToken.ThrowIfCancellationRequested();

                        var state = ReadState();

                        // Try to get the built compilation.  If it exists, then we can just return that.
                        var finalCompilation = state.FinalCompilationWithGeneratedDocuments?.GetValueOrNull(cancellationToken);
                        if (finalCompilation != null)
                        {
                            RoslynDebug.Assert(state.HasSuccessfullyLoaded.HasValue);
                            return new CompilationInfo(finalCompilation, state.HasSuccessfullyLoaded.Value, state.GeneratorInfo.Documents);
                        }

                        // Otherwise, we actually have to build it.  Ensure that only one thread is trying to
                        // build this compilation at a time.
                        if (lockGate)
                        {
                            using (await _buildLock.DisposableWaitAsync(cancellationToken).ConfigureAwait(false))
                            {
                                return await BuildCompilationInfoAsync(solution, cancellationToken).ConfigureAwait(false);
                            }
                        }
                        else
                        {
                            return await BuildCompilationInfoAsync(solution, cancellationToken).ConfigureAwait(false);
                        }
                    }
                }
                catch (Exception e) when (FatalError.ReportAndPropagateUnlessCanceled(e, cancellationToken))
                {
                    throw ExceptionUtilities.Unreachable;
                }
            }

            /// <summary>
            /// Builds the compilation matching the project state. In the process of building, also
            /// produce in progress snapshots that can be accessed from other threads.
            /// </summary>
            private async Task<CompilationInfo> BuildCompilationInfoAsync(
                SolutionState solution,
                CancellationToken cancellationToken)
            {
                cancellationToken.ThrowIfCancellationRequested();

                var state = ReadState();

                // if we already have a compilation, we must be already done!  This can happen if two
                // threads were waiting to build, and we came in after the other succeeded.
                var compilation = state.FinalCompilationWithGeneratedDocuments?.GetValueOrNull(cancellationToken);
                if (compilation != null)
                {
                    RoslynDebug.Assert(state.HasSuccessfullyLoaded.HasValue);
                    return new CompilationInfo(compilation, state.HasSuccessfullyLoaded.Value, state.GeneratorInfo.Documents);
                }

                compilation = state.CompilationWithoutGeneratedDocuments?.GetValueOrNull(cancellationToken);

                if (compilation == null)
                {
                    // We've got nothing.  Build it from scratch :(
                    return await BuildCompilationInfoFromScratchAsync(
                        solution,
                        state.GeneratorInfo,
                        cancellationToken).ConfigureAwait(false);
                }

                if (state is AllSyntaxTreesParsedState or FinalState)
                {
                    // We have a declaration compilation, use it to reconstruct the final compilation
                    return await FinalizeCompilationAsync(
                        solution,
                        compilation,
                        state.GeneratorInfo,
                        compilationWithStaleGeneratedTrees: null,
                        cancellationToken).ConfigureAwait(false);
                }
                else
                {
                    // We must have an in progress compilation. Build off of that.
                    return await BuildFinalStateFromInProgressStateAsync(
                        solution, (InProgressState)state, compilation, cancellationToken).ConfigureAwait(false);
                }
            }

            private async Task<CompilationInfo> BuildCompilationInfoFromScratchAsync(
                SolutionState solution,
                CompilationTrackerGeneratorInfo generatorInfo,
                CancellationToken cancellationToken)
            {
                try
                {
                    var compilation = await BuildDeclarationCompilationFromScratchAsync(
                        solution.Services,
                        generatorInfo,
                        cancellationToken).ConfigureAwait(false);

                    return await FinalizeCompilationAsync(
                        solution,
                        compilation,
                        generatorInfo,
                        compilationWithStaleGeneratedTrees: null,
                        cancellationToken).ConfigureAwait(false);
                }
                catch (Exception e) when (FatalError.ReportAndPropagateUnlessCanceled(e, cancellationToken))
                {
                    throw ExceptionUtilities.Unreachable;
                }
            }

            [PerformanceSensitive(
                "https://github.com/dotnet/roslyn/issues/23582",
                Constraint = "Avoid calling " + nameof(Compilation.AddSyntaxTrees) + " in a loop due to allocation overhead.")]
            private async Task<Compilation> BuildDeclarationCompilationFromScratchAsync(
                SolutionServices solutionServices,
                CompilationTrackerGeneratorInfo generatorInfo,
                CancellationToken cancellationToken)
            {
                try
                {
                    var compilation = CreateEmptyCompilation();

                    using var _ = ArrayBuilder<SyntaxTree>.GetInstance(ProjectState.DocumentStates.Count, out var trees);
                    foreach (var documentState in ProjectState.DocumentStates.GetStatesInCompilationOrder())
                    {
                        cancellationToken.ThrowIfCancellationRequested();
                        // Include the tree even if the content of the document failed to load.
                        trees.Add(await documentState.GetSyntaxTreeAsync(cancellationToken).ConfigureAwait(false));
                    }

                    compilation = compilation.AddSyntaxTrees(trees);
                    WriteState(new AllSyntaxTreesParsedState(solutionServices, compilation, generatorInfo), solutionServices);
                    return compilation;
                }
                catch (Exception e) when (FatalError.ReportAndPropagateUnlessCanceled(e, cancellationToken))
                {
                    throw ExceptionUtilities.Unreachable;
                }
            }

            private Compilation CreateEmptyCompilation()
            {
                var compilationFactory = this.ProjectState.LanguageServices.GetRequiredService<ICompilationFactoryService>();

                if (this.ProjectState.IsSubmission)
                {
                    return compilationFactory.CreateSubmissionCompilation(
                        this.ProjectState.AssemblyName,
                        this.ProjectState.CompilationOptions!,
                        this.ProjectState.HostObjectType);
                }
                else
                {
                    return compilationFactory.CreateCompilation(
                        this.ProjectState.AssemblyName,
                        this.ProjectState.CompilationOptions!);
                }
            }

            private async Task<CompilationInfo> BuildFinalStateFromInProgressStateAsync(
                SolutionState solution, InProgressState state, Compilation inProgressCompilation, CancellationToken cancellationToken)
            {
                try
                {
                    var (compilationWithoutGenerators, compilationWithGenerators, generatorDriver) = await BuildDeclarationCompilationFromInProgressAsync(solution.Services, state, inProgressCompilation, cancellationToken).ConfigureAwait(false);
                    return await FinalizeCompilationAsync(
                        solution,
                        compilationWithoutGenerators,
                        state.GeneratorInfo.WithDriver(generatorDriver),
                        compilationWithGenerators,
                        cancellationToken).ConfigureAwait(false);
                }
                catch (Exception e) when (FatalError.ReportAndPropagateUnlessCanceled(e, cancellationToken))
                {
                    throw ExceptionUtilities.Unreachable;
                }
            }

            private async Task<(Compilation compilationWithoutGenerators, Compilation? compilationWithGenerators, GeneratorDriver? generatorDriver)> BuildDeclarationCompilationFromInProgressAsync(
                SolutionServices solutionServices, InProgressState state, Compilation compilationWithoutGenerators, CancellationToken cancellationToken)
            {
                try
                {
                    var compilationWithGenerators = state.CompilationWithGeneratedDocuments;
                    var generatorDriver = state.GeneratorInfo.Driver;

                    // If compilationWithGenerators is the same as compilationWithoutGenerators, then it means a prior run of generators
                    // didn't produce any files. In that case, we'll just make compilationWithGenerators null so we avoid doing any
                    // transformations of it multiple times. Otherwise the transformations below and in FinalizeCompilationAsync will try
                    // to update both at once, which is functionally fine but just unnecessary work. This function is always allowed to return
                    // null for compilationWithGenerators in the end, so there's no harm there.
                    if (compilationWithGenerators == compilationWithoutGenerators)
                    {
                        compilationWithGenerators = null;
                    }

                    var intermediateProjects = state.IntermediateProjects;

                    while (intermediateProjects.Length > 0)
                    {
                        cancellationToken.ThrowIfCancellationRequested();

                        // We have a list of transformations to get to our final compilation; take the first transformation and apply it.
                        var intermediateProject = intermediateProjects[0];

                        compilationWithoutGenerators = await intermediateProject.action.TransformCompilationAsync(compilationWithoutGenerators, cancellationToken).ConfigureAwait(false);

                        if (compilationWithGenerators != null)
                        {
                            // Also transform the compilation that has generated files; we won't do that though if the transformation either would cause problems with
                            // the generated documents, or if don't have any source generators in the first place.
                            if (intermediateProject.action.CanUpdateCompilationWithStaleGeneratedTreesIfGeneratorsGiveSameOutput &&
                                intermediateProject.oldState.SourceGenerators.Any())
                            {
                                compilationWithGenerators = await intermediateProject.action.TransformCompilationAsync(compilationWithGenerators, cancellationToken).ConfigureAwait(false);
                            }
                            else
                            {
                                compilationWithGenerators = null;
                            }
                        }

                        if (generatorDriver != null)
                        {
                            generatorDriver = intermediateProject.action.TransformGeneratorDriver(generatorDriver);
                        }

                        // We have updated state, so store this new result; this allows us to drop the intermediate state we already processed
                        // even if we were to get cancelled at a later point.
                        intermediateProjects = intermediateProjects.RemoveAt(0);

                        this.WriteState(CompilationTrackerState.Create(
                            solutionServices, compilationWithoutGenerators, state.GeneratorInfo.WithDriver(generatorDriver), compilationWithGenerators, intermediateProjects), solutionServices);
                    }

                    return (compilationWithoutGenerators, compilationWithGenerators, generatorDriver);
                }
                catch (Exception e) when (FatalError.ReportAndPropagateUnlessCanceled(e, cancellationToken))
                {
                    throw ExceptionUtilities.Unreachable;
                }
            }

            private readonly struct CompilationInfo
            {
                public Compilation Compilation { get; }
                public bool HasSuccessfullyLoaded { get; }
                public TextDocumentStates<SourceGeneratedDocumentState> GeneratedDocuments { get; }

                public CompilationInfo(Compilation compilation, bool hasSuccessfullyLoaded, TextDocumentStates<SourceGeneratedDocumentState> generatedDocuments)
                {
                    Compilation = compilation;
                    HasSuccessfullyLoaded = hasSuccessfullyLoaded;
                    GeneratedDocuments = generatedDocuments;
                }
            }

            /// <summary>
            /// Add all appropriate references to the compilation and set it as our final compilation
            /// state.
            /// </summary>
            /// <param name="generatorInfo">The generator info that contains the last run of the documents, if any exists, as
            /// well as the driver that can be used to run if need to.</param>
            /// <param name="compilationWithStaleGeneratedTrees">The compilation from a prior run that contains generated trees, which
            /// match the states included in <paramref name="generatorInfo"/>. If a generator run here produces
            /// the same set of generated documents as are in <paramref name="generatorInfo"/>, and we don't need to make any other
            /// changes to references, we can then use this compilation instead of re-adding source generated files again to the
            /// <paramref name="compilationWithoutGenerators"/>.</param>
            private async Task<CompilationInfo> FinalizeCompilationAsync(
                SolutionState solution,
                Compilation compilationWithoutGenerators,
                CompilationTrackerGeneratorInfo generatorInfo,
                Compilation? compilationWithStaleGeneratedTrees,
                CancellationToken cancellationToken)
            {
                try
                {
                    // if HasAllInformation is false, then this project is always not completed.
                    var hasSuccessfullyLoaded = this.ProjectState.HasAllInformation;

                    var newReferences = new List<MetadataReference>();
                    var metadataReferenceToProjectId = new Dictionary<MetadataReference, ProjectId>();
                    newReferences.AddRange(this.ProjectState.MetadataReferences);

                    foreach (var projectReference in this.ProjectState.ProjectReferences)
                    {
                        var referencedProject = solution.GetProjectState(projectReference.ProjectId);

                        // Even though we're creating a final compilation (vs. an in progress compilation),
                        // it's possible that the target project has been removed.
                        if (referencedProject != null)
                        {
                            // If both projects are submissions, we'll count this as a previous submission link
                            // instead of a regular metadata reference
                            if (referencedProject.IsSubmission)
                            {
                                // if the referenced project is a submission project must be a submission as well:
                                Debug.Assert(this.ProjectState.IsSubmission);

                                // We now need to (potentially) update the prior submission compilation. That Compilation is held in the
                                // ScriptCompilationInfo that we need to replace as a unit.
                                var previousSubmissionCompilation =
                                    await solution.GetCompilationAsync(projectReference.ProjectId, cancellationToken).ConfigureAwait(false);

                                if (compilationWithoutGenerators.ScriptCompilationInfo!.PreviousScriptCompilation != previousSubmissionCompilation)
                                {
                                    compilationWithoutGenerators = compilationWithoutGenerators.WithScriptCompilationInfo(
                                        compilationWithoutGenerators.ScriptCompilationInfo!.WithPreviousScriptCompilation(previousSubmissionCompilation!));

                                    compilationWithStaleGeneratedTrees = compilationWithStaleGeneratedTrees?.WithScriptCompilationInfo(
                                        compilationWithStaleGeneratedTrees.ScriptCompilationInfo!.WithPreviousScriptCompilation(previousSubmissionCompilation!));
                                }
                            }
                            else
                            {
                                var metadataReference = await solution.GetMetadataReferenceAsync(
                                    projectReference, this.ProjectState, cancellationToken).ConfigureAwait(false);

                                // A reference can fail to be created if a skeleton assembly could not be constructed.
                                if (metadataReference != null)
                                {
                                    newReferences.Add(metadataReference);
                                    metadataReferenceToProjectId.Add(metadataReference, projectReference.ProjectId);
                                }
                                else
                                {
                                    hasSuccessfullyLoaded = false;
                                }
                            }
                        }
                    }

                    // Now that we know the set of references this compilation should have, update them if they're not already.
                    // Generators cannot add references, so we can use the same set of references both for the compilation
                    // that doesn't have generated files, and the one we're trying to reuse that has generated files.
                    // Since we updated both of these compilations together in response to edits, we only have to check one
                    // for a potential mismatch.
                    if (!Enumerable.SequenceEqual(compilationWithoutGenerators.ExternalReferences, newReferences))
                    {
                        compilationWithoutGenerators = compilationWithoutGenerators.WithReferences(newReferences);
                        compilationWithStaleGeneratedTrees = compilationWithStaleGeneratedTrees?.WithReferences(newReferences);
                    }

                    // We will finalize the compilation by adding full contents here.
                    Compilation compilationWithGenerators;

                    if (generatorInfo.DocumentsAreFinal)
                    {
                        // We must have ran generators before, but for some reason had to remake the compilation from scratch.
                        // This could happen if the trees were strongly held, but the compilation was entirely garbage collected.
                        // Just add in the trees we already have. We don't want to rerun since the consumer of this Solution
                        // snapshot has already seen the trees and thus needs to ensure identity of them.
                        compilationWithGenerators = compilationWithoutGenerators.AddSyntaxTrees(
                            await generatorInfo.Documents.States.Values.SelectAsArrayAsync(state => state.GetSyntaxTreeAsync(cancellationToken)).ConfigureAwait(false));
                    }
                    else
                    {
                        using var generatedDocumentsBuilder = new TemporaryArray<SourceGeneratedDocumentState>();

                        if (ProjectState.SourceGenerators.Any())
                        {
                            // If we don't already have a generator driver, we'll have to create one from scratch
                            if (generatorInfo.Driver == null)
                            {
                                var additionalTexts = this.ProjectState.AdditionalDocumentStates.SelectAsArray(static documentState => documentState.AdditionalText);
                                var compilationFactory = this.ProjectState.LanguageServices.GetRequiredService<ICompilationFactoryService>();

                                generatorInfo = generatorInfo.WithDriver(compilationFactory.CreateGeneratorDriver(
                                        this.ProjectState.ParseOptions!,
                                        ProjectState.SourceGenerators,
                                        this.ProjectState.AnalyzerOptions.AnalyzerConfigOptionsProvider,
                                        additionalTexts));
                            }
                            else
                            {
#if DEBUG

                                // Assert that the generator driver is in sync with our additional document states; there's not a public
                                // API to get this, but we'll reflect in DEBUG-only.
                                var driverType = generatorInfo.Driver.GetType();
                                var stateMember = driverType.GetField("_state", System.Reflection.BindingFlags.NonPublic | System.Reflection.BindingFlags.Instance);
                                Contract.ThrowIfNull(stateMember);
                                var additionalTextsMember = stateMember.FieldType.GetField("AdditionalTexts", System.Reflection.BindingFlags.NonPublic | System.Reflection.BindingFlags.Instance);
                                Contract.ThrowIfNull(additionalTextsMember);
                                var state = stateMember.GetValue(generatorInfo.Driver);
                                var additionalTexts = (ImmutableArray<AdditionalText>)additionalTextsMember.GetValue(state)!;

                                Contract.ThrowIfFalse(additionalTexts.Length == this.ProjectState.AdditionalDocumentStates.Count);

#endif
                            }

                            generatorInfo = generatorInfo.WithDriver(generatorInfo.Driver!.RunGenerators(compilationWithoutGenerators, cancellationToken));
                            var runResult = generatorInfo.Driver!.GetRunResult();

                            // We may be able to reuse compilationWithStaleGeneratedTrees if the generated trees are identical. We will assign null
                            // to compilationWithStaleGeneratedTrees if we at any point realize it can't be used. We'll first check the count of trees
                            // if that changed then we absolutely can't reuse it. But if the counts match, we'll then see if each generated tree
                            // content is identical to the prior generation run; if we find a match each time, then the set of the generated trees
                            // and the prior generated trees are identical.
                            if (compilationWithStaleGeneratedTrees != null)
                            {
                                if (generatorInfo.Documents.Count != runResult.Results.Sum(r => r.GeneratedSources.Length))
                                {
                                    compilationWithStaleGeneratedTrees = null;
                                }
                            }

                            foreach (var generatorResult in runResult.Results)
                            {
                                foreach (var generatedSource in generatorResult.GeneratedSources)
                                {
                                    var existing = FindExistingGeneratedDocumentState(
                                        generatorInfo.Documents,
                                        generatorResult.Generator,
                                        generatedSource.HintName);

                                    if (existing != null)
                                    {
                                        var newDocument = existing.WithUpdatedGeneratedContent(
                                                generatedSource.SourceText,
                                                this.ProjectState.ParseOptions!);

                                        generatedDocumentsBuilder.Add(newDocument);

                                        if (newDocument != existing)
                                            compilationWithStaleGeneratedTrees = null;
                                    }
                                    else
                                    {
                                        // NOTE: the use of generatedSource.SyntaxTree to fetch the path and options is OK,
                                        // since the tree is a lazy tree and that won't trigger the parse.
                                        var identity = SourceGeneratedDocumentIdentity.Generate(
                                            ProjectState.Id,
                                            generatedSource.HintName,
                                            generatorResult.Generator,
                                            generatedSource.SyntaxTree.FilePath);

                                        generatedDocumentsBuilder.Add(
                                            SourceGeneratedDocumentState.Create(
                                                identity,
                                                generatedSource.SourceText,
                                                generatedSource.SyntaxTree.Options,
                                                this.ProjectState.LanguageServices,
                                                solution.Services));

                                        // The count of trees was the same, but something didn't match up. Since we're here, at least one tree
                                        // was added, and an equal number must have been removed. Rather than trying to incrementally update
                                        // this compilation, we'll just toss this and re-add all the trees.
                                        compilationWithStaleGeneratedTrees = null;
                                    }
                                }
                            }
                        }

                        // If we didn't null out this compilation, it means we can actually use it
                        if (compilationWithStaleGeneratedTrees != null)
                        {
                            compilationWithGenerators = compilationWithStaleGeneratedTrees;
                            generatorInfo = generatorInfo.WithDocumentsAreFinal(true);
                        }
                        else
                        {
                            // We produced new documents, so time to create new state for it
                            var generatedDocuments = new TextDocumentStates<SourceGeneratedDocumentState>(generatedDocumentsBuilder.ToImmutableAndClear());
                            compilationWithGenerators = compilationWithoutGenerators.AddSyntaxTrees(
                                await generatedDocuments.States.Values.SelectAsArrayAsync(state => state.GetSyntaxTreeAsync(cancellationToken)).ConfigureAwait(false));
                            generatorInfo = new CompilationTrackerGeneratorInfo(generatedDocuments, generatorInfo.Driver, documentsAreFinal: true);
                        }
                    }

                    var finalState = FinalState.Create(
                        CompilationTrackerState.CreateValueSource(compilationWithGenerators, solution.Services),
                        CompilationTrackerState.CreateValueSource(compilationWithoutGenerators, solution.Services),
                        compilationWithoutGenerators,
                        hasSuccessfullyLoaded,
                        generatorInfo,
                        compilationWithGenerators,
                        this.ProjectState.Id,
                        metadataReferenceToProjectId);

                    this.WriteState(finalState, solution.Services);

                    return new CompilationInfo(compilationWithGenerators, hasSuccessfullyLoaded, generatorInfo.Documents);
                }
                catch (OperationCanceledException) when (cancellationToken.IsCancellationRequested)
                {
                    // Explicitly force a yield point here.  This addresses a problem on .net framework where it's
                    // possible that cancelling this task chain ends up stack overflowing as the TPL attempts to
                    // synchronously recurse through the tasks to execute antecedent work.  This will force continuations
                    // here to run asynchronously preventing the stack overflow.
                    // See https://github.com/dotnet/roslyn/issues/56356 for more details.
                    // note: this can be removed if this code only needs to run on .net core (as the stack overflow issue
                    // does not exist there).
                    await Task.Yield().ConfigureAwait(false);
                    throw;
                }
                catch (Exception e) when (FatalError.ReportAndPropagateUnlessCanceled(e, cancellationToken))
                {
                    throw ExceptionUtilities.Unreachable;
                }

                // Local functions
                static SourceGeneratedDocumentState? FindExistingGeneratedDocumentState(
                    TextDocumentStates<SourceGeneratedDocumentState> states,
                    ISourceGenerator generator,
                    string hintName)
                {
                    var generatorAssemblyName = SourceGeneratedDocumentIdentity.GetGeneratorAssemblyName(generator);
                    var generatorTypeName = SourceGeneratedDocumentIdentity.GetGeneratorTypeName(generator);

                    foreach (var (_, state) in states.States)
                    {
                        if (state.SourceGeneratorAssemblyName != generatorAssemblyName)
                            continue;

                        if (state.SourceGeneratorTypeName != generatorTypeName)
                            continue;

                        if (state.HintName != hintName)
                            continue;

                        return state;
                    }

                    return null;
                }
            }

            /// <summary>
            /// Attempts to get (without waiting) a metadata reference to a possibly in progress
            /// compilation. Only actual compilation references are returned. Could potentially 
            /// return null if nothing can be provided.
            /// </summary>
            public CompilationReference? GetPartialMetadataReference(ProjectState fromProject, ProjectReference projectReference)
            {
                var state = ReadState();

                // get compilation in any state it happens to be in right now.
                if (state.CompilationWithoutGeneratedDocuments != null &&
                    state.CompilationWithoutGeneratedDocuments.TryGetValue(out var compilationOpt) &&
                    compilationOpt.HasValue &&
                    ProjectState.LanguageServices == fromProject.LanguageServices)
                {
                    // if we have a compilation and its the correct language, use a simple compilation reference
                    return compilationOpt.Value.ToMetadataReference(projectReference.Aliases, projectReference.EmbedInteropTypes);
                }

                return null;
            }

            public Task<bool> HasSuccessfullyLoadedAsync(SolutionState solution, CancellationToken cancellationToken)
            {
                var state = this.ReadState();

                if (state.HasSuccessfullyLoaded.HasValue)
                {
                    return state.HasSuccessfullyLoaded.Value ? SpecializedTasks.True : SpecializedTasks.False;
                }
                else
                {
                    return HasSuccessfullyLoadedSlowAsync(solution, cancellationToken);
                }
            }

            private async Task<bool> HasSuccessfullyLoadedSlowAsync(SolutionState solution, CancellationToken cancellationToken)
            {
                var compilationInfo = await GetOrBuildCompilationInfoAsync(solution, lockGate: true, cancellationToken: cancellationToken).ConfigureAwait(false);
                return compilationInfo.HasSuccessfullyLoaded;
            }

            public async ValueTask<TextDocumentStates<SourceGeneratedDocumentState>> GetSourceGeneratedDocumentStatesAsync(SolutionState solution, CancellationToken cancellationToken)
            {
                // If we don't have any generators, then we know we have no generated files, so we can skip the computation entirely.
                if (!this.ProjectState.SourceGenerators.Any())
                {
                    return TextDocumentStates<SourceGeneratedDocumentState>.Empty;
                }

                var compilationInfo = await GetOrBuildCompilationInfoAsync(solution, lockGate: true, cancellationToken: cancellationToken).ConfigureAwait(false);
                return compilationInfo.GeneratedDocuments;
            }

            public SourceGeneratedDocumentState? TryGetSourceGeneratedDocumentStateForAlreadyGeneratedId(DocumentId documentId)
            {
                var state = ReadState();

                // If we are in FinalState, then we have correctly ran generators and then know the final contents of the
                // Compilation. The GeneratedDocuments can be filled for intermediate states, but those aren't guaranteed to be
                // correct and can be re-ran later.
                return state is FinalState finalState ? finalState.GeneratorInfo.Documents.GetState(documentId) : null;
            }

            #region Versions and Checksums

            // Dependent Versions are stored on compilation tracker so they are more likely to survive when unrelated solution branching occurs.

            private AsyncLazy<VersionStamp>? _lazyDependentVersion;
            private AsyncLazy<VersionStamp>? _lazyDependentSemanticVersion;
            private AsyncLazy<Checksum>? _lazyDependentChecksum;

            public Task<VersionStamp> GetDependentVersionAsync(SolutionState solution, CancellationToken cancellationToken)
            {
                if (_lazyDependentVersion == null)
                {
                    var tmp = solution; // temp. local to avoid a closure allocation for the fast path
                    // note: solution is captured here, but it will go away once GetValueAsync executes.
                    Interlocked.CompareExchange(ref _lazyDependentVersion, new AsyncLazy<VersionStamp>(c => ComputeDependentVersionAsync(tmp, c), cacheResult: true), null);
                }

                return _lazyDependentVersion.GetValueAsync(cancellationToken);
            }

            private async Task<VersionStamp> ComputeDependentVersionAsync(SolutionState solution, CancellationToken cancellationToken)
            {
                var projectState = this.ProjectState;
                var projVersion = projectState.Version;
                var docVersion = await projectState.GetLatestDocumentVersionAsync(cancellationToken).ConfigureAwait(false);

                var version = docVersion.GetNewerVersion(projVersion);
                foreach (var dependentProjectReference in projectState.ProjectReferences)
                {
                    cancellationToken.ThrowIfCancellationRequested();

                    if (solution.ContainsProject(dependentProjectReference.ProjectId))
                    {
                        var dependentProjectVersion = await solution.GetDependentVersionAsync(dependentProjectReference.ProjectId, cancellationToken).ConfigureAwait(false);
                        version = dependentProjectVersion.GetNewerVersion(version);
                    }
                }

                return version;
            }

            public Task<VersionStamp> GetDependentSemanticVersionAsync(SolutionState solution, CancellationToken cancellationToken)
            {
                if (_lazyDependentSemanticVersion == null)
                {
                    var tmp = solution; // temp. local to avoid a closure allocation for the fast path
                    // note: solution is captured here, but it will go away once GetValueAsync executes.
                    Interlocked.CompareExchange(ref _lazyDependentSemanticVersion, new AsyncLazy<VersionStamp>(c => ComputeDependentSemanticVersionAsync(tmp, c), cacheResult: true), null);
                }

                return _lazyDependentSemanticVersion.GetValueAsync(cancellationToken);
            }

            private async Task<VersionStamp> ComputeDependentSemanticVersionAsync(SolutionState solution, CancellationToken cancellationToken)
            {
                var projectState = this.ProjectState;
                var version = await projectState.GetSemanticVersionAsync(cancellationToken).ConfigureAwait(false);

                foreach (var dependentProjectReference in projectState.ProjectReferences)
                {
                    cancellationToken.ThrowIfCancellationRequested();

                    if (solution.ContainsProject(dependentProjectReference.ProjectId))
                    {
                        var dependentProjectVersion = await solution.GetDependentSemanticVersionAsync(dependentProjectReference.ProjectId, cancellationToken).ConfigureAwait(false);
                        version = dependentProjectVersion.GetNewerVersion(version);
                    }
                }

                return version;
            }

            public Task<Checksum> GetDependentChecksumAsync(SolutionState solution, CancellationToken cancellationToken)
            {
                if (_lazyDependentChecksum == null)
                {
                    var tmp = solution; // temp. local to avoid a closure allocation for the fast path
                    // note: solution is captured here, but it will go away once GetValueAsync executes.
                    Interlocked.CompareExchange(ref _lazyDependentChecksum, new AsyncLazy<Checksum>(c => ComputeDependentChecksumAsync(tmp, c), cacheResult: true), null);
                }

                return _lazyDependentChecksum.GetValueAsync(cancellationToken);
            }

            private async Task<Checksum> ComputeDependentChecksumAsync(SolutionState solution, CancellationToken cancellationToken)
            {
                using var tempChecksumArray = TemporaryArray<Checksum>.Empty;

                // Get the checksum for the project itself.
                var projectChecksum = await this.ProjectState.GetChecksumAsync(cancellationToken).ConfigureAwait(false);
                tempChecksumArray.Add(projectChecksum);

                // Calculate a checksum this project and for each dependent project that could affect semantics for
                // this project. Ensure that the checksum calculation orders the projects consistently so that we get
                // the same checksum across sessions of VS.  Note: we use the project filepath+name as a unique way
                // to reference a project.  This matches the logic in our persistence-service implemention as to how
                // information is associated with a project.
                var transitiveDependencies = solution.GetProjectDependencyGraph().GetProjectsThatThisProjectTransitivelyDependsOn(this.ProjectState.Id);
                var orderedProjectIds = transitiveDependencies.OrderBy(id =>
                {
                    var depProject = solution.GetRequiredProjectState(id);
                    return (depProject.FilePath, depProject.Name);
                });

                foreach (var projectId in orderedProjectIds)
                {
                    var referencedProject = solution.GetRequiredProjectState(projectId);

                    // Note that these checksums should only actually be calculated once, if the project is unchanged
                    // the same checksum will be returned.
                    var referencedProjectChecksum = await referencedProject.GetChecksumAsync(cancellationToken).ConfigureAwait(false);
                    tempChecksumArray.Add(referencedProjectChecksum);
                }

                return Checksum.Create(tempChecksumArray.ToImmutableAndClear());
            }

            #endregion
        }
    }
}<|MERGE_RESOLUTION|>--- conflicted
+++ resolved
@@ -151,7 +151,6 @@
                 }
                 else
                 {
-<<<<<<< HEAD
                     // We may still have a cached generator; we'll have to remember to run generators again since we are making some
                     // change here. We'll also need to update the other state of the driver if appropriate.
                     var generatorInfo = state.GeneratorInfo.WithDocumentsAreFinal(false);
@@ -162,12 +161,7 @@
                     }
 
                     var newState = new NoCompilationState(generatorInfo);
-                    return new CompilationTracker(newProject, newState);
-=======
-                    // We have no compilation, but we might have information about generated docs.
-                    var newState = new NoCompilationState(state.GeneratorInfo.WithDocumentsAreFinal(false));
                     return new CompilationTracker(newProject, newState, this.SkeletonReferenceCache.Clone());
->>>>>>> 948cccc0
                 }
             }
 
