--- conflicted
+++ resolved
@@ -55,19 +55,10 @@
         private readonly ValueSource<SolutionStateChecksums> _lazyChecksums;
 
         /// <summary>
-<<<<<<< HEAD
-        /// Mapping from project-id to the options and checksums needed to synchronize it (and the projects it depends on) over 
-        /// to an OOP host.  Options are stored as well so that when we are attempting to match a request for a particular project-subset
-        /// we can return the options specific to that project-subset (which may be different from the <see cref="Options"/> defined
-        /// for the entire solution).  Lock this specific field before reading/writing to it.
-        /// </summary>
-        private readonly Dictionary<ProjectId, (SerializableOptionSet options, ValueSource<SolutionStateChecksums> checksums)> _lazyProjectChecksums = new();
-=======
         /// Mapping from project-id to the checksums needed to synchronize it (and the projects it depends on) over 
         /// to an OOP host.  Lock this specific field before reading/writing to it.
         /// </summary>
         private readonly Dictionary<ProjectId, ValueSource<SolutionStateChecksums>> _lazyProjectChecksums = new();
->>>>>>> 67d940c4
 
         // holds on data calculated based on the AnalyzerReferences list
         private readonly Lazy<HostDiagnosticAnalyzers> _lazyAnalyzers;
@@ -211,11 +202,6 @@
         /// </summary>
         public IReadOnlyList<ProjectId> ProjectIds { get; }
 
-<<<<<<< HEAD
-        // Only run this in debug builds; even the .Any() call across all projects can be expensive when there's a lot of them.
-        [Conditional("DEBUG")]
-=======
->>>>>>> 67d940c4
         private void CheckInvariants()
         {
             // Run these quick checks all the time.  We need to know immediately if we violate these.
@@ -234,11 +220,8 @@
             Debug.Assert(_projectIdToProjectStateMap.Keys.SetEquals(_dependencyGraph.ProjectIds));
 
             Debug.Assert(_remoteSupportedLanguages.SetEquals(GetRemoteSupportedProjectLanguages(_projectIdToProjectStateMap)));
-<<<<<<< HEAD
-=======
 
 #endif
->>>>>>> 67d940c4
         }
 
         private SolutionState Branch(
@@ -265,11 +248,7 @@
             idToProjectStateMap ??= _projectIdToProjectStateMap;
             remoteSupportedProjectLanguages ??= _remoteSupportedLanguages;
             Debug.Assert(remoteSupportedProjectLanguages.SetEquals(GetRemoteSupportedProjectLanguages(idToProjectStateMap)));
-<<<<<<< HEAD
-            options ??= Options.WithLanguages(remoteSupportedProjectLanguages);
-=======
             options ??= Options.UnionWithLanguages(remoteSupportedProjectLanguages);
->>>>>>> 67d940c4
             analyzerReferences ??= AnalyzerReferences;
             projectIdToTrackerMap ??= _projectIdToTrackerMap;
             filePathToDocumentIdsMap ??= _filePathToDocumentIdsMap;
@@ -1624,11 +1603,7 @@
             IEnumerable<ProjectId>? dependencies = null;
 
             foreach (var (id, tracker) in _projectIdToTrackerMap)
-<<<<<<< HEAD
-                builder.Add(id, CanReuse(id) ? tracker : tracker.Fork(tracker.ProjectState));
-=======
                 builder.Add(id, CanReuse(id) ? tracker : tracker.Fork(_solutionServices, tracker.ProjectState));
->>>>>>> 67d940c4
 
             return builder.ToImmutable();
 
@@ -1771,11 +1746,7 @@
                     return currentPartialSolution;
                 }
             }
-<<<<<<< HEAD
-            catch (Exception e) when (FatalError.ReportAndPropagateUnlessCanceled(e, cancellationToken))
-=======
             catch (Exception e) when (FatalError.ReportAndPropagateUnlessCanceled(e, cancellationToken, ErrorSeverity.Critical))
->>>>>>> 67d940c4
             {
                 throw ExceptionUtilities.Unreachable;
             }
@@ -1892,17 +1863,10 @@
             // also serves as a good check on the system. If down the road we need to support this, we can remove this check and
             // update the out-of-process serialization logic accordingly.
             Contract.ThrowIfTrue(_frozenSourceGeneratedDocumentState != null, "We shouldn't be calling WithFrozenSourceGeneratedDocument on a solution with a frozen source generated document.");
-<<<<<<< HEAD
 
             var existingGeneratedState = TryGetSourceGeneratedDocumentStateForAlreadyGeneratedId(documentIdentity.DocumentId);
             SourceGeneratedDocumentState newGeneratedState;
 
-=======
-
-            var existingGeneratedState = TryGetSourceGeneratedDocumentStateForAlreadyGeneratedId(documentIdentity.DocumentId);
-            SourceGeneratedDocumentState newGeneratedState;
-
->>>>>>> 67d940c4
             if (existingGeneratedState != null)
             {
                 newGeneratedState = existingGeneratedState.WithUpdatedGeneratedContent(sourceText, existingGeneratedState.ParseOptions);
@@ -1922,7 +1886,6 @@
                     projectState.ParseOptions!,
                     projectState.LanguageServices,
                     _solutionServices);
-<<<<<<< HEAD
             }
 
             var projectId = documentIdentity.DocumentId.ProjectId;
@@ -1936,21 +1899,6 @@
                 existingTracker = CreateCompilationTracker(projectId, this);
             }
 
-=======
-            }
-
-            var projectId = documentIdentity.DocumentId.ProjectId;
-            var newTrackerMap = CreateCompilationTrackerMap(projectId, _dependencyGraph);
-
-            // We want to create a new snapshot with a new compilation tracker that will do this replacement.
-            // If we already have an existing tracker we'll just wrap that (so we also are reusing any underlying
-            // computations). If we don't have one, we'll create one and then wrap it.
-            if (!newTrackerMap.TryGetValue(projectId, out var existingTracker))
-            {
-                existingTracker = CreateCompilationTracker(projectId, this);
-            }
-
->>>>>>> 67d940c4
             newTrackerMap = newTrackerMap.SetItem(
                 projectId,
                 new GeneratedFileReplacingCompilationTracker(existingTracker, newGeneratedState));
@@ -1966,12 +1914,8 @@
         private static readonly ConditionalWeakTable<ISymbol, ProjectId> s_assemblyOrModuleSymbolToProjectMap = new();
 
         /// <summary>
-<<<<<<< HEAD
-        /// Get a metadata reference for the project's compilation
-=======
         /// Get a metadata reference for the project's compilation.  Returns <see langword="null"/> upon failure, which 
         /// can happen when trying to build a skeleton reference that fails to build.
->>>>>>> 67d940c4
         /// </summary>
         public Task<MetadataReference?> GetMetadataReferenceAsync(ProjectReference projectReference, ProjectState fromProject, CancellationToken cancellationToken)
         {
@@ -1982,9 +1926,6 @@
                 var tracker = this.GetCompilationTracker(projectReference.ProjectId);
                 return GetMetadataReferenceAsync(tracker, fromProject, projectReference, cancellationToken);
             }
-<<<<<<< HEAD
-            catch (Exception e) when (FatalError.ReportAndPropagateUnlessCanceled(e, cancellationToken))
-=======
             catch (Exception e) when (FatalError.ReportAndPropagateUnlessCanceled(e, cancellationToken, ErrorSeverity.Critical))
             {
                 throw ExceptionUtilities.Unreachable;
@@ -2020,7 +1961,6 @@
                 }
             }
             catch (Exception e) when (FatalError.ReportAndPropagateUnlessCanceled(e, cancellationToken, ErrorSeverity.Critical))
->>>>>>> 67d940c4
             {
                 throw ExceptionUtilities.Unreachable;
             }
