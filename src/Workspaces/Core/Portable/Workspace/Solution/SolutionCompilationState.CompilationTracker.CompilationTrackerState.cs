﻿// Licensed to the .NET Foundation under one or more agreements.
// The .NET Foundation licenses this file to you under the MIT license.
// See the LICENSE file in the project root for more information.

using System;
using System.Collections.Generic;
using System.Collections.Immutable;
using System.Diagnostics;
using System.Linq;
using System.Threading;
using Roslyn.Utilities;

namespace Microsoft.CodeAnalysis;

internal partial class SolutionCompilationState
{
    private partial class CompilationTracker
    {
        /// <summary>
        /// The base type of all <see cref="CompilationTracker"/> states. The state of a <see
        /// cref="CompilationTracker" /> starts at null, and then will progress through the other states until it
        /// finally reaches <see cref="FinalCompilationTrackerState" />.
        /// </summary>
        private abstract class CompilationTrackerState
        {
            /// <summary>
            /// Whether the generated documents in <see cref="GeneratorInfo"/> are frozen and generators should
            /// never be ran again, ever, even if a document is later changed. This is used to ensure that when we
            /// produce a frozen solution for partial semantics, further downstream forking of that solution won't
            /// rerun generators. This is because of two reasons:
            /// <list type="number">
            /// <item>Generally once we've produced a frozen solution with partial semantics, we now want speed rather
            /// than accuracy; a generator running in a later path will still cause issues there.</item>
            /// <item>The frozen solution with partial semantics makes no guarantee that other syntax trees exist or
            /// whether we even have references -- it's pretty likely that running a generator might produce worse results
            /// than what we originally had.</item>
            /// </list>
<<<<<<< HEAD
            /// </summary>
            public readonly bool IsFrozen;

            /// <summary>
            /// The best compilation that is available that source generators have not ran on. May be an
            /// in-progress, full declaration, a final compilation.
            /// </summary>
            public Compilation CompilationWithoutGeneratedDocuments { get; }

            public CompilationTrackerGeneratorInfo GeneratorInfo { get; }

            protected CompilationTrackerState(
                bool isFrozen,
                Compilation compilationWithoutGeneratedDocuments,
                CompilationTrackerGeneratorInfo generatorInfo)
            {
                IsFrozen = isFrozen;
                CompilationWithoutGeneratedDocuments = compilationWithoutGeneratedDocuments;
                GeneratorInfo = generatorInfo;
=======
            /// </summary>
            public readonly bool IsFrozen;

            /// <summary>
            /// The best compilation that is available that source generators have not ran on. May be an
            /// in-progress, full declaration, a final compilation.
            /// </summary>
            public abstract Compilation CompilationWithoutGeneratedDocuments { get; }

            public CompilationTrackerGeneratorInfo GeneratorInfo { get; }

            protected CompilationTrackerState(
                bool isFrozen,
                CompilationTrackerGeneratorInfo generatorInfo)
            {
                IsFrozen = isFrozen;
                GeneratorInfo = generatorInfo;
            }
        }

        /// <summary>
        /// A state where we are holding onto a previously built compilation, and have a known set of transformations
        /// that could get us to a more final state.
        /// </summary>
        private sealed class InProgressState : CompilationTrackerState
        {
            public readonly Lazy<Compilation> LazyCompilationWithoutGeneratedDocuments;

            /// <summary>
            /// The result of taking the original completed compilation that had generated documents and updating
            /// them by apply the <see cref="TranslationAction" />; this is not a
            /// correct snapshot in that the generators have not been rerun, but may be reusable if the generators
            /// are later found to give the same output.
            /// </summary>
            public readonly Lazy<Compilation?> LazyStaleCompilationWithGeneratedDocuments;

            /// <summary>
            /// The list of changes that have happened since we last computed a compilation. The oldState corresponds to
            /// the state of the project prior to the mutation.
            /// </summary>
            public ImmutableList<TranslationAction> PendingTranslationActions { get; }

            public override Compilation CompilationWithoutGeneratedDocuments => LazyCompilationWithoutGeneratedDocuments.Value;

            public InProgressState(
                bool isFrozen,
                Lazy<Compilation> compilationWithoutGeneratedDocuments,
                CompilationTrackerGeneratorInfo generatorInfo,
                Lazy<Compilation?> staleCompilationWithGeneratedDocuments,
                ImmutableList<TranslationAction> pendingTranslationActions)
                : base(isFrozen, generatorInfo)
            {
                // Note: Intermediate projects can be empty.
                Contract.ThrowIfTrue(pendingTranslationActions is null);

                LazyCompilationWithoutGeneratedDocuments = compilationWithoutGeneratedDocuments;
                LazyStaleCompilationWithGeneratedDocuments = staleCompilationWithGeneratedDocuments;
                PendingTranslationActions = pendingTranslationActions;
>>>>>>> 06df8032

#if DEBUG
                // As a sanity check, we should never see the generated trees inside of the compilation that should
                // not have generated trees.
                foreach (var generatedDocument in generatorInfo.Documents.States.Values)
                {
<<<<<<< HEAD
                    Contract.ThrowIfTrue(compilationWithoutGeneratedDocuments.SyntaxTrees.Contains(generatedDocument.GetSyntaxTree(CancellationToken.None)));
                }
#endif
=======
                    Contract.ThrowIfTrue(this.CompilationWithoutGeneratedDocuments.SyntaxTrees.Contains(generatedDocument.GetSyntaxTree(CancellationToken.None)));
                }
#endif
            }

            public InProgressState(
                bool isFrozen,
                Compilation compilationWithoutGeneratedDocuments,
                CompilationTrackerGeneratorInfo generatorInfo,
                Compilation? staleCompilationWithGeneratedDocuments,
                ImmutableList<TranslationAction> pendingTranslationActions)
                : this(
                      isFrozen,
                      new Lazy<Compilation>(() => compilationWithoutGeneratedDocuments),
                      generatorInfo,
                      // Extracted as a method call to prevent captures.
                      staleCompilationWithGeneratedDocuments is null ? s_lazyNullCompilation : CreateLazyCompilation(staleCompilationWithGeneratedDocuments),
                      pendingTranslationActions)
            {
>>>>>>> 06df8032
            }
        }

<<<<<<< HEAD
        /// <summary>
        /// A state where we are holding onto a previously built compilation, and have a known set of transformations
        /// that could get us to a more final state.
        /// </summary>
        private sealed class InProgressState : CompilationTrackerState
        {
            /// <summary>
            /// The list of changes that have happened since we last computed a compilation. The oldState corresponds to
            /// the state of the project prior to the mutation.
            /// </summary>
            public ImmutableList<TranslationAction> PendingTranslationActions { get; }

            /// <summary>
            /// The result of taking the original completed compilation that had generated documents and updating
            /// them by apply the <see cref="TranslationAction" />; this is not a
            /// correct snapshot in that the generators have not been rerun, but may be reusable if the generators
            /// are later found to give the same output.
            /// </summary>
            public Compilation? StaleCompilationWithGeneratedDocuments { get; }

            private InProgressState(
                bool isFrozen,
                Compilation compilationWithoutGeneratedDocuments,
                CompilationTrackerGeneratorInfo generatorInfo,
                Compilation? staleCompilationWithGeneratedDocuments,
                ImmutableList<TranslationAction> pendingTranslationActions)
                : base(isFrozen,
                       compilationWithoutGeneratedDocuments,
                       generatorInfo)
            {
                // Note: Intermediate projects can be empty.
                Contract.ThrowIfTrue(pendingTranslationActions is null);

                PendingTranslationActions = pendingTranslationActions;
                StaleCompilationWithGeneratedDocuments = staleCompilationWithGeneratedDocuments;
            }

            public static InProgressState Create(
                bool isFrozen,
                Compilation compilationWithoutGeneratedDocuments,
                CompilationTrackerGeneratorInfo generatorInfo,
                Compilation? staleCompilationWithGeneratedDocuments,
                ImmutableList<TranslationAction> pendingTranslationActions)
            {
                Contract.ThrowIfTrue(pendingTranslationActions is null);

                // If we don't have any intermediate projects to process, just initialize our
                // DeclarationState now. We'll pass false for generatedDocumentsAreFinal because this is being called
                // if our referenced projects are changing, so we'll have to rerun to consume changes.
                return new InProgressState(isFrozen, compilationWithoutGeneratedDocuments, generatorInfo, staleCompilationWithGeneratedDocuments, pendingTranslationActions);
=======
            private static Lazy<Compilation?> CreateLazyCompilation(Compilation? staleCompilationWithGeneratedDocuments)
                => new(() => staleCompilationWithGeneratedDocuments);
        }

        /// <summary>
        /// The final state a compilation tracker reaches. At this point <see
        /// cref="FinalCompilationWithGeneratedDocuments"/> is now available. It is a requirement that any <see
        /// cref="Compilation"/> provided to any clients of the <see cref="SolutionState"/> (for example, through
        /// <see cref="Project.GetCompilationAsync"/> or <see cref="Project.TryGetCompilation"/> must be from a <see
        /// cref="FinalCompilationTrackerState"/>.  This is because <see cref="FinalCompilationTrackerState"/>
        /// stores extra information in it about that compilation that the <see cref="SolutionState"/> can be
        /// queried for (for example: <see cref="Solution.GetOriginatingProject(ISymbol)"/>.  If <see
        /// cref="Compilation"/>s from other <see cref="CompilationTrackerState"/>s are passed out, then these other
        /// APIs will not function correctly.
        /// </summary>
        private sealed class FinalCompilationTrackerState : CompilationTrackerState
        {
            /// <summary>
            /// Specifies whether <see cref="FinalCompilationWithGeneratedDocuments"/> and all compilations it
            /// depends on contain full information or not.
            /// </summary>
            public readonly bool HasSuccessfullyLoaded;

            /// <summary>
            /// Weak set of the assembly, module and dynamic symbols that this compilation tracker has created.
            /// This can be used to determine which project an assembly symbol came from after the fact.  This is
            /// needed as the compilation an assembly came from can be GC'ed and further requests to get that
            /// compilation (or any of it's assemblies) may produce new assembly symbols.
            /// </summary>
            public readonly UnrootedSymbolSet UnrootedSymbolSet;

            /// <summary>
            /// The final compilation, with all references and source generators run. This is distinct from <see
            /// cref="Compilation"/>, which in the <see cref="FinalCompilationTrackerState"/> case will be the
            /// compilation before any source generators were ran. This ensures that a later invocation of the
            /// source generators consumes <see cref="Compilation"/> which will avoid generators being ran a second
            /// time on a compilation that already contains the output of other generators. If source generators are
            /// not active, this is equal to <see cref="Compilation"/>.
            /// </summary>
            public readonly Compilation FinalCompilationWithGeneratedDocuments;

            public override Compilation CompilationWithoutGeneratedDocuments { get; }

            private FinalCompilationTrackerState(
                bool isFrozen,
                Compilation finalCompilationWithGeneratedDocuments,
                Compilation compilationWithoutGeneratedDocuments,
                bool hasSuccessfullyLoaded,
                CompilationTrackerGeneratorInfo generatorInfo,
                UnrootedSymbolSet unrootedSymbolSet)
                : base(isFrozen, generatorInfo)
            {
                Contract.ThrowIfNull(finalCompilationWithGeneratedDocuments);

                // As a policy, all partial-state projects are said to have incomplete references, since the
                // state has no guarantees.
                this.CompilationWithoutGeneratedDocuments = compilationWithoutGeneratedDocuments;
                HasSuccessfullyLoaded = hasSuccessfullyLoaded && !isFrozen;
                FinalCompilationWithGeneratedDocuments = finalCompilationWithGeneratedDocuments;
                UnrootedSymbolSet = unrootedSymbolSet;

                if (this.GeneratorInfo.Documents.IsEmpty)
                {
                    // If we have no generated files, the pre-generator compilation and post-generator compilation
                    // should be the exact same instance; that way we're not creating more compilations than
                    // necessary that would be unable to share source symbols.
                    Debug.Assert(object.ReferenceEquals(finalCompilationWithGeneratedDocuments, compilationWithoutGeneratedDocuments));
                }

#if DEBUG
                // As a sanity check, we should never see the generated trees inside of the compilation that should
                // not have generated trees.
                foreach (var generatedDocument in generatorInfo.Documents.States.Values)
                {
                    Contract.ThrowIfTrue(compilationWithoutGeneratedDocuments.SyntaxTrees.Contains(generatedDocument.GetSyntaxTree(CancellationToken.None)));
                }
#endif
>>>>>>> 06df8032
            }
        }

<<<<<<< HEAD
        /// <summary>
        /// The final state a compilation tracker reaches. At this point <see
        /// cref="FinalCompilationWithGeneratedDocuments"/> is now available. It is a requirement that any <see
        /// cref="Compilation"/> provided to any clients of the <see cref="SolutionState"/> (for example, through
        /// <see cref="Project.GetCompilationAsync"/> or <see cref="Project.TryGetCompilation"/> must be from a <see
        /// cref="FinalCompilationTrackerState"/>.  This is because <see cref="FinalCompilationTrackerState"/>
        /// stores extra information in it about that compilation that the <see cref="SolutionState"/> can be
        /// queried for (for example: <see cref="Solution.GetOriginatingProject(ISymbol)"/>.  If <see
        /// cref="Compilation"/>s from other <see cref="CompilationTrackerState"/>s are passed out, then these other
        /// APIs will not function correctly.
        /// </summary>
        private sealed class FinalCompilationTrackerState : CompilationTrackerState
        {
            /// <summary>
            /// Specifies whether <see cref="FinalCompilationWithGeneratedDocuments"/> and all compilations it
            /// depends on contain full information or not.
            /// </summary>
            public readonly bool HasSuccessfullyLoaded;

            /// <summary>
            /// Weak set of the assembly, module and dynamic symbols that this compilation tracker has created.
            /// This can be used to determine which project an assembly symbol came from after the fact.  This is
            /// needed as the compilation an assembly came from can be GC'ed and further requests to get that
            /// compilation (or any of it's assemblies) may produce new assembly symbols.
            /// </summary>
            public readonly UnrootedSymbolSet UnrootedSymbolSet;

            /// <summary>
            /// The final compilation, with all references and source generators run. This is distinct from <see
            /// cref="Compilation"/>, which in the <see cref="FinalCompilationTrackerState"/> case will be the
            /// compilation before any source generators were ran. This ensures that a later invocation of the
            /// source generators consumes <see cref="Compilation"/> which will avoid generators being ran a second
            /// time on a compilation that already contains the output of other generators. If source generators are
            /// not active, this is equal to <see cref="Compilation"/>.
            /// </summary>
            public readonly Compilation FinalCompilationWithGeneratedDocuments;

            private FinalCompilationTrackerState(
                bool isFrozen,
                Compilation finalCompilationWithGeneratedDocuments,
                Compilation compilationWithoutGeneratedDocuments,
                bool hasSuccessfullyLoaded,
                CompilationTrackerGeneratorInfo generatorInfo,
                UnrootedSymbolSet unrootedSymbolSet)
                : base(isFrozen, compilationWithoutGeneratedDocuments, generatorInfo)
            {
                Contract.ThrowIfNull(finalCompilationWithGeneratedDocuments);

                // As a policy, all partial-state projects are said to have incomplete references, since the
                // state has no guarantees.
                HasSuccessfullyLoaded = hasSuccessfullyLoaded && !isFrozen;
                FinalCompilationWithGeneratedDocuments = finalCompilationWithGeneratedDocuments;
                UnrootedSymbolSet = unrootedSymbolSet;

                if (this.GeneratorInfo.Documents.IsEmpty)
                {
                    // If we have no generated files, the pre-generator compilation and post-generator compilation
                    // should be the exact same instance; that way we're not creating more compilations than
                    // necessary that would be unable to share source symbols.
                    Debug.Assert(object.ReferenceEquals(finalCompilationWithGeneratedDocuments, compilationWithoutGeneratedDocuments));
                }
            }

            /// <param name="projectId">Not held onto</param>
            /// <param name="metadataReferenceToProjectId">Not held onto</param>
            public static FinalCompilationTrackerState Create(
                bool isFrozen,
                Compilation finalCompilationWithGeneratedDocuments,
                Compilation compilationWithoutGeneratedDocuments,
                bool hasSuccessfullyLoaded,
                CompilationTrackerGeneratorInfo generatorInfo,
                ProjectId projectId,
                Dictionary<MetadataReference, ProjectId>? metadataReferenceToProjectId)
            {
                // Keep track of information about symbols from this Compilation.  This will help support other APIs
                // the solution exposes that allows the user to map back from symbols to project information.

                var unrootedSymbolSet = UnrootedSymbolSet.Create(finalCompilationWithGeneratedDocuments);
                RecordAssemblySymbols(projectId, finalCompilationWithGeneratedDocuments, metadataReferenceToProjectId);

                return new FinalCompilationTrackerState(
                    isFrozen,
                    finalCompilationWithGeneratedDocuments,
                    compilationWithoutGeneratedDocuments,
                    hasSuccessfullyLoaded,
                    generatorInfo,
                    unrootedSymbolSet);
            }

            public FinalCompilationTrackerState WithIsFrozen()
                => new(isFrozen: true,
                    FinalCompilationWithGeneratedDocuments,
                    CompilationWithoutGeneratedDocuments,
                    HasSuccessfullyLoaded,
                    GeneratorInfo,
                    UnrootedSymbolSet);

            private static void RecordAssemblySymbols(ProjectId projectId, Compilation compilation, Dictionary<MetadataReference, ProjectId>? metadataReferenceToProjectId)
            {
                RecordSourceOfAssemblySymbol(compilation.Assembly, projectId);

                if (metadataReferenceToProjectId != null)
                {
                    foreach (var (metadataReference, currentID) in metadataReferenceToProjectId)
                    {
                        var symbol = compilation.GetAssemblyOrModuleSymbol(metadataReference);
                        RecordSourceOfAssemblySymbol(symbol, currentID);
                    }
                }
            }

            private static void RecordSourceOfAssemblySymbol(ISymbol? assemblyOrModuleSymbol, ProjectId projectId)
            {
                // TODO: how would we ever get a null here?
                if (assemblyOrModuleSymbol == null)
                {
                    return;
                }

                Contract.ThrowIfNull(projectId);
                // remember which project is associated with this assembly
                if (!s_assemblyOrModuleSymbolToProjectMap.TryGetValue(assemblyOrModuleSymbol, out var tmp))
                {
                    // use GetValue to avoid race condition exceptions from Add.
                    // the first one to set the value wins.
                    s_assemblyOrModuleSymbolToProjectMap.GetValue(assemblyOrModuleSymbol, _ => projectId);
                }
                else
                {
=======
            /// <param name="projectId">Not held onto</param>
            /// <param name="metadataReferenceToProjectId">Not held onto</param>
            public static FinalCompilationTrackerState Create(
                bool isFrozen,
                Compilation finalCompilationWithGeneratedDocuments,
                Compilation compilationWithoutGeneratedDocuments,
                bool hasSuccessfullyLoaded,
                CompilationTrackerGeneratorInfo generatorInfo,
                ProjectId projectId,
                Dictionary<MetadataReference, ProjectId>? metadataReferenceToProjectId)
            {
                // Keep track of information about symbols from this Compilation.  This will help support other APIs
                // the solution exposes that allows the user to map back from symbols to project information.

                var unrootedSymbolSet = UnrootedSymbolSet.Create(finalCompilationWithGeneratedDocuments);
                RecordAssemblySymbols(projectId, finalCompilationWithGeneratedDocuments, metadataReferenceToProjectId);

                return new FinalCompilationTrackerState(
                    isFrozen,
                    finalCompilationWithGeneratedDocuments,
                    compilationWithoutGeneratedDocuments,
                    hasSuccessfullyLoaded,
                    generatorInfo,
                    unrootedSymbolSet);
            }

            public FinalCompilationTrackerState WithIsFrozen()
                => new(isFrozen: true,
                    FinalCompilationWithGeneratedDocuments,
                    CompilationWithoutGeneratedDocuments,
                    HasSuccessfullyLoaded,
                    GeneratorInfo,
                    UnrootedSymbolSet);

            private static void RecordAssemblySymbols(ProjectId projectId, Compilation compilation, Dictionary<MetadataReference, ProjectId>? metadataReferenceToProjectId)
            {
                RecordSourceOfAssemblySymbol(compilation.Assembly, projectId);

                if (metadataReferenceToProjectId != null)
                {
                    foreach (var (metadataReference, currentID) in metadataReferenceToProjectId)
                    {
                        var symbol = compilation.GetAssemblyOrModuleSymbol(metadataReference);
                        RecordSourceOfAssemblySymbol(symbol, currentID);
                    }
                }
            }

            private static void RecordSourceOfAssemblySymbol(ISymbol? assemblyOrModuleSymbol, ProjectId projectId)
            {
                // TODO: how would we ever get a null here?
                if (assemblyOrModuleSymbol == null)
                {
                    return;
                }

                Contract.ThrowIfNull(projectId);
                // remember which project is associated with this assembly
                if (!s_assemblyOrModuleSymbolToProjectMap.TryGetValue(assemblyOrModuleSymbol, out var tmp))
                {
                    // use GetValue to avoid race condition exceptions from Add.
                    // the first one to set the value wins.
                    s_assemblyOrModuleSymbolToProjectMap.GetValue(assemblyOrModuleSymbol, _ => projectId);
                }
                else
                {
>>>>>>> 06df8032
                    // sanity check: this should always be true, no matter how many times
                    // we attempt to record the association.
                    Debug.Assert(tmp == projectId);
                }
            }
        }
    }
}<|MERGE_RESOLUTION|>--- conflicted
+++ resolved
@@ -35,27 +35,6 @@
             /// whether we even have references -- it's pretty likely that running a generator might produce worse results
             /// than what we originally had.</item>
             /// </list>
-<<<<<<< HEAD
-            /// </summary>
-            public readonly bool IsFrozen;
-
-            /// <summary>
-            /// The best compilation that is available that source generators have not ran on. May be an
-            /// in-progress, full declaration, a final compilation.
-            /// </summary>
-            public Compilation CompilationWithoutGeneratedDocuments { get; }
-
-            public CompilationTrackerGeneratorInfo GeneratorInfo { get; }
-
-            protected CompilationTrackerState(
-                bool isFrozen,
-                Compilation compilationWithoutGeneratedDocuments,
-                CompilationTrackerGeneratorInfo generatorInfo)
-            {
-                IsFrozen = isFrozen;
-                CompilationWithoutGeneratedDocuments = compilationWithoutGeneratedDocuments;
-                GeneratorInfo = generatorInfo;
-=======
             /// </summary>
             public readonly bool IsFrozen;
 
@@ -114,18 +93,12 @@
                 LazyCompilationWithoutGeneratedDocuments = compilationWithoutGeneratedDocuments;
                 LazyStaleCompilationWithGeneratedDocuments = staleCompilationWithGeneratedDocuments;
                 PendingTranslationActions = pendingTranslationActions;
->>>>>>> 06df8032
 
 #if DEBUG
                 // As a sanity check, we should never see the generated trees inside of the compilation that should
                 // not have generated trees.
                 foreach (var generatedDocument in generatorInfo.Documents.States.Values)
                 {
-<<<<<<< HEAD
-                    Contract.ThrowIfTrue(compilationWithoutGeneratedDocuments.SyntaxTrees.Contains(generatedDocument.GetSyntaxTree(CancellationToken.None)));
-                }
-#endif
-=======
                     Contract.ThrowIfTrue(this.CompilationWithoutGeneratedDocuments.SyntaxTrees.Contains(generatedDocument.GetSyntaxTree(CancellationToken.None)));
                 }
 #endif
@@ -145,62 +118,8 @@
                       staleCompilationWithGeneratedDocuments is null ? s_lazyNullCompilation : CreateLazyCompilation(staleCompilationWithGeneratedDocuments),
                       pendingTranslationActions)
             {
->>>>>>> 06df8032
-            }
-        }
-
-<<<<<<< HEAD
-        /// <summary>
-        /// A state where we are holding onto a previously built compilation, and have a known set of transformations
-        /// that could get us to a more final state.
-        /// </summary>
-        private sealed class InProgressState : CompilationTrackerState
-        {
-            /// <summary>
-            /// The list of changes that have happened since we last computed a compilation. The oldState corresponds to
-            /// the state of the project prior to the mutation.
-            /// </summary>
-            public ImmutableList<TranslationAction> PendingTranslationActions { get; }
-
-            /// <summary>
-            /// The result of taking the original completed compilation that had generated documents and updating
-            /// them by apply the <see cref="TranslationAction" />; this is not a
-            /// correct snapshot in that the generators have not been rerun, but may be reusable if the generators
-            /// are later found to give the same output.
-            /// </summary>
-            public Compilation? StaleCompilationWithGeneratedDocuments { get; }
-
-            private InProgressState(
-                bool isFrozen,
-                Compilation compilationWithoutGeneratedDocuments,
-                CompilationTrackerGeneratorInfo generatorInfo,
-                Compilation? staleCompilationWithGeneratedDocuments,
-                ImmutableList<TranslationAction> pendingTranslationActions)
-                : base(isFrozen,
-                       compilationWithoutGeneratedDocuments,
-                       generatorInfo)
-            {
-                // Note: Intermediate projects can be empty.
-                Contract.ThrowIfTrue(pendingTranslationActions is null);
-
-                PendingTranslationActions = pendingTranslationActions;
-                StaleCompilationWithGeneratedDocuments = staleCompilationWithGeneratedDocuments;
-            }
-
-            public static InProgressState Create(
-                bool isFrozen,
-                Compilation compilationWithoutGeneratedDocuments,
-                CompilationTrackerGeneratorInfo generatorInfo,
-                Compilation? staleCompilationWithGeneratedDocuments,
-                ImmutableList<TranslationAction> pendingTranslationActions)
-            {
-                Contract.ThrowIfTrue(pendingTranslationActions is null);
-
-                // If we don't have any intermediate projects to process, just initialize our
-                // DeclarationState now. We'll pass false for generatedDocumentsAreFinal because this is being called
-                // if our referenced projects are changing, so we'll have to rerun to consume changes.
-                return new InProgressState(isFrozen, compilationWithoutGeneratedDocuments, generatorInfo, staleCompilationWithGeneratedDocuments, pendingTranslationActions);
-=======
+            }
+
             private static Lazy<Compilation?> CreateLazyCompilation(Compilation? staleCompilationWithGeneratedDocuments)
                 => new(() => staleCompilationWithGeneratedDocuments);
         }
@@ -278,72 +197,6 @@
                     Contract.ThrowIfTrue(compilationWithoutGeneratedDocuments.SyntaxTrees.Contains(generatedDocument.GetSyntaxTree(CancellationToken.None)));
                 }
 #endif
->>>>>>> 06df8032
-            }
-        }
-
-<<<<<<< HEAD
-        /// <summary>
-        /// The final state a compilation tracker reaches. At this point <see
-        /// cref="FinalCompilationWithGeneratedDocuments"/> is now available. It is a requirement that any <see
-        /// cref="Compilation"/> provided to any clients of the <see cref="SolutionState"/> (for example, through
-        /// <see cref="Project.GetCompilationAsync"/> or <see cref="Project.TryGetCompilation"/> must be from a <see
-        /// cref="FinalCompilationTrackerState"/>.  This is because <see cref="FinalCompilationTrackerState"/>
-        /// stores extra information in it about that compilation that the <see cref="SolutionState"/> can be
-        /// queried for (for example: <see cref="Solution.GetOriginatingProject(ISymbol)"/>.  If <see
-        /// cref="Compilation"/>s from other <see cref="CompilationTrackerState"/>s are passed out, then these other
-        /// APIs will not function correctly.
-        /// </summary>
-        private sealed class FinalCompilationTrackerState : CompilationTrackerState
-        {
-            /// <summary>
-            /// Specifies whether <see cref="FinalCompilationWithGeneratedDocuments"/> and all compilations it
-            /// depends on contain full information or not.
-            /// </summary>
-            public readonly bool HasSuccessfullyLoaded;
-
-            /// <summary>
-            /// Weak set of the assembly, module and dynamic symbols that this compilation tracker has created.
-            /// This can be used to determine which project an assembly symbol came from after the fact.  This is
-            /// needed as the compilation an assembly came from can be GC'ed and further requests to get that
-            /// compilation (or any of it's assemblies) may produce new assembly symbols.
-            /// </summary>
-            public readonly UnrootedSymbolSet UnrootedSymbolSet;
-
-            /// <summary>
-            /// The final compilation, with all references and source generators run. This is distinct from <see
-            /// cref="Compilation"/>, which in the <see cref="FinalCompilationTrackerState"/> case will be the
-            /// compilation before any source generators were ran. This ensures that a later invocation of the
-            /// source generators consumes <see cref="Compilation"/> which will avoid generators being ran a second
-            /// time on a compilation that already contains the output of other generators. If source generators are
-            /// not active, this is equal to <see cref="Compilation"/>.
-            /// </summary>
-            public readonly Compilation FinalCompilationWithGeneratedDocuments;
-
-            private FinalCompilationTrackerState(
-                bool isFrozen,
-                Compilation finalCompilationWithGeneratedDocuments,
-                Compilation compilationWithoutGeneratedDocuments,
-                bool hasSuccessfullyLoaded,
-                CompilationTrackerGeneratorInfo generatorInfo,
-                UnrootedSymbolSet unrootedSymbolSet)
-                : base(isFrozen, compilationWithoutGeneratedDocuments, generatorInfo)
-            {
-                Contract.ThrowIfNull(finalCompilationWithGeneratedDocuments);
-
-                // As a policy, all partial-state projects are said to have incomplete references, since the
-                // state has no guarantees.
-                HasSuccessfullyLoaded = hasSuccessfullyLoaded && !isFrozen;
-                FinalCompilationWithGeneratedDocuments = finalCompilationWithGeneratedDocuments;
-                UnrootedSymbolSet = unrootedSymbolSet;
-
-                if (this.GeneratorInfo.Documents.IsEmpty)
-                {
-                    // If we have no generated files, the pre-generator compilation and post-generator compilation
-                    // should be the exact same instance; that way we're not creating more compilations than
-                    // necessary that would be unable to share source symbols.
-                    Debug.Assert(object.ReferenceEquals(finalCompilationWithGeneratedDocuments, compilationWithoutGeneratedDocuments));
-                }
             }
 
             /// <param name="projectId">Not held onto</param>
@@ -412,74 +265,6 @@
                 }
                 else
                 {
-=======
-            /// <param name="projectId">Not held onto</param>
-            /// <param name="metadataReferenceToProjectId">Not held onto</param>
-            public static FinalCompilationTrackerState Create(
-                bool isFrozen,
-                Compilation finalCompilationWithGeneratedDocuments,
-                Compilation compilationWithoutGeneratedDocuments,
-                bool hasSuccessfullyLoaded,
-                CompilationTrackerGeneratorInfo generatorInfo,
-                ProjectId projectId,
-                Dictionary<MetadataReference, ProjectId>? metadataReferenceToProjectId)
-            {
-                // Keep track of information about symbols from this Compilation.  This will help support other APIs
-                // the solution exposes that allows the user to map back from symbols to project information.
-
-                var unrootedSymbolSet = UnrootedSymbolSet.Create(finalCompilationWithGeneratedDocuments);
-                RecordAssemblySymbols(projectId, finalCompilationWithGeneratedDocuments, metadataReferenceToProjectId);
-
-                return new FinalCompilationTrackerState(
-                    isFrozen,
-                    finalCompilationWithGeneratedDocuments,
-                    compilationWithoutGeneratedDocuments,
-                    hasSuccessfullyLoaded,
-                    generatorInfo,
-                    unrootedSymbolSet);
-            }
-
-            public FinalCompilationTrackerState WithIsFrozen()
-                => new(isFrozen: true,
-                    FinalCompilationWithGeneratedDocuments,
-                    CompilationWithoutGeneratedDocuments,
-                    HasSuccessfullyLoaded,
-                    GeneratorInfo,
-                    UnrootedSymbolSet);
-
-            private static void RecordAssemblySymbols(ProjectId projectId, Compilation compilation, Dictionary<MetadataReference, ProjectId>? metadataReferenceToProjectId)
-            {
-                RecordSourceOfAssemblySymbol(compilation.Assembly, projectId);
-
-                if (metadataReferenceToProjectId != null)
-                {
-                    foreach (var (metadataReference, currentID) in metadataReferenceToProjectId)
-                    {
-                        var symbol = compilation.GetAssemblyOrModuleSymbol(metadataReference);
-                        RecordSourceOfAssemblySymbol(symbol, currentID);
-                    }
-                }
-            }
-
-            private static void RecordSourceOfAssemblySymbol(ISymbol? assemblyOrModuleSymbol, ProjectId projectId)
-            {
-                // TODO: how would we ever get a null here?
-                if (assemblyOrModuleSymbol == null)
-                {
-                    return;
-                }
-
-                Contract.ThrowIfNull(projectId);
-                // remember which project is associated with this assembly
-                if (!s_assemblyOrModuleSymbolToProjectMap.TryGetValue(assemblyOrModuleSymbol, out var tmp))
-                {
-                    // use GetValue to avoid race condition exceptions from Add.
-                    // the first one to set the value wins.
-                    s_assemblyOrModuleSymbolToProjectMap.GetValue(assemblyOrModuleSymbol, _ => projectId);
-                }
-                else
-                {
->>>>>>> 06df8032
                     // sanity check: this should always be true, no matter how many times
                     // we attempt to record the association.
                     Debug.Assert(tmp == projectId);
