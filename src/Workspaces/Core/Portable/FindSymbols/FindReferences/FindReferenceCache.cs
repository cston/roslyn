﻿// Licensed to the .NET Foundation under one or more agreements.
// The .NET Foundation licenses this file to you under the MIT license.
// See the LICENSE file in the project root for more information.

using System;
using System.Collections.Concurrent;
using System.Collections.Generic;
using System.Collections.Immutable;
using System.Diagnostics;
using System.Linq;
using System.Runtime.CompilerServices;
using System.Threading;
using System.Threading.Tasks;
using Microsoft.CodeAnalysis.LanguageServices;
using Microsoft.CodeAnalysis.PooledObjects;
using Microsoft.CodeAnalysis.Shared.Extensions;
using Microsoft.CodeAnalysis.Text;
using Roslyn.Utilities;

namespace Microsoft.CodeAnalysis.FindSymbols
{
    internal static class FindReferenceCache
    {
        private static readonly ConditionalWeakTable<SemanticModel, Entry> s_cache = new();

        private static Entry GetEntry(SemanticModel model)
            => s_cache.GetValue(model, static model => new(model));

        public static SymbolInfo GetSymbolInfo(SemanticModel model, SyntaxNode node, CancellationToken cancellationToken)
        {
            var nodeCache = GetEntry(model).SymbolInfoCache;

            return nodeCache.GetOrAdd(node, static (n, arg) => arg.model.GetSymbolInfo(n, arg.cancellationToken), (model, cancellationToken));
        }

        public static IAliasSymbol? GetAliasInfo(
            ISemanticFactsService semanticFacts, SemanticModel model, SyntaxToken token, CancellationToken cancellationToken)
        {
<<<<<<< HEAD
            var entry = GetEntry(model);
=======
            if (semanticFacts == null)
                return model.GetAliasInfo(token.GetRequiredParent(), cancellationToken);

            var entry = GetCachedEntry(model);
            if (entry == null)
                return model.GetAliasInfo(token.GetRequiredParent(), cancellationToken);
>>>>>>> bd2bf93d

            if (entry.AliasNameSet == null)
            {
                var set = semanticFacts.GetAliasNameSet(model, cancellationToken);
                Interlocked.CompareExchange(ref entry.AliasNameSet, set, null);
            }

            if (entry.AliasNameSet.Contains(token.ValueText))
                return model.GetAliasInfo(token.GetRequiredParent(), cancellationToken);

            return null;
        }

<<<<<<< HEAD
        public static async Task<ImmutableArray<SyntaxToken>> FindMatchingIdentifierTokensAsync(
            Document document,
            SemanticModel semanticModel,
            string identifier,
=======
        public static ImmutableArray<SyntaxToken> GetIdentifierTokensWithText(
            ISyntaxFactsService syntaxFacts,
            SemanticModel model,
            SyntaxNode root,
            SourceText? sourceText,
            string text,
>>>>>>> bd2bf93d
            CancellationToken cancellationToken)
        {
            // It's very costly to walk an entire tree.  So if the tree is simple and doesn't contain
            // any unicode escapes in it, then we do simple string matching to find the tokens.
            var info = await SyntaxTreeIndex.GetRequiredIndexAsync(document, cancellationToken).ConfigureAwait(false);

<<<<<<< HEAD
            // If this document doesn't even contain this identifier (escaped or non-escaped) we don't have to search it at all.
            if (!info.ProbablyContainsIdentifier(identifier))
                return ImmutableArray<SyntaxToken>.Empty;
=======
            var entry = GetCachedEntry(model);
            if (entry == null)
                return GetIdentifierTokensWithText(syntaxFacts, root, sourceText, normalized, cancellationToken);
>>>>>>> bd2bf93d

            var syntaxFacts = document.GetRequiredLanguageService<ISyntaxFactsService>();
            var root = await semanticModel.SyntaxTree.GetRootAsync(cancellationToken).ConfigureAwait(false);

<<<<<<< HEAD
            var entry = GetEntry(semanticModel);

            // If the identifier was escaped in the file then we'll have to do a more involved search that actually
            // walks the root and checks all identifier tokens.
            //
            // otherwise, we can use the text of the document to quickly find candidates and test those directly.
            if (info.ProbablyContainsEscapedIdentifier(identifier))
=======
        [PerformanceSensitive("https://devdiv.visualstudio.com/DevDiv/_workitems/edit/1224834", AllowCaptures = false)]
        private static ImmutableArray<SyntaxToken> GetIdentifierTokensWithText(
            ISyntaxFactsService syntaxFacts,
            SyntaxNode root,
            SourceText? sourceText,
            string text,
            CancellationToken cancellationToken)
        {
            if (sourceText != null)
>>>>>>> bd2bf93d
            {
                return entry.IdentifierCache.GetOrAdd(identifier, _ => FindMatchingIdentifierTokensFromTree());
            }
            else
            {
                var text = await document.GetTextAsync(cancellationToken).ConfigureAwait(false);
                return entry.IdentifierCache.GetOrAdd(identifier, _ => FindMatchingIdentifierTokensFromText(text));
            }

            bool IsMatch(SyntaxToken token)
                => !token.IsMissing && syntaxFacts.IsIdentifier(token) && syntaxFacts.TextMatch(token.ValueText, identifier);

            ImmutableArray<SyntaxToken> FindMatchingIdentifierTokensFromTree()
            {
                using var _ = ArrayBuilder<SyntaxToken>.GetInstance(out var result);
                Recurse(root);
                return result.ToImmutable();

                void Recurse(SyntaxNode node)
                {
                    cancellationToken.ThrowIfCancellationRequested();
                    foreach (var child in node.ChildNodesAndTokens())
                    {
                        if (child.IsNode)
                        {
                            Recurse(child.AsNode()!);
                        }
                        else if (child.IsToken)
                        {
                            var token = child.AsToken();
                            if (IsMatch(token))
                                result.Add(token);

                            if (token.HasStructuredTrivia)
                            {
                                // structured trivia can only be leading trivia
                                foreach (var trivia in token.LeadingTrivia)
                                {
                                    if (trivia.HasStructure)
                                        Recurse(trivia.GetStructure()!);
                                }
                            }
                        }
                    }
                }
            }

            ImmutableArray<SyntaxToken> FindMatchingIdentifierTokensFromText(SourceText sourceText)
            {
                using var _ = ArrayBuilder<SyntaxToken>.GetInstance(out var result);

                var index = 0;
                while ((index = sourceText.IndexOf(identifier, index, syntaxFacts.IsCaseSensitive)) >= 0)
                {
                    cancellationToken.ThrowIfCancellationRequested();

                    var token = root.FindToken(index, findInsideTrivia: true);
                    var span = token.Span;
                    if (span.Start == index && span.Length == identifier.Length && IsMatch(token))
                        result.Add(token);

                    var nextIndex = index + identifier.Length;
                    nextIndex = Math.Max(nextIndex, token.SpanStart);
                    index = nextIndex;
                }

                return result.ToImmutable();
            }
        }

        public static IEnumerable<SyntaxToken> GetConstructorInitializerTokens(
            ISyntaxFactsService syntaxFacts, SemanticModel model, SyntaxNode root, CancellationToken cancellationToken)
        {
            // this one will only get called when we know given document contains constructor initializer.
            // no reason to use text to check whether it exist first.
            var entry = GetEntry(model);

            if (entry.ConstructorInitializerCache.IsDefault)
            {
                var initializers = GetConstructorInitializerTokens(syntaxFacts, root, cancellationToken);
                ImmutableInterlocked.InterlockedInitialize(ref entry.ConstructorInitializerCache, initializers);
            }

            return entry.ConstructorInitializerCache;
        }

        private static ImmutableArray<SyntaxToken> GetConstructorInitializerTokens(
            ISyntaxFactsService syntaxFacts, SyntaxNode root, CancellationToken cancellationToken)
        {
            using var _ = ArrayBuilder<SyntaxToken>.GetInstance(out var initializers);
            foreach (var constructor in syntaxFacts.GetConstructors(root, cancellationToken))
            {
                foreach (var token in constructor.DescendantTokens(descendIntoTrivia: false))
                {
                    if (syntaxFacts.IsThisConstructorInitializer(token) || syntaxFacts.IsBaseConstructorInitializer(token))
                        initializers.Add(token);
                }
            }

            return initializers.ToImmutable();
        }

<<<<<<< HEAD
        private sealed class Entry
=======
        private static ConcurrentDictionary<SyntaxNode, SymbolInfo>? GetNodeCache(SemanticModel model)
        {
            var entry = GetCachedEntry(model);
            return entry?.SymbolInfoCache;
        }

        private static Entry? GetCachedEntry(SemanticModel model)
        {
            using (s_gate.DisposableRead())
            {
                if (s_cache.TryGetValue(model, out var entry))
                {
                    return entry;
                }

                return null;
            }
        }

        private static readonly Func<SemanticModel, Entry> s_entryCreator = _ => new Entry();

        public static void Start(SemanticModel model)
>>>>>>> bd2bf93d
        {
            public ImmutableHashSet<string>? AliasNameSet;
            public ImmutableArray<SyntaxToken> ConstructorInitializerCache;

            public readonly ConcurrentDictionary<string, ImmutableArray<SyntaxToken>> IdentifierCache;
            public readonly ConcurrentDictionary<SyntaxNode, SymbolInfo> SymbolInfoCache = new();

            public Entry(SemanticModel semanticModel)
            {
                var comparer = semanticModel.Language switch
                {
                    LanguageNames.VisualBasic => StringComparer.OrdinalIgnoreCase,
                    LanguageNames.CSharp => StringComparer.Ordinal,
                    _ => throw ExceptionUtilities.UnexpectedValue(semanticModel.Language)
                };

                IdentifierCache = new ConcurrentDictionary<string, ImmutableArray<SyntaxToken>>(comparer);
            }
        }
<<<<<<< HEAD
=======

        private class Entry
        {
            public int Count;
            public ImmutableHashSet<string>? AliasNameSet;
            public List<SyntaxToken>? ConstructorInitializerCache;

            public readonly ConcurrentDictionary<string, ImmutableArray<SyntaxToken>> IdentifierCache = new();
            public readonly ConcurrentDictionary<SyntaxNode, SymbolInfo> SymbolInfoCache = new();
        }
>>>>>>> bd2bf93d
    }
}<|MERGE_RESOLUTION|>--- conflicted
+++ resolved
@@ -36,16 +36,7 @@
         public static IAliasSymbol? GetAliasInfo(
             ISemanticFactsService semanticFacts, SemanticModel model, SyntaxToken token, CancellationToken cancellationToken)
         {
-<<<<<<< HEAD
             var entry = GetEntry(model);
-=======
-            if (semanticFacts == null)
-                return model.GetAliasInfo(token.GetRequiredParent(), cancellationToken);
-
-            var entry = GetCachedEntry(model);
-            if (entry == null)
-                return model.GetAliasInfo(token.GetRequiredParent(), cancellationToken);
->>>>>>> bd2bf93d
 
             if (entry.AliasNameSet == null)
             {
@@ -59,39 +50,23 @@
             return null;
         }
 
-<<<<<<< HEAD
         public static async Task<ImmutableArray<SyntaxToken>> FindMatchingIdentifierTokensAsync(
             Document document,
             SemanticModel semanticModel,
             string identifier,
-=======
-        public static ImmutableArray<SyntaxToken> GetIdentifierTokensWithText(
-            ISyntaxFactsService syntaxFacts,
-            SemanticModel model,
-            SyntaxNode root,
-            SourceText? sourceText,
-            string text,
->>>>>>> bd2bf93d
             CancellationToken cancellationToken)
         {
             // It's very costly to walk an entire tree.  So if the tree is simple and doesn't contain
             // any unicode escapes in it, then we do simple string matching to find the tokens.
             var info = await SyntaxTreeIndex.GetRequiredIndexAsync(document, cancellationToken).ConfigureAwait(false);
 
-<<<<<<< HEAD
             // If this document doesn't even contain this identifier (escaped or non-escaped) we don't have to search it at all.
             if (!info.ProbablyContainsIdentifier(identifier))
                 return ImmutableArray<SyntaxToken>.Empty;
-=======
-            var entry = GetCachedEntry(model);
-            if (entry == null)
-                return GetIdentifierTokensWithText(syntaxFacts, root, sourceText, normalized, cancellationToken);
->>>>>>> bd2bf93d
 
             var syntaxFacts = document.GetRequiredLanguageService<ISyntaxFactsService>();
             var root = await semanticModel.SyntaxTree.GetRootAsync(cancellationToken).ConfigureAwait(false);
 
-<<<<<<< HEAD
             var entry = GetEntry(semanticModel);
 
             // If the identifier was escaped in the file then we'll have to do a more involved search that actually
@@ -99,17 +74,6 @@
             //
             // otherwise, we can use the text of the document to quickly find candidates and test those directly.
             if (info.ProbablyContainsEscapedIdentifier(identifier))
-=======
-        [PerformanceSensitive("https://devdiv.visualstudio.com/DevDiv/_workitems/edit/1224834", AllowCaptures = false)]
-        private static ImmutableArray<SyntaxToken> GetIdentifierTokensWithText(
-            ISyntaxFactsService syntaxFacts,
-            SyntaxNode root,
-            SourceText? sourceText,
-            string text,
-            CancellationToken cancellationToken)
-        {
-            if (sourceText != null)
->>>>>>> bd2bf93d
             {
                 return entry.IdentifierCache.GetOrAdd(identifier, _ => FindMatchingIdentifierTokensFromTree());
             }
@@ -212,32 +176,7 @@
             return initializers.ToImmutable();
         }
 
-<<<<<<< HEAD
         private sealed class Entry
-=======
-        private static ConcurrentDictionary<SyntaxNode, SymbolInfo>? GetNodeCache(SemanticModel model)
-        {
-            var entry = GetCachedEntry(model);
-            return entry?.SymbolInfoCache;
-        }
-
-        private static Entry? GetCachedEntry(SemanticModel model)
-        {
-            using (s_gate.DisposableRead())
-            {
-                if (s_cache.TryGetValue(model, out var entry))
-                {
-                    return entry;
-                }
-
-                return null;
-            }
-        }
-
-        private static readonly Func<SemanticModel, Entry> s_entryCreator = _ => new Entry();
-
-        public static void Start(SemanticModel model)
->>>>>>> bd2bf93d
         {
             public ImmutableHashSet<string>? AliasNameSet;
             public ImmutableArray<SyntaxToken> ConstructorInitializerCache;
@@ -247,28 +186,13 @@
 
             public Entry(SemanticModel semanticModel)
             {
-                var comparer = semanticModel.Language switch
+                IdentifierCache = new ConcurrentDictionary<string, ImmutableArray<SyntaxToken>>(semanticModel.Language switch
                 {
                     LanguageNames.VisualBasic => StringComparer.OrdinalIgnoreCase,
                     LanguageNames.CSharp => StringComparer.Ordinal,
                     _ => throw ExceptionUtilities.UnexpectedValue(semanticModel.Language)
-                };
-
-                IdentifierCache = new ConcurrentDictionary<string, ImmutableArray<SyntaxToken>>(comparer);
+                });
             }
         }
-<<<<<<< HEAD
-=======
-
-        private class Entry
-        {
-            public int Count;
-            public ImmutableHashSet<string>? AliasNameSet;
-            public List<SyntaxToken>? ConstructorInitializerCache;
-
-            public readonly ConcurrentDictionary<string, ImmutableArray<SyntaxToken>> IdentifierCache = new();
-            public readonly ConcurrentDictionary<SyntaxNode, SymbolInfo> SymbolInfoCache = new();
-        }
->>>>>>> bd2bf93d
     }
 }