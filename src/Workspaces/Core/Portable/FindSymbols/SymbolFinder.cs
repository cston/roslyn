--- conflicted
+++ resolved
@@ -79,11 +79,7 @@
             CancellationToken cancellationToken)
         {
             var syntaxTree = semanticModel.SyntaxTree;
-<<<<<<< HEAD
-            var syntaxFacts = workspace.Services.GetLanguageServices(semanticModel.Language).GetRequiredService<ISyntaxFactsService>();
-=======
             var syntaxFacts = services.GetLanguageServices(semanticModel.Language).GetRequiredService<ISyntaxFactsService>();
->>>>>>> 67d940c4
 
             return syntaxTree.GetTouchingTokenAsync(position, syntaxFacts.IsBindableToken, cancellationToken, findInsideTrivia: true);
         }
