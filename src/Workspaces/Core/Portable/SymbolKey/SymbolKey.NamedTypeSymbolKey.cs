--- conflicted
+++ resolved
@@ -61,15 +61,10 @@
                 bool isUnboundGenericType,
                 ITypeSymbol[] typeArguments)
             {
-<<<<<<< HEAD
-                var types = container.GetTypeMembers(GetName(metadataName), arity);
-                var result = InstantiateTypes(types, arity, typeArguments);
-=======
                 foreach (var type in container.GetTypeMembers(GetName(metadataName), arity))
                 {
                     var currentType = typeArguments.Length > 0 ? type.Construct(typeArguments) : type;
                     currentType = isUnboundGenericType ? currentType.ConstructUnboundGenericType() : currentType;
->>>>>>> b2b2d973
 
                     result.AddIfNotNull(currentType);
                 }
