--- conflicted
+++ resolved
@@ -14,10 +14,7 @@
 using Microsoft.CodeAnalysis.Text;
 using Roslyn.Test.Utilities;
 using Roslyn.Test.Utilities.TestGenerators;
-<<<<<<< HEAD
-=======
 using Roslyn.Utilities;
->>>>>>> 67d940c4
 using Xunit;
 using static Microsoft.CodeAnalysis.UnitTests.SolutionTestHelpers;
 using static Microsoft.CodeAnalysis.UnitTests.SolutionUtilities;
@@ -38,11 +35,7 @@
         [Theory]
         [CombinatorialData]
         public async Task SourceGeneratorBasedOnAdditionalFileGeneratesSyntaxTrees(
-<<<<<<< HEAD
-            bool fetchCompilationBeforeAddingGenerator,
-=======
             bool fetchCompilationBeforeAddingAdditionalFile,
->>>>>>> 67d940c4
             bool useRecoverableTrees)
         {
             // This test is just the sanity test to make sure generators work at all. There's not a special scenario being
@@ -77,11 +70,6 @@
         }
 
         [Fact]
-<<<<<<< HEAD
-        public async Task IncrementalSourceGeneratorInvokedCorrectNumberOfTimes()
-        {
-            using var workspace = CreateWorkspace();
-=======
         public async Task WithReferencesMethodCorrectlyUpdatesRunningGenerators()
         {
             using var workspace = CreateWorkspace();
@@ -115,7 +103,6 @@
         public async Task IncrementalSourceGeneratorInvokedCorrectNumberOfTimes()
         {
             using var workspace = CreateWorkspace(new[] { typeof(TestCSharpCompilationFactoryServiceWithIncrementalGeneratorTracking) });
->>>>>>> 67d940c4
             var generator = new GenerateFileForEachAdditionalFileWithContentsCommented();
             var analyzerReference = new TestGeneratorReference(generator);
             var project = WithPreviewLanguageVersion(AddEmptyProject(workspace.CurrentSolution))
@@ -125,10 +112,6 @@
 
             var compilation = await project.GetRequiredCompilationAsync(CancellationToken.None);
 
-<<<<<<< HEAD
-            Assert.Equal(2, compilation.SyntaxTrees.Count());
-            Assert.Equal(2, generator.AdditionalFilesConvertedCount);
-=======
             var generatorDriver = project.Solution.State.GetTestAccessor().GetGeneratorDriver(project)!;
 
             var runResult = generatorDriver!.GetRunResult().Results[0];
@@ -143,21 +126,12 @@
                     Assert.Collection(step.Outputs,
                         output => Assert.Equal(IncrementalStepRunReason.New, output.Reason));
                 });
->>>>>>> 67d940c4
 
             // Change one of the additional documents, and rerun; we should only reprocess that one change, since this
             // is an incremental generator.
             project = project.AdditionalDocuments.First().WithAdditionalDocumentText(SourceText.From("Changed text!")).Project;
 
             compilation = await project.GetRequiredCompilationAsync(CancellationToken.None);
-<<<<<<< HEAD
-
-            Assert.Equal(2, compilation.SyntaxTrees.Count());
-
-            // We should now have converted three additional files -- the two from the original run and then the one that was changed.
-            // The other one should have been kept constant because that didn't change.
-            Assert.Equal(3, generator.AdditionalFilesConvertedCount);
-=======
             generatorDriver = project.Solution.State.GetTestAccessor().GetGeneratorDriver(project)!;
             runResult = generatorDriver.GetRunResult().Results[0];
 
@@ -179,18 +153,11 @@
                     && step.Outputs.Length == 1
                     && step.Outputs[0].Reason == IncrementalStepRunReason.Cached;
                 });
->>>>>>> 67d940c4
 
             // Change one of the source documents, and rerun; we should again only reprocess that one change.
             project = project.AddDocument("Source.cs", SourceText.From("")).Project;
 
             compilation = await project.GetRequiredCompilationAsync(CancellationToken.None);
-<<<<<<< HEAD
-
-            // We have one extra syntax tree now, but it did not require any invocations of the incremental generator.
-            Assert.Equal(3, compilation.SyntaxTrees.Count());
-            Assert.Equal(3, generator.AdditionalFilesConvertedCount);
-=======
             generatorDriver = project.Solution.State.GetTestAccessor().GetGeneratorDriver(project)!;
             runResult = generatorDriver.GetRunResult().Results[0];
 
@@ -205,7 +172,6 @@
                     Assert.Collection(step.Outputs,
                         output => Assert.Equal(IncrementalStepRunReason.Cached, output.Reason));
                 });
->>>>>>> 67d940c4
         }
 
         [Fact]
@@ -254,15 +220,10 @@
             using var workspace = CreateWorkspace();
             var analyzerReference = new TestGeneratorReference(new GenerateFileForEachAdditionalFileWithContentsCommented());
             var project = WithPreviewLanguageVersion(AddEmptyProject(workspace.CurrentSolution))
-<<<<<<< HEAD
-                .AddAnalyzerReference(analyzerReference)
-                .AddAdditionalDocument("Test.txt", "Hello, world!").Project;
-=======
                 .AddAnalyzerReference(analyzerReference);
 
             if (assertRightAway)
                 await AssertCompilationContainsGeneratedFilesAsync(project, expectedGeneratedContents: new string[] { });
->>>>>>> 67d940c4
 
             project = project.AddAdditionalDocument("Test.txt", "Hello, world!").Project;
             var additionalDocumentId = project.AdditionalDocumentIds.Single();
@@ -774,11 +735,7 @@
             Assert.True(generatorRan);
             generatorRan = false;
 
-<<<<<<< HEAD
-            compilationReference.AssertReleased();
-=======
             compilationReference.AssertHeld();
->>>>>>> 67d940c4
 
             var document = project.Documents.Single().WithFrozenPartialSemantics(CancellationToken.None);
 
@@ -791,8 +748,6 @@
 
             Assert.Equal("// Something else", (await document.GetRequiredSyntaxRootAsync(CancellationToken.None)).ToFullString());
         }
-<<<<<<< HEAD
-=======
 
         [Fact]
         public async Task ChangesToAdditionalFilesCorrectlyAppliedEvenIfCompilationFallsAway()
@@ -809,6 +764,5 @@
             var projectWithoutAdditionalFiles = project.RemoveAdditionalDocument(project.AdditionalDocumentIds.Single());
             Assert.Empty((await projectWithoutAdditionalFiles.GetRequiredCompilationAsync(CancellationToken.None)).SyntaxTrees);
         }
->>>>>>> 67d940c4
     }
 }