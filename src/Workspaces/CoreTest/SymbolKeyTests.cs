--- conflicted
+++ resolved
@@ -784,7 +784,6 @@
             Assert.True(method.Parameters[0].Type.IsTupleType);
         }
 
-<<<<<<< HEAD
         [Fact]
         public void TestFunctionPointerTypeSymbols()
         {
@@ -800,10 +799,7 @@
             TestRoundTrip(fields, comp);
         }
 
-        private void TestRoundTrip(IEnumerable<ISymbol> symbols, Compilation compilation, Func<ISymbol, object> fnId = null)
-=======
         private static void TestRoundTrip(IEnumerable<ISymbol> symbols, Compilation compilation, Func<ISymbol, object> fnId = null)
->>>>>>> 154e84f3
         {
             foreach (var symbol in symbols)
             {
