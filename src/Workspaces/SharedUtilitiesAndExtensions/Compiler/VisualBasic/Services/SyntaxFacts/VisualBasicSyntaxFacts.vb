--- conflicted
+++ resolved
@@ -1434,15 +1434,11 @@
             Return trivia.IsPragmaDirective(isDisable, isActive, errorCodes)
         End Function
 
-        Public Overrides Function ContainsInterleavedDirective(span As TextSpan, token As SyntaxToken, cancellationToken As CancellationToken) As Boolean Implements ISyntaxFacts.ContainsInterleavedDirective
+        Public Overrides Function ContainsInterleavedDirective(span As TextSpan, token As SyntaxToken, cancellationToken As CancellationToken) As Boolean
             Return token.ContainsInterleavedDirective(span, cancellationToken)
         End Function
 
-<<<<<<< HEAD
-        Public Function IsDocumentationCommentExteriorTrivia(trivia As SyntaxTrivia) As Boolean Implements ISyntaxFacts.IsDocumentationCommentExteriorTrivia
-=======
         Public Overrides Function IsDocumentationCommentExteriorTrivia(trivia As SyntaxTrivia) As Boolean
->>>>>>> 1640f98c
             Return trivia.Kind() = SyntaxKind.DocumentationCommentExteriorTrivia
         End Function
 
@@ -1532,11 +1528,7 @@
             Return Nothing
         End Function
 
-<<<<<<< HEAD
-        Public Function IsPostfixUnaryExpression(node As SyntaxNode) As Boolean Implements ISyntaxFacts.IsPostfixUnaryExpression
-=======
         Public Overrides Function IsPostfixUnaryExpression(node As SyntaxNode) As Boolean
->>>>>>> 1640f98c
             ' Does not exist in VB.
             Return False
         End Function
