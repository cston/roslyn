--- conflicted
+++ resolved
@@ -187,7 +187,11 @@
         public static bool IsCompilationEnd(this DiagnosticDescriptor descriptor)
             => descriptor.ImmutableCustomTags().Contains(WellKnownDiagnosticTags.CompilationEnd);
 
-<<<<<<< HEAD
+        // TODO: the value stored in descriptor should already be valid URI (https://github.com/dotnet/roslyn/issues/59205)
+        internal static Uri? GetValidHelpLinkUri(this DiagnosticDescriptor descriptor)
+           => Uri.TryCreate(descriptor.HelpLinkUri, UriKind.Absolute, out var uri) &&
+              (uri.Scheme == Uri.UriSchemeHttp || uri.Scheme == Uri.UriSchemeHttps) ? uri : null;
+
         public static DiagnosticDescriptor WithMessageFormat(this DiagnosticDescriptor descriptor, LocalizableString messageFormat)
         {
 #pragma warning disable RS0030 // Do not used banned APIs - DiagnosticDescriptor .ctor is banned in this project, but fine to use here.
@@ -196,11 +200,5 @@
                 descriptor.Description, descriptor.HelpLinkUri, descriptor.CustomTags.ToArray());
 #pragma warning restore RS0030 // Do not used banned APIs
         }
-=======
-        // TODO: the value stored in descriptor should already be valid URI (https://github.com/dotnet/roslyn/issues/59205)
-        internal static Uri? GetValidHelpLinkUri(this DiagnosticDescriptor descriptor)
-           => Uri.TryCreate(descriptor.HelpLinkUri, UriKind.Absolute, out var uri) &&
-              (uri.Scheme == Uri.UriSchemeHttp || uri.Scheme == Uri.UriSchemeHttps) ? uri : null;
->>>>>>> 412dc4ce
     }
 }