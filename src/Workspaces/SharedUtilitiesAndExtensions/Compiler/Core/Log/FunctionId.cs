﻿// Licensed to the .NET Foundation under one or more agreements.
// The .NET Foundation licenses this file to you under the MIT license.
// See the LICENSE file in the project root for more information.

namespace Microsoft.CodeAnalysis.Internal.Log
{
    /// <summary>
    /// Enum to uniquely identify each function location.
    /// </summary>
    internal enum FunctionId
    {
        // a value to use in unit tests that won't interfere with reporting
        // for our other scenarios.
        TestEvent_NotUsed = 1,

        WorkCoordinator_DocumentWorker_Enqueue = 2,
        WorkCoordinator_ProcessProjectAsync = 3,
        WorkCoordinator_ProcessDocumentAsync = 4,
        WorkCoordinator_SemanticChange_Enqueue = 5,
        WorkCoordinator_SemanticChange_EnqueueFromMember = 6,
        WorkCoordinator_SemanticChange_EnqueueFromType = 7,
        WorkCoordinator_SemanticChange_FullProjects = 8,
        WorkCoordinator_Project_Enqueue = 9,
        WorkCoordinator_AsyncWorkItemQueue_LastItem = 10,
        WorkCoordinator_AsyncWorkItemQueue_FirstItem = 11,

        Diagnostics_SyntaxDiagnostic = 12,
        Diagnostics_SemanticDiagnostic = 13,
        Diagnostics_ProjectDiagnostic = 14,
        Diagnostics_DocumentReset = 15,
        Diagnostics_DocumentOpen = 16,
        Diagnostics_RemoveDocument = 17,
        Diagnostics_RemoveProject = 18,
        Diagnostics_DocumentClose = 19,

        // add new values after this
        Run_Environment = 20,
        Run_Environment_Options = 21,

        Tagger_AdornmentManager_OnLayoutChanged = 22,
        Tagger_AdornmentManager_UpdateInvalidSpans = 23,
        Tagger_BatchChangeNotifier_NotifyEditorNow = 24,
        Tagger_BatchChangeNotifier_NotifyEditor = 25,
        Tagger_TagSource_RecomputeTags = 26,
        Tagger_TagSource_ProcessNewTags = 27,
        Tagger_SyntacticClassification_TagComputer_GetTags = 28,
        Tagger_SemanticClassification_TagProducer_ProduceTags = 29,
        Tagger_BraceHighlighting_TagProducer_ProduceTags = 30,
        Tagger_LineSeparator_TagProducer_ProduceTags = 31,
        Tagger_Outlining_TagProducer_ProduceTags = 32,
        Tagger_Highlighter_TagProducer_ProduceTags = 33,
        Tagger_ReferenceHighlighting_TagProducer_ProduceTags = 34,

        CaseCorrection_CaseCorrect = 35,
        CaseCorrection_ReplaceTokens = 36,
        CaseCorrection_AddReplacements = 37,

        CodeCleanup_CleanupAsync = 38,
        CodeCleanup_Cleanup = 39,
        CodeCleanup_IterateAllCodeCleanupProviders = 40,
        CodeCleanup_IterateOneCodeCleanup = 41,

        CommandHandler_GetCommandState = 42,
        CommandHandler_ExecuteHandlers = 43,
        CommandHandler_FormatCommand = 44,
        CommandHandler_CompleteStatement = 45,
        CommandHandler_ToggleBlockComment = 46,
        CommandHandler_ToggleLineComment = 47,

        Workspace_SourceText_GetChangeRanges = 48,
        Workspace_Recoverable_RecoverRootAsync = 49,
        Workspace_Recoverable_RecoverRoot = 50,
        Workspace_Recoverable_RecoverTextAsync = 51,
        Workspace_Recoverable_RecoverText = 52,
        Workspace_SkeletonAssembly_GetMetadataOnlyImage = 53,
        Workspace_SkeletonAssembly_EmitMetadataOnlyImage = 54,
        Workspace_Document_State_FullyParseSyntaxTree = 55,
        Workspace_Document_State_IncrementallyParseSyntaxTree = 56,
        Workspace_Document_GetSemanticModel = 57,
        Workspace_Document_GetSyntaxTree = 58,
        Workspace_Document_GetTextChanges = 59,
        Workspace_Project_GetCompilation = 60,
        Workspace_Project_CompilationTracker_BuildCompilationAsync = 61,
        Workspace_ApplyChanges = 62,
        Workspace_TryGetDocument = 63,
        Workspace_TryGetDocumentFromInProgressSolution = 64,
        // obsolete: Workspace_Solution_LinkedFileDiffMergingSession = 65,
        // obsolete: Workspace_Solution_LinkedFileDiffMergingSession_LinkedFileGroup = 66,
        Workspace_Solution_Info = 67,

        EndConstruct_DoStatement = 68,
        EndConstruct_XmlCData = 69,
        EndConstruct_XmlComment = 70,
        EndConstruct_XmlElement = 71,
        EndConstruct_XmlEmbeddedExpression = 72,
        EndConstruct_XmlProcessingInstruction = 73,

        FindReference_Rename = 74,
        FindReference_ChangeSignature = 75,
        FindReference = 76,
        FindReference_DetermineAllSymbolsAsync = 77,
        FindReference_CreateProjectMapAsync = 78,
        FindReference_CreateDocumentMapAsync = 79,
        FindReference_ProcessAsync = 80,
        FindReference_ProcessProjectAsync = 81,
        FindReference_ProcessDocumentAsync = 82,

        LineCommit_CommitRegion = 83,

        Formatting_TokenStreamConstruction = 84,
        Formatting_ContextInitialization = 85,
        Formatting_Format = 86,
        Formatting_ApplyResultToBuffer = 87,
        Formatting_IterateNodes = 88,
        Formatting_CollectIndentBlock = 89,
        Formatting_CollectSuppressOperation = 90,
        Formatting_CollectAlignOperation = 91,
        Formatting_CollectAnchorOperation = 92,
        Formatting_CollectTokenOperation = 93,
        Formatting_BuildContext = 94,
        Formatting_ApplySpaceAndLine = 95,
        Formatting_ApplyAnchorOperation = 96,
        Formatting_ApplyAlignOperation = 97,
        Formatting_AggregateCreateTextChanges = 98,
        Formatting_AggregateCreateFormattedRoot = 99,
        Formatting_CreateTextChanges = 100,
        Formatting_CreateFormattedRoot = 101,
        Formatting_Partitions = 102,

        SmartIndentation_Start = 103,
        SmartIndentation_OpenCurly = 104,
        SmartIndentation_CloseCurly = 105,

        Rename_InlineSession = 106,
        Rename_InlineSession_Session = 107,
        Rename_FindLinkedSpans = 108,
        Rename_GetSymbolRenameInfo = 109,
        Rename_OnTextBufferChanged = 110,
        Rename_ApplyReplacementText = 111,
        Rename_CommitCore = 112,
        Rename_CommitCoreWithPreview = 113,
        Rename_GetAsynchronousLocationsSource = 114,
        Rename_AllRenameLocations = 115,
        Rename_StartSearchingForSpansInAllOpenDocuments = 116,
        Rename_StartSearchingForSpansInOpenDocument = 117,
        Rename_CreateOpenTextBufferManagerForAllOpenDocs = 118,
        Rename_CreateOpenTextBufferManagerForAllOpenDocument = 119,
        Rename_ReportSpan = 120,
        Rename_GetNoChangeConflictResolution = 121,
        Rename_Tracking_BufferChanged = 122,

        TPLTask_TaskScheduled = 123,
        TPLTask_TaskStarted = 124,
        TPLTask_TaskCompleted = 125,

        Get_QuickInfo_Async = 126,

        Completion_ModelComputer_DoInBackground = 127,
        Completion_ModelComputation_FilterModelInBackground = 128,
        Completion_ModelComputation_WaitForModel = 129,
        Completion_SymbolCompletionProvider_GetItemsWorker = 130,
        Completion_KeywordCompletionProvider_GetItemsWorker = 131,
        Completion_SnippetCompletionProvider_GetItemsWorker_CSharp = 132,
        Completion_TypeImportCompletionProvider_GetCompletionItemsAsync = 133,
        Completion_ExtensionMethodImportCompletionProvider_GetCompletionItemsAsync = 134,

        SignatureHelp_ModelComputation_ComputeModelInBackground = 135,
        SignatureHelp_ModelComputation_UpdateModelInBackground = 136,

        Refactoring_CodeRefactoringService_GetRefactoringsAsync = 137,
        Refactoring_AddImport = 138,
        Refactoring_FullyQualify = 139,
        Refactoring_GenerateFromMembers_AddConstructorParametersFromMembers = 140,
        Refactoring_GenerateFromMembers_GenerateConstructorFromMembers = 141,
        Refactoring_GenerateFromMembers_GenerateEqualsAndGetHashCode = 142,
        Refactoring_GenerateMember_GenerateConstructor = 143,
        Refactoring_GenerateMember_GenerateDefaultConstructors = 144,
        Refactoring_GenerateMember_GenerateEnumMember = 145,
        Refactoring_GenerateMember_GenerateMethod = 146,
        Refactoring_GenerateMember_GenerateVariable = 147,
        Refactoring_ImplementAbstractClass = 148,
        Refactoring_ImplementInterface = 149,
        Refactoring_IntroduceVariable = 150,
        Refactoring_GenerateType = 151,
        Refactoring_RemoveUnnecessaryImports_CSharp = 152,
        Refactoring_RemoveUnnecessaryImports_VisualBasic = 153,

        Snippet_OnBeforeInsertion = 154,
        Snippet_OnAfterInsertion = 155,

        Misc_NonReentrantLock_BlockingWait = 156,
        Misc_VisualStudioWaitIndicator_Wait = 157,
        Misc_SaveEventsSink_OnBeforeSave = 158,

        TaskList_Refresh = 159,
        TaskList_NavigateTo = 160,

        WinformDesigner_GenerateXML = 161,

        NavigateTo_Search = 162,

        NavigationService_VSDocumentNavigationService_NavigateTo = 163,

        NavigationBar_ComputeModelAsync = 164,
        NavigationBar_ItemService_GetMembersInTypes_CSharp = 165,
        NavigationBar_ItemService_GetTypesInFile_CSharp = 166,
        NavigationBar_UpdateDropDownsSynchronously_WaitForModel = 167,
        NavigationBar_UpdateDropDownsSynchronously_WaitForSelectedItemInfo = 168,

        EventHookup_Determine_If_Event_Hookup = 169,
        EventHookup_Generate_Handler = 170,
        EventHookup_Type_Char = 171,

        Cache_Created = 172,
        Cache_AddOrAccess = 173,
        Cache_Remove = 174,
        Cache_Evict = 175,
        Cache_EvictAll = 176,
        Cache_ItemRank = 177,

        TextStructureNavigator_GetExtentOfWord = 178,
        TextStructureNavigator_GetSpanOfEnclosing = 179,
        TextStructureNavigator_GetSpanOfFirstChild = 180,
        TextStructureNavigator_GetSpanOfNextSibling = 181,
        TextStructureNavigator_GetSpanOfPreviousSibling = 182,

        Debugging_LanguageDebugInfoService_GetDataTipSpanAndText = 183,
        Debugging_VsLanguageDebugInfo_ValidateBreakpointLocation = 184,
        Debugging_VsLanguageDebugInfo_GetProximityExpressions = 185,
        Debugging_VsLanguageDebugInfo_ResolveName = 186,
        Debugging_VsLanguageDebugInfo_GetNameOfLocation = 187,
        Debugging_VsLanguageDebugInfo_GetDataTipText = 188,
        Debugging_EncSession = 189,
        Debugging_EncSession_EditSession = 190,
        Debugging_EncSession_EditSession_EmitDeltaErrorId = 191,
        Debugging_EncSession_EditSession_RudeEdit = 192,

        Simplifier_ReduceAsync = 193,
        Simplifier_ExpandNode = 194,
        Simplifier_ExpandToken = 195,

        ForegroundNotificationService_Processed = 196,
        ForegroundNotificationService_NotifyOnForeground = 197,

        BackgroundCompiler_BuildCompilationsAsync = 198,

        PersistenceService_ReadAsync = 199,
        PersistenceService_WriteAsync = 200,
        PersistenceService_ReadAsyncFailed = 201,
        PersistenceService_WriteAsyncFailed = 202,
        PersistenceService_Initialization = 203,

        TemporaryStorageServiceFactory_ReadText = 204,
        TemporaryStorageServiceFactory_WriteText = 205,
        TemporaryStorageServiceFactory_ReadStream = 206,
        TemporaryStorageServiceFactory_WriteStream = 207,

        PullMembersUpWarning_ChangeTargetToAbstract = 208,
        PullMembersUpWarning_ChangeOriginToPublic = 209,
        PullMembersUpWarning_ChangeOriginToNonStatic = 210,
        PullMembersUpWarning_UserProceedToFinish = 211,
        PullMembersUpWarning_UserGoBack = 212,

        // currently no-one uses these
        SmartTags_RefreshSession = 213,
        SmartTags_SmartTagInitializeFixes = 214,
        SmartTags_ApplyQuickFix = 215,

        EditorTestApp_RefreshTask = 216,
        EditorTestApp_UpdateDiagnostics = 217,

        IncrementalAnalyzerProcessor_Analyzers = 218,
        IncrementalAnalyzerProcessor_Analyzer = 219,
        IncrementalAnalyzerProcessor_ActiveFileAnalyzers = 220,
        IncrementalAnalyzerProcessor_ActiveFileAnalyzer = 221,
        IncrementalAnalyzerProcessor_Shutdown = 222,

        WorkCoordinatorRegistrationService_Register = 223,
        WorkCoordinatorRegistrationService_Unregister = 224,
        WorkCoordinatorRegistrationService_Reanalyze = 225,

        WorkCoordinator_SolutionCrawlerOption = 226,
        WorkCoordinator_PersistentStorageAdded = 227,
        WorkCoordinator_PersistentStorageRemoved = 228,
        WorkCoordinator_Shutdown = 229,

        DiagnosticAnalyzerService_Analyzers = 230,
        DiagnosticAnalyzerDriver_AnalyzerCrash = 231,
        DiagnosticAnalyzerDriver_AnalyzerTypeCount = 232,
        // obsolete: PersistedSemanticVersion_Info = 233,
        StorageDatabase_Exceptions = 234,
        WorkCoordinator_ShutdownTimeout = 235,
        Diagnostics_HyperLink = 236,

        CodeFixes_FixAllOccurrencesSession = 237,
        CodeFixes_FixAllOccurrencesContext = 238,
        CodeFixes_FixAllOccurrencesComputation = 239,
        CodeFixes_FixAllOccurrencesComputation_Document_Diagnostics = 240,
        CodeFixes_FixAllOccurrencesComputation_Project_Diagnostics = 241,
        CodeFixes_FixAllOccurrencesComputation_Document_Fixes = 242,
        CodeFixes_FixAllOccurrencesComputation_Project_Fixes = 243,
        CodeFixes_FixAllOccurrencesComputation_Document_Merge = 244,
        CodeFixes_FixAllOccurrencesComputation_Project_Merge = 245,
        CodeFixes_FixAllOccurrencesPreviewChanges = 246,
        CodeFixes_ApplyChanges = 247,

        SolutionExplorer_AnalyzerItemSource_GetItems = 248,
        SolutionExplorer_DiagnosticItemSource_GetItems = 249,
        WorkCoordinator_ActiveFileEnqueue = 250,
        SymbolFinder_FindDeclarationsAsync = 251,
        SymbolFinder_Project_AddDeclarationsAsync = 252,
        SymbolFinder_Assembly_AddDeclarationsAsync = 253,
        SymbolFinder_Solution_Name_FindSourceDeclarationsAsync = 254,
        SymbolFinder_Project_Name_FindSourceDeclarationsAsync = 255,
        SymbolFinder_Solution_Predicate_FindSourceDeclarationsAsync = 256,
        SymbolFinder_Project_Predicate_FindSourceDeclarationsAsync = 257,
        Tagger_Diagnostics_RecomputeTags = 258,
        Tagger_Diagnostics_Updated = 259,
        SuggestedActions_HasSuggestedActionsAsync = 260,
        SuggestedActions_GetSuggestedActions = 261,
        AnalyzerDependencyCheckingService_LogConflict = 262,
        AnalyzerDependencyCheckingService_LogMissingDependency = 263,
        VirtualMemory_MemoryLow = 264,
        Extension_Exception = 265,

        WorkCoordinator_WaitForHigherPriorityOperationsAsync = 266,

        CSharp_Interactive_Window = 267,
        VisualBasic_Interactive_Window = 268,

        NonFatalWatson = 269,
        GlobalOperationRegistration = 270,
        CommandHandler_FindAllReference = 271,

        CodefixInfobar_Enable = 272,
        CodefixInfobar_EnableAndIgnoreFutureErrors = 273,
        CodefixInfobar_LeaveDisabled = 274,
        CodefixInfobar_ErrorIgnored = 275,

        Refactoring_NamingStyle = 276,

        // Caches
        SymbolTreeInfo_ExceptionInCacheRead = 277,
        SpellChecker_ExceptionInCacheRead = 278,
        BKTree_ExceptionInCacheRead = 279,
        IntellisenseBuild_Failed = 280,

        FileTextLoader_FileLengthThresholdExceeded = 281,

        // Generic performance measurement action IDs
        MeasurePerformance_StartAction = 282,
        MeasurePerformance_StopAction = 283,

        Serializer_CreateChecksum = 284,
        Serializer_Serialize = 285,
        Serializer_Deserialize = 286,

        CodeAnalysisService_CalculateDiagnosticsAsync = 287,
        CodeAnalysisService_SerializeDiagnosticResultAsync = 288,
        CodeAnalysisService_GetReferenceCountAsync = 289,
        CodeAnalysisService_FindReferenceLocationsAsync = 290,
        CodeAnalysisService_FindReferenceMethodsAsync = 291,
        CodeAnalysisService_GetFullyQualifiedName = 292,
        CodeAnalysisService_GetTodoCommentsAsync = 293,
        CodeAnalysisService_GetDesignerAttributesAsync = 294,

        ServiceHubRemoteHostClient_CreateAsync = 295,
        // obsolete: PinnedRemotableDataScope_GetRemotableData = 296,

        RemoteHost_Connect = 297,
        RemoteHost_Disconnect = 298,

        // obsolete: RemoteHostClientService_AddGlobalAssetsAsync = 299,
        // obsolete: RemoteHostClientService_RemoveGlobalAssets = 300,
        // obsolete: RemoteHostClientService_Enabled = 301,
        // obsolete: RemoteHostClientService_Restarted = 302,

        RemoteHostService_SynchronizePrimaryWorkspaceAsync = 303,
        // obsolete: RemoteHostService_SynchronizeGlobalAssetsAsync = 304,

        AssetStorage_CleanAssets = 305,
        AssetStorage_TryGetAsset = 306,

        AssetService_GetAssetAsync = 307,
        AssetService_SynchronizeAssetsAsync = 308,
        AssetService_SynchronizeSolutionAssetsAsync = 309,
        AssetService_SynchronizeProjectAssetsAsync = 310,

        CodeLens_GetReferenceCountAsync = 311,
        CodeLens_FindReferenceLocationsAsync = 312,
        CodeLens_FindReferenceMethodsAsync = 313,
        CodeLens_GetFullyQualifiedName = 314,

        SolutionState_ComputeChecksumsAsync = 315,
        ProjectState_ComputeChecksumsAsync = 316,
        DocumentState_ComputeChecksumsAsync = 317,

        // obsolete: SolutionSynchronizationService_GetRemotableData = 318,
        // obsolete: SolutionSynchronizationServiceFactory_CreatePinnedRemotableDataScopeAsync = 319,

        SolutionChecksumUpdater_SynchronizePrimaryWorkspace = 320,

        JsonRpcSession_RequestAssetAsync = 321,

        SolutionService_GetSolutionAsync = 322,
        SolutionService_UpdatePrimaryWorkspaceAsync = 323,

        RemoteHostService_GetAssetsAsync = 324,

        // obsolete: CompilationService_GetCompilationAsync = 325,
        SolutionCreator_AssetDifferences = 326,
        Extension_InfoBar = 327,
        FxCopAnalyzersInstall = 328,
        AssetStorage_ForceGC = 329,
        // obsolete: RemoteHost_Bitness = 330,
        Intellisense_Completion = 331,
        MetadataOnlyImage_EmitFailure = 332,
        LiveTableDataSource_OnDiagnosticsUpdated = 333,
        Experiment_KeybindingsReset = 334,
        Diagnostics_GeneratePerformaceReport = 335,
        Diagnostics_BadAnalyzer = 336,
        CodeAnalysisService_ReportAnalyzerPerformance = 337,
        PerformanceTrackerService_AddSnapshot = 338,
        // obsolete: AbstractProject_SetIntelliSenseBuild = 339,
        // obsolete: AbstractProject_Created = 340,
        // obsolete: AbstractProject_PushedToWorkspace = 341,
        ExternalErrorDiagnosticUpdateSource_AddError = 342,
        DiagnosticIncrementalAnalyzer_SynchronizeWithBuildAsync = 343,
        Completion_ExecuteCommand_TypeChar = 344,
        RemoteHostService_SynchronizeTextAsync = 345,

        SymbolFinder_Solution_Pattern_FindSourceDeclarationsAsync = 346,
        SymbolFinder_Project_Pattern_FindSourceDeclarationsAsync = 347,
        // obsolete: Intellisense_Completion_Commit = 348,

        CodeCleanupInfobar_BarDisplayed = 349,
        CodeCleanupInfobar_ConfigureNow = 350,
        CodeCleanupInfobar_NeverShowCodeCleanupInfoBarAgain = 351,

        FormatDocument = 352,
        CodeCleanup_ApplyCodeFixesAsync = 353,
        CodeCleanup_RemoveUnusedImports = 354,
        CodeCleanup_SortImports = 355,
        CodeCleanup_Format = 356,
        CodeCleanupABTest_AssignedToOnByDefault = 357,
        CodeCleanupABTest_AssignedToOffByDefault = 358,
        Workspace_Events = 359,

        Refactoring_ExtractMethod_UnknownMatrixItem = 360,

        SyntaxTreeIndex_Precalculate = 361,
        SyntaxTreeIndex_Precalculate_Create = 362,
        SymbolTreeInfo_Create = 363,
        SymbolTreeInfo_TryLoadOrCreate = 364,
        CommandHandler_GoToImplementation = 365,
        GraphQuery_ImplementedBy = 366,
        GraphQuery_Implements = 367,
        GraphQuery_IsCalledBy = 368,
        GraphQuery_IsUsedBy = 369,
        GraphQuery_Overrides = 370,

        Intellisense_AsyncCompletion_Data = 371,
        Intellisense_CompletionProviders_Data = 372,
        RemoteHostService_IsExperimentEnabledAsync = 373,
        PartialLoad_FullyLoaded = 374,
        Liveshare_UnknownCodeAction = 375,
        // obsolete: Liveshare_LexicalClassifications = 376,
        // obsolete: Liveshare_SyntacticClassifications = 377,
        // obsolete: Liveshare_SyntacticTagger = 378,

        CommandHandler_GoToBase = 379,

        DiagnosticAnalyzerService_GetDiagnosticsForSpanAsync = 380,
        CodeFixes_GetCodeFixesAsync = 381,

        LanguageServer_ActivateFailed = 382,
        LanguageServer_OnLoadedFailed = 383,

        CodeFixes_AddExplicitCast = 384,

        ToolsOptions_GenerateEditorconfig = 385,

        Renamer_RenameSymbolAsync = 386,
        Renamer_FindRenameLocationsAsync = 387,
        Renamer_ResolveConflictsAsync = 388,

        ChangeSignature_Data = 400,

        AbstractEncapsulateFieldService_EncapsulateFieldsAsync = 410,

        AbstractConvertTupleToStructCodeRefactoringProvider_ConvertToStructAsync = 420,

        DependentTypeFinder_FindAndCacheDerivedClassesAsync = 430,
        DependentTypeFinder_FindAndCacheDerivedInterfacesAsync = 431,
        DependentTypeFinder_FindAndCacheImplementingTypesAsync = 432,

        RemoteSemanticClassificationCacheService_ExceptionInCacheRead = 440,
        FeatureNotAvailable = 441,

        LSPCompletion_MissingLSPCompletionTriggerKind = 450,
        LSPCompletion_MissingLSPCompletionInvokeKind = 451,

        Workspace_Project_CompilationThrownAway = 460,

        CommandHandler_Paste_ImportsOnPaste = 470,

        // Superseded by LSP_FindDocumentInWorkspace
        // obsolete: FindDocumentInWorkspace = 480,
        RegisterWorkspace = 481,

        LSP_RequestCounter = 482,
        LSP_RequestDuration = 483,
        LSP_TimeInQueue = 484,

        Intellicode_UnknownIntent = 485,

        LSP_CompletionListCacheMiss = 486,

        InheritanceMargin_TargetsMenuOpen = 487,
        InheritanceMargin_NavigateToTarget = 488,

        VS_ErrorReportingService_ShowGlobalErrorInfo = 489,

        ValueTracking_Command = 490,
        ValueTracking_TrackValueSource = 491,

        InheritanceMargin_GetInheritanceMemberItems = 492,

<<<<<<< HEAD
        UnusedReferences_GetUnusedReferences = 493,

=======
        LSP_FindDocumentInWorkspace = 493,
>>>>>>> 526d2793
    }
}<|MERGE_RESOLUTION|>--- conflicted
+++ resolved
@@ -521,16 +521,13 @@
 
         VS_ErrorReportingService_ShowGlobalErrorInfo = 489,
 
-        ValueTracking_Command = 490,
-        ValueTracking_TrackValueSource = 491,
-
-        InheritanceMargin_GetInheritanceMemberItems = 492,
-
-<<<<<<< HEAD
-        UnusedReferences_GetUnusedReferences = 493,
-
-=======
-        LSP_FindDocumentInWorkspace = 493,
->>>>>>> 526d2793
+        UnusedReferences_GetUnusedReferences = 490,
+
+        ValueTracking_Command = 491,
+        ValueTracking_TrackValueSource = 492,
+
+        InheritanceMargin_GetInheritanceMemberItems = 493,
+
+        LSP_FindDocumentInWorkspace = 494,
     }
 }