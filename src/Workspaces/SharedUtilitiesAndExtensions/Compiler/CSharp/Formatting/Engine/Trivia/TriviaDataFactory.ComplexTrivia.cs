--- conflicted
+++ resolved
@@ -27,13 +27,7 @@
             }
 
             protected override void ExtractLineAndSpace(string text, out int lines, out int spaces)
-<<<<<<< HEAD
-            {
-                text.ProcessTextBetweenTokens(this.TreeInfo, this.Token1, this.Options.GetOption(FormattingOptions2.TabSize), out lines, out spaces);
-            }
-=======
                 => text.ProcessTextBetweenTokens(this.TreeInfo, this.Token1, this.Options.GetOption(FormattingOptions2.TabSize), out lines, out spaces);
->>>>>>> d73229b4
 
             protected override TriviaData CreateComplexTrivia(int line, int space)
                 => CreateModifiedComplexTrivia(line, space);
