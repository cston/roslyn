﻿// Licensed to the .NET Foundation under one or more agreements.
// The .NET Foundation licenses this file to you under the MIT license.
// See the LICENSE file in the project root for more information.

using System;
using System.Collections.Generic;
using System.Linq;
using System.Threading;
using Microsoft.CodeAnalysis.CSharp.Syntax;
using Microsoft.CodeAnalysis.Shared.Extensions;
using Roslyn.Utilities;

namespace Microsoft.CodeAnalysis.CSharp.Extensions
{
    internal static partial class SyntaxTreeExtensions
    {
        public static ISet<SyntaxKind> GetPrecedingModifiers(this SyntaxTree syntaxTree, int position, CancellationToken cancellationToken)
            => syntaxTree.GetPrecedingModifiers(position, cancellationToken, out _);

        public static ISet<SyntaxKind> GetPrecedingModifiers(
#pragma warning disable IDE0060 // Remove unused parameter - Unused this parameter for consistency with other extension methods.
            this SyntaxTree syntaxTree,
#pragma warning restore IDE0060 // Remove unused parameter
            int position,
            CancellationToken cancellationToken,
            out int positionBeforeModifiers)
        {
            positionBeforeModifiers = position;
            var tokenOnLeftOfPosition = syntaxTree.FindTokenOnLeftOfPosition(position, cancellationToken);
            var token = tokenOnLeftOfPosition.GetPreviousTokenIfTouchingWord(position);

            var result = new HashSet<SyntaxKind>(SyntaxFacts.EqualityComparer);
            while (true)
            {
                switch (token.Kind())
                {
                    case SyntaxKind.PublicKeyword:
                    case SyntaxKind.InternalKeyword:
                    case SyntaxKind.ProtectedKeyword:
                    case SyntaxKind.PrivateKeyword:
                    case SyntaxKind.SealedKeyword:
                    case SyntaxKind.AbstractKeyword:
                    case SyntaxKind.StaticKeyword:
                    case SyntaxKind.VirtualKeyword:
                    case SyntaxKind.ExternKeyword:
                    case SyntaxKind.NewKeyword:
                    case SyntaxKind.OverrideKeyword:
                    case SyntaxKind.ReadOnlyKeyword:
                    case SyntaxKind.VolatileKeyword:
                    case SyntaxKind.UnsafeKeyword:
                    case SyntaxKind.AsyncKeyword:
                    case SyntaxKind.RefKeyword:
                    case SyntaxKind.OutKeyword:
                    case SyntaxKind.InKeyword:
                        result.Add(token.Kind());
                        positionBeforeModifiers = token.FullSpan.Start;
                        token = token.GetPreviousToken(includeSkipped: true);
                        continue;
                    case SyntaxKind.IdentifierToken:
                        if (token.HasMatchingText(SyntaxKind.AsyncKeyword))
                        {
                            result.Add(SyntaxKind.AsyncKeyword);
                            positionBeforeModifiers = token.FullSpan.Start;
                            token = token.GetPreviousToken(includeSkipped: true);
                            continue;
                        }

                        break;
                }

                break;
            }

            return result;
        }

        public static TypeDeclarationSyntax? GetContainingTypeDeclaration(
            this SyntaxTree syntaxTree, int position, CancellationToken cancellationToken)
        {
            return syntaxTree.GetContainingTypeDeclarations(position, cancellationToken).FirstOrDefault();
        }

        public static BaseTypeDeclarationSyntax? GetContainingTypeOrEnumDeclaration(
            this SyntaxTree syntaxTree, int position, CancellationToken cancellationToken)
        {
            return syntaxTree.GetContainingTypeOrEnumDeclarations(position, cancellationToken).FirstOrDefault();
        }

        public static IEnumerable<TypeDeclarationSyntax> GetContainingTypeDeclarations(
            this SyntaxTree syntaxTree, int position, CancellationToken cancellationToken)
        {
            var token = syntaxTree.FindTokenOnLeftOfPosition(position, cancellationToken);

            return token.GetAncestors<TypeDeclarationSyntax>().Where(t =>
            {
                return BaseTypeDeclarationContainsPosition(t, position);
            });
        }

        private static bool BaseTypeDeclarationContainsPosition(BaseTypeDeclarationSyntax declaration, int position)
        {
            if (position <= declaration.OpenBraceToken.SpanStart)
            {
                return false;
            }

            if (declaration.CloseBraceToken.IsMissing)
            {
                return true;
            }

            return position <= declaration.CloseBraceToken.SpanStart;
        }

        public static IEnumerable<BaseTypeDeclarationSyntax> GetContainingTypeOrEnumDeclarations(
            this SyntaxTree syntaxTree, int position, CancellationToken cancellationToken)
        {
            var token = syntaxTree.FindTokenOnLeftOfPosition(position, cancellationToken);

            return token.GetAncestors<BaseTypeDeclarationSyntax>().Where(t => BaseTypeDeclarationContainsPosition(t, position));
        }

        private static readonly Func<SyntaxKind, bool> s_isDotOrArrow = k => k is SyntaxKind.DotToken or SyntaxKind.MinusGreaterThanToken;
        private static readonly Func<SyntaxKind, bool> s_isDotOrArrowOrColonColon =
            k => k is SyntaxKind.DotToken or SyntaxKind.MinusGreaterThanToken or SyntaxKind.ColonColonToken;

        public static bool IsRightOfDotOrArrowOrColonColon(this SyntaxTree syntaxTree, int position, SyntaxToken targetToken, CancellationToken cancellationToken)
        {
            return
                (targetToken.IsKind(SyntaxKind.DotDotToken) && position == targetToken.SpanStart + 1) ||
                syntaxTree.IsRightOf(position, s_isDotOrArrowOrColonColon, cancellationToken);
        }

        public static bool IsRightOfDotOrArrow(this SyntaxTree syntaxTree, int position, CancellationToken cancellationToken)
            => syntaxTree.IsRightOf(position, s_isDotOrArrow, cancellationToken);

        private static bool IsRightOf(
            this SyntaxTree syntaxTree, int position, Func<SyntaxKind, bool> predicate, CancellationToken cancellationToken)
        {
            var token = syntaxTree.FindTokenOnLeftOfPosition(position, cancellationToken);
            token = token.GetPreviousTokenIfTouchingWord(position);

            if (token.Kind() == SyntaxKind.None)
            {
                return false;
            }

            return predicate(token.Kind());
        }

        public static bool IsRightOfNumericLiteral(this SyntaxTree syntaxTree, int position, CancellationToken cancellationToken)
        {
            var token = syntaxTree.FindTokenOnLeftOfPosition(position, cancellationToken);
            return token.Kind() == SyntaxKind.NumericLiteralToken;
        }

        public static bool IsAfterKeyword(this SyntaxTree syntaxTree, int position, SyntaxKind kind, CancellationToken cancellationToken)
        {
            var token = syntaxTree.FindTokenOnLeftOfPosition(position, cancellationToken);
            token = token.GetPreviousTokenIfTouchingWord(position);

            return token.Kind() == kind;
        }

        public static bool IsEntirelyWithinNonUserCodeComment(this SyntaxTree syntaxTree, int position, CancellationToken cancellationToken)
        {
            var inNonUserSingleLineDocComment =
                syntaxTree.IsEntirelyWithinSingleLineDocComment(position, cancellationToken) && !syntaxTree.IsEntirelyWithinCrefSyntax(position, cancellationToken);
            return
                syntaxTree.IsEntirelyWithinTopLevelSingleLineComment(position, cancellationToken) ||
                syntaxTree.IsEntirelyWithinPreProcessorSingleLineComment(position, cancellationToken) ||
                syntaxTree.IsEntirelyWithinMultiLineComment(position, cancellationToken) ||
                syntaxTree.IsEntirelyWithinMultiLineDocComment(position, cancellationToken) ||
                inNonUserSingleLineDocComment;
        }

        public static bool IsEntirelyWithinComment(this SyntaxTree syntaxTree, int position, CancellationToken cancellationToken)
        {
            return
                syntaxTree.IsEntirelyWithinTopLevelSingleLineComment(position, cancellationToken) ||
                syntaxTree.IsEntirelyWithinPreProcessorSingleLineComment(position, cancellationToken) ||
                syntaxTree.IsEntirelyWithinMultiLineComment(position, cancellationToken) ||
                syntaxTree.IsEntirelyWithinMultiLineDocComment(position, cancellationToken) ||
                syntaxTree.IsEntirelyWithinSingleLineDocComment(position, cancellationToken);
        }

        public static bool IsCrefContext(this SyntaxTree syntaxTree, int position, CancellationToken cancellationToken)
        {
            var token = syntaxTree.FindTokenOnLeftOfPosition(position, cancellationToken, includeDocumentationComments: true);
            token = token.GetPreviousTokenIfTouchingWord(position);

            if (token.Parent is XmlCrefAttributeSyntax attribute)
            {
                return token == attribute.StartQuoteToken;
            }

            return false;
        }

        public static bool IsEntirelyWithinCrefSyntax(this SyntaxTree syntaxTree, int position, CancellationToken cancellationToken)
        {
            if (syntaxTree.IsCrefContext(position, cancellationToken))
            {
                return true;
            }

            var token = syntaxTree.FindTokenOnLeftOfPosition(position, cancellationToken, includeDocumentationComments: true);
            return token.GetAncestor<CrefSyntax>() != null;
        }

        public static bool IsEntirelyWithinSingleLineDocComment(
            this SyntaxTree syntaxTree, int position, CancellationToken cancellationToken)
        {
            var root = (CompilationUnitSyntax)syntaxTree.GetRoot(cancellationToken);
            var trivia = root.FindTrivia(position);

            // If we ask right at the end of the file, we'll get back nothing.
            // So move back in that case and ask again.
            var eofPosition = root.FullWidth();
            if (position == eofPosition)
            {
                var eof = root.EndOfFileToken;
                if (eof.HasLeadingTrivia)
                {
                    trivia = eof.LeadingTrivia.Last();
                }
            }

            if (trivia.IsSingleLineDocComment())
            {
                RoslynDebug.Assert(trivia.HasStructure);

                var fullSpan = trivia.FullSpan;
                var endsWithNewLine = trivia.GetStructure()!.GetLastToken(includeSkipped: true).Kind() == SyntaxKind.XmlTextLiteralNewLineToken;

                if (endsWithNewLine)
                {
                    if (position > fullSpan.Start && position < fullSpan.End)
                    {
                        return true;
                    }
                }
                else
                {
                    if (position > fullSpan.Start && position <= fullSpan.End)
                    {
                        return true;
                    }
                }
            }

            return false;
        }

        public static bool IsEntirelyWithinMultiLineDocComment(
            this SyntaxTree syntaxTree, int position, CancellationToken cancellationToken)
        {
            var trivia = syntaxTree.GetRoot(cancellationToken).FindTrivia(position);

            if (trivia.IsMultiLineDocComment())
            {
                var span = trivia.FullSpan;

                if (position > span.Start && position < span.End)
                {
                    return true;
                }
            }

            return false;
        }

        public static bool IsEntirelyWithinMultiLineComment(
            this SyntaxTree syntaxTree, int position, CancellationToken cancellationToken)
        {
            var trivia = syntaxTree.FindTriviaAndAdjustForEndOfFile(position, cancellationToken);

            if (trivia.IsMultiLineComment())
            {
                var span = trivia.FullSpan;

                return trivia.IsCompleteMultiLineComment()
                    ? position > span.Start && position < span.End
                    : position > span.Start && position <= span.End;
            }

            return false;
        }

        public static bool IsEntirelyWithinConflictMarker(
            this SyntaxTree syntaxTree, int position, CancellationToken cancellationToken)
        {
            var trivia = syntaxTree.FindTriviaAndAdjustForEndOfFile(position, cancellationToken);

            if (trivia.Kind() == SyntaxKind.EndOfLineTrivia)
            {
                // Check if we're on the newline right at the end of a comment
                trivia = trivia.GetPreviousTrivia(syntaxTree, cancellationToken);
            }

            return trivia.Kind() == SyntaxKind.ConflictMarkerTrivia;
        }

        public static bool IsEntirelyWithinTopLevelSingleLineComment(
            this SyntaxTree syntaxTree, int position, CancellationToken cancellationToken)
        {
            var trivia = syntaxTree.FindTriviaAndAdjustForEndOfFile(position, cancellationToken);

            if (trivia.Kind() == SyntaxKind.EndOfLineTrivia)
            {
                // Check if we're on the newline right at the end of a comment
                trivia = trivia.GetPreviousTrivia(syntaxTree, cancellationToken);
            }

            if (trivia.IsSingleLineComment() || trivia.IsShebangDirective())
            {
                var span = trivia.FullSpan;

                if (position > span.Start && position <= span.End)
                {
                    return true;
                }
            }

            return false;
        }

        public static bool IsEntirelyWithinPreProcessorSingleLineComment(
            this SyntaxTree syntaxTree, int position, CancellationToken cancellationToken)
        {
            // Search inside trivia for directives to ensure that we recognize
            // single-line comments at the end of preprocessor directives.
            var trivia = syntaxTree.FindTriviaAndAdjustForEndOfFile(position, cancellationToken, findInsideTrivia: true);

            if (trivia.Kind() == SyntaxKind.EndOfLineTrivia)
            {
                // Check if we're on the newline right at the end of a comment
                trivia = trivia.GetPreviousTrivia(syntaxTree, cancellationToken, findInsideTrivia: true);
            }

            if (trivia.IsSingleLineComment())
            {
                var span = trivia.FullSpan;

                if (position > span.Start && position <= span.End)
                {
                    return true;
                }
            }

            return false;
        }

        private static bool AtEndOfIncompleteStringOrCharLiteral(SyntaxToken token, int position, char lastChar, CancellationToken cancellationToken)
        {
            if (token.Kind(
) is not (SyntaxKind.StringLiteralToken or SyntaxKind.CharacterLiteralToken or SyntaxKind.SingleLineRawStringLiteralToken or SyntaxKind.MultiLineRawStringLiteralToken))
            {
                throw new ArgumentException(CSharpCompilerExtensionsResources.Expected_string_or_char_literal, nameof(token));
            }

            if (position != token.Span.End)
                return false;

            if (token.Kind() is SyntaxKind.SingleLineRawStringLiteralToken or SyntaxKind.MultiLineRawStringLiteralToken)
            {
                var sourceText = token.SyntaxTree!.GetText(cancellationToken);
                var startDelimeterLength = 0;
                var endDelimeterLength = 0;
                for (int i = token.SpanStart, n = token.Span.End; i < n; i++)
                {
                    if (sourceText[i] != '"')
                        break;

                    startDelimeterLength++;
                }

                for (int i = token.Span.End - 1, n = token.Span.Start; i >= n; i--)
                {
                    if (sourceText[i] != '"')
                        break;

                    endDelimeterLength++;
                }

                return token.Span.Length == startDelimeterLength ||
                    (token.Span.Length > startDelimeterLength && endDelimeterLength < startDelimeterLength);
            }
            else
            {
                var startDelimeterLength = token.IsVerbatimStringLiteral() ? 2 : 1;
                return token.Span.Length == startDelimeterLength ||
                    (token.Span.Length > startDelimeterLength && token.Text[^1] != lastChar);
            }
        }

        public static bool IsEntirelyWithinStringOrCharLiteral(
            this SyntaxTree syntaxTree, int position, CancellationToken cancellationToken)
        {
            return
                syntaxTree.IsEntirelyWithinStringLiteral(position, cancellationToken) ||
                syntaxTree.IsEntirelyWithinCharLiteral(position, cancellationToken);
        }

        public static bool IsEntirelyWithinStringLiteral(
            this SyntaxTree syntaxTree, int position, CancellationToken cancellationToken)
        {
            var token = syntaxTree.GetRoot(cancellationToken).FindToken(position, findInsideTrivia: true);

            // If we ask right at the end of the file, we'll get back nothing. We handle that case
            // specially for now, though SyntaxTree.FindToken should work at the end of a file.
            if (token.Kind() is SyntaxKind.EndOfDirectiveToken or SyntaxKind.EndOfFileToken)
            {
                token = token.GetPreviousToken(includeSkipped: true, includeDirectives: true);
            }

<<<<<<< HEAD
            if (token.Kind() is SyntaxKind.StringLiteralToken or SyntaxKind.SingleLineRawStringLiteralToken or SyntaxKind.MultiLineRawStringLiteralToken or SyntaxKind.UTF8StringLiteralToken or SyntaxKind.UTF8SingleLineRawStringLiteralToken or SyntaxKind.UTF8MultiLineRawStringLiteralToken)
=======
            if (token.IsKind(SyntaxKind.StringLiteralToken,
                             SyntaxKind.SingleLineRawStringLiteralToken,
                             SyntaxKind.MultiLineRawStringLiteralToken,
                             SyntaxKind.Utf8StringLiteralToken,
                             SyntaxKind.Utf8SingleLineRawStringLiteralToken,
                             SyntaxKind.Utf8MultiLineRawStringLiteralToken))
>>>>>>> 007914c6
            {
                var span = token.Span;

                // cases:
                // "|"
                // "|  (e.g. incomplete string literal)
                return (position > span.Start && position < span.End)
                    || AtEndOfIncompleteStringOrCharLiteral(token, position, '"', cancellationToken);
            }

            if (token.Kind(
) is SyntaxKind.InterpolatedStringStartToken or SyntaxKind.InterpolatedStringTextToken or SyntaxKind.InterpolatedStringEndToken or SyntaxKind.InterpolatedRawStringEndToken or SyntaxKind.InterpolatedSingleLineRawStringStartToken or SyntaxKind.InterpolatedMultiLineRawStringStartToken)
            {
                return token.SpanStart < position && token.Span.End > position;
            }

            return false;
        }

        public static bool IsEntirelyWithinCharLiteral(
            this SyntaxTree syntaxTree, int position, CancellationToken cancellationToken)
        {
            var root = (CompilationUnitSyntax)syntaxTree.GetRoot(cancellationToken);
            var token = root.FindToken(position, findInsideTrivia: true);

            // If we ask right at the end of the file, we'll get back nothing.
            // We handle that case specially for now, though SyntaxTree.FindToken should
            // work at the end of a file.
            if (position == root.FullWidth())
            {
                token = root.EndOfFileToken.GetPreviousToken(includeSkipped: true, includeDirectives: true);
            }

            if (token.Kind() == SyntaxKind.CharacterLiteralToken)
            {
                var span = token.Span;

                // cases:
                // '|'
                // '|  (e.g. incomplete char literal)
                return (position > span.Start && position < span.End)
                    || AtEndOfIncompleteStringOrCharLiteral(token, position, '\'', cancellationToken);
            }

            return false;
        }

        public static bool IsInInactiveRegion(
            this SyntaxTree syntaxTree, int position, CancellationToken cancellationToken)
        {
            Contract.ThrowIfNull(syntaxTree);

            // cases:
            // $ is EOF

            // #if false
            //    |

            // #if false
            //    |$

            // #if false
            // |

            // #if false
            // |$

            if (syntaxTree.IsPreProcessorKeywordContext(position, cancellationToken))
            {
                return false;
            }

            // The latter two are the hard cases we don't actually have an 
            // DisabledTextTrivia yet. 
            var trivia = syntaxTree.GetRoot(cancellationToken).FindTrivia(position, findInsideTrivia: false);
            if (trivia.Kind() == SyntaxKind.DisabledTextTrivia)
            {
                return true;
            }

            var token = syntaxTree.FindTokenOrEndToken(position, cancellationToken);
            if (token.Kind() == SyntaxKind.EndOfFileToken)
            {
                var triviaList = token.LeadingTrivia;
                foreach (var triviaTok in triviaList.Reverse())
                {
                    if (triviaTok.Span.Contains(position))
                    {
                        return false;
                    }

                    if (triviaTok.Span.End < position)
                    {
                        if (!triviaTok.HasStructure)
                        {
                            return false;
                        }

                        var structure = triviaTok.GetStructure();
                        if (structure is BranchingDirectiveTriviaSyntax branch)
                        {
                            return !branch.IsActive || !branch.BranchTaken;
                        }
                    }
                }
            }

            return false;
        }

        public static bool IsPreProcessorKeywordContext(this SyntaxTree syntaxTree, int position, CancellationToken cancellationToken)
        {
            return IsPreProcessorKeywordContext(
                syntaxTree, position,
                syntaxTree.FindTokenOnLeftOfPosition(position, cancellationToken, includeDirectives: true));
        }

#pragma warning disable IDE0060 // Remove unused parameter
        public static bool IsPreProcessorKeywordContext(this SyntaxTree syntaxTree, int position, SyntaxToken preProcessorTokenOnLeftOfPosition)
#pragma warning restore IDE0060 // Remove unused parameter
        {
            // cases:
            //  #|
            //  #d|
            //  # |
            //  # d|

            // note: comments are not allowed between the # and item.
            var token = preProcessorTokenOnLeftOfPosition;
            token = token.GetPreviousTokenIfTouchingWord(position);

            if (token.IsKind(SyntaxKind.HashToken))
            {
                return true;
            }

            return false;
        }
    }
}<|MERGE_RESOLUTION|>--- conflicted
+++ resolved
@@ -414,16 +414,12 @@
                 token = token.GetPreviousToken(includeSkipped: true, includeDirectives: true);
             }
 
-<<<<<<< HEAD
-            if (token.Kind() is SyntaxKind.StringLiteralToken or SyntaxKind.SingleLineRawStringLiteralToken or SyntaxKind.MultiLineRawStringLiteralToken or SyntaxKind.UTF8StringLiteralToken or SyntaxKind.UTF8SingleLineRawStringLiteralToken or SyntaxKind.UTF8MultiLineRawStringLiteralToken)
-=======
-            if (token.IsKind(SyntaxKind.StringLiteralToken,
-                             SyntaxKind.SingleLineRawStringLiteralToken,
-                             SyntaxKind.MultiLineRawStringLiteralToken,
-                             SyntaxKind.Utf8StringLiteralToken,
-                             SyntaxKind.Utf8SingleLineRawStringLiteralToken,
-                             SyntaxKind.Utf8MultiLineRawStringLiteralToken))
->>>>>>> 007914c6
+            if (token.Kind() is SyntaxKind.StringLiteralToken or
+                                SyntaxKind.SingleLineRawStringLiteralToken or
+                                SyntaxKind.MultiLineRawStringLiteralToken or
+                                SyntaxKind.Utf8StringLiteralToken or
+                                SyntaxKind.Utf8SingleLineRawStringLiteralToken or
+                                SyntaxKind.Utf8MultiLineRawStringLiteralToken)
             {
                 var span = token.Span;
 
