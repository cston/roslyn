--- conflicted
+++ resolved
@@ -327,15 +327,12 @@
             EditorConfigStorageLocation.ForBoolCodeStyleOption("csharp_style_allow_blank_line_after_token_in_conditional_expression_experimental", CodeStyleOptions2.TrueWithSilentEnforcement),
             new RoamingProfileStorageLocation("TextEditor.CSharp.Specific.AllowBlankLineAfterTokenInConditionalExpression"));
 
-<<<<<<< HEAD
-=======
         public static Option2<CodeStyleOption2<bool>> AllowBlankLineAfterTokenInArrowExpressionClause { get; } = CreateOption(
             CSharpCodeStyleOptionGroups.NewLinePreferences, nameof(AllowBlankLineAfterTokenInArrowExpressionClause),
             CSharpIdeCodeStyleOptions.Default.AllowBlankLineAfterTokenInArrowExpressionClause,
             EditorConfigStorageLocation.ForBoolCodeStyleOption("csharp_style_allow_blank_line_after_token_in_arrow_expression_clause_experimental", CodeStyleOptions2.TrueWithSilentEnforcement),
             new RoamingProfileStorageLocation("TextEditor.CSharp.Specific.AllowBlankLineAfterTokenInArrowExpressionClause"));
 
->>>>>>> dde846ec
         private static Option2<CodeStyleOption2<NamespaceDeclarationPreference>> CreateNamespaceDeclarationOption(string optionName, CodeStyleOption2<NamespaceDeclarationPreference> defaultValue, string editorconfigKeyName)
             => CreateOption(
                 CSharpCodeStyleOptionGroups.CodeBlockPreferences, optionName,
