--- conflicted
+++ resolved
@@ -80,11 +80,7 @@
             }
 
             var root = await document.GetSyntaxRootAsync(cancellationToken).ConfigureAwait(false);
-<<<<<<< HEAD
-            var editor = new SyntaxEditor(root, document.Project.Solution.Services);
-=======
             var editor = document.GetSyntaxEditor(root);
->>>>>>> 5450f4fa
 
             var crossesMeaningfulBlock = CrossesMeaningfulBlock(state);
             var warningAnnotation = crossesMeaningfulBlock
