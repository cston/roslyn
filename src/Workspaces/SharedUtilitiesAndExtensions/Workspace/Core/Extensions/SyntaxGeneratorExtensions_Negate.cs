﻿// Licensed to the .NET Foundation under one or more agreements.
// The .NET Foundation licenses this file to you under the MIT license.
// See the LICENSE file in the project root for more information.

using System;
using System.Collections.Generic;
using System.Collections.Immutable;
using System.Threading;
using Microsoft.CodeAnalysis.Editing;
using Microsoft.CodeAnalysis.LanguageServices;
using Microsoft.CodeAnalysis.Operations;
using Microsoft.CodeAnalysis.Simplification;
using Roslyn.Utilities;

namespace Microsoft.CodeAnalysis.Shared.Extensions
{
    internal static partial class SyntaxGeneratorExtensions
    {
        private static readonly ImmutableDictionary<BinaryOperatorKind, BinaryOperatorKind> s_negatedBinaryMap =
            new Dictionary<BinaryOperatorKind, BinaryOperatorKind>
            {
                { BinaryOperatorKind.Equals, BinaryOperatorKind.NotEquals },
                { BinaryOperatorKind.NotEquals, BinaryOperatorKind.Equals },
                { BinaryOperatorKind.LessThan, BinaryOperatorKind.GreaterThanOrEqual },
                { BinaryOperatorKind.GreaterThan, BinaryOperatorKind.LessThanOrEqual },
                { BinaryOperatorKind.LessThanOrEqual, BinaryOperatorKind.GreaterThan },
                { BinaryOperatorKind.GreaterThanOrEqual, BinaryOperatorKind.LessThan },
                { BinaryOperatorKind.Or, BinaryOperatorKind.And },
                { BinaryOperatorKind.And, BinaryOperatorKind.Or },
                { BinaryOperatorKind.ConditionalOr, BinaryOperatorKind.ConditionalAnd },
                { BinaryOperatorKind.ConditionalAnd, BinaryOperatorKind.ConditionalOr },
            }.ToImmutableDictionary();

        public static SyntaxNode Negate(
            this SyntaxGenerator generator,
            SyntaxGeneratorInternal generatorInternal,
            SyntaxNode expression,
            SemanticModel semanticModel,
            CancellationToken cancellationToken)
        {
            return Negate(generator, generatorInternal, expression, semanticModel, negateBinary: true, cancellationToken);
        }

        public static SyntaxNode Negate(
            this SyntaxGenerator generator,
            SyntaxGeneratorInternal generatorInternal,
            SyntaxNode expressionOrPattern,
            SemanticModel semanticModel,
            bool negateBinary,
            CancellationToken cancellationToken)
        {
            var syntaxFacts = generatorInternal.SyntaxFacts;
            if (syntaxFacts.IsParenthesizedExpression(expressionOrPattern))
            {
                return generatorInternal.AddParentheses(
                    generator.Negate(
                        generatorInternal,
                        syntaxFacts.GetExpressionOfParenthesizedExpression(expressionOrPattern),
                        semanticModel,
                        negateBinary,
                        cancellationToken))
                    .WithTriviaFrom(expressionOrPattern);
            }

            if (negateBinary && syntaxFacts.IsBinaryExpression(expressionOrPattern))
                return GetNegationOfBinaryExpression(expressionOrPattern, generator, generatorInternal, semanticModel, cancellationToken);

            if (syntaxFacts.IsLiteralExpression(expressionOrPattern))
                return GetNegationOfLiteralExpression(expressionOrPattern, generator, semanticModel);

            if (syntaxFacts.IsLogicalNotExpression(expressionOrPattern))
                return GetNegationOfLogicalNotExpression(expressionOrPattern, syntaxFacts);

            if (negateBinary && syntaxFacts.IsIsPatternExpression(expressionOrPattern))
                return GetNegationOfIsPatternExpression(expressionOrPattern, generator, generatorInternal, semanticModel, cancellationToken);

            if (syntaxFacts.IsParenthesizedPattern(expressionOrPattern))
            {
                // Push the negation inside the parenthesized pattern.
                return generatorInternal.AddParentheses(
                    generator.Negate(
                        generatorInternal,
                        syntaxFacts.GetPatternOfParenthesizedPattern(expressionOrPattern),
                        semanticModel,
                        negateBinary,
                        cancellationToken))
                    .WithTriviaFrom(expressionOrPattern);
            }

            if (negateBinary && syntaxFacts.IsBinaryPattern(expressionOrPattern))
                return GetNegationOfBinaryPattern(expressionOrPattern, generator, generatorInternal, semanticModel, cancellationToken);

            if (syntaxFacts.IsConstantPattern(expressionOrPattern))
                return GetNegationOfConstantPattern(expressionOrPattern, generator, generatorInternal);

            if (syntaxFacts.IsUnaryPattern(expressionOrPattern))
                return GetNegationOfUnaryPattern(expressionOrPattern, generatorInternal, syntaxFacts);

            // TODO(cyrusn): We could support negating relational patterns in the future.  i.e.
            //
            //      not >= 0   ->    < 0

            return syntaxFacts.IsAnyPattern(expressionOrPattern)
                ? generatorInternal.NotPattern(expressionOrPattern)
                : generator.LogicalNotExpression(expressionOrPattern);
        }

        private static SyntaxNode GetNegationOfBinaryExpression(
            SyntaxNode expressionNode,
            SyntaxGenerator generator,
            SyntaxGeneratorInternal generatorInternal,
            SemanticModel semanticModel,
            CancellationToken cancellationToken)
        {
            var syntaxFacts = generatorInternal.SyntaxFacts;
            syntaxFacts.GetPartsOfBinaryExpression(expressionNode, out var leftOperand, out var operatorToken, out var rightOperand);

            var operation = semanticModel.GetOperation(expressionNode, cancellationToken);
            if (operation is not IBinaryOperation binaryOperation)
            {
                // x is y   ->    x is not y
                if (syntaxFacts.IsIsExpression(expressionNode) && syntaxFacts.SupportsNotPattern(semanticModel.SyntaxTree.Options))
                    return generatorInternal.IsPatternExpression(leftOperand, operatorToken, generatorInternal.NotPattern(generatorInternal.TypePattern(rightOperand)));

                // Apply the logical not operator if it is not a binary operation.
                return generator.LogicalNotExpression(expressionNode);
            }

            if (!s_negatedBinaryMap.TryGetValue(binaryOperation.OperatorKind, out var negatedKind))
                return generator.LogicalNotExpression(expressionNode);

            if (binaryOperation.OperatorKind is BinaryOperatorKind.Or or
                                                BinaryOperatorKind.And or
                                                BinaryOperatorKind.ConditionalAnd or
                                                BinaryOperatorKind.ConditionalOr)
            {
                leftOperand = generator.Negate(generatorInternal, leftOperand, semanticModel, cancellationToken);
                rightOperand = generator.Negate(generatorInternal, rightOperand, semanticModel, cancellationToken);
            }

            var newBinaryExpressionSyntax = negatedKind is BinaryOperatorKind.Equals or BinaryOperatorKind.NotEquals
                ? generatorInternal.NegateEquality(generator, expressionNode, leftOperand, negatedKind, rightOperand)
                : NegateRelational(generator, binaryOperation, leftOperand, negatedKind, rightOperand);
            newBinaryExpressionSyntax = newBinaryExpressionSyntax.WithTriviaFrom(expressionNode);

            var newToken = syntaxFacts.GetOperatorTokenOfBinaryExpression(newBinaryExpressionSyntax);
            return newBinaryExpressionSyntax.ReplaceToken(
                newToken,
                newToken.WithTriviaFrom(operatorToken));
        }

        private static SyntaxNode GetNegationOfBinaryPattern(
            SyntaxNode pattern,
            SyntaxGenerator generator,
            SyntaxGeneratorInternal generatorInternal,
            SemanticModel semanticModel,
            CancellationToken cancellationToken)
        {
            // Apply demorgans's law here.
            //
            //  not (a and b)   ->   not a or not b
            //  not (a or b)    ->   not a and not b

            var syntaxFacts = generatorInternal.SyntaxFacts;
            syntaxFacts.GetPartsOfBinaryPattern(pattern, out var left, out var operatorToken, out var right);

            var newLeft = generator.Negate(generatorInternal, left, semanticModel, cancellationToken);
            var newRight = generator.Negate(generatorInternal, right, semanticModel, cancellationToken);

            var newPattern =
                syntaxFacts.IsAndPattern(pattern) ? generatorInternal.OrPattern(newLeft, newRight) :
                syntaxFacts.IsOrPattern(pattern) ? generatorInternal.AndPattern(newLeft, newRight) :
                throw ExceptionUtilities.UnexpectedValue(pattern.RawKind);

            newPattern = newPattern.WithTriviaFrom(pattern);

            syntaxFacts.GetPartsOfBinaryPattern(newPattern, out _, out var newToken, out _);
            var newTokenWithTrivia = newToken.WithTriviaFrom(operatorToken);
            return newPattern.ReplaceToken(newToken, newTokenWithTrivia);
        }

        private static SyntaxNode GetNegationOfIsPatternExpression(SyntaxNode isExpression, SyntaxGenerator generator, SyntaxGeneratorInternal generatorInternal, SemanticModel semanticModel, CancellationToken cancellationToken)
        {
            // Don't recurse into patterns if the language doesn't support negated patterns.
            // Just wrap with a normal '!' expression.
            var syntaxFacts = generatorInternal.SyntaxFacts;
            if (syntaxFacts.SupportsNotPattern(semanticModel.SyntaxTree.Options))
            {
                syntaxFacts.GetPartsOfIsPatternExpression(isExpression, out var left, out var isToken, out var pattern);
                var negated = generator.Negate(generatorInternal, pattern, semanticModel, cancellationToken);

                // Negating the pattern may have formed something illegal.  If so, just do a normal `!` negation.
                if (IsLegalPattern(syntaxFacts, negated, designatorsLegal: true))
                {
                    if (syntaxFacts.IsTypePattern(negated))
                    {
                        // We started with `x is not t`.  Unwrap the type pattern for 't' and create a simple `is` binary expr `x is t`.
                        var type = syntaxFacts.GetTypeOfTypePattern(negated);
                        return generator.IsTypeExpression(left, type);
                    }
                    else
                    {
                        // Keep this as a normal `is-pattern`, just with the pattern portion negated.
                        return generatorInternal.IsPatternExpression(left, isToken, negated);
                    }
                }
            }

            return generator.LogicalNotExpression(isExpression);
        }

        private static bool IsLegalPattern(ISyntaxFacts syntaxFacts, SyntaxNode pattern, bool designatorsLegal)
        {
            // It is illegal to create a pattern that has a designator under a not-pattern or or-pattern
            if (syntaxFacts.IsBinaryPattern(pattern))
            {
                syntaxFacts.GetPartsOfBinaryPattern(pattern, out var left, out _, out var right);
                designatorsLegal = designatorsLegal && !syntaxFacts.IsOrPattern(pattern);
                return IsLegalPattern(syntaxFacts, left, designatorsLegal) &&
                       IsLegalPattern(syntaxFacts, right, designatorsLegal);
            }

            if (syntaxFacts.IsNotPattern(pattern))
            {
                syntaxFacts.GetPartsOfUnaryPattern(pattern, out _, out var subPattern);
                return IsLegalPattern(syntaxFacts, subPattern, designatorsLegal: false);
            }

            if (syntaxFacts.IsParenthesizedPattern(pattern))
            {
                syntaxFacts.GetPartsOfParenthesizedPattern(pattern, out _, out var subPattern, out _);
                return IsLegalPattern(syntaxFacts, subPattern, designatorsLegal);
            }

            if (syntaxFacts.IsDeclarationPattern(pattern))
            {
                syntaxFacts.GetPartsOfDeclarationPattern(pattern, out _, out var designator);
                return designator == null || designatorsLegal;
            }

            if (syntaxFacts.IsRecursivePattern(pattern))
            {
                syntaxFacts.GetPartsOfRecursivePattern(pattern, out _, out _, out _, out var designator);
                return designator == null || designatorsLegal;
            }

            if (syntaxFacts.IsVarPattern(pattern))
                return designatorsLegal;

            return true;
        }

        private static SyntaxNode NegateRelational(
            SyntaxGenerator generator,
            IBinaryOperation binaryOperation,
            SyntaxNode leftOperand,
            BinaryOperatorKind operationKind,
            SyntaxNode rightOperand)
        {
            return operationKind switch
            {
                BinaryOperatorKind.LessThanOrEqual => IsSpecialCaseBinaryExpression(binaryOperation, operationKind)
                    ? generator.ValueEqualsExpression(leftOperand, rightOperand)
                    : generator.LessThanOrEqualExpression(leftOperand, rightOperand),
                BinaryOperatorKind.GreaterThanOrEqual => IsSpecialCaseBinaryExpression(binaryOperation, operationKind)
                    ? generator.ValueEqualsExpression(leftOperand, rightOperand)
                    : generator.GreaterThanOrEqualExpression(leftOperand, rightOperand),
                BinaryOperatorKind.LessThan => generator.LessThanExpression(leftOperand, rightOperand),
                BinaryOperatorKind.GreaterThan => generator.GreaterThanExpression(leftOperand, rightOperand),
                BinaryOperatorKind.Or => generator.BitwiseOrExpression(leftOperand, rightOperand),
                BinaryOperatorKind.And => generator.BitwiseAndExpression(leftOperand, rightOperand),
                BinaryOperatorKind.ConditionalOr => generator.LogicalOrExpression(leftOperand, rightOperand),
                BinaryOperatorKind.ConditionalAnd => generator.LogicalAndExpression(leftOperand, rightOperand),
                _ => throw ExceptionUtilities.UnexpectedValue(operationKind),
            };
        }

        /// <summary>
        /// Returns true if the binaryExpression consists of an expression that can never be negative, 
        /// such as length or unsigned numeric types, being compared to zero with greater than, 
        /// less than, or equals relational operator.
        /// </summary>
        public static bool IsSpecialCaseBinaryExpression(
            IBinaryOperation binaryOperation,
            BinaryOperatorKind operationKind)
        {
            if (binaryOperation == null)
                return false;

            var rightOperand = RemoveImplicitConversion(binaryOperation.RightOperand);
            var leftOperand = RemoveImplicitConversion(binaryOperation.LeftOperand);

            return operationKind switch
            {
                BinaryOperatorKind.LessThanOrEqual when rightOperand.IsNumericLiteral()
                    => CanSimplifyToLengthEqualsZeroExpression(leftOperand, (ILiteralOperation)rightOperand),
                BinaryOperatorKind.GreaterThanOrEqual when leftOperand.IsNumericLiteral()
                    => CanSimplifyToLengthEqualsZeroExpression(rightOperand, (ILiteralOperation)leftOperand),
                _ => false,
            };
        }

        private static IOperation RemoveImplicitConversion(IOperation operation)
        {
            return operation is IConversionOperation conversion && conversion.IsImplicit
                ? RemoveImplicitConversion(conversion.Operand)
                : operation;
        }

        private static bool CanSimplifyToLengthEqualsZeroExpression(
            IOperation variableExpression, ILiteralOperation numericLiteralExpression)
        {
            var numericValue = numericLiteralExpression.ConstantValue;
            if (numericValue.HasValue && numericValue.Value is 0)
            {
                if (variableExpression is IPropertyReferenceOperation propertyOperation)
                {
                    var property = propertyOperation.Property;
<<<<<<< HEAD
                    if ((property.Name is (nameof(Array.Length)) or LongLength))
=======
                    if (property.Name is nameof(Array.Length) or nameof(Array.LongLength))
>>>>>>> 67d940c4
                    {
                        var containingType = property.ContainingType;
                        if (containingType?.SpecialType == SpecialType.System_Array ||
                            containingType?.SpecialType == SpecialType.System_String)
                        {
                            return true;
                        }
                    }
                }

                var type = variableExpression.Type;
                switch (type?.SpecialType)
                {
                    case SpecialType.System_Byte:
                    case SpecialType.System_UInt16:
                    case SpecialType.System_UInt32:
                    case SpecialType.System_UInt64:
                        return true;
                }
            }

            return false;
        }

        private static SyntaxNode GetNegationOfLiteralExpression(
            SyntaxNode expression,
            SyntaxGenerator generator,
            SemanticModel semanticModel)
        {
            var operation = semanticModel.GetOperation(expression);
            SyntaxNode newLiteralExpression;

            if (operation?.Kind == OperationKind.Literal && operation.ConstantValue.HasValue && operation.ConstantValue.Value is true)
            {
                newLiteralExpression = generator.FalseLiteralExpression();
            }
            else if (operation?.Kind == OperationKind.Literal && operation.ConstantValue.HasValue && operation.ConstantValue.Value is false)
            {
                newLiteralExpression = generator.TrueLiteralExpression();
            }
            else
            {
                newLiteralExpression = generator.LogicalNotExpression(expression.WithoutTrivia());
            }

            return newLiteralExpression.WithTriviaFrom(expression);
        }

        private static SyntaxNode GetNegationOfConstantPattern(
            SyntaxNode pattern,
            SyntaxGenerator generator,
            SyntaxGeneratorInternal generatorInternal)
        {
            var syntaxFacts = generatorInternal.SyntaxFacts;

            // If we have `is true/false` just swap that to be `is false/true`.

            var expression = syntaxFacts.GetExpressionOfConstantPattern(pattern);
            if (syntaxFacts.IsTrueLiteralExpression(expression))
                return generatorInternal.ConstantPattern(generator.FalseLiteralExpression());

            if (syntaxFacts.IsFalseLiteralExpression(expression))
                return generatorInternal.ConstantPattern(generator.TrueLiteralExpression());

            // Otherwise, just negate the entire pattern, we don't have anything else special we can do here.
            return generatorInternal.NotPattern(pattern);
        }

        private static SyntaxNode GetNegationOfLogicalNotExpression(
            SyntaxNode expression,
            ISyntaxFacts syntaxFacts)
        {
            var operatorToken = syntaxFacts.GetOperatorTokenOfPrefixUnaryExpression(expression);
            var operand = syntaxFacts.GetOperandOfPrefixUnaryExpression(expression);

            return operand.WithPrependedLeadingTrivia(operatorToken.LeadingTrivia)
                          .WithAdditionalAnnotations(Simplifier.Annotation);
        }

        private static SyntaxNode GetNegationOfUnaryPattern(
            SyntaxNode pattern,
            SyntaxGeneratorInternal generatorInternal,
            ISyntaxFacts syntaxFacts)
        {
            syntaxFacts.GetPartsOfUnaryPattern(pattern, out var opToken, out var subPattern);

            // not not p    ->   p
            if (syntaxFacts.IsNotPattern(pattern))
            {
                return subPattern.WithPrependedLeadingTrivia(opToken.LeadingTrivia)
                                 .WithAdditionalAnnotations(Simplifier.Annotation);
            }

            // If there are other interesting unary patterns in the future, we can support specialized logic for
            // negating them here.
            return generatorInternal.NotPattern(pattern);
        }
    }
}<|MERGE_RESOLUTION|>--- conflicted
+++ resolved
@@ -316,11 +316,7 @@
                 if (variableExpression is IPropertyReferenceOperation propertyOperation)
                 {
                     var property = propertyOperation.Property;
-<<<<<<< HEAD
-                    if ((property.Name is (nameof(Array.Length)) or LongLength))
-=======
                     if (property.Name is nameof(Array.Length) or nameof(Array.LongLength))
->>>>>>> 67d940c4
                     {
                         var containingType = property.ContainingType;
                         if (containingType?.SpecialType == SpecialType.System_Array ||
