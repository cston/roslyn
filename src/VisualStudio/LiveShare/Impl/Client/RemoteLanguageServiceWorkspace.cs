--- conflicted
+++ resolved
@@ -91,11 +91,6 @@
         {
             _serviceProvider = serviceProvider;
 
-<<<<<<< HEAD
-=======
-            _remoteDiagnosticListTable = new RemoteDiagnosticListTable(threadingContext, serviceProvider, this, diagnosticService, tableManagerProvider);
-
->>>>>>> 808abd64
             var runningDocumentTable = (IVsRunningDocumentTable)serviceProvider.GetService(typeof(SVsRunningDocumentTable));
             _runningDocumentTableEventTracker = new RunningDocumentTableEventTracker(threadingContext, editorAdaptersFactoryService, runningDocumentTable, this);
             _threadingContext = threadingContext;
