﻿' Licensed to the .NET Foundation under one or more agreements.
' The .NET Foundation licenses this file to you under the MIT license.
' See the LICENSE file in the project root for more information.

Imports System.Collections.Immutable
Imports System.ComponentModel.Composition
Imports System.IO.Pipelines
Imports System.Threading
Imports Microsoft.CodeAnalysis
Imports Microsoft.CodeAnalysis.CodeActions
Imports Microsoft.CodeAnalysis.CommonDiagnosticAnalyzers
Imports Microsoft.CodeAnalysis.Diagnostics
Imports Microsoft.CodeAnalysis.Editor.[Shared].Utilities
Imports Microsoft.CodeAnalysis.Editor.UnitTests
Imports Microsoft.CodeAnalysis.Host.Mef
Imports Microsoft.CodeAnalysis.Options
Imports Microsoft.CodeAnalysis.Shared.TestHooks
Imports Microsoft.CodeAnalysis.Test.Utilities
Imports Microsoft.CodeAnalysis.Text
Imports Microsoft.ServiceHub.Framework
Imports Microsoft.VisualStudio.LanguageServices.Implementation.CodeModel
Imports Microsoft.VisualStudio.LanguageServices.Implementation.TaskList
Imports Microsoft.VisualStudio.LanguageServices.UnitTests.CodeModel.Mocks
Imports Microsoft.VisualStudio.RpcContracts.DiagnosticManagement
Imports Microsoft.VisualStudio.Shell.ServiceBroker
Imports Roslyn.Test.Utilities
Imports Roslyn.Utilities

Namespace Microsoft.VisualStudio.LanguageServices.UnitTests.Diagnostics
    <[UseExportProvider]>
    Public Class ExternalDiagnosticUpdateSourceTests
<<<<<<< HEAD
        Private Shared ReadOnly s_compositionWithMockDiagnosticUpdateSourceRegistrationService As TestComposition = EditorTestCompositions.EditorFeatures

        <Fact>
        Public Sub TestExternalDiagnostics_SupportGetDiagnostics()
            Using workspace = EditorTestWorkspace.CreateCSharp(String.Empty)
                Dim waiter = New AsynchronousOperationListener()
                Dim service = New TestDiagnosticAnalyzerService(workspace.GlobalOptions)
                Using source = New ExternalErrorDiagnosticUpdateSource(
                    workspace, service, workspace.GetService(Of IGlobalOperationNotificationService), waiter, CancellationToken.None)
                End Using
            End Using
        End Sub

        <Fact>
        Public Sub TestExternalDiagnostics_SupportedId()
            Using workspace = EditorTestWorkspace.CreateCSharp(String.Empty)
                Dim waiter = New AsynchronousOperationListener()
=======
        Private Shared ReadOnly s_composition As TestComposition = VisualStudioTestCompositions.LanguageServices.AddParts(
            GetType(TestServiceBroker),
            GetType(MockServiceProvider),
            GetType(StubVsServiceExporter(Of )),
            GetType(StubVsServiceExporter(Of ,)),
            GetType(MockVisualStudioWorkspace),
            GetType(ProjectCodeModelFactory))

        Private Shared ReadOnly s_projectGuid As Guid = Guid.NewGuid()

        <WpfFact>
        Public Async Function TestExternalDiagnostics_SupportedId() As Task
            Using workspace = EditorTestWorkspace.CreateCSharp(String.Empty, composition:=s_composition)
                Dim waiter = workspace.GetService(Of AsynchronousOperationListenerProvider)().GetWaiter(FeatureAttribute.ErrorList)
>>>>>>> 2ab34d51
                Dim analyzer = New AnalyzerForErrorLogTest()

                Dim analyzerReference = New TestAnalyzerReferenceByLanguage(
                    ImmutableDictionary(Of String, ImmutableArray(Of DiagnosticAnalyzer)).Empty.Add(LanguageNames.CSharp, ImmutableArray.Create(Of DiagnosticAnalyzer)(analyzer)))

                workspace.TryApplyChanges(workspace.CurrentSolution.WithAnalyzerReferences({analyzerReference}))

                Dim threadingContext = workspace.ExportProvider.GetExport(Of IThreadingContext).Value

                Dim service = New TestDiagnosticAnalyzerService(workspace.GlobalOptions)
                Dim vsWorkspace = workspace.ExportProvider.GetExportedValue(Of MockVisualStudioWorkspace)()
                vsWorkspace.SetWorkspace(workspace)
                Using source = workspace.ExportProvider.GetExportedValue(Of ExternalErrorDiagnosticUpdateSource)()

                    Dim project = workspace.CurrentSolution.Projects.First()
                    source.OnSolutionBuildStarted()
                    Await waiter.ExpeditedWaitAsync()

                    Assert.True(source.IsSupportedDiagnosticId(project.Id, "ID1"))
                    Assert.False(source.IsSupportedDiagnosticId(project.Id, "CA1002"))
                End Using
            End Using
        End Function

        <WpfFact>
        Public Async Function TestExternalDiagnostics_SupportedDiagnosticId_Concurrent() As Task
            Using workspace = EditorTestWorkspace.CreateCSharp(String.Empty, composition:=s_composition)
                Dim waiter = workspace.GetService(Of AsynchronousOperationListenerProvider)().GetWaiter(FeatureAttribute.ErrorList)
                Dim service = New TestDiagnosticAnalyzerService(workspace.GlobalOptions)
                Dim vsWorkspace = workspace.ExportProvider.GetExportedValue(Of MockVisualStudioWorkspace)()
                vsWorkspace.SetWorkspace(workspace)
                Using source = workspace.ExportProvider.GetExportedValue(Of ExternalErrorDiagnosticUpdateSource)()

                    Dim project = workspace.CurrentSolution.Projects.First()
                    source.OnSolutionBuildStarted()
                    Await waiter.ExpeditedWaitAsync()

                    Parallel.For(0, 100, Sub(i As Integer) source.IsSupportedDiagnosticId(project.Id, "CS1002"))
                End Using
            End Using
        End Function

        <WpfFact>
        Public Sub TestExternalDiagnostics_SupportedIdFalseIfBuildNotStarted()
            Using workspace = EditorTestWorkspace.CreateCSharp(String.Empty, composition:=s_composition)
                Dim waiter = workspace.GetService(Of AsynchronousOperationListenerProvider)().GetWaiter(FeatureAttribute.ErrorList)
                Dim analyzer = New AnalyzerForErrorLogTest()

                Dim analyzerReference = New TestAnalyzerReferenceByLanguage(
                    ImmutableDictionary(Of String, ImmutableArray(Of DiagnosticAnalyzer)).Empty.Add(LanguageNames.CSharp, ImmutableArray.Create(Of DiagnosticAnalyzer)(analyzer)))

                workspace.TryApplyChanges(workspace.CurrentSolution.WithAnalyzerReferences({analyzerReference}))

<<<<<<< HEAD
                    source.OnSolutionBuildCompleted()
=======
                Dim threadingContext = workspace.ExportProvider.GetExport(Of IThreadingContext).Value

                Dim service = New TestDiagnosticAnalyzerService(workspace.GlobalOptions)
                Dim vsWorkspace = workspace.ExportProvider.GetExportedValue(Of MockVisualStudioWorkspace)()
                vsWorkspace.SetWorkspace(workspace)
                Using source = workspace.ExportProvider.GetExportedValue(Of ExternalErrorDiagnosticUpdateSource)()
>>>>>>> 2ab34d51

                    Dim project = workspace.CurrentSolution.Projects.First()

<<<<<<< HEAD
                    Dim buildOnlyDiagnosticService = workspace.Services.GetRequiredService(Of IBuildOnlyDiagnosticsService)
                    Assert.Empty(Await buildOnlyDiagnosticService.GetBuildOnlyDiagnosticsAsync(project.DocumentIds.First(), CancellationToken.None))

                    Dim diagnostics = source.GetBuildErrors()
                    Assert.Equal(2, diagnostics.Length)
=======
                    Assert.False(source.IsSupportedDiagnosticId(project.Id, "ID1"))
                    Assert.False(source.IsSupportedDiagnosticId(project.Id, "CA1002"))
>>>>>>> 2ab34d51
                End Using
            End Using
        End Sub

        <WpfFact>
        Public Async Function TestExternalDiagnosticsReported() As Task
            Using workspace = EditorTestWorkspace.CreateCSharp(String.Empty, composition:=s_composition)
                Dim waiter = workspace.GetService(Of AsynchronousOperationListenerProvider)().GetWaiter(FeatureAttribute.ErrorList)

                Dim project = workspace.CurrentSolution.Projects.First()
                Dim diagnostic = GetDiagnosticData(project.Id)

                Dim service = New TestDiagnosticAnalyzerService(workspace.GlobalOptions)
<<<<<<< HEAD
                Using source = New ExternalErrorDiagnosticUpdateSource(
                    workspace, service, workspace.GetService(Of IGlobalOperationNotificationService), waiter, CancellationToken.None)

                    Dim map = New Dictionary(Of DocumentId, HashSet(Of DiagnosticData))()
                    map.Add(project.DocumentIds.First(), New HashSet(Of DiagnosticData)(
                        SpecializedCollections.SingletonEnumerable(GetDiagnosticData(project.Id))))

                    source.AddNewErrors(project.Id, New HashSet(Of DiagnosticData)(SpecializedCollections.SingletonEnumerable(diagnostic)), map)
=======
                Dim threadingContext = workspace.ExportProvider.GetExportedValue(Of IThreadingContext)
                Dim testServiceBroker = workspace.ExportProvider.GetExportedValue(Of TestServiceBroker)
                Dim vsWorkspace = workspace.ExportProvider.GetExportedValue(Of MockVisualStudioWorkspace)()
                vsWorkspace.SetWorkspace(workspace)
                Using source = workspace.ExportProvider.GetExportedValue(Of ExternalErrorDiagnosticUpdateSource)()

                    source.OnSolutionBuildStarted()
>>>>>>> 2ab34d51
                    Await waiter.ExpeditedWaitAsync()
                    Assert.True(testServiceBroker.DiagnosticManagerService.AllDiagnosticsCleared)

                    Dim diagnostics = {diagnostic, GetDiagnosticData(project.Id)}.ToImmutableArray()

                    source.AddNewErrors(project.Id, s_projectGuid, diagnostics)
                    source.OnSolutionBuildCompleted()
                    Await waiter.ExpeditedWaitAsync()
<<<<<<< HEAD
                    Assert.Equal(2, source.GetBuildErrors().Length)
=======

                    Assert.Equal(2, testServiceBroker.DiagnosticManagerService.AllDiagnostics.Count)
>>>>>>> 2ab34d51
                End Using
            End Using
        End Function

        <WpfFact>
        Public Async Function TestOnlySupportsBuildErrors() As Task
            Assert.Equal(1, DiagnosticData.PropertiesForBuildDiagnostic.Count)

            Dim value As String = Nothing
            Assert.True(DiagnosticData.PropertiesForBuildDiagnostic.TryGetValue(WellKnownDiagnosticPropertyNames.Origin, value))
            Assert.Equal(WellKnownDiagnosticTags.Build, value)

            Using workspace = EditorTestWorkspace.CreateCSharp(String.Empty, composition:=s_composition)
                Dim waiter = workspace.GetService(Of AsynchronousOperationListenerProvider)().GetWaiter(FeatureAttribute.ErrorList)

                Dim project = workspace.CurrentSolution.Projects.First()

                Dim service = New TestDiagnosticAnalyzerService(workspace.GlobalOptions)
                Dim threadingContext = workspace.ExportProvider.GetExportedValue(Of IThreadingContext)
                Dim testServiceBroker = workspace.ExportProvider.GetExportedValue(Of TestServiceBroker)
                Dim vsWorkspace = workspace.ExportProvider.GetExportedValue(Of MockVisualStudioWorkspace)()
                vsWorkspace.SetWorkspace(workspace)
                Using source = workspace.ExportProvider.GetExportedValue(Of ExternalErrorDiagnosticUpdateSource)()

                    source.OnSolutionBuildStarted()
                    Await waiter.ExpeditedWaitAsync()
                    Assert.True(testServiceBroker.DiagnosticManagerService.AllDiagnosticsCleared)

                    Dim diagnostic = New DiagnosticData(
                        "id",
                        category:="Test",
                        message:="Test Message",
                        severity:=Microsoft.CodeAnalysis.DiagnosticSeverity.Error,
                        defaultSeverity:=Microsoft.CodeAnalysis.DiagnosticSeverity.Error,
                        isEnabledByDefault:=True,
                        warningLevel:=0,
                        projectId:=project.Id,
                        location:=New DiagnosticDataLocation(New FileLinePositionSpan("C:\DocumentDiagnostic", Nothing)),
                        customTags:=ImmutableArray(Of String).Empty,
                        properties:=ImmutableDictionary(Of String, String).Empty,
                        language:=LanguageNames.VisualBasic)
                    Assert.False(diagnostic.IsBuildDiagnostic())
#If DEBUG Then
                    Assert.Throws(Of InvalidOperationException)(Sub() source.AddNewErrors(project.Id, s_projectGuid, {diagnostic}.ToImmutableArray()))
#End If
                End Using
            End Using
        End Function

        <WpfFact>
        Public Async Function TestExternalDiagnostics_AddDuplicatedErrors() As Task
            Using workspace = EditorTestWorkspace.CreateCSharp(String.Empty, composition:=s_composition)
                Dim globalOptions = workspace.GetService(Of IGlobalOptionService)
                Dim waiter = workspace.GetService(Of AsynchronousOperationListenerProvider)().GetWaiter(FeatureAttribute.ErrorList)

                Dim project = workspace.CurrentSolution.Projects.First()
                Dim diagnostic = GetDiagnosticData(project.Id)

                Dim service = New TestDiagnosticAnalyzerService(globalOptions)
<<<<<<< HEAD
                Using source = New ExternalErrorDiagnosticUpdateSource(
                    workspace, service, workspace.GetService(Of IGlobalOperationNotificationService), waiter, CancellationToken.None)

                    ' we shouldn't crash here
                    source.AddNewErrors(project.Id, diagnostic)
                    source.AddNewErrors(project.Id, diagnostic)

                    source.OnSolutionBuildCompleted()

                    Await waiter.ExpeditedWaitAsync()
                    Dim diagnostics = source.GetBuildErrors()
                    Assert.Equal(1, diagnostics.Length)
                End Using
            End Using
        End Function

        <Fact>
        Public Async Function TestExternalDiagnostics_CompilationAnalyzer() As Task
            Using workspace = TestWorkspace.CreateCSharp(String.Empty, composition:=s_compositionWithMockDiagnosticUpdateSourceRegistrationService)
                Dim globalOptions = workspace.GetService(Of IGlobalOptionService)
                Dim analyzer = New CompilationAnalyzer()
                Dim compiler = DiagnosticExtensions.GetCompilerDiagnosticAnalyzer(LanguageNames.CSharp)

                Dim analyzerReference = New AnalyzerImageReference(New DiagnosticAnalyzer() {compiler, analyzer}.ToImmutableArray())
                workspace.TryApplyChanges(workspace.CurrentSolution.WithAnalyzerReferences({analyzerReference}))

                Dim waiter = New AsynchronousOperationListener()

                Dim project = workspace.CurrentSolution.Projects.First()

                Dim service = Assert.IsType(Of DiagnosticAnalyzerService)(workspace.GetService(Of IDiagnosticAnalyzerService)())
                Dim registration = service.CreateIncrementalAnalyzer(workspace)

                Using source = New ExternalErrorDiagnosticUpdateSource(
                    workspace, service, workspace.GetService(Of IGlobalOperationNotificationService), waiter, CancellationToken.None)

                    Dim diagnostic = GetDiagnosticData(project.Id, id:=analyzer.SupportedDiagnostics(0).Id)
                    source.AddNewErrors(project.Id, diagnostic)

                    source.OnSolutionBuildCompleted()
=======
                Dim threadingContext = workspace.ExportProvider.GetExportedValue(Of IThreadingContext)
                Dim testServiceBroker = workspace.ExportProvider.GetExportedValue(Of TestServiceBroker)
                Dim vsWorkspace = workspace.ExportProvider.GetExportedValue(Of MockVisualStudioWorkspace)()
                vsWorkspace.SetWorkspace(workspace)
                Using source = workspace.ExportProvider.GetExportedValue(Of ExternalErrorDiagnosticUpdateSource)()
>>>>>>> 2ab34d51

                    source.OnSolutionBuildStarted()
                    Await waiter.ExpeditedWaitAsync()
<<<<<<< HEAD

                    Dim diagnostics = source.GetBuildErrors()

                    Assert.Equal(1, diagnostics.Length)
                    Assert.Equal(diagnostics(0).Properties(WellKnownDiagnosticPropertyNames.Origin), WellKnownDiagnosticTags.Build)
                End Using
            End Using
        End Function

        <Fact>
        Public Async Function TestExternalDiagnostics_CompilationAnalyzerWithFSAOn() As Task
            Using workspace = TestWorkspace.CreateCSharp(String.Empty, composition:=s_compositionWithMockDiagnosticUpdateSourceRegistrationService)
                ' turn on FSA
                workspace.GlobalOptions.SetGlobalOption(SolutionCrawlerOptionsStorage.BackgroundAnalysisScopeOption, LanguageNames.CSharp, BackgroundAnalysisScope.FullSolution)

                Dim analyzer = New CompilationAnalyzer()
                Dim compiler = DiagnosticExtensions.GetCompilerDiagnosticAnalyzer(LanguageNames.CSharp)

                Dim analyzerReference = New AnalyzerImageReference(New DiagnosticAnalyzer() {compiler, analyzer}.ToImmutableArray())
                workspace.TryApplyChanges(workspace.CurrentSolution.WithAnalyzerReferences({analyzerReference}))

                Dim waiter = New AsynchronousOperationListener()
                Dim project = workspace.CurrentSolution.Projects.First()

                Dim service = Assert.IsType(Of DiagnosticAnalyzerService)(workspace.GetService(Of IDiagnosticAnalyzerService)())
                Dim registration = service.CreateIncrementalAnalyzer(workspace)

                Using source = New ExternalErrorDiagnosticUpdateSource(
                    workspace, service, workspace.GetService(Of IGlobalOperationNotificationService), waiter, CancellationToken.None)

                    Dim diagnostic = GetDiagnosticData(project.Id, id:=analyzer.SupportedDiagnostics(0).Id)
                    source.AddNewErrors(project.Id, diagnostic)

                    source.OnSolutionBuildCompleted()

                    Await waiter.ExpeditedWaitAsync()
                    Dim diagnostics = source.GetBuildErrors()
                    Assert.NotEmpty(diagnostics)
=======
                    Assert.True(testServiceBroker.DiagnosticManagerService.AllDiagnosticsCleared)

                    ' we shouldn't crash here
                    source.AddNewErrors(project.Id, s_projectGuid, {diagnostic}.ToImmutableArray())
                    source.AddNewErrors(project.Id, s_projectGuid, {diagnostic}.ToImmutableArray())

                    source.OnSolutionBuildCompleted()
                    Await waiter.ExpeditedWaitAsync()

                    Assert.Equal(2, testServiceBroker.DiagnosticManagerService.AllDiagnostics.Count)
>>>>>>> 2ab34d51
                End Using
            End Using
        End Function

        <WpfFact>
        Public Async Function TestCompilerDiagnosticWithoutDocumentId() As Task
            Using workspace = EditorTestWorkspace.CreateCSharp(String.Empty, composition:=s_composition)
                Dim globalOptions = workspace.GetService(Of IGlobalOptionService)
                Dim analyzer = New CompilationAnalyzer()
                Dim compiler = DiagnosticExtensions.GetCompilerDiagnosticAnalyzer(LanguageNames.CSharp)

                Dim analyzerReference = New AnalyzerImageReference(New DiagnosticAnalyzer() {compiler, analyzer}.ToImmutableArray())
                workspace.TryApplyChanges(workspace.CurrentSolution.WithAnalyzerReferences({analyzerReference}))

                Dim listenerProvider = workspace.ExportProvider.GetExportedValue(Of IAsynchronousOperationListenerProvider)()
                Dim waiter = TryCast(listenerProvider.GetListener(FeatureAttribute.ErrorList), AsynchronousOperationListener)

                Dim project = workspace.CurrentSolution.Projects.First()

                Dim service = Assert.IsType(Of DiagnosticAnalyzerService)(workspace.GetService(Of IDiagnosticAnalyzerService)())
                Dim registration = service.CreateIncrementalAnalyzer(workspace)
                Dim threadingContext = workspace.ExportProvider.GetExportedValue(Of IThreadingContext)
                Dim testServiceBroker = workspace.ExportProvider.GetExportedValue(Of TestServiceBroker)
                Dim vsWorkspace = workspace.ExportProvider.GetExportedValue(Of MockVisualStudioWorkspace)()
                vsWorkspace.SetWorkspace(workspace)
                Using source = workspace.ExportProvider.GetExportedValue(Of ExternalErrorDiagnosticUpdateSource)()

                    Dim diagnostic = New DiagnosticData(
                        id:="CS1002",
                        category:="Test",
                        message:="Test Message",
                        severity:=Microsoft.CodeAnalysis.DiagnosticSeverity.Error,
                        defaultSeverity:=Microsoft.CodeAnalysis.DiagnosticSeverity.Error,
                        isEnabledByDefault:=True,
                        warningLevel:=0,
                        customTags:=ImmutableArray(Of String).Empty,
                        properties:=DiagnosticData.PropertiesForBuildDiagnostic,
                        project.Id,
                        location:=New DiagnosticDataLocation(New FileLinePositionSpan("C:\ProjectDiagnostic", New LinePosition(4, 4), New LinePosition(4, 4)), documentId:=Nothing),
                        language:=project.Language)

<<<<<<< HEAD
                    'AddHandler service.DiagnosticsUpdated, Sub(o, argsCollection)
                    '                                           Dim args = argsCollection.Single()
                    '                                           Dim diagnostics = args.Diagnostics

                    '                                           Assert.Single(diagnostics)
                    '                                           Assert.Equal(diagnostics(0).Id, diagnostic.Id)
                    '                                       End Sub

                    source.AddNewErrors(project.Id, diagnostic)
                    Await waiter.ExpeditedWaitAsync()

=======
                    source.AddNewErrors(project.Id, s_projectGuid, {diagnostic}.ToImmutableArray())
>>>>>>> 2ab34d51
                    source.OnSolutionBuildCompleted()
                    Await waiter.ExpeditedWaitAsync()
                End Using
            End Using
        End Function

<<<<<<< HEAD
        Private Class CompilationEndAnalyzer
            Inherits DiagnosticAnalyzer

            Public ReadOnly Descriptor As DiagnosticDescriptor

            Public Sub New(hasCompilationEndTag As Boolean)
                Dim additionalCustomTags = If(hasCompilationEndTag, {WellKnownDiagnosticTags.CompilationEnd}, Array.Empty(Of String))
                Descriptor = DescriptorFactory.CreateSimpleDescriptor("CompilationEndAnalyzer", additionalCustomTags)
            End Sub
            Public Overrides ReadOnly Property SupportedDiagnostics As ImmutableArray(Of DiagnosticDescriptor)
                Get
                    Return ImmutableArray.Create(Descriptor)
                End Get
            End Property

            Public Overrides Sub Initialize(context As AnalysisContext)
                context.RegisterCompilationStartAction(
                    Sub(startContext)
                        startContext.RegisterCompilationEndAction(
                            Sub(endContext)
                                ' do nothing
                            End Sub)
                    End Sub)
            End Sub
        End Class

=======
>>>>>>> 2ab34d51
        Private Class CompilationAnalyzer
            Inherits DiagnosticAnalyzer

            Public Overrides ReadOnly Property SupportedDiagnostics As ImmutableArray(Of DiagnosticDescriptor)
                Get
                    Return ImmutableArray.Create(DescriptorFactory.CreateSimpleDescriptor("CompilationAnalyzer"))
                End Get
            End Property

            Public Overrides Sub Initialize(context As AnalysisContext)
                context.RegisterCompilationAction(
                    Sub(compilationContext)
                        ' do nothing
                    End Sub)
            End Sub
        End Class

        Private Shared Function GetDiagnosticData(projectId As ProjectId, Optional id As String = "id") As DiagnosticData
            Return New DiagnosticData(
                id,
                category:="Test",
                message:="Test Message",
                severity:=Microsoft.CodeAnalysis.DiagnosticSeverity.Error,
                defaultSeverity:=Microsoft.CodeAnalysis.DiagnosticSeverity.Error,
                isEnabledByDefault:=True,
                warningLevel:=0,
                projectId:=projectId,
                location:=New DiagnosticDataLocation(New FileLinePositionSpan("C:\DocumentDiagnostic", Nothing)),
                customTags:=ImmutableArray(Of String).Empty,
                properties:=DiagnosticData.PropertiesForBuildDiagnostic,
                language:=LanguageNames.VisualBasic)
        End Function

        Private Class TestDiagnosticAnalyzerService
            Implements IDiagnosticAnalyzerService

            Private ReadOnly _analyzerInfoCache As DiagnosticAnalyzerInfoCache

            Public ReadOnly Property GlobalOptions As IGlobalOptionService Implements IDiagnosticAnalyzerService.GlobalOptions

            Public Sub New(globalOptions As IGlobalOptionService, Optional data As ImmutableArray(Of DiagnosticData) = Nothing)
                _analyzerInfoCache = New DiagnosticAnalyzerInfoCache()
                Me.GlobalOptions = globalOptions
            End Sub

            Public ReadOnly Property AnalyzerInfoCache As DiagnosticAnalyzerInfoCache Implements IDiagnosticAnalyzerService.AnalyzerInfoCache
                Get
                    Return _analyzerInfoCache
                End Get
            End Property

            Public Sub RequestDiagnosticRefresh() Implements IDiagnosticAnalyzerService.RequestDiagnosticRefresh
            End Sub

            Public Function GetDiagnosticsForSpanAsync(document As TextDocument, range As TextSpan?, shouldIncludeDiagnostic As Func(Of String, Boolean), includeCompilerDiagnostics As Boolean, includeSuppressedDiagnostics As Boolean, priority As ICodeActionRequestPriorityProvider, diagnosticKinds As DiagnosticKind, isExplicit As Boolean, cancellationToken As CancellationToken) As Task(Of ImmutableArray(Of DiagnosticData)) Implements IDiagnosticAnalyzerService.GetDiagnosticsForSpanAsync
                Return SpecializedTasks.EmptyImmutableArray(Of DiagnosticData)
            End Function

            Public Function GetCachedDiagnosticsAsync(workspace As Workspace, projectId As ProjectId, documentId As DocumentId, includeSuppressedDiagnostics As Boolean, includeLocalDocumentDiagnostics As Boolean, includeNonLocalDocumentDiagnostics As Boolean, cancellationToken As CancellationToken) As Task(Of ImmutableArray(Of DiagnosticData)) Implements IDiagnosticAnalyzerService.GetCachedDiagnosticsAsync
                Return SpecializedTasks.EmptyImmutableArray(Of DiagnosticData)()
            End Function

            Public Function GetDiagnosticsForIdsAsync(solution As Solution, projectId As ProjectId, documentId As DocumentId, diagnosticIds As ImmutableHashSet(Of String), shouldIncludeAnalyzer As Func(Of DiagnosticAnalyzer, Boolean), getDocuments As Func(Of Project, DocumentId, IReadOnlyList(Of DocumentId)), includeSuppressedDiagnostics As Boolean, includeLocalDocumentDiagnostics As Boolean, includeNonLocalDocumentDiagnostics As Boolean, cancellationToken As CancellationToken) As Task(Of ImmutableArray(Of DiagnosticData)) Implements IDiagnosticAnalyzerService.GetDiagnosticsForIdsAsync
                Return SpecializedTasks.EmptyImmutableArray(Of DiagnosticData)()
            End Function

            Public Function GetProjectDiagnosticsForIdsAsync(solution As Solution, projectId As ProjectId, diagnosticIds As ImmutableHashSet(Of String), shouldIncludeAnalyzer As Func(Of DiagnosticAnalyzer, Boolean), includeSuppressedDiagnostics As Boolean, includeNonLocalDocumentDiagnostics As Boolean, cancellationToken As CancellationToken) As Task(Of ImmutableArray(Of DiagnosticData)) Implements IDiagnosticAnalyzerService.GetProjectDiagnosticsForIdsAsync
                Return SpecializedTasks.EmptyImmutableArray(Of DiagnosticData)()
            End Function

            Public Function ForceAnalyzeProjectAsync(project As Project, cancellationToken As CancellationToken) As Task Implements IDiagnosticAnalyzerService.ForceAnalyzeProjectAsync
                Throw New NotImplementedException()
            End Function

            Public Function TryGetDiagnosticsForSpanAsync(document As TextDocument, range As TextSpan, shouldIncludeDiagnostic As Func(Of String, Boolean), includeSuppressedDiagnostics As Boolean, priority As ICodeActionRequestPriorityProvider, diagnosticKinds As DiagnosticKind, isExplicit As Boolean, cancellationToken As CancellationToken) As Task(Of (diagnostics As ImmutableArray(Of DiagnosticData), upToDate As Boolean)) Implements IDiagnosticAnalyzerService.TryGetDiagnosticsForSpanAsync
                Return Task.FromResult((ImmutableArray(Of DiagnosticData).Empty, False))
            End Function
        End Class

        <PartNotDiscoverable>
        <Export(GetType(SVsFullAccessServiceBroker))>
        <Export(GetType(TestServiceBroker))>
        Private Class TestServiceBroker
            Implements IServiceBroker

            Friend DiagnosticManagerService As DiagnosticManagerService = New DiagnosticManagerService()

            <ImportingConstructor>
            <Obsolete(MefConstruction.ImportingConstructorMessage, True)>
            Public Sub New()
            End Sub

            Public Event AvailabilityChanged As EventHandler(Of BrokeredServicesChangedEventArgs) Implements IServiceBroker.AvailabilityChanged

            Public Function GetProxyAsync(Of T As Class)(serviceDescriptor As ServiceRpcDescriptor, Optional options As ServiceActivationOptions = Nothing, Optional cancellationToken As CancellationToken = Nothing) As ValueTask(Of T) Implements IServiceBroker.GetProxyAsync
                If (GetType(T) Is GetType(IDiagnosticManagerService)) Then
                    Return New ValueTask(Of T)(Task.FromResult(CType(CType(DiagnosticManagerService, Object), T)))
                End If

                Throw New InvalidOperationException()
            End Function

            Public Function GetPipeAsync(serviceMoniker As ServiceMoniker, Optional options As ServiceActivationOptions = Nothing, Optional cancellationToken As CancellationToken = Nothing) As ValueTask(Of IDuplexPipe) Implements IServiceBroker.GetPipeAsync
                Throw New NotImplementedException()
            End Function
        End Class

        Private Class DiagnosticManagerService
            Implements IDiagnosticManagerService

            Friend DiagnosticsCleared As Boolean = False
            Friend AllDiagnosticsCleared As Boolean = False
            Friend AllDiagnostics As List(Of RpcContracts.DiagnosticManagement.Diagnostic) = New List(Of RpcContracts.DiagnosticManagement.Diagnostic)()

            Public Sub Dispose() Implements IDisposable.Dispose
            End Sub

            Public Function SetDiagnosticsAsync(generatorId As String, diagnostics As IReadOnlyList(Of DiagnosticCollection), cancellationToken As CancellationToken) As Task Implements IDiagnosticManagerService.SetDiagnosticsAsync
                Throw New NotImplementedException()
            End Function

            Public Function AppendDiagnosticsAsync(generatorId As String, diagnostics As IReadOnlyList(Of DiagnosticCollection), cancellationToken As CancellationToken) As Task Implements IDiagnosticManagerService.AppendDiagnosticsAsync
                For Each collection In diagnostics
                    For Each diagnostic In collection.Diagnostics
                        AllDiagnostics.Add(diagnostic)
                    Next
                Next
                Return Task.CompletedTask
            End Function

            Public Function ClearDiagnosticsAsync(generatorId As String, cancellationToken As CancellationToken) As Task Implements IDiagnosticManagerService.ClearDiagnosticsAsync
                If (DiagnosticsCleared) Then
                    Throw New InvalidOperationException()
                End If
                DiagnosticsCleared = True
                Return Task.CompletedTask
            End Function

            Public Function ClearAllDiagnosticsAsync(cancellationToken As CancellationToken) As Task Implements IDiagnosticManagerService.ClearAllDiagnosticsAsync
                If (AllDiagnosticsCleared) Then
                    Throw New InvalidOperationException()
                End If
                AllDiagnosticsCleared = True
                Return Task.CompletedTask
            End Function

            Public Function AddBuildOnlyDiagnosticCodesAsync(diagnosticCodes As IReadOnlyList(Of String), cancellationToken As CancellationToken) As Task Implements IDiagnosticManagerService.AddBuildOnlyDiagnosticCodesAsync
                Throw New NotImplementedException()
            End Function
        End Class

    End Class
End Namespace<|MERGE_RESOLUTION|>--- conflicted
+++ resolved
@@ -29,25 +29,6 @@
 Namespace Microsoft.VisualStudio.LanguageServices.UnitTests.Diagnostics
     <[UseExportProvider]>
     Public Class ExternalDiagnosticUpdateSourceTests
-<<<<<<< HEAD
-        Private Shared ReadOnly s_compositionWithMockDiagnosticUpdateSourceRegistrationService As TestComposition = EditorTestCompositions.EditorFeatures
-
-        <Fact>
-        Public Sub TestExternalDiagnostics_SupportGetDiagnostics()
-            Using workspace = EditorTestWorkspace.CreateCSharp(String.Empty)
-                Dim waiter = New AsynchronousOperationListener()
-                Dim service = New TestDiagnosticAnalyzerService(workspace.GlobalOptions)
-                Using source = New ExternalErrorDiagnosticUpdateSource(
-                    workspace, service, workspace.GetService(Of IGlobalOperationNotificationService), waiter, CancellationToken.None)
-                End Using
-            End Using
-        End Sub
-
-        <Fact>
-        Public Sub TestExternalDiagnostics_SupportedId()
-            Using workspace = EditorTestWorkspace.CreateCSharp(String.Empty)
-                Dim waiter = New AsynchronousOperationListener()
-=======
         Private Shared ReadOnly s_composition As TestComposition = VisualStudioTestCompositions.LanguageServices.AddParts(
             GetType(TestServiceBroker),
             GetType(MockServiceProvider),
@@ -62,7 +43,6 @@
         Public Async Function TestExternalDiagnostics_SupportedId() As Task
             Using workspace = EditorTestWorkspace.CreateCSharp(String.Empty, composition:=s_composition)
                 Dim waiter = workspace.GetService(Of AsynchronousOperationListenerProvider)().GetWaiter(FeatureAttribute.ErrorList)
->>>>>>> 2ab34d51
                 Dim analyzer = New AnalyzerForErrorLogTest()
 
                 Dim analyzerReference = New TestAnalyzerReferenceByLanguage(
@@ -116,29 +96,17 @@
 
                 workspace.TryApplyChanges(workspace.CurrentSolution.WithAnalyzerReferences({analyzerReference}))
 
-<<<<<<< HEAD
-                    source.OnSolutionBuildCompleted()
-=======
                 Dim threadingContext = workspace.ExportProvider.GetExport(Of IThreadingContext).Value
 
                 Dim service = New TestDiagnosticAnalyzerService(workspace.GlobalOptions)
                 Dim vsWorkspace = workspace.ExportProvider.GetExportedValue(Of MockVisualStudioWorkspace)()
                 vsWorkspace.SetWorkspace(workspace)
                 Using source = workspace.ExportProvider.GetExportedValue(Of ExternalErrorDiagnosticUpdateSource)()
->>>>>>> 2ab34d51
 
                     Dim project = workspace.CurrentSolution.Projects.First()
 
-<<<<<<< HEAD
-                    Dim buildOnlyDiagnosticService = workspace.Services.GetRequiredService(Of IBuildOnlyDiagnosticsService)
-                    Assert.Empty(Await buildOnlyDiagnosticService.GetBuildOnlyDiagnosticsAsync(project.DocumentIds.First(), CancellationToken.None))
-
-                    Dim diagnostics = source.GetBuildErrors()
-                    Assert.Equal(2, diagnostics.Length)
-=======
                     Assert.False(source.IsSupportedDiagnosticId(project.Id, "ID1"))
                     Assert.False(source.IsSupportedDiagnosticId(project.Id, "CA1002"))
->>>>>>> 2ab34d51
                 End Using
             End Using
         End Sub
@@ -152,16 +120,6 @@
                 Dim diagnostic = GetDiagnosticData(project.Id)
 
                 Dim service = New TestDiagnosticAnalyzerService(workspace.GlobalOptions)
-<<<<<<< HEAD
-                Using source = New ExternalErrorDiagnosticUpdateSource(
-                    workspace, service, workspace.GetService(Of IGlobalOperationNotificationService), waiter, CancellationToken.None)
-
-                    Dim map = New Dictionary(Of DocumentId, HashSet(Of DiagnosticData))()
-                    map.Add(project.DocumentIds.First(), New HashSet(Of DiagnosticData)(
-                        SpecializedCollections.SingletonEnumerable(GetDiagnosticData(project.Id))))
-
-                    source.AddNewErrors(project.Id, New HashSet(Of DiagnosticData)(SpecializedCollections.SingletonEnumerable(diagnostic)), map)
-=======
                 Dim threadingContext = workspace.ExportProvider.GetExportedValue(Of IThreadingContext)
                 Dim testServiceBroker = workspace.ExportProvider.GetExportedValue(Of TestServiceBroker)
                 Dim vsWorkspace = workspace.ExportProvider.GetExportedValue(Of MockVisualStudioWorkspace)()
@@ -169,7 +127,6 @@
                 Using source = workspace.ExportProvider.GetExportedValue(Of ExternalErrorDiagnosticUpdateSource)()
 
                     source.OnSolutionBuildStarted()
->>>>>>> 2ab34d51
                     Await waiter.ExpeditedWaitAsync()
                     Assert.True(testServiceBroker.DiagnosticManagerService.AllDiagnosticsCleared)
 
@@ -178,12 +135,8 @@
                     source.AddNewErrors(project.Id, s_projectGuid, diagnostics)
                     source.OnSolutionBuildCompleted()
                     Await waiter.ExpeditedWaitAsync()
-<<<<<<< HEAD
-                    Assert.Equal(2, source.GetBuildErrors().Length)
-=======
 
                     Assert.Equal(2, testServiceBroker.DiagnosticManagerService.AllDiagnostics.Count)
->>>>>>> 2ab34d51
                 End Using
             End Using
         End Function
@@ -243,97 +196,14 @@
                 Dim diagnostic = GetDiagnosticData(project.Id)
 
                 Dim service = New TestDiagnosticAnalyzerService(globalOptions)
-<<<<<<< HEAD
-                Using source = New ExternalErrorDiagnosticUpdateSource(
-                    workspace, service, workspace.GetService(Of IGlobalOperationNotificationService), waiter, CancellationToken.None)
-
-                    ' we shouldn't crash here
-                    source.AddNewErrors(project.Id, diagnostic)
-                    source.AddNewErrors(project.Id, diagnostic)
-
-                    source.OnSolutionBuildCompleted()
-
-                    Await waiter.ExpeditedWaitAsync()
-                    Dim diagnostics = source.GetBuildErrors()
-                    Assert.Equal(1, diagnostics.Length)
-                End Using
-            End Using
-        End Function
-
-        <Fact>
-        Public Async Function TestExternalDiagnostics_CompilationAnalyzer() As Task
-            Using workspace = TestWorkspace.CreateCSharp(String.Empty, composition:=s_compositionWithMockDiagnosticUpdateSourceRegistrationService)
-                Dim globalOptions = workspace.GetService(Of IGlobalOptionService)
-                Dim analyzer = New CompilationAnalyzer()
-                Dim compiler = DiagnosticExtensions.GetCompilerDiagnosticAnalyzer(LanguageNames.CSharp)
-
-                Dim analyzerReference = New AnalyzerImageReference(New DiagnosticAnalyzer() {compiler, analyzer}.ToImmutableArray())
-                workspace.TryApplyChanges(workspace.CurrentSolution.WithAnalyzerReferences({analyzerReference}))
-
-                Dim waiter = New AsynchronousOperationListener()
-
-                Dim project = workspace.CurrentSolution.Projects.First()
-
-                Dim service = Assert.IsType(Of DiagnosticAnalyzerService)(workspace.GetService(Of IDiagnosticAnalyzerService)())
-                Dim registration = service.CreateIncrementalAnalyzer(workspace)
-
-                Using source = New ExternalErrorDiagnosticUpdateSource(
-                    workspace, service, workspace.GetService(Of IGlobalOperationNotificationService), waiter, CancellationToken.None)
-
-                    Dim diagnostic = GetDiagnosticData(project.Id, id:=analyzer.SupportedDiagnostics(0).Id)
-                    source.AddNewErrors(project.Id, diagnostic)
-
-                    source.OnSolutionBuildCompleted()
-=======
                 Dim threadingContext = workspace.ExportProvider.GetExportedValue(Of IThreadingContext)
                 Dim testServiceBroker = workspace.ExportProvider.GetExportedValue(Of TestServiceBroker)
                 Dim vsWorkspace = workspace.ExportProvider.GetExportedValue(Of MockVisualStudioWorkspace)()
                 vsWorkspace.SetWorkspace(workspace)
                 Using source = workspace.ExportProvider.GetExportedValue(Of ExternalErrorDiagnosticUpdateSource)()
->>>>>>> 2ab34d51
 
                     source.OnSolutionBuildStarted()
                     Await waiter.ExpeditedWaitAsync()
-<<<<<<< HEAD
-
-                    Dim diagnostics = source.GetBuildErrors()
-
-                    Assert.Equal(1, diagnostics.Length)
-                    Assert.Equal(diagnostics(0).Properties(WellKnownDiagnosticPropertyNames.Origin), WellKnownDiagnosticTags.Build)
-                End Using
-            End Using
-        End Function
-
-        <Fact>
-        Public Async Function TestExternalDiagnostics_CompilationAnalyzerWithFSAOn() As Task
-            Using workspace = TestWorkspace.CreateCSharp(String.Empty, composition:=s_compositionWithMockDiagnosticUpdateSourceRegistrationService)
-                ' turn on FSA
-                workspace.GlobalOptions.SetGlobalOption(SolutionCrawlerOptionsStorage.BackgroundAnalysisScopeOption, LanguageNames.CSharp, BackgroundAnalysisScope.FullSolution)
-
-                Dim analyzer = New CompilationAnalyzer()
-                Dim compiler = DiagnosticExtensions.GetCompilerDiagnosticAnalyzer(LanguageNames.CSharp)
-
-                Dim analyzerReference = New AnalyzerImageReference(New DiagnosticAnalyzer() {compiler, analyzer}.ToImmutableArray())
-                workspace.TryApplyChanges(workspace.CurrentSolution.WithAnalyzerReferences({analyzerReference}))
-
-                Dim waiter = New AsynchronousOperationListener()
-                Dim project = workspace.CurrentSolution.Projects.First()
-
-                Dim service = Assert.IsType(Of DiagnosticAnalyzerService)(workspace.GetService(Of IDiagnosticAnalyzerService)())
-                Dim registration = service.CreateIncrementalAnalyzer(workspace)
-
-                Using source = New ExternalErrorDiagnosticUpdateSource(
-                    workspace, service, workspace.GetService(Of IGlobalOperationNotificationService), waiter, CancellationToken.None)
-
-                    Dim diagnostic = GetDiagnosticData(project.Id, id:=analyzer.SupportedDiagnostics(0).Id)
-                    source.AddNewErrors(project.Id, diagnostic)
-
-                    source.OnSolutionBuildCompleted()
-
-                    Await waiter.ExpeditedWaitAsync()
-                    Dim diagnostics = source.GetBuildErrors()
-                    Assert.NotEmpty(diagnostics)
-=======
                     Assert.True(testServiceBroker.DiagnosticManagerService.AllDiagnosticsCleared)
 
                     ' we shouldn't crash here
@@ -344,7 +214,6 @@
                     Await waiter.ExpeditedWaitAsync()
 
                     Assert.Equal(2, testServiceBroker.DiagnosticManagerService.AllDiagnostics.Count)
->>>>>>> 2ab34d51
                 End Using
             End Using
         End Function
@@ -386,56 +255,13 @@
                         location:=New DiagnosticDataLocation(New FileLinePositionSpan("C:\ProjectDiagnostic", New LinePosition(4, 4), New LinePosition(4, 4)), documentId:=Nothing),
                         language:=project.Language)
 
-<<<<<<< HEAD
-                    'AddHandler service.DiagnosticsUpdated, Sub(o, argsCollection)
-                    '                                           Dim args = argsCollection.Single()
-                    '                                           Dim diagnostics = args.Diagnostics
-
-                    '                                           Assert.Single(diagnostics)
-                    '                                           Assert.Equal(diagnostics(0).Id, diagnostic.Id)
-                    '                                       End Sub
-
-                    source.AddNewErrors(project.Id, diagnostic)
-                    Await waiter.ExpeditedWaitAsync()
-
-=======
                     source.AddNewErrors(project.Id, s_projectGuid, {diagnostic}.ToImmutableArray())
->>>>>>> 2ab34d51
                     source.OnSolutionBuildCompleted()
                     Await waiter.ExpeditedWaitAsync()
                 End Using
             End Using
         End Function
 
-<<<<<<< HEAD
-        Private Class CompilationEndAnalyzer
-            Inherits DiagnosticAnalyzer
-
-            Public ReadOnly Descriptor As DiagnosticDescriptor
-
-            Public Sub New(hasCompilationEndTag As Boolean)
-                Dim additionalCustomTags = If(hasCompilationEndTag, {WellKnownDiagnosticTags.CompilationEnd}, Array.Empty(Of String))
-                Descriptor = DescriptorFactory.CreateSimpleDescriptor("CompilationEndAnalyzer", additionalCustomTags)
-            End Sub
-            Public Overrides ReadOnly Property SupportedDiagnostics As ImmutableArray(Of DiagnosticDescriptor)
-                Get
-                    Return ImmutableArray.Create(Descriptor)
-                End Get
-            End Property
-
-            Public Overrides Sub Initialize(context As AnalysisContext)
-                context.RegisterCompilationStartAction(
-                    Sub(startContext)
-                        startContext.RegisterCompilationEndAction(
-                            Sub(endContext)
-                                ' do nothing
-                            End Sub)
-                    End Sub)
-            End Sub
-        End Class
-
-=======
->>>>>>> 2ab34d51
         Private Class CompilationAnalyzer
             Inherits DiagnosticAnalyzer
 
