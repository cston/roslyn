--- conflicted
+++ resolved
@@ -375,11 +375,7 @@
             Assert.Empty(testAccessor.GetFileUrisInPublishDiagnostics());
         }
 
-<<<<<<< HEAD
-        private static async Task<(InProcLanguageServer.TestAccessor, List<LSP.PublishDiagnosticParams>)> RunPublishDiagnosticsAsync(
-=======
-        private async Task<(VisualStudioInProcLanguageServer.TestAccessor, List<LSP.PublishDiagnosticParams>)> RunPublishDiagnosticsAsync(
->>>>>>> 71d5b9ed
+        private static async Task<(VisualStudioInProcLanguageServer.TestAccessor, List<LSP.PublishDiagnosticParams>)> RunPublishDiagnosticsAsync(
             TestWorkspace workspace,
             IDiagnosticService diagnosticService,
             int expectedNumberOfCallbacks,
