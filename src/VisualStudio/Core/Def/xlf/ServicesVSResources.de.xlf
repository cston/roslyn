<?xml version="1.0" encoding="utf-8"?>
<xliff xmlns="urn:oasis:names:tc:xliff:document:1.2" xmlns:xsi="http://www.w3.org/2001/XMLSchema-instance" version="1.2" xsi:schemaLocation="urn:oasis:names:tc:xliff:document:1.2 xliff-core-1.2-transitional.xsd">
  <file datatype="xml" source-language="en" target-language="de" original="../ServicesVSResources.resx">
    <body>
      <trans-unit id="A_new_editorconfig_file_was_detected_at_the_root_of_your_solution_Would_you_like_to_make_it_a_solution_item">
        <source>A new .editorconfig file was detected at the root of your solution. Would you like to make it a solution item?</source>
        <target state="translated">Im Stamm Ihrer Projektmappe wurde eine neue EDITORCONFIG-Datei gefunden. Möchten Sie sie als Projektmappenelement festlegen?</target>
        <note />
      </trans-unit>
      <trans-unit id="A_new_namespace_will_be_created">
        <source>A new namespace will be created</source>
        <target state="translated">Ein neuer Namespace wird erstellt.</target>
        <note />
      </trans-unit>
      <trans-unit id="A_type_and_name_must_be_provided">
        <source>A type and name must be provided.</source>
        <target state="translated">Typ und Name müssen angegeben werden.</target>
        <note />
      </trans-unit>
      <trans-unit id="Action">
        <source>Action</source>
        <target state="translated">Aktion</target>
        <note>Action to perform on an unused reference, such as remove or keep</note>
      </trans-unit>
      <trans-unit id="Add">
        <source>_Add</source>
        <target state="translated">_Hinzufügen</target>
        <note>Adding an element to a list</note>
      </trans-unit>
      <trans-unit id="Add_Parameter">
        <source>Add Parameter</source>
        <target state="translated">Parameter hinzufügen</target>
        <note />
      </trans-unit>
      <trans-unit id="Add_to_current_file">
        <source>Add to _current file</source>
        <target state="translated">Zu a_ktueller Datei hinzufügen</target>
        <note />
      </trans-unit>
      <trans-unit id="Added_Parameter">
        <source>Added parameter.</source>
        <target state="translated">Hinzugefügter Parameter.</target>
        <note />
      </trans-unit>
      <trans-unit id="Additional_changes_are_needed_to_complete_the_refactoring_Review_changes_below">
        <source>Additional changes are needed to complete the refactoring. Review changes below.</source>
        <target state="translated">Es sind weitere Änderungen erforderlich, um das Refactoring abzuschließen. Prüfen Sie die unten aufgeführten Änderungen.</target>
        <note />
      </trans-unit>
      <trans-unit id="All_methods">
        <source>All methods</source>
        <target state="translated">Alle Methoden</target>
        <note />
      </trans-unit>
      <trans-unit id="All_sources">
        <source>All sources</source>
        <target state="translated">Alle Quellen</target>
        <note />
      </trans-unit>
      <trans-unit id="Allow_colon">
        <source>Allow:</source>
        <target state="translated">Zulassen:</target>
        <note />
      </trans-unit>
      <trans-unit id="Allow_multiple_blank_lines">
        <source>Allow multiple blank lines</source>
        <target state="translated">Mehrere Leerzeilen zulassen</target>
        <note />
      </trans-unit>
      <trans-unit id="Allow_statement_immediately_after_block">
        <source>Allow statement immediately after block</source>
        <target state="translated">Anweisung direkt nach Block zulassen</target>
        <note />
      </trans-unit>
      <trans-unit id="Always_for_clarity">
        <source>Always for clarity</source>
        <target state="translated">Immer zur besseren Unterscheidung</target>
        <note />
      </trans-unit>
      <trans-unit id="Analyzers">
        <source>Analyzers</source>
        <target state="translated">Analyse</target>
        <note />
      </trans-unit>
      <trans-unit id="Analyzing_project_references">
        <source>Analyzing project references...</source>
        <target state="translated">Projektverweise werden analysiert...</target>
        <note />
      </trans-unit>
      <trans-unit id="Apply">
        <source>Apply</source>
        <target state="translated">Anwenden</target>
        <note />
      </trans-unit>
      <trans-unit id="Apply_0_keymapping_scheme">
        <source>Apply '{0}' keymapping scheme</source>
        <target state="translated">Tastenzuordnungsschema "{0}" anwenden</target>
        <note />
      </trans-unit>
      <trans-unit id="Assemblies">
        <source>Assemblies</source>
        <target state="translated">Assemblys</target>
        <note />
      </trans-unit>
      <trans-unit id="Avoid_expression_statements_that_implicitly_ignore_value">
        <source>Avoid expression statements that implicitly ignore value</source>
        <target state="translated">Ausdrucksanweisungen vermeiden, die implizit Werte ignorieren</target>
        <note />
      </trans-unit>
      <trans-unit id="Avoid_unused_parameters">
        <source>Avoid unused parameters</source>
        <target state="translated">Nicht verwendete Parameter vermeiden</target>
        <note />
      </trans-unit>
      <trans-unit id="Avoid_unused_value_assignments">
        <source>Avoid unused value assignments</source>
        <target state="translated">Zuweisungen nicht verwendeter Werte vermeiden</target>
        <note />
      </trans-unit>
      <trans-unit id="Back">
        <source>Back</source>
        <target state="translated">Zurück</target>
        <note />
      </trans-unit>
      <trans-unit id="Background_analysis_scope_colon">
        <source>Background analysis scope:</source>
        <target state="translated">Bereich für Hintergrundanalyse:</target>
        <note />
      </trans-unit>
      <trans-unit id="Bitness32">
        <source>32-bit</source>
        <target state="translated">32 Bit</target>
        <note />
      </trans-unit>
      <trans-unit id="Bitness64">
        <source>64-bit</source>
        <target state="translated">64 Bit</target>
        <note />
      </trans-unit>
      <trans-unit id="Build_plus_live_analysis_NuGet_package">
        <source>Build + live analysis (NuGet package)</source>
        <target state="translated">Build + Liveanalyse (NuGet-Paket)</target>
        <note />
      </trans-unit>
      <trans-unit id="CSharp_Visual_Basic_Diagnostics_Language_Client">
        <source>C#/Visual Basic Diagnostics Language Client</source>
        <target state="translated">Client für C#-/Visual Basic-Diagnosesprache</target>
        <note />
      </trans-unit>
      <trans-unit id="Calculating">
        <source>Calculating...</source>
        <target state="new">Calculating...</target>
        <note>Used in UI to represent progress in the context of loading items. </note>
      </trans-unit>
      <trans-unit id="Calculating_dependents">
        <source>Calculating dependents...</source>
        <target state="translated">Abhängige Objekte werden berechnet...</target>
        <note />
      </trans-unit>
      <trans-unit id="Call_site_value">
        <source>Call site value:</source>
        <target state="translated">Wert der Aufrufsite:</target>
        <note />
      </trans-unit>
      <trans-unit id="Callsite">
        <source>Call site</source>
        <target state="translated">Aufrufsite</target>
        <note />
      </trans-unit>
      <trans-unit id="Carriage_Return_Newline_rn">
        <source>Carriage Return + Newline (\r\n)</source>
        <target state="new">Carriage Return + Newline (\r\n)</target>
        <note />
      </trans-unit>
      <trans-unit id="Carriage_Return_r">
        <source>Carriage Return (\r)</source>
        <target state="new">Carriage Return (\r)</target>
        <note />
      </trans-unit>
      <trans-unit id="Category">
        <source>Category</source>
        <target state="translated">Kategorie</target>
        <note />
      </trans-unit>
      <trans-unit id="Choose_which_action_you_would_like_to_perform_on_the_unused_references">
        <source>Choose which action you would like to perform on the unused references.</source>
        <target state="translated">Wählen Sie die Aktion aus, die Sie für nicht verwendete Verweise ausführen möchten.</target>
        <note />
      </trans-unit>
      <trans-unit id="Code_Style">
        <source>Code Style</source>
        <target state="translated">Codeformat</target>
        <note />
      </trans-unit>
      <trans-unit id="Code_analysis_completed_for_0">
        <source>Code analysis completed for '{0}'.</source>
        <target state="translated">Die Codeanalyse für "{0}" wurde abgeschlossen.</target>
        <note />
      </trans-unit>
      <trans-unit id="Code_analysis_completed_for_Solution">
        <source>Code analysis completed for Solution.</source>
        <target state="translated">Die Codeanalyse für die Projektmappe wurde abgeschlossen.</target>
        <note />
      </trans-unit>
      <trans-unit id="Code_analysis_terminated_before_completion_for_0">
        <source>Code analysis terminated before completion for '{0}'.</source>
        <target state="translated">Die Codeanalyse wurde für "{0}" vorzeitig beendet.</target>
        <note />
      </trans-unit>
      <trans-unit id="Code_analysis_terminated_before_completion_for_Solution">
        <source>Code analysis terminated before completion for Solution.</source>
        <target state="translated">Die Codeanalyse wurde für die Projektmappe vorzeitig beendet.</target>
        <note />
      </trans-unit>
      <trans-unit id="Color_hints">
        <source>Color hints</source>
        <target state="translated">Farbhinweise</target>
        <note />
      </trans-unit>
      <trans-unit id="Colorize_regular_expressions">
        <source>Colorize regular expressions</source>
        <target state="translated">Reguläre Ausdrücke farbig hervorheben</target>
        <note />
      </trans-unit>
      <trans-unit id="Comments">
        <source>Comments</source>
        <target state="translated">Kommentare</target>
        <note />
      </trans-unit>
      <trans-unit id="Containing_member">
        <source>Containing Member</source>
        <target state="translated">Enthaltender Member</target>
        <note />
      </trans-unit>
      <trans-unit id="Containing_type">
        <source>Containing Type</source>
        <target state="translated">Enthaltender Typ</target>
        <note />
      </trans-unit>
      <trans-unit id="Current_document">
        <source>Current document</source>
        <target state="translated">Aktuelles Dokument</target>
        <note />
      </trans-unit>
      <trans-unit id="Current_parameter">
        <source>Current parameter</source>
        <target state="translated">Aktueller Parameter</target>
        <note />
      </trans-unit>
      <trans-unit id="Derived_types">
        <source>Derived types</source>
        <target state="new">Derived types</target>
        <note />
      </trans-unit>
      <trans-unit id="Disabled">
        <source>Disabled</source>
        <target state="translated">Deaktiviert</target>
        <note />
      </trans-unit>
      <trans-unit id="Display_all_hints_while_pressing_Alt_F1">
        <source>Display all hints while pressing Alt+F1</source>
        <target state="translated">Alle Hinweise beim Drücken von ALT+F1 anzeigen</target>
        <note />
      </trans-unit>
      <trans-unit id="Display_diagnostics_inline_experimental">
        <source>Display diagnostics inline (experimental)</source>
        <target state="new">Display diagnostics inline (experimental)</target>
        <note />
      </trans-unit>
      <trans-unit id="Display_inline_parameter_name_hints">
        <source>Disp_lay inline parameter name hints</source>
        <target state="translated">Hinweise zu In_lineparameternamen anzeigen</target>
        <note />
      </trans-unit>
      <trans-unit id="Display_inline_type_hints">
        <source>Display inline type hints</source>
        <target state="translated">Inlinetyphinweise anzeigen</target>
        <note />
      </trans-unit>
      <trans-unit id="Edit">
        <source>_Edit</source>
        <target state="translated">_Bearbeiten</target>
        <note />
      </trans-unit>
      <trans-unit id="Edit_0">
        <source>Edit {0}</source>
        <target state="translated">"{0}" bearbeiten</target>
        <note>{0} is a parameter description</note>
      </trans-unit>
      <trans-unit id="Editor_Color_Scheme">
        <source>Editor Color Scheme</source>
        <target state="translated">Editor-Farbschema</target>
        <note />
      </trans-unit>
      <trans-unit id="Editor_color_scheme_options_are_only_available_when_using_a_color_theme_bundled_with_Visual_Studio_The_color_theme_can_be_configured_from_the_Environment_General_options_page">
        <source>Editor color scheme options are only available when using a color theme bundled with Visual Studio. The color theme can be configured from the Environment &gt; General options page.</source>
        <target state="translated">Optionen für das Editor-Farbschema sind nur bei Verwendung eines im Lieferumfang von Visual Studio enthaltenen Farbdesigns verfügbar. Das Farbdesign kann über die Seite "Umgebung" &gt; "Allgemeine Optionen" konfiguriert werden.</target>
        <note />
      </trans-unit>
      <trans-unit id="Element_is_not_valid">
        <source>Element is not valid.</source>
        <target state="translated">Das Element ist ungültig.</target>
        <note />
      </trans-unit>
      <trans-unit id="Enable_Razor_pull_diagnostics_experimental_requires_restart">
        <source>Enable Razor 'pull' diagnostics (experimental, requires restart)</source>
        <target state="translated">Razor-Pull-Diagnose aktivieren (experimentell, Neustart erforderlich)</target>
        <note />
      </trans-unit>
      <trans-unit id="Enable_all_features_in_opened_files_from_source_generators_experimental">
        <source>Enable all features in opened files from source generators (experimental)</source>
        <target state="translated">Aktivieren aller Funktionen in geöffneten Dateien von Quellgeneratoren (experimentell)</target>
        <note />
      </trans-unit>
      <trans-unit id="Enable_file_logging_for_diagnostics">
        <source>Enable file logging for diagnostics (logged in '%Temp%\Roslyn' folder)</source>
        <target state="translated">Dateiprotokollierung für Diagnose aktivieren (protokolliert im Ordner "%Temp%\Roslyn")</target>
        <note />
      </trans-unit>
      <trans-unit id="Enable_pull_diagnostics_experimental_requires_restart">
        <source>Enable 'pull' diagnostics (experimental, requires restart)</source>
        <target state="translated">Pull-Diagnose aktivieren (experimentell, Neustart erforderlich)</target>
        <note />
      </trans-unit>
      <trans-unit id="Enabled">
        <source>Enabled</source>
        <target state="translated">Aktiviert</target>
        <note />
      </trans-unit>
      <trans-unit id="Enter_a_call_site_value_or_choose_a_different_value_injection_kind">
        <source>Enter a call site value or choose a different value injection kind</source>
        <target state="translated">Geben Sie einen Aufrufsitewert ein, oder wählen Sie eine andere Art der Werteingabe aus.</target>
        <note />
      </trans-unit>
      <trans-unit id="Entire_repository">
        <source>Entire repository</source>
        <target state="translated">Gesamtes Repository</target>
        <note />
      </trans-unit>
      <trans-unit id="Entire_solution">
        <source>Entire solution</source>
        <target state="translated">Gesamte Projektmappe</target>
        <note />
      </trans-unit>
      <trans-unit id="Error">
        <source>Error</source>
        <target state="translated">Fehler</target>
        <note />
      </trans-unit>
      <trans-unit id="Error_updating_suppressions_0">
        <source>Error updating suppressions: {0}</source>
        <target state="new">Error updating suppressions: {0}</target>
        <note />
      </trans-unit>
      <trans-unit id="Evaluating_0_tasks_in_queue">
        <source>Evaluating ({0} tasks in queue)</source>
        <target state="translated">Auswertung ({0} Tasks in der Warteschlange)</target>
        <note />
      </trans-unit>
      <trans-unit id="Extract_Base_Class">
        <source>Extract Base Class</source>
        <target state="translated">Basisklasse extrahieren</target>
        <note />
      </trans-unit>
      <trans-unit id="Finish">
        <source>Finish</source>
        <target state="translated">Beenden</target>
        <note />
      </trans-unit>
      <trans-unit id="Format_document">
        <source>Format document</source>
        <target state="translated">Dokument formatieren</target>
        <note />
      </trans-unit>
      <trans-unit id="Formatting">
        <source>Formatting</source>
        <target state="translated">Formatierung</target>
        <note />
      </trans-unit>
      <trans-unit id="Generate_dot_editorconfig_file_from_settings">
        <source>Generate .editorconfig file from settings</source>
        <target state="translated">EDITORCONFIG-Datei aus Einstellungen generieren</target>
        <note />
      </trans-unit>
      <trans-unit id="Highlight_related_components_under_cursor">
        <source>Highlight related components under cursor</source>
        <target state="translated">Zugehörige Komponenten unter dem Cursor markieren</target>
        <note />
      </trans-unit>
      <trans-unit id="Id">
        <source>Id</source>
        <target state="translated">ID</target>
        <note />
      </trans-unit>
      <trans-unit id="Implemented_interfaces">
        <source>Implemented interfaces</source>
        <target state="new">Implemented interfaces</target>
        <note />
      </trans-unit>
      <trans-unit id="Implemented_members">
        <source>Implemented members</source>
        <target state="translated">Implementierte Member</target>
        <note />
      </trans-unit>
      <trans-unit id="Implementing_members">
        <source>Implementing members</source>
        <target state="translated">Member werden implementiert.</target>
        <note />
      </trans-unit>
      <trans-unit id="Implementing_types">
        <source>Implementing types</source>
        <target state="new">Implementing types</target>
        <note />
      </trans-unit>
      <trans-unit id="In_other_operators">
        <source>In other operators</source>
        <target state="translated">In anderen Operatoren</target>
        <note />
      </trans-unit>
      <trans-unit id="Index">
        <source>Index</source>
        <target state="translated">Index</target>
        <note>Index of parameter in original signature</note>
      </trans-unit>
      <trans-unit id="Infer_from_context">
        <source>Infer from context</source>
        <target state="translated">Aus Kontext ableiten</target>
        <note />
      </trans-unit>
      <trans-unit id="Indexed_in_organization">
        <source>Indexed in organization</source>
        <target state="translated">In Organisation indiziert</target>
        <note />
      </trans-unit>
      <trans-unit id="Indexed_in_repo">
        <source>Indexed in repo</source>
        <target state="translated">In Repository indiziert</target>
        <note />
      </trans-unit>
      <trans-unit id="Inheritance_Margin_experimental">
        <source>Inheritance Margin (experimental)</source>
        <target state="translated">Vererbungsrand (experimentell)</target>
        <note />
      </trans-unit>
<<<<<<< HEAD
      <trans-unit id="Inline_Diagnostics_experimental">
        <source>Inline Diagnostics (experimental)</source>
        <target state="new">Inline Diagnostics (experimental)</target>
=======
      <trans-unit id="Inherited_interfaces">
        <source>Inherited interfaces</source>
        <target state="new">Inherited interfaces</target>
>>>>>>> e59dbb81
        <note />
      </trans-unit>
      <trans-unit id="Inline_Hints_experimental">
        <source>Inline Hints (experimental)</source>
        <target state="translated">Inlinehinweise (experimentell)</target>
        <note />
      </trans-unit>
      <trans-unit id="Inserting_call_site_value_0">
        <source>Inserting call site value '{0}'</source>
        <target state="translated">Der Wert der Aufrufsite "{0}" wird eingefügt.</target>
        <note />
      </trans-unit>
      <trans-unit id="Install_Microsoft_recommended_Roslyn_analyzers_which_provide_additional_diagnostics_and_fixes_for_common_API_design_security_performance_and_reliability_issues">
        <source>Install Microsoft-recommended Roslyn analyzers, which provide additional diagnostics and fixes for common API design, security, performance, and reliability issues</source>
        <target state="translated">Installieren Sie von Microsoft empfohlene Roslyn-Analysetools, die zusätzliche Diagnosen und Fixes für allgemeine Design-, Sicherheits-, Leistungs- und Zuverlässigkeitsprobleme bei APIs bereitstellen.</target>
        <note />
      </trans-unit>
      <trans-unit id="Interface_cannot_have_field">
        <source>Interface cannot have field.</source>
        <target state="translated">Die Schnittstelle kann kein Feld aufweisen.</target>
        <note />
      </trans-unit>
      <trans-unit id="IntroduceUndefinedTodoVariables">
        <source>Introduce undefined TODO variables</source>
        <target state="translated">Nicht definierte TODO-Variablen einführen</target>
        <note>"TODO" is an indicator that more work should be done at the location where the TODO is inserted</note>
      </trans-unit>
      <trans-unit id="Item_origin">
        <source>Item origin</source>
        <target state="translated">Elementursprung</target>
        <note />
      </trans-unit>
      <trans-unit id="Keep">
        <source>Keep</source>
        <target state="translated">Beibehalten</target>
        <note />
      </trans-unit>
      <trans-unit id="Keep_all_parentheses_in_colon">
        <source>Keep all parentheses in:</source>
        <target state="translated">Alle Klammern beibehalten in:</target>
        <note />
      </trans-unit>
      <trans-unit id="Kind">
        <source>Kind</source>
        <target state="translated">Art</target>
        <note />
      </trans-unit>
      <trans-unit id="Live_analysis_VSIX_extension">
        <source>Live analysis (VSIX extension)</source>
        <target state="translated">Liveanalyse (VSIX-Erweiterung)</target>
        <note />
      </trans-unit>
      <trans-unit id="Loaded_items">
        <source>Loaded items</source>
        <target state="translated">Geladene Elemente</target>
        <note />
      </trans-unit>
      <trans-unit id="Loaded_solution">
        <source>Loaded solution</source>
        <target state="translated">Geladene Projektmappe</target>
        <note />
      </trans-unit>
      <trans-unit id="Local">
        <source>Local</source>
        <target state="translated">Lokal</target>
        <note />
      </trans-unit>
      <trans-unit id="Local_metadata">
        <source>Local metadata</source>
        <target state="translated">Lokale Metadaten</target>
        <note />
      </trans-unit>
      <trans-unit id="Make_0_abstract">
        <source>Make '{0}' abstract</source>
        <target state="translated">"{0}" als abstrakt festlegen</target>
        <note />
      </trans-unit>
      <trans-unit id="Make_abstract">
        <source>Make abstract</source>
        <target state="translated">Als abstrakt festlegen</target>
        <note />
      </trans-unit>
      <trans-unit id="Members">
        <source>Members</source>
        <target state="translated">Member</target>
        <note />
      </trans-unit>
      <trans-unit id="Modifier_preferences_colon">
        <source>Modifier preferences:</source>
        <target state="translated">Einstellungen für Modifizierer:</target>
        <note />
      </trans-unit>
      <trans-unit id="Move_to_namespace">
        <source>Move to Namespace</source>
        <target state="translated">In Namespace verschieben</target>
        <note />
      </trans-unit>
      <trans-unit id="Multiple_members_are_inherited">
        <source>Multiple members are inherited</source>
        <target state="translated">Mehrere Member werden geerbt.</target>
        <note />
      </trans-unit>
      <trans-unit id="Multiple_members_are_inherited_on_line_0">
        <source>Multiple members are inherited on line {0}</source>
        <target state="translated">In Zeile {0} werden mehrere Member geerbt.</target>
        <note>Line number info is needed for accessibility purpose.</note>
      </trans-unit>
      <trans-unit id="Name_conflicts_with_an_existing_type_name">
        <source>Name conflicts with an existing type name.</source>
        <target state="translated">Der Name verursacht einen Konflikt mit einem vorhandenen Typnamen.</target>
        <note />
      </trans-unit>
      <trans-unit id="Name_is_not_a_valid_0_identifier">
        <source>Name is not a valid {0} identifier.</source>
        <target state="translated">Der Name ist kein gültiger {0}-Bezeichner.</target>
        <note />
      </trans-unit>
      <trans-unit id="Namespace">
        <source>Namespace</source>
        <target state="translated">Namespace</target>
        <note />
      </trans-unit>
      <trans-unit id="Namespace_0">
        <source>Namespace: '{0}'</source>
        <target state="translated">Namespace: {0}</target>
        <note />
      </trans-unit>
      <trans-unit id="NamingSpecification_CSharp_Class">
        <source>class</source>
        <target state="new">class</target>
        <note>{Locked} This string can be found under "Tools | Options | Text Editor | C# | Code Style | Naming | Manage Specifications | + | Symbol kinds". All of the "NamingSpecification_CSharp_*" strings represent language constructs, and some of them are also actual keywords (including this one).</note>
      </trans-unit>
      <trans-unit id="NamingSpecification_CSharp_Delegate">
        <source>delegate</source>
        <target state="new">delegate</target>
        <note>{Locked} This string can be found under "Tools | Options | Text Editor | C# | Code Style | Naming | Manage Specifications | + | Symbol kinds". All of the "NamingSpecification_CSharp_*" strings represent language constructs, and some of them are also actual keywords (including this one).</note>
      </trans-unit>
      <trans-unit id="NamingSpecification_CSharp_Enum">
        <source>enum</source>
        <target state="new">enum</target>
        <note>{Locked} This string can be found under "Tools | Options | Text Editor | C# | Code Style | Naming | Manage Specifications | + | Symbol kinds". All of the "NamingSpecification_CSharp_*" strings represent language constructs, and some of them are also actual keywords (including this one).</note>
      </trans-unit>
      <trans-unit id="NamingSpecification_CSharp_Event">
        <source>event</source>
        <target state="new">event</target>
        <note>{Locked} This string can be found under "Tools | Options | Text Editor | C# | Code Style | Naming | Manage Specifications | + | Symbol kinds". All of the "NamingSpecification_CSharp_*" strings represent language constructs, and some of them are also actual keywords (including this one).</note>
      </trans-unit>
      <trans-unit id="NamingSpecification_CSharp_Field">
        <source>field</source>
        <target state="translated">Feld</target>
        <note>This string can be found under "Tools | Options | Text Editor | C# | Code Style | Naming | Manage Specifications | + | Symbol kinds". All of the "NamingSpecification_CSharp_*" strings represent language constructs, and some of them are also actual keywords (NOT this one). Refers to the C# programming language concept of a "field" (which stores data).</note>
      </trans-unit>
      <trans-unit id="NamingSpecification_CSharp_Interface">
        <source>interface</source>
        <target state="new">interface</target>
        <note>{Locked} This string can be found under "Tools | Options | Text Editor | C# | Code Style | Naming | Manage Specifications | + | Symbol kinds". All of the "NamingSpecification_CSharp_*" strings represent language constructs, and some of them are also actual keywords (including this one).</note>
      </trans-unit>
      <trans-unit id="NamingSpecification_CSharp_Local">
        <source>local</source>
        <target state="translated">lokal</target>
        <note>This string can be found under "Tools | Options | Text Editor | C# | Code Style | Naming | Manage Specifications | + | Symbol kinds". All of the "NamingSpecification_CSharp_*" strings represent language constructs, and some of them are also actual keywords (NOT this one). Refers to the C# language concept of a "local variable".</note>
      </trans-unit>
      <trans-unit id="NamingSpecification_CSharp_LocalFunction">
        <source>local function</source>
        <target state="translated">Lokale Funktion</target>
        <note>This string can be found under "Tools | Options | Text Editor | C# | Code Style | Naming | Manage Specifications | + | Symbol kinds". All of the "NamingSpecification_CSharp_*" strings represent language constructs, and some of them are also actual keywords (NOT this one). Refers to the C# language concept of a "local function" that exists locally within another function.</note>
      </trans-unit>
      <trans-unit id="NamingSpecification_CSharp_Method">
        <source>method</source>
        <target state="translated">Methode</target>
        <note>This string can be found under "Tools | Options | Text Editor | C# | Code Style | Naming | Manage Specifications | + | Symbol kinds". All of the "NamingSpecification_CSharp_*" strings represent language constructs, and some of them are also actual keywords (NOT this one). Refers to the C# language concept of a "method" that can be called by other code.</note>
      </trans-unit>
      <trans-unit id="NamingSpecification_CSharp_Namespace">
        <source>namespace</source>
        <target state="new">namespace</target>
        <note>{Locked} This string can be found under "Tools | Options | Text Editor | C# | Code Style | Naming | Manage Specifications | + | Symbol kinds". All of the "NamingSpecification_CSharp_*" strings represent language constructs, and some of them are also actual keywords (including this one).</note>
      </trans-unit>
      <trans-unit id="NamingSpecification_CSharp_Parameter">
        <source>parameter</source>
        <target state="translated">Parameter</target>
        <note>This string can be found under "Tools | Options | Text Editor | C# | Code Style | Naming | Manage Specifications | + | Symbol kinds". All of the "NamingSpecification_CSharp_*" strings represent language constructs, and some of them are also actual keywords (NOT this one). Refers to the C# language concept of a "parameter" being passed to a method.</note>
      </trans-unit>
      <trans-unit id="NamingSpecification_CSharp_Property">
        <source>property</source>
        <target state="translated">Eigenschaft</target>
        <note>This string can be found under "Tools | Options | Text Editor | C# | Code Style | Naming | Manage Specifications | + | Symbol kinds". All of the "NamingSpecification_CSharp_*" strings represent language constructs, and some of them are also actual keywords (NOT this one). Refers to the C# language concept of a "property" (which allows for the retrieval of data).</note>
      </trans-unit>
      <trans-unit id="NamingSpecification_CSharp_Struct">
        <source>struct</source>
        <target state="new">struct</target>
        <note>{Locked} This string can be found under "Tools | Options | Text Editor | C# | Code Style | Naming | Manage Specifications | + | Symbol kinds". All of the "NamingSpecification_CSharp_*" strings represent language constructs, and some of them are also actual keywords (including this one).</note>
      </trans-unit>
      <trans-unit id="NamingSpecification_CSharp_TypeParameter">
        <source>type parameter</source>
        <target state="translated">Typparameter</target>
        <note>This string can be found under "Tools | Options | Text Editor | C# | Code Style | Naming | Manage Specifications | + | Symbol kinds". All of the "NamingSpecification_CSharp_*" strings represent language constructs, and some of them are also actual keywords (NOT this one). Refers to the C# language concept of a "type parameter".</note>
      </trans-unit>
      <trans-unit id="NamingSpecification_VisualBasic_Class">
        <source>Class</source>
        <target state="new">Class</target>
        <note>{Locked} This string can be found under "Tools | Options | Text Editor | Basic | Code Style | Naming | Manage Specifications | + | Symbol kinds". All of the "NamingSpecification_VisualBasic_*" strings represent language constructs, and some of them are also actual keywords (including this one).</note>
      </trans-unit>
      <trans-unit id="NamingSpecification_VisualBasic_Delegate">
        <source>Delegate</source>
        <target state="new">Delegate</target>
        <note>{Locked} This string can be found under "Tools | Options | Text Editor | Basic | Code Style | Naming | Manage Specifications | + | Symbol kinds". All of the "NamingSpecification_VisualBasic_*" strings represent language constructs, and some of them are also actual keywords (including this one).</note>
      </trans-unit>
      <trans-unit id="NamingSpecification_VisualBasic_Enum">
        <source>Enum</source>
        <target state="new">Enum</target>
        <note>{Locked} This string can be found under "Tools | Options | Text Editor | Basic | Code Style | Naming | Manage Specifications | + | Symbol kinds". All of the "NamingSpecification_VisualBasic_*" strings represent language constructs, and some of them are also actual keywords (including this one).</note>
      </trans-unit>
      <trans-unit id="NamingSpecification_VisualBasic_Event">
        <source>Event</source>
        <target state="new">Event</target>
        <note>{Locked} This string can be found under "Tools | Options | Text Editor | Basic | Code Style | Naming | Manage Specifications | + | Symbol kinds". All of the "NamingSpecification_VisualBasic_*" strings represent language constructs, and some of them are also actual keywords (including this one).</note>
      </trans-unit>
      <trans-unit id="NamingSpecification_VisualBasic_Field">
        <source>Field</source>
        <target state="translated">Feld</target>
        <note>This string can be found under "Tools | Options | Text Editor | Basic | Code Style | Naming | Manage Specifications | + | Symbol kinds". All of the "NamingSpecification_VisualBasic_*" strings represent language constructs, and some of them are also actual keywords (NOT this one). Refers to the Visual Basic language concept of a "field" (which stores data).</note>
      </trans-unit>
      <trans-unit id="NamingSpecification_VisualBasic_Interface">
        <source>Interface</source>
        <target state="new">Interface</target>
        <note>{Locked} This string can be found under "Tools | Options | Text Editor | Basic | Code Style | Naming | Manage Specifications | + | Symbol kinds". All of the "NamingSpecification_VisualBasic_*" strings represent language constructs, and some of them are also actual keywords (including this one).</note>
      </trans-unit>
      <trans-unit id="NamingSpecification_VisualBasic_Local">
        <source>Local</source>
        <target state="translated">Lokal</target>
        <note>This string can be found under "Tools | Options | Text Editor | Basic | Code Style | Naming | Manage Specifications | + | Symbol kinds". All of the "NamingSpecification_VisualBasic_*" strings represent language constructs, and some of them are also actual keywords (NOT this one). Refers to the Visual Basic language concept of a "local variable".</note>
      </trans-unit>
      <trans-unit id="NamingSpecification_VisualBasic_Method">
        <source>Method</source>
        <target state="translated">Methode</target>
        <note>This string can be found under "Tools | Options | Text Editor | Basic | Code Style | Naming | Manage Specifications | + | Symbol kinds". All of the "NamingSpecification_VisualBasic_*" strings represent language constructs, and some of them are also actual keywords (NOT this one). Refers to the Visual Basic language concept of a "method".</note>
      </trans-unit>
      <trans-unit id="NamingSpecification_VisualBasic_Module">
        <source>Module</source>
        <target state="new">Module</target>
        <note>{Locked} This string can be found under "Tools | Options | Text Editor | Basic | Code Style | Naming | Manage Specifications | + | Symbol kinds". All of the "NamingSpecification_VisualBasic_*" strings represent language constructs, and some of them are also actual keywords (including this one).</note>
      </trans-unit>
      <trans-unit id="NamingSpecification_VisualBasic_Namespace">
        <source>Namespace</source>
        <target state="new">Namespace</target>
        <note>{Locked} This string can be found under "Tools | Options | Text Editor | Basic | Code Style | Naming | Manage Specifications | + | Symbol kinds". All of the "NamingSpecification_VisualBasic_*" strings represent language constructs, and some of them are also actual keywords (including this one).</note>
      </trans-unit>
      <trans-unit id="NamingSpecification_VisualBasic_Parameter">
        <source>Parameter</source>
        <target state="translated">Parameter</target>
        <note>This string can be found under "Tools | Options | Text Editor | Basic | Code Style | Naming | Manage Specifications | + | Symbol kinds". All of the "NamingSpecification_VisualBasic_*" strings represent language constructs, and some of them are also actual keywords (NOT this one). Refers to the Visual Basic language concept of a "parameter" which can be passed to a method.</note>
      </trans-unit>
      <trans-unit id="NamingSpecification_VisualBasic_Property">
        <source>Property</source>
        <target state="new">Property</target>
        <note>{Locked} This string can be found under "Tools | Options | Text Editor | Basic | Code Style | Naming | Manage Specifications | + | Symbol kinds". All of the "NamingSpecification_VisualBasic_*" strings represent language constructs, and some of them are also actual keywords (including this one).</note>
      </trans-unit>
      <trans-unit id="NamingSpecification_VisualBasic_Structure">
        <source>Structure</source>
        <target state="new">Structure</target>
        <note>{Locked} This string can be found under "Tools | Options | Text Editor | Basic | Code Style | Naming | Manage Specifications | + | Symbol kinds". All of the "NamingSpecification_VisualBasic_*" strings represent language constructs, and some of them are also actual keywords (including this one).</note>
      </trans-unit>
      <trans-unit id="NamingSpecification_VisualBasic_TypeParameter">
        <source>Type Parameter</source>
        <target state="translated">Typparameter</target>
        <note>This string can be found under "Tools | Options | Text Editor | Basic | Code Style | Naming | Manage Specifications | + | Symbol kinds". All of the "NamingSpecification_VisualBasic_*" strings represent language constructs, and some of them are also actual keywords (NOT this one). Refers to the Visual Basic language concept of a "type parameter".</note>
      </trans-unit>
      <trans-unit id="Naming_rules">
        <source>Naming rules</source>
        <target state="translated">Benennungsregeln</target>
        <note />
      </trans-unit>
      <trans-unit id="Navigate_to_0">
        <source>Navigate to '{0}'</source>
        <target state="translated">Zu "{0}" navigieren</target>
        <note />
      </trans-unit>
      <trans-unit id="Never_if_unnecessary">
        <source>Never if unnecessary</source>
        <target state="translated">Nie, wenn nicht erforderlich</target>
        <note />
      </trans-unit>
      <trans-unit id="New_Type_Name_colon">
        <source>New Type Name:</source>
        <target state="translated">Neuer Typname:</target>
        <note />
      </trans-unit>
      <trans-unit id="New_line_preferences_experimental_colon">
        <source>New line preferences (experimental):</source>
        <target state="translated">Einstellungen für neue Zeilen (experimentell):</target>
        <note />
      </trans-unit>
      <trans-unit id="Newline_n">
        <source>Newline (\\n)</source>
        <target state="translated">Zeilenumbruch (\\n)</target>
        <note />
      </trans-unit>
      <trans-unit id="No_unused_references_were_found">
        <source>No unused references were found.</source>
        <target state="translated">Es wurden keine nicht verwendeten Verweise gefunden.</target>
        <note />
      </trans-unit>
      <trans-unit id="Non_public_methods">
        <source>Non-public methods</source>
        <target state="translated">Nicht öffentliche Methoden</target>
        <note />
      </trans-unit>
      <trans-unit id="None">
        <source>None</source>
        <target state="translated">NONE</target>
        <note />
      </trans-unit>
      <trans-unit id="Omit_only_for_optional_parameters">
        <source>Omit (only for optional parameters)</source>
        <target state="translated">Auslassen (nur bei optionalen Parametern)</target>
        <note />
      </trans-unit>
      <trans-unit id="Open_documents">
        <source>Open documents</source>
        <target state="translated">Geöffnete Dokumente</target>
        <note />
      </trans-unit>
      <trans-unit id="Optional_parameters_must_provide_a_default_value">
        <source>Optional parameters must provide a default value</source>
        <target state="translated">Optionale Parameter müssen einen Standardwert angeben.</target>
        <note />
      </trans-unit>
      <trans-unit id="Optional_with_default_value_colon">
        <source>Optional with default value:</source>
        <target state="translated">Optional mit Standardwert:</target>
        <note />
      </trans-unit>
      <trans-unit id="Other">
        <source>Others</source>
        <target state="translated">Andere</target>
        <note />
      </trans-unit>
      <trans-unit id="Overridden_members">
        <source>Overridden members</source>
        <target state="translated">Außer Kraft gesetzte Member</target>
        <note />
      </trans-unit>
      <trans-unit id="Overriding_members">
        <source>Overriding members</source>
        <target state="translated">Member werden außer Kraft gesetzt.</target>
        <note />
      </trans-unit>
      <trans-unit id="Packages">
        <source>Packages</source>
        <target state="translated">Pakete</target>
        <note />
      </trans-unit>
      <trans-unit id="Parameter_Details">
        <source>Parameter Details</source>
        <target state="translated">Parameterdetails</target>
        <note />
      </trans-unit>
      <trans-unit id="Parameter_Name">
        <source>Parameter name:</source>
        <target state="translated">Parametername:</target>
        <note />
      </trans-unit>
      <trans-unit id="Parameter_information">
        <source>Parameter information</source>
        <target state="translated">Parameterinformationen</target>
        <note />
      </trans-unit>
      <trans-unit id="Parameter_kind">
        <source>Parameter kind</source>
        <target state="translated">Parameterart</target>
        <note />
      </trans-unit>
      <trans-unit id="Parameter_name_contains_invalid_characters">
        <source>Parameter name contains invalid character(s).</source>
        <target state="translated">Der Parametername enthält ungültige Zeichen.</target>
        <note />
      </trans-unit>
      <trans-unit id="Parameter_preferences_colon">
        <source>Parameter preferences:</source>
        <target state="translated">Parametereinstellungen:</target>
        <note />
      </trans-unit>
      <trans-unit id="Parameter_type_contains_invalid_characters">
        <source>Parameter type contains invalid character(s).</source>
        <target state="translated">Der Parametertyp enthält ungültige Zeichen.</target>
        <note />
      </trans-unit>
      <trans-unit id="Parentheses_preferences_colon">
        <source>Parentheses preferences:</source>
        <target state="translated">Voreinstellungen für Klammern:</target>
        <note />
      </trans-unit>
      <trans-unit id="Paused_0_tasks_in_queue">
        <source>Paused ({0} tasks in queue)</source>
        <target state="translated">Angehalten ({0} Tasks in der Warteschlange)</target>
        <note />
      </trans-unit>
      <trans-unit id="Please_enter_a_type_name">
        <source>Please enter a type name</source>
        <target state="translated">Geben Sie einen Typnamen ein.</target>
        <note>"Type" is the programming language concept</note>
      </trans-unit>
      <trans-unit id="Prefer_System_HashCode_in_GetHashCode">
        <source>Prefer 'System.HashCode' in 'GetHashCode'</source>
        <target state="translated">"System.HashCode" in "GetHashCode" bevorzugen</target>
        <note />
      </trans-unit>
      <trans-unit id="Prefer_compound_assignments">
        <source>Prefer compound assignments</source>
        <target state="translated">Zusammengesetzte Zuweisungen bevorzugen</target>
        <note />
      </trans-unit>
      <trans-unit id="Prefer_index_operator">
        <source>Prefer index operator</source>
        <target state="translated">Indexoperator bevorzugen</target>
        <note />
      </trans-unit>
      <trans-unit id="Prefer_range_operator">
        <source>Prefer range operator</source>
        <target state="translated">Bereichsoperator bevorzugen</target>
        <note />
      </trans-unit>
      <trans-unit id="Prefer_readonly_fields">
        <source>Prefer readonly fields</source>
        <target state="translated">readonly-Felder bevorzugen</target>
        <note />
      </trans-unit>
      <trans-unit id="Prefer_simple_using_statement">
        <source>Prefer simple 'using' statement</source>
        <target state="translated">Einfache using-Anweisung bevorzugen</target>
        <note />
      </trans-unit>
      <trans-unit id="Prefer_simplified_boolean_expressions">
        <source>Prefer simplified boolean expressions</source>
        <target state="translated">Vereinfachte boolesche Ausdrücke bevorzugen</target>
        <note />
      </trans-unit>
      <trans-unit id="Prefer_static_local_functions">
        <source>Prefer static local functions</source>
        <target state="translated">Statische lokale Funktionen bevorzugen</target>
        <note />
      </trans-unit>
      <trans-unit id="Projects">
        <source>Projects</source>
        <target state="translated">Projekte</target>
        <note />
      </trans-unit>
      <trans-unit id="Pull_Members_Up">
        <source>Pull Members Up</source>
        <target state="translated">Member nach oben ziehen</target>
        <note />
      </trans-unit>
      <trans-unit id="Refactoring_Only">
        <source>Refactoring Only</source>
        <target state="translated">Nur Refactoring</target>
        <note />
      </trans-unit>
      <trans-unit id="Reference">
        <source>Reference</source>
        <target state="translated">Verweis</target>
        <note />
      </trans-unit>
      <trans-unit id="Regular_Expressions">
        <source>Regular Expressions</source>
        <target state="translated">Reguläre Ausdrücke</target>
        <note />
      </trans-unit>
      <trans-unit id="Remove_All">
        <source>Remove All</source>
        <target state="translated">Alle entfernen</target>
        <note />
      </trans-unit>
      <trans-unit id="Remove_Unused_References">
        <source>Remove Unused References</source>
        <target state="translated">Nicht verwendete Verweise entfernen</target>
        <note />
      </trans-unit>
      <trans-unit id="Rename_0_to_1">
        <source>Rename {0} to {1}</source>
        <target state="translated">"{0}" in "{1}" umbenennen</target>
        <note />
      </trans-unit>
      <trans-unit id="Report_invalid_regular_expressions">
        <source>Report invalid regular expressions</source>
        <target state="translated">Ungültige reguläre Ausdrücke melden</target>
        <note />
      </trans-unit>
      <trans-unit id="Repository">
        <source>Repository</source>
        <target state="translated">Repository</target>
        <note />
      </trans-unit>
      <trans-unit id="Require_colon">
        <source>Require:</source>
        <target state="translated">Erforderlich:</target>
        <note />
      </trans-unit>
      <trans-unit id="Required">
        <source>Required</source>
        <target state="translated">Erforderlich</target>
        <note />
      </trans-unit>
      <trans-unit id="Requires_System_HashCode_be_present_in_project">
        <source>Requires 'System.HashCode' be present in project</source>
        <target state="translated">"System.HashCode" muss im Projekt vorhanden sein.</target>
        <note />
      </trans-unit>
      <trans-unit id="Reset_Visual_Studio_default_keymapping">
        <source>Reset Visual Studio default keymapping</source>
        <target state="translated">Visual Studio-Standardtastenzuordnung zurücksetzen</target>
        <note />
      </trans-unit>
      <trans-unit id="Review_Changes">
        <source>Review Changes</source>
        <target state="translated">Änderungen überprüfen</target>
        <note />
      </trans-unit>
      <trans-unit id="Run_Code_Analysis_on_0">
        <source>Run Code Analysis on {0}</source>
        <target state="translated">Code Analysis ausführen für "{0}"</target>
        <note />
      </trans-unit>
      <trans-unit id="Running_code_analysis_for_0">
        <source>Running code analysis for '{0}'...</source>
        <target state="translated">Die Codeanalyse für "{0}" wird ausgeführt...</target>
        <note />
      </trans-unit>
      <trans-unit id="Running_code_analysis_for_Solution">
        <source>Running code analysis for Solution...</source>
        <target state="translated">Die Codeanalyse für die Projektmappe wird ausgeführt...</target>
        <note />
      </trans-unit>
      <trans-unit id="Running_low_priority_background_processes">
        <source>Running low priority background processes</source>
        <target state="translated">Hintergrundprozesse mit niedriger Priorität werden ausgeführt.</target>
        <note />
      </trans-unit>
      <trans-unit id="Save_dot_editorconfig_file">
        <source>Save .editorconfig file</source>
        <target state="translated">EDITORCONFIG-Datei speichern</target>
        <note />
      </trans-unit>
      <trans-unit id="Search_Settings">
        <source>Search Settings</source>
        <target state="translated">Sucheinstellungen</target>
        <note />
      </trans-unit>
      <trans-unit id="Select_an_appropriate_symbol_to_start_value_tracking">
        <source>Select an appropriate symbol to start value tracking</source>
        <target state="new">Select an appropriate symbol to start value tracking</target>
        <note />
      </trans-unit>
      <trans-unit id="Select_destination">
        <source>Select destination</source>
        <target state="translated">Ziel auswählen</target>
        <note />
      </trans-unit>
      <trans-unit id="Select_Dependents">
        <source>Select _Dependents</source>
        <target state="translated">Abhängige _Objekte auswählen</target>
        <note />
      </trans-unit>
      <trans-unit id="Select_Public">
        <source>Select _Public</source>
        <target state="translated">Öffentliche _auswählen</target>
        <note />
      </trans-unit>
      <trans-unit id="Select_destination_and_members_to_pull_up">
        <source>Select destination and members to pull up.</source>
        <target state="translated">Wählen Sie das Ziel und die nach oben zu ziehenden Member aus.</target>
        <note />
      </trans-unit>
      <trans-unit id="Select_destination_colon">
        <source>Select destination:</source>
        <target state="translated">Ziel auswählen:</target>
        <note />
      </trans-unit>
      <trans-unit id="Select_member">
        <source>Select member</source>
        <target state="translated">Member auswählen</target>
        <note />
      </trans-unit>
      <trans-unit id="Select_members_colon">
        <source>Select members:</source>
        <target state="translated">Member auswählen:</target>
        <note />
      </trans-unit>
      <trans-unit id="Show_Remove_Unused_References_command_in_Solution_Explorer_experimental">
        <source>Show "Remove Unused References" command in Solution Explorer (experimental)</source>
        <target state="translated">Befehl "Nicht verwendete Verweise entfernen" in Projektmappen-Explorer anzeigen (experimentell)</target>
        <note />
      </trans-unit>
      <trans-unit id="Show_completion_list">
        <source>Show completion list</source>
        <target state="translated">Vervollständigungsliste anzeigen</target>
        <note />
      </trans-unit>
      <trans-unit id="Show_hints_for_everything_else">
        <source>Show hints for everything else</source>
        <target state="translated">Hinweise für alles andere anzeigen</target>
        <note />
      </trans-unit>
      <trans-unit id="Show_hints_for_implicit_object_creation">
        <source>Show hints for implicit object creation</source>
        <target state="translated">Hinweise für die implizite Objekterstellung anzeigen</target>
        <note />
      </trans-unit>
      <trans-unit id="Show_hints_for_lambda_parameter_types">
        <source>Show hints for lambda parameter types</source>
        <target state="translated">Hinweise für Lambda-Parametertypen anzeigen</target>
        <note />
      </trans-unit>
      <trans-unit id="Show_hints_for_literals">
        <source>Show hints for literals</source>
        <target state="translated">Hinweise für Literale anzeigen</target>
        <note />
      </trans-unit>
      <trans-unit id="Show_hints_for_variables_with_inferred_types">
        <source>Show hints for variables with inferred types</source>
        <target state="translated">Hinweise für Variablen mit abgeleiteten Typen anzeigen</target>
        <note />
      </trans-unit>
      <trans-unit id="Show_inheritance_margin">
        <source>Show inheritance margin</source>
        <target state="translated">Vererbungsrand anzeigen</target>
        <note />
      </trans-unit>
      <trans-unit id="Skip_analyzers_for_implicitly_triggered_builds">
        <source>Skip analyzers for implicitly triggered builds</source>
        <target state="new">Skip analyzers for implicitly triggered builds</target>
        <note />
      </trans-unit>
      <trans-unit id="Some_color_scheme_colors_are_being_overridden_by_changes_made_in_the_Environment_Fonts_and_Colors_options_page_Choose_Use_Defaults_in_the_Fonts_and_Colors_page_to_revert_all_customizations">
        <source>Some color scheme colors are being overridden by changes made in the Environment &gt; Fonts and Colors options page. Choose `Use Defaults` in the Fonts and Colors page to revert all customizations.</source>
        <target state="translated">Einige Farbschemafarben werden durch Änderungen überschrieben, die auf der Optionsseite "Umgebung" &gt; "Schriftarten und Farben" vorgenommen wurden. Wählen Sie auf der Seite "Schriftarten und Farben" die Option "Standardwerte verwenden" aus, um alle Anpassungen rückgängig zu machen.</target>
        <note />
      </trans-unit>
      <trans-unit id="Suggestion">
        <source>Suggestion</source>
        <target state="translated">Vorschlag</target>
        <note />
      </trans-unit>
      <trans-unit id="Suppress_hints_when_parameter_name_matches_the_method_s_intent">
        <source>Suppress hints when parameter name matches the method's intent</source>
        <target state="translated">Hinweise unterdrücken, wenn der Parametername mit der Methodenabsicht übereinstimmt</target>
        <note />
      </trans-unit>
      <trans-unit id="Suppress_hints_when_parameter_names_differ_only_by_suffix">
        <source>Suppress hints when parameter names differ only by suffix</source>
        <target state="translated">Hinweise unterdrücken, wenn sich Parameternamen nur durch das Suffix unterscheiden</target>
        <note />
      </trans-unit>
      <trans-unit id="Symbols_without_references">
        <source>Symbols without references</source>
        <target state="translated">Symbole ohne Verweise</target>
        <note />
      </trans-unit>
      <trans-unit id="Tab_twice_to_insert_arguments">
        <source>Tab twice to insert arguments (experimental)</source>
        <target state="translated">Zweimaliges Drücken der TAB-Taste zum Einfügen von Argumenten (experimentell)</target>
        <note />
      </trans-unit>
      <trans-unit id="Target_Namespace_colon">
        <source>Target Namespace:</source>
        <target state="translated">Zielnamespace:</target>
        <note />
      </trans-unit>
      <trans-unit id="The_generator_0_that_generated_this_file_has_been_removed_from_the_project">
        <source>The generator '{0}' that generated this file has been removed from the project; this file is no longer being included in your project.</source>
        <target state="translated">Der Generator "{0}", der diese Datei generiert hat, wurde aus dem Projekt entfernt. Diese Datei wird nicht mehr in Ihr Projekt einbezogen.</target>
        <note />
      </trans-unit>
      <trans-unit id="The_generator_0_that_generated_this_file_has_stopped_generating_this_file">
        <source>The generator '{0}' that generated this file has stopped generating this file; this file is no longer being included in your project.</source>
        <target state="translated">Der Generator "{0}" hat diese Datei nicht vollständig generiert. Diese Datei wird nicht mehr in Ihr Projekt einbezogen.</target>
        <note />
      </trans-unit>
      <trans-unit id="This_action_cannot_be_undone_Do_you_wish_to_continue">
        <source>This action cannot be undone. Do you wish to continue?</source>
        <target state="translated">Diese Aktion kann nicht rückgängig gemacht werden. Möchten Sie den Vorgang fortsetzen?</target>
        <note />
      </trans-unit>
      <trans-unit id="This_file_is_autogenerated_by_0_and_cannot_be_edited">
        <source>This file is auto-generated by the generator '{0}' and cannot be edited.</source>
        <target state="translated">Diese Datei wird automatisch vom Generator "{0}" generiert und kann nicht bearbeitet werden.</target>
        <note />
      </trans-unit>
      <trans-unit id="This_is_an_invalid_namespace">
        <source>This is an invalid namespace</source>
        <target state="translated">Dies ist ein ungültiger Namespace.</target>
        <note />
      </trans-unit>
      <trans-unit id="Title">
        <source>Title</source>
        <target state="translated">Titel</target>
        <note />
      </trans-unit>
      <trans-unit id="Type_Name">
        <source>Type name:</source>
        <target state="translated">Typenname:</target>
        <note />
      </trans-unit>
      <trans-unit id="Type_name_has_a_syntax_error">
        <source>Type name has a syntax error</source>
        <target state="translated">Der Typname weist einen Syntaxfehler auf.</target>
        <note>"Type" is the programming language concept</note>
      </trans-unit>
      <trans-unit id="Type_name_is_not_recognized">
        <source>Type name is not recognized</source>
        <target state="translated">Der Typname wurde nicht erkannt.</target>
        <note>"Type" is the programming language concept</note>
      </trans-unit>
      <trans-unit id="Type_name_is_recognized">
        <source>Type name is recognized</source>
        <target state="translated">Der Typname wurde erkannt.</target>
        <note>"Type" is the programming language concept</note>
      </trans-unit>
      <trans-unit id="Underline_reassigned_variables">
        <source>Underline reassigned variables</source>
        <target state="new">Underline reassigned variables</target>
        <note />
      </trans-unit>
      <trans-unit id="Unused_value_is_explicitly_assigned_to_an_unused_local">
        <source>Unused value is explicitly assigned to an unused local</source>
        <target state="translated">Der nicht verwendete Wert wird explizit einer nicht verwendeten lokalen Variablen zugewiesen.</target>
        <note />
      </trans-unit>
      <trans-unit id="Unused_value_is_explicitly_assigned_to_discard">
        <source>Unused value is explicitly assigned to discard</source>
        <target state="translated">Der nicht verwendete Wert wird explizit verworfen.</target>
        <note />
      </trans-unit>
      <trans-unit id="Updating_project_references">
        <source>Updating project references...</source>
        <target state="translated">Projektverweise werden aktualisiert...</target>
        <note />
      </trans-unit>
      <trans-unit id="Updating_severity">
        <source>Updating severity</source>
        <target state="translated">Der Schweregrad wird aktualisiert.</target>
        <note />
      </trans-unit>
      <trans-unit id="Use_64_bit_process_for_code_analysis_requires_restart">
        <source>Use 64-bit process for code analysis (requires restart)</source>
        <target state="translated">64-Bit-Prozess für die Codeanalyse verwenden (Neustart erforderlich)</target>
        <note />
      </trans-unit>
      <trans-unit id="Use_expression_body_for_lambdas">
        <source>Use expression body for lambdas</source>
        <target state="translated">Ausdruckskörper für Lambdaausdrücke verwenden</target>
        <note />
      </trans-unit>
      <trans-unit id="Use_expression_body_for_local_functions">
        <source>Use expression body for local functions</source>
        <target state="translated">Ausdruckskörper für lokale Funktionen verwenden</target>
        <note />
      </trans-unit>
      <trans-unit id="Use_named_argument">
        <source>Use named argument</source>
        <target state="translated">Benanntes Argument verwenden</target>
        <note>"argument" is a programming term for a value passed to a function</note>
      </trans-unit>
      <trans-unit id="Value">
        <source>Value</source>
        <target state="translated">Wert</target>
        <note />
      </trans-unit>
      <trans-unit id="Value_Tracking">
        <source>Value Tracking</source>
        <target state="new">Value Tracking</target>
        <note>Title of the "Value Tracking" tool window. "Value" is the variable/symbol and "Tracking" is the action the tool is doing to follow where the value can originate from.</note>
      </trans-unit>
      <trans-unit id="Value_assigned_here_is_never_used">
        <source>Value assigned here is never used</source>
        <target state="translated">Der hier zugewiesene Wert wird nie verwendet.</target>
        <note />
      </trans-unit>
      <trans-unit id="Value_colon">
        <source>Value:</source>
        <target state="translated">Wert:</target>
        <note />
      </trans-unit>
      <trans-unit id="Value_returned_by_invocation_is_implicitly_ignored">
        <source>Value returned by invocation is implicitly ignored</source>
        <target state="translated">Der vom Aufruf zurückgegebene Wert wird implizit ignoriert.</target>
        <note />
      </trans-unit>
      <trans-unit id="Value_to_inject_at_call_sites">
        <source>Value to inject at call sites</source>
        <target state="translated">An Aufrufsites einzufügender Wert</target>
        <note />
      </trans-unit>
      <trans-unit id="Visual_Studio_2017">
        <source>Visual Studio 2017</source>
        <target state="translated">Visual Studio 2017</target>
        <note />
      </trans-unit>
      <trans-unit id="Visual_Studio_2019">
        <source>Visual Studio 2019</source>
        <target state="translated">Visual Studio 2019</target>
        <note />
      </trans-unit>
      <trans-unit id="Warning">
        <source>Warning</source>
        <target state="translated">Warnung</target>
        <note />
      </trans-unit>
      <trans-unit id="Warning_colon_duplicate_parameter_name">
        <source>Warning: duplicate parameter name</source>
        <target state="translated">Warnung: doppelter Parametername</target>
        <note />
      </trans-unit>
      <trans-unit id="Warning_colon_type_does_not_bind">
        <source>Warning: type does not bind</source>
        <target state="translated">Warnung: Der Typ ist nicht gebunden.</target>
        <note />
      </trans-unit>
      <trans-unit id="We_notice_you_suspended_0_Reset_keymappings_to_continue_to_navigate_and_refactor">
        <source>We notice you suspended '{0}'. Reset keymappings to continue to navigate and refactor.</source>
        <target state="translated">Wir haben festgestellt, dass Sie "{0}" angehalten haben. Setzen Sie die Tastenzuordnungen zurück, um Navigation und Umgestaltung fortzusetzen.</target>
        <note />
      </trans-unit>
      <trans-unit id="This_workspace_does_not_support_updating_Visual_Basic_compilation_options">
        <source>This workspace does not support updating Visual Basic compilation options.</source>
        <target state="translated">Das Aktualisieren von Visual Basic-Kompilierungsoptionen wird von diesem Arbeitsbereich nicht unterstützt.</target>
        <note />
      </trans-unit>
      <trans-unit id="You_must_change_the_signature">
        <source>You must change the signature</source>
        <target state="translated">Sie müssen die Signatur ändern.</target>
        <note>"signature" here means the definition of a method</note>
      </trans-unit>
      <trans-unit id="You_must_select_at_least_one_member">
        <source>You must select at least one member.</source>
        <target state="translated">Sie müssen mindestens einen Member auswählen.</target>
        <note />
      </trans-unit>
      <trans-unit id="Illegal_characters_in_path">
        <source>Illegal characters in path.</source>
        <target state="translated">Unzulässige Zeichen in Pfad.</target>
        <note />
      </trans-unit>
      <trans-unit id="File_name_must_have_the_0_extension">
        <source>File name must have the "{0}" extension.</source>
        <target state="translated">Der Dateiname muss die Erweiterung "{0}" aufweisen.</target>
        <note />
      </trans-unit>
      <trans-unit id="Debugger">
        <source>Debugger</source>
        <target state="translated">Debugger</target>
        <note />
      </trans-unit>
      <trans-unit id="Determining_breakpoint_location">
        <source>Determining breakpoint location...</source>
        <target state="translated">Haltepunktposition wird ermittelt...</target>
        <note />
      </trans-unit>
      <trans-unit id="Determining_autos">
        <source>Determining autos...</source>
        <target state="translated">Automatische Vorgänge werden ermittelt...</target>
        <note />
      </trans-unit>
      <trans-unit id="Resolving_breakpoint_location">
        <source>Resolving breakpoint location...</source>
        <target state="translated">Haltepunktposition wird aufgelöst...</target>
        <note />
      </trans-unit>
      <trans-unit id="Validating_breakpoint_location">
        <source>Validating breakpoint location...</source>
        <target state="translated">Haltepunktposition wird validiert...</target>
        <note />
      </trans-unit>
      <trans-unit id="Getting_DataTip_text">
        <source>Getting DataTip text...</source>
        <target state="translated">DataTip-Text abrufen...</target>
        <note />
      </trans-unit>
      <trans-unit id="Preview_unavailable">
        <source>Preview unavailable</source>
        <target state="translated">Vorschau nicht verfügbar.</target>
        <note />
      </trans-unit>
      <trans-unit id="Overrides_">
        <source>Overrides</source>
        <target state="translated">Überschreibungen</target>
        <note />
      </trans-unit>
      <trans-unit id="Overridden_By">
        <source>Overridden By</source>
        <target state="translated">Überschrieben von</target>
        <note />
      </trans-unit>
      <trans-unit id="Inherits_">
        <source>Inherits</source>
        <target state="translated">Erbt</target>
        <note />
      </trans-unit>
      <trans-unit id="Inherited_By">
        <source>Inherited By</source>
        <target state="translated">Geerbt durch</target>
        <note />
      </trans-unit>
      <trans-unit id="Implements_">
        <source>Implements</source>
        <target state="translated">Implementiert</target>
        <note />
      </trans-unit>
      <trans-unit id="Implemented_By">
        <source>Implemented By</source>
        <target state="translated">Implementiert von</target>
        <note />
      </trans-unit>
      <trans-unit id="Maximum_number_of_documents_are_open">
        <source>Maximum number of documents are open.</source>
        <target state="translated">Die maximale Anzahl von Dokumenten ist geöffnet.</target>
        <note />
      </trans-unit>
      <trans-unit id="Failed_to_create_document_in_miscellaneous_files_project">
        <source>Failed to create document in miscellaneous files project.</source>
        <target state="translated">Das Dokument im Projekt "Sonstige Dateien" konnte nicht erstellt werden.</target>
        <note />
      </trans-unit>
      <trans-unit id="Invalid_access">
        <source>Invalid access.</source>
        <target state="translated">Ungültiger Zugriff.</target>
        <note />
      </trans-unit>
      <trans-unit id="The_following_references_were_not_found_0_Please_locate_and_add_them_manually">
        <source>The following references were not found. {0}Please locate and add them manually.</source>
        <target state="translated">Die folgenden Verweise wurden nicht gefunden. {0}Suchen Sie nach den Verweisen, und fügen Sie sie manuell hinzu.</target>
        <note />
      </trans-unit>
      <trans-unit id="End_position_must_be_start_position">
        <source>End position must be &gt;= start position</source>
        <target state="translated">Endposition muss &gt;= Startposition sein</target>
        <note />
      </trans-unit>
      <trans-unit id="Not_a_valid_value">
        <source>Not a valid value</source>
        <target state="translated">Kein gültiger Wert.</target>
        <note />
      </trans-unit>
      <trans-unit id="_0_is_inherited">
        <source>'{0}' is inherited</source>
        <target state="translated">"{0}" wird geerbt.</target>
        <note />
      </trans-unit>
      <trans-unit id="_0_will_be_changed_to_abstract">
        <source>'{0}' will be changed to abstract.</source>
        <target state="translated">"{0}" wird in abstrakten Wert geändert.</target>
        <note />
      </trans-unit>
      <trans-unit id="_0_will_be_changed_to_non_static">
        <source>'{0}' will be changed to non-static.</source>
        <target state="translated">"{0}" wird in nicht statischen Wert geändert.</target>
        <note />
      </trans-unit>
      <trans-unit id="_0_will_be_changed_to_public">
        <source>'{0}' will be changed to public.</source>
        <target state="translated">"{0}" wird in öffentlichen Wert geändert.</target>
        <note />
      </trans-unit>
      <trans-unit id="at_the_end_of_the_line_of_code">
        <source>at the end of the line of code</source>
        <target state="new">at the end of the line of code</target>
        <note />
      </trans-unit>
      <trans-unit id="generated_by_0_suffix">
        <source>[generated by {0}]</source>
        <target state="translated">[generiert von "{0}"]</target>
        <note>{0} is the name of a generator.</note>
      </trans-unit>
      <trans-unit id="generated_suffix">
        <source>[generated]</source>
        <target state="translated">[generiert]</target>
        <note />
      </trans-unit>
      <trans-unit id="given_workspace_doesn_t_support_undo">
        <source>given workspace doesn't support undo</source>
        <target state="translated">Der angegebene Arbeitsbereich unterstützt die Funktion "Rückgängig" nicht.</target>
        <note />
      </trans-unit>
      <trans-unit id="Add_a_reference_to_0">
        <source>Add a reference to '{0}'</source>
        <target state="translated">Verweis auf "{0}" hinzufügen</target>
        <note />
      </trans-unit>
      <trans-unit id="Event_type_is_invalid">
        <source>Event type is invalid</source>
        <target state="translated">Der Ereignistyp ist ungültig.</target>
        <note />
      </trans-unit>
      <trans-unit id="Can_t_find_where_to_insert_member">
        <source>Can't find where to insert member</source>
        <target state="translated">Position zum Einfügen des Members nicht gefunden.</target>
        <note />
      </trans-unit>
      <trans-unit id="Can_t_rename_other_elements">
        <source>Can't rename 'other' elements</source>
        <target state="translated">Umbenennen von other-Elementen nicht möglich.</target>
        <note />
      </trans-unit>
      <trans-unit id="Unknown_rename_type">
        <source>Unknown rename type</source>
        <target state="translated">Unbekannter Umbenennungstyp.</target>
        <note />
      </trans-unit>
      <trans-unit id="IDs_are_not_supported_for_this_symbol_type">
        <source>IDs are not supported for this symbol type.</source>
        <target state="translated">IDs werden für diesen Symboltyp nicht unterstützt.</target>
        <note />
      </trans-unit>
      <trans-unit id="Can_t_create_a_node_id_for_this_symbol_kind_colon_0">
        <source>Can't create a node id for this symbol kind: '{0}'</source>
        <target state="translated">Für diese Symbolart kann keine Knoten-ID erstellt werden: "{0}"</target>
        <note />
      </trans-unit>
      <trans-unit id="Project_References">
        <source>Project References</source>
        <target state="translated">Projektverweise</target>
        <note />
      </trans-unit>
      <trans-unit id="Base_Types">
        <source>Base Types</source>
        <target state="translated">Basistypen</target>
        <note />
      </trans-unit>
      <trans-unit id="Miscellaneous_Files">
        <source>Miscellaneous Files</source>
        <target state="translated">Sonstige Dateien</target>
        <note />
      </trans-unit>
      <trans-unit id="Could_not_find_project_0">
        <source>Could not find project '{0}'</source>
        <target state="translated">Das Projekt "{0}" wurde nicht gefunden.</target>
        <note />
      </trans-unit>
      <trans-unit id="Could_not_find_location_of_folder_on_disk">
        <source>Could not find location of folder on disk</source>
        <target state="translated">Speicherort des Ordners wurde nicht auf dem Datenträger gefunden.</target>
        <note />
      </trans-unit>
      <trans-unit id="Assembly">
        <source>Assembly </source>
        <target state="translated">Assembly </target>
        <note />
      </trans-unit>
      <trans-unit id="Exceptions_colon">
        <source>Exceptions:</source>
        <target state="translated">Ausnahmen:</target>
        <note />
      </trans-unit>
      <trans-unit id="Member_of_0">
        <source>Member of {0}</source>
        <target state="translated">Member von "{0}"</target>
        <note />
      </trans-unit>
      <trans-unit id="Parameters_colon1">
        <source>Parameters:</source>
        <target state="translated">Parameter:</target>
        <note />
      </trans-unit>
      <trans-unit id="Project">
        <source>Project </source>
        <target state="translated">Projekt </target>
        <note />
      </trans-unit>
      <trans-unit id="Remarks_colon">
        <source>Remarks:</source>
        <target state="translated">Hinweise:</target>
        <note />
      </trans-unit>
      <trans-unit id="Returns_colon">
        <source>Returns:</source>
        <target state="translated">Rückgabewerte:</target>
        <note />
      </trans-unit>
      <trans-unit id="Summary_colon">
        <source>Summary:</source>
        <target state="translated">Zusammenfassung:</target>
        <note />
      </trans-unit>
      <trans-unit id="Type_Parameters_colon">
        <source>Type Parameters:</source>
        <target state="translated">Typparameter:</target>
        <note />
      </trans-unit>
      <trans-unit id="File_already_exists">
        <source>File already exists</source>
        <target state="translated">Die Datei ist bereits vorhanden.</target>
        <note />
      </trans-unit>
      <trans-unit id="File_path_cannot_use_reserved_keywords">
        <source>File path cannot use reserved keywords</source>
        <target state="translated">Im Dateipfad dürfen keine reservierten Schlüsselwörter verwendet werden.</target>
        <note />
      </trans-unit>
      <trans-unit id="DocumentPath_is_illegal">
        <source>DocumentPath is illegal</source>
        <target state="translated">DocumentPath ist unzulässig.</target>
        <note />
      </trans-unit>
      <trans-unit id="Project_Path_is_illegal">
        <source>Project Path is illegal</source>
        <target state="translated">Der Projektpfad ist unzulässig.</target>
        <note />
      </trans-unit>
      <trans-unit id="Path_cannot_have_empty_filename">
        <source>Path cannot have empty filename</source>
        <target state="translated">Der Pfad darf keinen leeren Dateinamen enthalten.</target>
        <note />
      </trans-unit>
      <trans-unit id="The_given_DocumentId_did_not_come_from_the_Visual_Studio_workspace">
        <source>The given DocumentId did not come from the Visual Studio workspace.</source>
        <target state="translated">Die angegebene DocumentId stammt nicht aus dem Visual Studio-Arbeitsbereich.</target>
        <note />
      </trans-unit>
      <trans-unit id="Project_colon_0_1_Use_the_dropdown_to_view_and_switch_to_other_projects_this_file_may_belong_to">
        <source>Project: {0} ({1})

Use the dropdown to view and switch to other projects this file may belong to.</source>
        <target state="translated">Projekt: {0} ({1})

Verwenden Sie die Dropdownliste, um weitere zu dieser Datei gehörige Projekte anzuzeigen und zu diesen zu wechseln.</target>
        <note />
      </trans-unit>
      <trans-unit id="_0_Use_the_dropdown_to_view_and_navigate_to_other_items_in_this_file">
        <source>{0}

Use the dropdown to view and navigate to other items in this file.</source>
        <target state="translated">{0}

Verwenden Sie die Dropdownliste, um weitere Elemente in dieser Datei anzuzeigen und zu diesen zu wechseln.</target>
        <note />
      </trans-unit>
      <trans-unit id="Project_colon_0_Use_the_dropdown_to_view_and_switch_to_other_projects_this_file_may_belong_to">
        <source>Project: {0}

Use the dropdown to view and switch to other projects this file may belong to.</source>
        <target state="translated">Projekt: {0}

Verwenden Sie die Dropdownliste, um weitere zu dieser Datei gehörige Projekte anzuzeigen und zu diesen zu wechseln.</target>
        <note />
      </trans-unit>
      <trans-unit id="AnalyzerChangedOnDisk">
        <source>AnalyzerChangedOnDisk</source>
        <target state="translated">AnalyzerChangedOnDisk</target>
        <note />
      </trans-unit>
      <trans-unit id="The_analyzer_assembly_0_has_changed_Diagnostics_may_be_incorrect_until_Visual_Studio_is_restarted">
        <source>The analyzer assembly '{0}' has changed. Diagnostics may be incorrect until Visual Studio is restarted.</source>
        <target state="translated">Die Analysetoolassembly "{0}" wurde geändert. Die Diagnose ist bis zu einem Neustart von Visual Studio möglicherweise nicht korrekt.</target>
        <note />
      </trans-unit>
      <trans-unit id="CSharp_VB_Diagnostics_Table_Data_Source">
        <source>C#/VB Diagnostics Table Data Source</source>
        <target state="translated">Datenquelle der C#/VB-Diagnosetabelle</target>
        <note />
      </trans-unit>
      <trans-unit id="CSharp_VB_Todo_List_Table_Data_Source">
        <source>C#/VB Todo List Table Data Source</source>
        <target state="translated">Datenquelle der C#/VB-Aufgabenliste</target>
        <note />
      </trans-unit>
      <trans-unit id="Cancel">
        <source>Cancel</source>
        <target state="translated">Abbrechen</target>
        <note />
      </trans-unit>
      <trans-unit id="Deselect_All">
        <source>_Deselect All</source>
        <target state="translated">Auswahl _aufheben</target>
        <note />
      </trans-unit>
      <trans-unit id="Extract_Interface">
        <source>Extract Interface</source>
        <target state="translated">Schnittstelle extrahieren</target>
        <note />
      </trans-unit>
      <trans-unit id="Generated_name_colon">
        <source>Generated name:</source>
        <target state="translated">Generierter Name:</target>
        <note />
      </trans-unit>
      <trans-unit id="New_file_name_colon">
        <source>New _file name:</source>
        <target state="translated">Neuer _Dateiname:</target>
        <note />
      </trans-unit>
      <trans-unit id="New_interface_name_colon">
        <source>New _interface name:</source>
        <target state="translated">Name der neuen _Schnittstelle:</target>
        <note />
      </trans-unit>
      <trans-unit id="OK">
        <source>OK</source>
        <target state="translated">OK</target>
        <note />
      </trans-unit>
      <trans-unit id="Select_All">
        <source>_Select All</source>
        <target state="translated">_Alle auswählen</target>
        <note />
      </trans-unit>
      <trans-unit id="Select_public_members_to_form_interface">
        <source>Select public _members to form interface</source>
        <target state="translated">Öffentliche _Member zum Bilden einer Schnittstelle auswählen</target>
        <note />
      </trans-unit>
      <trans-unit id="Access_colon">
        <source>_Access:</source>
        <target state="translated">_Zugriff:</target>
        <note />
      </trans-unit>
      <trans-unit id="Add_to_existing_file">
        <source>Add to _existing file</source>
        <target state="translated">Zu _vorhandener Datei hinzufügen</target>
        <note />
      </trans-unit>
      <trans-unit id="Change_Signature">
        <source>Change Signature</source>
        <target state="translated">Signatur ändern</target>
        <note />
      </trans-unit>
      <trans-unit id="Create_new_file">
        <source>_Create new file</source>
        <target state="translated">Neue Datei _erstellen</target>
        <note />
      </trans-unit>
      <trans-unit id="Default_">
        <source>Default</source>
        <target state="translated">Standard</target>
        <note />
      </trans-unit>
      <trans-unit id="File_Name_colon">
        <source>File Name:</source>
        <target state="translated">Dateiname:</target>
        <note />
      </trans-unit>
      <trans-unit id="Generate_Type">
        <source>Generate Type</source>
        <target state="translated">Typ generieren</target>
        <note />
      </trans-unit>
      <trans-unit id="Kind_colon">
        <source>_Kind:</source>
        <target state="translated">_Art:</target>
        <note />
      </trans-unit>
      <trans-unit id="Location_colon">
        <source>Location:</source>
        <target state="translated">Speicherort:</target>
        <note />
      </trans-unit>
      <trans-unit id="Modifier">
        <source>Modifier</source>
        <target state="translated">Modifizierer</target>
        <note />
      </trans-unit>
      <trans-unit id="Name_colon1">
        <source>Name:</source>
        <target state="translated">Name:</target>
        <note />
      </trans-unit>
      <trans-unit id="Parameter">
        <source>Parameter</source>
        <target state="translated">Parameter</target>
        <note />
      </trans-unit>
      <trans-unit id="Parameters_colon2">
        <source>Parameters:</source>
        <target state="translated">Parameter:</target>
        <note />
      </trans-unit>
      <trans-unit id="Preview_method_signature_colon">
        <source>Preview method signature:</source>
        <target state="translated">Vorschau der Methodensignatur:</target>
        <note />
      </trans-unit>
      <trans-unit id="Preview_reference_changes">
        <source>Preview reference changes</source>
        <target state="translated">Vorschau der Verweisänderungen</target>
        <note />
      </trans-unit>
      <trans-unit id="Project_colon">
        <source>_Project:</source>
        <target state="translated">_Projekt:</target>
        <note />
      </trans-unit>
      <trans-unit id="Type">
        <source>Type</source>
        <target state="translated">Typ</target>
        <note />
      </trans-unit>
      <trans-unit id="Type_Details_colon">
        <source>Type Details:</source>
        <target state="translated">Typdetails:</target>
        <note />
      </trans-unit>
      <trans-unit id="Re_move">
        <source>Re_move</source>
        <target state="translated">Ent_fernen</target>
        <note />
      </trans-unit>
      <trans-unit id="Restore">
        <source>_Restore</source>
        <target state="translated">_Wiederherstellen</target>
        <note />
      </trans-unit>
      <trans-unit id="More_about_0">
        <source>More about {0}</source>
        <target state="translated">Weitere Informationen zu "{0}"</target>
        <note />
      </trans-unit>
      <trans-unit id="Navigation_must_be_performed_on_the_foreground_thread">
        <source>Navigation must be performed on the foreground thread.</source>
        <target state="translated">Die Navigation muss im Vordergrundthread ausgeführt werden.</target>
        <note />
      </trans-unit>
      <trans-unit id="bracket_plus_bracket">
        <source>[+] </source>
        <target state="translated">[+] </target>
        <note />
      </trans-unit>
      <trans-unit id="bracket_bracket">
        <source>[-] </source>
        <target state="translated">[-] </target>
        <note />
      </trans-unit>
      <trans-unit id="Reference_to_0_in_project_1">
        <source>Reference to '{0}' in project '{1}'</source>
        <target state="translated">Verweis auf "{0}" in Projekt "{1}"</target>
        <note />
      </trans-unit>
      <trans-unit id="Unknown1">
        <source>&lt;Unknown&gt;</source>
        <target state="translated">&lt;Unbekannt&gt;</target>
        <note />
      </trans-unit>
      <trans-unit id="Analyzer_reference_to_0_in_project_1">
        <source>Analyzer reference to '{0}' in project '{1}'</source>
        <target state="translated">Analysetoolverweis auf "{0}" in Projekt "{1}"</target>
        <note />
      </trans-unit>
      <trans-unit id="Project_reference_to_0_in_project_1">
        <source>Project reference to '{0}' in project '{1}'</source>
        <target state="translated">Projektverweis auf "{0}" in Projekt "{1}"</target>
        <note />
      </trans-unit>
      <trans-unit id="AnalyzerDependencyConflict">
        <source>AnalyzerDependencyConflict</source>
        <target state="translated">AnalyzerDependencyConflict</target>
        <note />
      </trans-unit>
      <trans-unit id="Analyzer_assemblies_0_and_1_both_have_identity_2_but_different_contents_Only_one_will_be_loaded_and_analyzers_using_these_assemblies_may_not_run_correctly">
        <source>Analyzer assemblies '{0}' and '{1}' both have identity '{2}' but different contents. Only one will be loaded and analyzers using these assemblies may not run correctly.</source>
        <target state="translated">Die Assemblys "{0}" des Analysetools und "{1}" weisen beide die Identität "{2}", aber unterschiedliche Inhalte auf. Nur eine Assembly wird geladen, und Analysetools, die diese Assemblys verwenden, werden möglicherweise nicht ordnungsgemäß ausgeführt.</target>
        <note />
      </trans-unit>
      <trans-unit id="_0_references">
        <source>{0} references</source>
        <target state="translated">{0} Verweise</target>
        <note />
      </trans-unit>
      <trans-unit id="_1_reference">
        <source>1 reference</source>
        <target state="translated">1 Verweis</target>
        <note />
      </trans-unit>
      <trans-unit id="_0_encountered_an_error_and_has_been_disabled">
        <source>'{0}' encountered an error and has been disabled.</source>
        <target state="translated">"{0}" hat einen Fehler festgestellt und wurde deaktiviert.</target>
        <note />
      </trans-unit>
      <trans-unit id="Enable">
        <source>Enable</source>
        <target state="translated">Aktivieren</target>
        <note />
      </trans-unit>
      <trans-unit id="Enable_and_ignore_future_errors">
        <source>Enable and ignore future errors</source>
        <target state="translated">Aktivieren und weitere Fehler ignorieren</target>
        <note />
      </trans-unit>
      <trans-unit id="No_Changes">
        <source>No Changes</source>
        <target state="translated">Keine Änderungen</target>
        <note />
      </trans-unit>
      <trans-unit id="Current_block">
        <source>Current block</source>
        <target state="translated">Aktueller Block</target>
        <note />
      </trans-unit>
      <trans-unit id="Determining_current_block">
        <source>Determining current block.</source>
        <target state="translated">Der aktuelle Block wird bestimmt.</target>
        <note />
      </trans-unit>
      <trans-unit id="IntelliSense">
        <source>IntelliSense</source>
        <target state="translated">IntelliSense</target>
        <note />
      </trans-unit>
      <trans-unit id="CSharp_VB_Build_Table_Data_Source">
        <source>C#/VB Build Table Data Source</source>
        <target state="translated">Datenquelle der C#/VB-Buildtabelle</target>
        <note />
      </trans-unit>
      <trans-unit id="MissingAnalyzerReference">
        <source>MissingAnalyzerReference</source>
        <target state="translated">MissingAnalyzerReference</target>
        <note />
      </trans-unit>
      <trans-unit id="Analyzer_assembly_0_depends_on_1_but_it_was_not_found_Analyzers_may_not_run_correctly_unless_the_missing_assembly_is_added_as_an_analyzer_reference_as_well">
        <source>Analyzer assembly '{0}' depends on '{1}' but it was not found. Analyzers may not run correctly unless the missing assembly is added as an analyzer reference as well.</source>
        <target state="translated">Die Assembly "{0}" des Analysetools hängt von "{1}" ab, diese Assembly wurde aber nicht gefunden. Analysetools werden möglicherweise nicht ordnungsgemäß ausgeführt, wenn die fehlende Assembly nicht als Analysetoolverweis hinzugefügt wird.</target>
        <note />
      </trans-unit>
      <trans-unit id="Suppress_diagnostics">
        <source>Suppress diagnostics</source>
        <target state="translated">Diagnose unterdrücken</target>
        <note />
      </trans-unit>
      <trans-unit id="Computing_suppressions_fix">
        <source>Computing suppressions fix...</source>
        <target state="translated">Behebung von Unterdrückungen wird berechnet...</target>
        <note />
      </trans-unit>
      <trans-unit id="Applying_suppressions_fix">
        <source>Applying suppressions fix...</source>
        <target state="translated">Behebung von Unterdrückungen wird angewendet...</target>
        <note />
      </trans-unit>
      <trans-unit id="Remove_suppressions">
        <source>Remove suppressions</source>
        <target state="translated">Unterdrückungen entfernen</target>
        <note />
      </trans-unit>
      <trans-unit id="Computing_remove_suppressions_fix">
        <source>Computing remove suppressions fix...</source>
        <target state="translated">Entfernen der Behebung von Unterdrückungen wird berechnet...</target>
        <note />
      </trans-unit>
      <trans-unit id="Applying_remove_suppressions_fix">
        <source>Applying remove suppressions fix...</source>
        <target state="translated">Entfernen der Behebung von Unterdrückungen wird angewendet...</target>
        <note />
      </trans-unit>
      <trans-unit id="This_workspace_only_supports_opening_documents_on_the_UI_thread">
        <source>This workspace only supports opening documents on the UI thread.</source>
        <target state="translated">Dieser Arbeitsbereich unterstützt nur das Öffnen von Dokumenten für den UI-Thread.</target>
        <note />
      </trans-unit>
      <trans-unit id="This_workspace_does_not_support_updating_Visual_Basic_parse_options">
        <source>This workspace does not support updating Visual Basic parse options.</source>
        <target state="translated">Das Aktualisieren von Visual Basic-Analyseoptionen wird von diesem Arbeitsbereich nicht unterstützt.</target>
        <note />
      </trans-unit>
      <trans-unit id="Synchronize_0">
        <source>Synchronize {0}</source>
        <target state="translated">"{0}" synchronisieren</target>
        <note />
      </trans-unit>
      <trans-unit id="Synchronizing_with_0">
        <source>Synchronizing with {0}...</source>
        <target state="translated">Synchronisierung mit "{0}" wird durchgeführt...</target>
        <note />
      </trans-unit>
      <trans-unit id="Visual_Studio_has_suspended_some_advanced_features_to_improve_performance">
        <source>Visual Studio has suspended some advanced features to improve performance.</source>
        <target state="translated">Visual Studio hat einige erweiterte Features angehalten, um die Leistung zu verbessern.</target>
        <note />
      </trans-unit>
      <trans-unit id="Installing_0">
        <source>Installing '{0}'</source>
        <target state="translated">"{0}" wird installiert</target>
        <note />
      </trans-unit>
      <trans-unit id="Installing_0_completed">
        <source>Installing '{0}' completed</source>
        <target state="translated">Installation von "{0}" abgeschlossen</target>
        <note />
      </trans-unit>
      <trans-unit id="Package_install_failed_colon_0">
        <source>Package install failed: {0}</source>
        <target state="translated">Fehler bei der Paketinstallation: {0}</target>
        <note />
      </trans-unit>
      <trans-unit id="Unknown2">
        <source>&lt;Unknown&gt;</source>
        <target state="translated">&lt;Unbekannt&gt;</target>
        <note />
      </trans-unit>
      <trans-unit id="No">
        <source>No</source>
        <target state="translated">Nein</target>
        <note />
      </trans-unit>
      <trans-unit id="Yes">
        <source>Yes</source>
        <target state="translated">Ja</target>
        <note />
      </trans-unit>
      <trans-unit id="Choose_a_Symbol_Specification_and_a_Naming_Style">
        <source>Choose a Symbol Specification and a Naming Style.</source>
        <target state="translated">Wählen Sie eine Symbolspezifikation und einen Benennungsstil aus.</target>
        <note />
      </trans-unit>
      <trans-unit id="Enter_a_title_for_this_Naming_Rule">
        <source>Enter a title for this Naming Rule.</source>
        <target state="translated">Geben Sie einen Titel für diese Benennungsregel ein.</target>
        <note />
      </trans-unit>
      <trans-unit id="Enter_a_title_for_this_Naming_Style">
        <source>Enter a title for this Naming Style.</source>
        <target state="translated">Geben Sie einen Titel für diesen Benennungsstil ein.</target>
        <note />
      </trans-unit>
      <trans-unit id="Enter_a_title_for_this_Symbol_Specification">
        <source>Enter a title for this Symbol Specification.</source>
        <target state="translated">Geben Sie einen Titel für diese Symbolspezifikation ein.</target>
        <note />
      </trans-unit>
      <trans-unit id="Accessibilities_can_match_any">
        <source>Accessibilities (can match any)</source>
        <target state="translated">Zugriffsebenen (beliebige Übereinstimmung)</target>
        <note />
      </trans-unit>
      <trans-unit id="Capitalization_colon">
        <source>Capitalization:</source>
        <target state="translated">Großschreibung:</target>
        <note />
      </trans-unit>
      <trans-unit id="all_lower">
        <source>all lower</source>
        <target state="translated">Nur Kleinbuchstaben</target>
        <note />
      </trans-unit>
      <trans-unit id="ALL_UPPER">
        <source>ALL UPPER</source>
        <target state="translated">Nur Großbuchstaben</target>
        <note />
      </trans-unit>
      <trans-unit id="camel_Case_Name">
        <source>camel Case Name</source>
        <target state="translated">Name mit gemischter Groß-/Kleinschreibung</target>
        <note />
      </trans-unit>
      <trans-unit id="First_word_upper">
        <source>First word upper</source>
        <target state="translated">Erstes Wort in Großschreibung</target>
        <note />
      </trans-unit>
      <trans-unit id="Pascal_Case_Name">
        <source>Pascal Case Name</source>
        <target state="translated">Name in Pascal-Schreibweise</target>
        <note />
      </trans-unit>
      <trans-unit id="Severity_colon">
        <source>Severity:</source>
        <target state="translated">Schweregrad:</target>
        <note />
      </trans-unit>
      <trans-unit id="Modifiers_must_match_all">
        <source>Modifiers (must match all)</source>
        <target state="translated">Modifizierer (muss mit allen übereinstimmen)</target>
        <note />
      </trans-unit>
      <trans-unit id="Name_colon2">
        <source>Name:</source>
        <target state="translated">Name:</target>
        <note />
      </trans-unit>
      <trans-unit id="Naming_Rule">
        <source>Naming Rule</source>
        <target state="translated">Benennungsregel</target>
        <note />
      </trans-unit>
      <trans-unit id="Naming_Style">
        <source>Naming Style</source>
        <target state="translated">Benennungsstil</target>
        <note />
      </trans-unit>
      <trans-unit id="Naming_Style_colon">
        <source>Naming Style:</source>
        <target state="translated">Benennungsstil:</target>
        <note />
      </trans-unit>
      <trans-unit id="Naming_Rules_allow_you_to_define_how_particular_sets_of_symbols_should_be_named_and_how_incorrectly_named_symbols_should_be_handled">
        <source>Naming Rules allow you to define how particular sets of symbols should be named and how incorrectly-named symbols should be handled.</source>
        <target state="translated">Mithilfe von Benennungsregeln können Sie definieren, wie bestimmte Symbolsätze benannt und wie falsch benannte Symbole behandelt werden sollen.</target>
        <note />
      </trans-unit>
      <trans-unit id="The_first_matching_top_level_Naming_Rule_is_used_by_default_when_naming_a_symbol_while_any_special_cases_are_handled_by_a_matching_child_rule">
        <source>The first matching top-level Naming Rule is used by default when naming a symbol, while any special cases are handled by a matching child rule.</source>
        <target state="translated">Die erste übereinstimmende Benennungsregel oberster Ebene wird standardmäßig zum Benennen eines Symbols verwendet, während Sonderfälle durch eine übereinstimmende untergeordnete Regel verarbeitet werden.</target>
        <note />
      </trans-unit>
      <trans-unit id="Naming_Style_Title_colon">
        <source>Naming Style Title:</source>
        <target state="translated">Titel des Benennungsstils:</target>
        <note />
      </trans-unit>
      <trans-unit id="Parent_Rule_colon">
        <source>Parent Rule:</source>
        <target state="translated">Übergeordnete Regel:</target>
        <note />
      </trans-unit>
      <trans-unit id="Required_Prefix_colon">
        <source>Required Prefix:</source>
        <target state="translated">Erforderliches Präfix:</target>
        <note />
      </trans-unit>
      <trans-unit id="Required_Suffix_colon">
        <source>Required Suffix:</source>
        <target state="translated">Erforderliches Suffix:</target>
        <note />
      </trans-unit>
      <trans-unit id="Sample_Identifier_colon">
        <source>Sample Identifier:</source>
        <target state="translated">Stichprobenbezeichner:</target>
        <note />
      </trans-unit>
      <trans-unit id="Symbol_Kinds_can_match_any">
        <source>Symbol Kinds (can match any)</source>
        <target state="translated">Symbolarten (beliebige Übereinstimmung)</target>
        <note />
      </trans-unit>
      <trans-unit id="Symbol_Specification">
        <source>Symbol Specification</source>
        <target state="translated">Symbolspezifikation</target>
        <note />
      </trans-unit>
      <trans-unit id="Symbol_Specification_colon">
        <source>Symbol Specification:</source>
        <target state="translated">Symbolspezifikation:</target>
        <note />
      </trans-unit>
      <trans-unit id="Symbol_Specification_Title_colon">
        <source>Symbol Specification Title:</source>
        <target state="translated">Titel der Symbolspezifikation:</target>
        <note />
      </trans-unit>
      <trans-unit id="Word_Separator_colon">
        <source>Word Separator:</source>
        <target state="translated">Worttrennzeichen:</target>
        <note />
      </trans-unit>
      <trans-unit id="example">
        <source>example</source>
        <target state="translated">Beispiel</target>
        <note>IdentifierWord_Example and IdentifierWord_Identifier are combined (with prefixes, suffixes, and word separators) into an example identifier name in the NamingStyle UI.</note>
      </trans-unit>
      <trans-unit id="identifier">
        <source>identifier</source>
        <target state="translated">Bezeichner</target>
        <note>IdentifierWord_Example and IdentifierWord_Identifier are combined (with prefixes, suffixes, and word separators) into an example identifier name in the NamingStyle UI.</note>
      </trans-unit>
      <trans-unit id="Install_0">
        <source>Install '{0}'</source>
        <target state="translated">"{0}" installieren</target>
        <note />
      </trans-unit>
      <trans-unit id="Uninstalling_0">
        <source>Uninstalling '{0}'</source>
        <target state="translated">"{0}" wird deinstalliert</target>
        <note />
      </trans-unit>
      <trans-unit id="Uninstalling_0_completed">
        <source>Uninstalling '{0}' completed</source>
        <target state="translated">Deinstallation von "{0}" abgeschlossen</target>
        <note />
      </trans-unit>
      <trans-unit id="Uninstall_0">
        <source>Uninstall '{0}'</source>
        <target state="translated">"{0}" deinstallieren</target>
        <note />
      </trans-unit>
      <trans-unit id="Package_uninstall_failed_colon_0">
        <source>Package uninstall failed: {0}</source>
        <target state="translated">Fehler bei der Paketdeinstallation: {0}</target>
        <note />
      </trans-unit>
      <trans-unit id="Error_encountered_while_loading_the_project_Some_project_features_such_as_full_solution_analysis_for_the_failed_project_and_projects_that_depend_on_it_have_been_disabled">
        <source>Error encountered while loading the project. Some project features, such as full solution analysis for the failed project and projects that depend on it, have been disabled.</source>
        <target state="translated">Fehler beim Laden des Projekts. Einige Projektfeatures (z. B. die vollständige Projektmappenanalyse für das fehlerhafte Projekt und davon abhängige Projekte) wurden deaktiviert.</target>
        <note />
      </trans-unit>
      <trans-unit id="Project_loading_failed">
        <source>Project loading failed.</source>
        <target state="translated">Fehler beim Laden des Projekts.</target>
        <note />
      </trans-unit>
      <trans-unit id="To_see_what_caused_the_issue_please_try_below_1_Close_Visual_Studio_long_paragraph_follows">
        <source>To see what caused the issue, please try below.

1. Close Visual Studio
2. Open a Visual Studio Developer Command Prompt
3. Set environment variable “TraceDesignTime” to true (set TraceDesignTime=true)
4. Delete .vs directory/.suo file
5. Restart VS from the command prompt you set the environment variable (devenv)
6. Open the solution
7. Check '{0}' and look for the failed tasks (FAILED)</source>
        <target state="translated">Führen Sie die unten aufgeführten Aktionen aus, um die Ursache des Problems zu ermitteln.

1. Schließen Sie Visual Studio.
2. Öffnen Sie eine Visual Studio Developer-Eingabeaufforderung.
3. Legen Sie die Umgebungsvariable "TraceDesignTime" auf TRUE fest (set TraceDesignTime=true).
4. Löschen Sie die Datei ".vs directory/.suo".
5. Starten Sie VS über die Eingabeaufforderung neu, in der Sie die Umgebungsvariable festgelegt haben (devenv).
6. Öffnen Sie die Projektmappe.
7. Überprüfen Sie "{0}", und ermitteln Sie die fehlerhaften Tasks (FAILED).</target>
        <note />
      </trans-unit>
      <trans-unit id="Additional_information_colon">
        <source>Additional information:</source>
        <target state="translated">Zusätzliche Informationen:</target>
        <note />
      </trans-unit>
      <trans-unit id="Installing_0_failed_Additional_information_colon_1">
        <source>Installing '{0}' failed.

Additional information: {1}</source>
        <target state="translated">Fehler bei der Installation von "{0}".

Zusätzliche Informationen: {1}</target>
        <note />
      </trans-unit>
      <trans-unit id="Uninstalling_0_failed_Additional_information_colon_1">
        <source>Uninstalling '{0}' failed.

Additional information: {1}</source>
        <target state="translated">Fehler bei der Deinstallation von "{0}".

Zusätzliche Informationen: {1}</target>
        <note />
      </trans-unit>
      <trans-unit id="Move_0_below_1">
        <source>Move {0} below {1}</source>
        <target state="translated">"{0}" unterhalb von "{1}" platzieren</target>
        <note>{0} and {1} are parameter descriptions</note>
      </trans-unit>
      <trans-unit id="Move_0_above_1">
        <source>Move {0} above {1}</source>
        <target state="translated">"{0}" oberhalb von "{1}" platzieren</target>
        <note>{0} and {1} are parameter descriptions</note>
      </trans-unit>
      <trans-unit id="Remove_0">
        <source>Remove {0}</source>
        <target state="translated">"{0}" entfernen</target>
        <note>{0} is a parameter description</note>
      </trans-unit>
      <trans-unit id="Restore_0">
        <source>Restore {0}</source>
        <target state="translated">"{0}" wiederherstellen</target>
        <note>{0} is a parameter description</note>
      </trans-unit>
      <trans-unit id="Re_enable">
        <source>Re-enable</source>
        <target state="translated">Erneut aktivieren</target>
        <note />
      </trans-unit>
      <trans-unit id="Learn_more">
        <source>Learn more</source>
        <target state="translated">Weitere Informationen</target>
        <note />
      </trans-unit>
      <trans-unit id="Prefer_framework_type">
        <source>Prefer framework type</source>
        <target state="translated">Frameworktyp vorziehen</target>
        <note />
      </trans-unit>
      <trans-unit id="Prefer_predefined_type">
        <source>Prefer predefined type</source>
        <target state="translated">Vordefinierten Typ vorziehen</target>
        <note />
      </trans-unit>
      <trans-unit id="Copy_to_Clipboard">
        <source>Copy to Clipboard</source>
        <target state="translated">In Zwischenablage kopieren</target>
        <note />
      </trans-unit>
      <trans-unit id="Close">
        <source>Close</source>
        <target state="translated">Schließen</target>
        <note />
      </trans-unit>
      <trans-unit id="Unknown_parameters">
        <source>&lt;Unknown Parameters&gt;</source>
        <target state="translated">&lt;Unbekannte Parameter&gt;</target>
        <note />
      </trans-unit>
      <trans-unit id="End_of_inner_exception_stack">
        <source>--- End of inner exception stack trace ---</source>
        <target state="translated">--- Ende der inneren Ausnahmestapelüberwachung ---</target>
        <note />
      </trans-unit>
      <trans-unit id="For_locals_parameters_and_members">
        <source>For locals, parameters and members</source>
        <target state="translated">Für lokale Elemente, Parameter und Member</target>
        <note />
      </trans-unit>
      <trans-unit id="For_member_access_expressions">
        <source>For member access expressions</source>
        <target state="translated">Für Memberzugriffsausdrücke</target>
        <note />
      </trans-unit>
      <trans-unit id="Prefer_object_initializer">
        <source>Prefer object initializer</source>
        <target state="translated">Objektinitialisierer vorziehen</target>
        <note />
      </trans-unit>
      <trans-unit id="Expression_preferences_colon">
        <source>Expression preferences:</source>
        <target state="translated">Ausdruckseinstellungen:</target>
        <note />
      </trans-unit>
      <trans-unit id="Block_Structure_Guides">
        <source>Block Structure Guides</source>
        <target state="translated">Führungslinien für Blockstruktur</target>
        <note />
      </trans-unit>
      <trans-unit id="Outlining">
        <source>Outlining</source>
        <target state="translated">Gliederung</target>
        <note />
      </trans-unit>
      <trans-unit id="Show_guides_for_code_level_constructs">
        <source>Show guides for code level constructs</source>
        <target state="translated">Führungslinien für Konstrukte auf Codeebene anzeigen</target>
        <note />
      </trans-unit>
      <trans-unit id="Show_guides_for_comments_and_preprocessor_regions">
        <source>Show guides for comments and preprocessor regions</source>
        <target state="translated">Führungslinien für Kommentare und Präprozessorregionen anzeigen</target>
        <note />
      </trans-unit>
      <trans-unit id="Show_guides_for_declaration_level_constructs">
        <source>Show guides for declaration level constructs</source>
        <target state="translated">Führungslinien für Konstrukte auf Deklarationsebene anzeigen</target>
        <note />
      </trans-unit>
      <trans-unit id="Show_outlining_for_code_level_constructs">
        <source>Show outlining for code level constructs</source>
        <target state="translated">Gliederung für Konstrukte auf Codeebene anzeigen</target>
        <note />
      </trans-unit>
      <trans-unit id="Show_outlining_for_comments_and_preprocessor_regions">
        <source>Show outlining for comments and preprocessor regions</source>
        <target state="translated">Gliederung für Kommentare und Präprozessorregionen anzeigen</target>
        <note />
      </trans-unit>
      <trans-unit id="Show_outlining_for_declaration_level_constructs">
        <source>Show outlining for declaration level constructs</source>
        <target state="translated">Gliederung für Konstrukte auf Deklarationsebene anzeigen</target>
        <note />
      </trans-unit>
      <trans-unit id="Variable_preferences_colon">
        <source>Variable preferences:</source>
        <target state="translated">Variableneinstellungen:</target>
        <note />
      </trans-unit>
      <trans-unit id="Prefer_inlined_variable_declaration">
        <source>Prefer inlined variable declaration</source>
        <target state="translated">Inlinevariablendeklaration vorziehen</target>
        <note />
      </trans-unit>
      <trans-unit id="Use_expression_body_for_methods">
        <source>Use expression body for methods</source>
        <target state="translated">Ausdruckskörper für Methoden verwenden</target>
        <note />
      </trans-unit>
      <trans-unit id="Code_block_preferences_colon">
        <source>Code block preferences:</source>
        <target state="translated">Codeblockeinstellungen:</target>
        <note />
      </trans-unit>
      <trans-unit id="Use_expression_body_for_accessors">
        <source>Use expression body for accessors</source>
        <target state="translated">Ausdruckskörper für Accessoren verwenden</target>
        <note />
      </trans-unit>
      <trans-unit id="Use_expression_body_for_constructors">
        <source>Use expression body for constructors</source>
        <target state="translated">Ausdruckskörper für Konstruktoren verwenden</target>
        <note />
      </trans-unit>
      <trans-unit id="Use_expression_body_for_indexers">
        <source>Use expression body for indexers</source>
        <target state="translated">Ausdruckskörper für Indexer verwenden</target>
        <note />
      </trans-unit>
      <trans-unit id="Use_expression_body_for_operators">
        <source>Use expression body for operators</source>
        <target state="translated">Ausdruckskörper für Operatoren verwenden</target>
        <note />
      </trans-unit>
      <trans-unit id="Use_expression_body_for_properties">
        <source>Use expression body for properties</source>
        <target state="translated">Ausdruckskörper für Eigenschaften verwenden</target>
        <note />
      </trans-unit>
      <trans-unit id="Some_naming_rules_are_incomplete_Please_complete_or_remove_them">
        <source>Some naming rules are incomplete. Please complete or remove them.</source>
        <target state="translated">Einige Benennungsregeln sind unvollständig. Vervollständigen oder entfernen Sie die Regeln.</target>
        <note />
      </trans-unit>
      <trans-unit id="Manage_specifications">
        <source>Manage specifications</source>
        <target state="translated">Spezifikationen verwalten</target>
        <note />
      </trans-unit>
      <trans-unit id="Reorder">
        <source>Reorder</source>
        <target state="translated">Neu anordnen</target>
        <note />
      </trans-unit>
      <trans-unit id="Severity">
        <source>Severity</source>
        <target state="translated">Schweregrad</target>
        <note />
      </trans-unit>
      <trans-unit id="Specification">
        <source>Specification</source>
        <target state="translated">Spezifikation</target>
        <note />
      </trans-unit>
      <trans-unit id="Required_Style">
        <source>Required Style</source>
        <target state="translated">Erforderlicher Stil</target>
        <note />
      </trans-unit>
      <trans-unit id="This_item_cannot_be_deleted_because_it_is_used_by_an_existing_Naming_Rule">
        <source>This item cannot be deleted because it is used by an existing Naming Rule.</source>
        <target state="translated">Dieses Element kann nicht gelöscht werden, weil es von einer vorhandenen Benennungsregel verwendet wird.</target>
        <note />
      </trans-unit>
      <trans-unit id="Prefer_collection_initializer">
        <source>Prefer collection initializer</source>
        <target state="translated">Auflistungsinitialisierer vorziehen</target>
        <note />
      </trans-unit>
      <trans-unit id="Prefer_coalesce_expression">
        <source>Prefer coalesce expression</source>
        <target state="translated">COALESCE-Ausdruck vorziehen</target>
        <note />
      </trans-unit>
      <trans-unit id="Collapse_regions_when_collapsing_to_definitions">
        <source>Collapse #regions when collapsing to definitions</source>
        <target state="translated">#regions beim Reduzieren auf Definitionen zuklappen</target>
        <note />
      </trans-unit>
      <trans-unit id="Prefer_null_propagation">
        <source>Prefer null propagation</source>
        <target state="translated">NULL-Weitergabe vorziehen</target>
        <note />
      </trans-unit>
      <trans-unit id="Prefer_explicit_tuple_name">
        <source>Prefer explicit tuple name</source>
        <target state="translated">Expliziten Tupelnamen bevorzugen</target>
        <note />
      </trans-unit>
      <trans-unit id="Description">
        <source>Description</source>
        <target state="translated">Beschreibung</target>
        <note />
      </trans-unit>
      <trans-unit id="Preference">
        <source>Preference</source>
        <target state="translated">Einstellung</target>
        <note />
      </trans-unit>
      <trans-unit id="Implement_Interface_or_Abstract_Class">
        <source>Implement Interface or Abstract Class</source>
        <target state="translated">Schnittstelle oder abstrakte Klasse implementieren</target>
        <note />
      </trans-unit>
      <trans-unit id="For_a_given_symbol_only_the_topmost_rule_with_a_matching_Specification_will_be_applied_Violation_of_that_rules_Required_Style_will_be_reported_at_the_chosen_Severity_level">
        <source>For a given symbol, only the topmost rule with a matching 'Specification' will be applied. Violation of that rule's 'Required Style' will be reported at the chosen 'Severity' level.</source>
        <target state="translated">Für ein vorgegebenes Symbol wird nur die oberste Regel mit einer übereinstimmenden Spezifikation angewendet. Eine Verletzung des erforderlichen Stils für diese Regel wird mit dem gewählten Schweregrad gemeldet.</target>
        <note />
      </trans-unit>
      <trans-unit id="at_the_end">
        <source>at the end</source>
        <target state="translated">am Ende</target>
        <note />
      </trans-unit>
      <trans-unit id="When_inserting_properties_events_and_methods_place_them">
        <source>When inserting properties, events and methods, place them:</source>
        <target state="translated">Eingefügte Eigenschaften, Ereignisse und Methoden hier ablegen:</target>
        <note />
      </trans-unit>
      <trans-unit id="on_the_right_edge_of_the_editor_window">
        <source>on the right edge of the editor window</source>
        <target state="new">on the right edge of the editor window</target>
        <note />
      </trans-unit>
      <trans-unit id="with_other_members_of_the_same_kind">
        <source>with other members of the same kind</source>
        <target state="translated">mit anderen Mitgliedern derselben Art</target>
        <note />
      </trans-unit>
      <trans-unit id="Prefer_braces">
        <source>Prefer braces</source>
        <target state="translated">Geschweifte Klammern bevorzugen</target>
        <note />
      </trans-unit>
      <trans-unit id="Over_colon">
        <source>Over:</source>
        <target state="translated">Gegenüber:</target>
        <note />
      </trans-unit>
      <trans-unit id="Prefer_colon">
        <source>Prefer:</source>
        <target state="translated">Bevorzugen:</target>
        <note />
      </trans-unit>
      <trans-unit id="or">
        <source>or</source>
        <target state="translated">oder</target>
        <note />
      </trans-unit>
      <trans-unit id="built_in_types">
        <source>built-in types</source>
        <target state="translated">integrierte Typen</target>
        <note />
      </trans-unit>
      <trans-unit id="everywhere_else">
        <source>everywhere else</source>
        <target state="translated">überall sonst</target>
        <note />
      </trans-unit>
      <trans-unit id="type_is_apparent_from_assignment_expression">
        <source>type is apparent from assignment expression</source>
        <target state="translated">Typ geht aus Zuweisungsausdruck hervor</target>
        <note />
      </trans-unit>
      <trans-unit id="Move_down">
        <source>Move down</source>
        <target state="translated">Nach unten</target>
        <note />
      </trans-unit>
      <trans-unit id="Move_up">
        <source>Move up</source>
        <target state="translated">Nach oben</target>
        <note />
      </trans-unit>
      <trans-unit id="Remove">
        <source>Remove</source>
        <target state="translated">Entfernen</target>
        <note />
      </trans-unit>
      <trans-unit id="Pick_members">
        <source>Pick members</source>
        <target state="translated">Member auswählen</target>
        <note />
      </trans-unit>
      <trans-unit id="Unfortunately_a_process_used_by_Visual_Studio_has_encountered_an_unrecoverable_error_We_recommend_saving_your_work_and_then_closing_and_restarting_Visual_Studio">
        <source>Unfortunately, a process used by Visual Studio has encountered an unrecoverable error.  We recommend saving your work, and then closing and restarting Visual Studio.</source>
        <target state="translated">Leider ist bei einem von Visual Studio verwendeten Prozess ein nicht behebbarer Fehler aufgetreten. Wir empfehlen Ihnen, Ihre Arbeit zu speichern, und Visual Studio anschließend zu schließen und neu zu starten.</target>
        <note />
      </trans-unit>
      <trans-unit id="Add_a_symbol_specification">
        <source>Add a symbol specification</source>
        <target state="translated">Symbolspezifikation hinzufügen</target>
        <note />
      </trans-unit>
      <trans-unit id="Remove_symbol_specification">
        <source>Remove symbol specification</source>
        <target state="translated">Symbolspezifikation entfernen</target>
        <note />
      </trans-unit>
      <trans-unit id="Add_item">
        <source>Add item</source>
        <target state="translated">Element hinzufügen</target>
        <note />
      </trans-unit>
      <trans-unit id="Edit_item">
        <source>Edit item</source>
        <target state="translated">Element bearbeiten</target>
        <note />
      </trans-unit>
      <trans-unit id="Remove_item">
        <source>Remove item</source>
        <target state="translated">Element entfernen</target>
        <note />
      </trans-unit>
      <trans-unit id="Add_a_naming_rule">
        <source>Add a naming rule</source>
        <target state="translated">Benennungsregel hinzufügen</target>
        <note />
      </trans-unit>
      <trans-unit id="Remove_naming_rule">
        <source>Remove naming rule</source>
        <target state="translated">Benennungsregel entfernen</target>
        <note />
      </trans-unit>
      <trans-unit id="VisualStudioWorkspace_TryApplyChanges_cannot_be_called_from_a_background_thread">
        <source>VisualStudioWorkspace.TryApplyChanges cannot be called from a background thread.</source>
        <target state="translated">"VisualStudioWorkspace.TryApplyChanges" kann von einem Hintergrundthread nicht aufgerufen werden.</target>
        <note />
      </trans-unit>
      <trans-unit id="prefer_throwing_properties">
        <source>prefer throwing properties</source>
        <target state="translated">ausgelöste Eigenschaften bevorzugen</target>
        <note />
      </trans-unit>
      <trans-unit id="When_generating_properties">
        <source>When generating properties:</source>
        <target state="translated">Beim Generieren von Eigenschaften:</target>
        <note />
      </trans-unit>
      <trans-unit id="Options">
        <source>Options</source>
        <target state="translated">Optionen</target>
        <note />
      </trans-unit>
      <trans-unit id="Never_show_this_again">
        <source>Never show this again</source>
        <target state="translated">Nicht mehr anzeigen</target>
        <note />
      </trans-unit>
      <trans-unit id="Prefer_simple_default_expression">
        <source>Prefer simple 'default' expression</source>
        <target state="translated">Einfachen "default"-Ausdruck bevorzugen</target>
        <note />
      </trans-unit>
      <trans-unit id="Prefer_inferred_tuple_names">
        <source>Prefer inferred tuple element names</source>
        <target state="translated">Abgeleitete Tupelelementnamen bevorzugen</target>
        <note />
      </trans-unit>
      <trans-unit id="Prefer_inferred_anonymous_type_member_names">
        <source>Prefer inferred anonymous type member names</source>
        <target state="translated">Abgeleitete Membernamen vom anonymen Typ bevorzugen</target>
        <note />
      </trans-unit>
      <trans-unit id="Preview_pane">
        <source>Preview pane</source>
        <target state="translated">Vorschaubereich</target>
        <note />
      </trans-unit>
      <trans-unit id="Analysis">
        <source>Analysis</source>
        <target state="translated">Analyse</target>
        <note />
      </trans-unit>
      <trans-unit id="Fade_out_unreachable_code">
        <source>Fade out unreachable code</source>
        <target state="translated">Unerreichbaren Code ausblenden</target>
        <note />
      </trans-unit>
      <trans-unit id="Fading">
        <source>Fading</source>
        <target state="translated">Ausblenden</target>
        <note />
      </trans-unit>
      <trans-unit id="Prefer_local_function_over_anonymous_function">
        <source>Prefer local function over anonymous function</source>
        <target state="translated">Lokale Funktion gegenüber anonymer Funktion bevorzugen</target>
        <note />
      </trans-unit>
      <trans-unit id="Prefer_deconstructed_variable_declaration">
        <source>Prefer deconstructed variable declaration</source>
        <target state="translated">Dekonstruierte Variablendeklaration vorziehen</target>
        <note />
      </trans-unit>
      <trans-unit id="External_reference_found">
        <source>External reference found</source>
        <target state="translated">Es wurde ein externer Verweis gefunden.</target>
        <note />
      </trans-unit>
      <trans-unit id="No_references_found_to_0">
        <source>No references found to '{0}'</source>
        <target state="translated">Es wurden keine Verweise auf "{0}" gefunden.</target>
        <note />
      </trans-unit>
      <trans-unit id="Search_found_no_results">
        <source>Search found no results</source>
        <target state="translated">Es liegen keine Suchergebnisse vor.</target>
        <note />
      </trans-unit>
      <trans-unit id="analyzer_Prefer_auto_properties">
        <source>Prefer auto properties</source>
        <target state="translated">Automatische Eigenschaften bevorzugen</target>
        <note />
      </trans-unit>
      <trans-unit id="codegen_prefer_auto_properties">
        <source>prefer auto properties</source>
        <target state="translated">automatische Eigenschaften bevorzugen</target>
        <note />
      </trans-unit>
      <trans-unit id="ModuleHasBeenUnloaded">
        <source>Module has been unloaded.</source>
        <target state="translated">Das Modul wurde entladen.</target>
        <note />
      </trans-unit>
      <trans-unit id="Enable_navigation_to_decompiled_sources">
        <source>Enable navigation to decompiled sources (experimental)</source>
        <target state="translated">Aktivieren der Navigation zu dekompilierten Quellen (experimentell)</target>
        <note />
      </trans-unit>
      <trans-unit id="Decompiler_Legal_Notice_Message">
        <source>IMPORTANT: Visual Studio includes decompiling functionality (“Decompiler”) that enables reproducing source code from binary code. By accessing and using the Decompiler, you agree to the Visual Studio license terms and the terms for the Decompiler below. If you do not agree with these combined terms, do not access or use the Decompiler.

You acknowledge that binary code and source code might be protected by copyright and trademark laws.  Before using the Decompiler on any binary code, you need to first:
(i) confirm that the license terms governing your use of the binary code do not contain a provision which prohibits you from decompiling the software; or
(ii) obtain permission to decompile the binary code from the owner of the software.

Your use of the Decompiler is optional.  Microsoft is not responsible and disclaims all liability for your use of the Decompiler that violates any laws or any software license terms which prohibit decompiling of the software.

I agree to all of the foregoing:</source>
        <target state="translated">WICHTIG: Visual Studio umfasst eine Funktionalität für die Dekompilierung ("Decompiler"), mit der Quellcode aus Binärcode reproduziert werden kann. Indem Sie auf den Decompiler zugreifen und ihn verwenden, erklären Sie sich mit den Lizenzbedingungen von Visual Studio und den nachstehenden Bedingungen für den Decompiler einverstanden. Wenn Sie mit diesen kombinierten Bedingungen nicht einverstanden sind, dürfen Sie nicht auf den Decompiler zugreifen oder ihn verwenden.

Sie erkennen an, dass der Binärcode und der Quellcode möglicherweise durch Urheberrechts- und Markengesetze geschützt sind. Bevor Sie den Decompiler für Binärcode verwenden, müssen Sie zunächst Folgendes sicherstellen:
(i) Sie müssen sich vergewissern, dass die Lizenzbestimmungen zur Regelung Ihrer Verwendung des Binärcodes keine Klausel enthalten, die das Dekompilieren der Software verbietet, oder
(ii) Sie müssen die Erlaubnis zur Dekompilierung der Software beim Besitzer der Software einholen.

Ihre Verwendung des Decompilers ist optional. Microsoft übernimmt keinerlei Verantwortung und lehnt jede Haftung für Ihre Nutzung des Decompilers ab, die gegen Gesetze oder Softwarelizenzbedingungen verstößt, die das Dekompilieren der Software verbieten.

Ich stimme allen oben genannten Punkten zu:</target>
        <note />
      </trans-unit>
      <trans-unit id="Decompiler_Legal_Notice_Title">
        <source>Decompiler Legal Notice</source>
        <target state="translated">Rechtlicher Hinweis zum Decompiler</target>
        <note />
      </trans-unit>
      <trans-unit id="Code_style_header_use_editor_config">
        <source>Your .editorconfig file might override the local settings configured on this page which only apply to your machine. To configure these settings to travel with your solution use EditorConfig files. More info</source>
        <target state="translated">Ihre EditorConfig-Datei setzt möglicherweise die auf dieser Seite konfigurierten lokalen Einstellungen außer Kraft, die nur für Ihren Computer gelten. Verwenden Sie EditorConfig-Dateien, um diese Einstellungen für Ihre Projektmappe "mitzunehmen". Erfahren Sie mehr.</target>
        <note />
      </trans-unit>
      <trans-unit id="Sync_Class_View">
        <source>Sync Class View</source>
        <target state="translated">Synchronisierungsklassenansicht</target>
        <note />
      </trans-unit>
      <trans-unit id="Analyzing_0">
        <source>Analyzing '{0}'</source>
        <target state="translated">"{0}" wird analysiert.</target>
        <note />
      </trans-unit>
      <trans-unit id="Manage_naming_styles">
        <source>Manage naming styles</source>
        <target state="translated">Benennungsstile verwalten</target>
        <note />
      </trans-unit>
      <trans-unit id="Prefer_conditional_expression_over_if_with_assignments">
        <source>Prefer conditional expression over 'if' with assignments</source>
        <target state="translated">Bei Zuweisungen bedingten Ausdruck gegenüber "if" bevorzugen</target>
        <note />
      </trans-unit>
      <trans-unit id="Prefer_conditional_expression_over_if_with_returns">
        <source>Prefer conditional expression over 'if' with returns</source>
        <target state="translated">Bei Rückgaben bedingten Ausdruck gegenüber "if" bevorzugen</target>
        <note />
      </trans-unit>
    </body>
  </file>
</xliff><|MERGE_RESOLUTION|>--- conflicted
+++ resolved
@@ -442,15 +442,14 @@
         <target state="translated">Vererbungsrand (experimentell)</target>
         <note />
       </trans-unit>
-<<<<<<< HEAD
       <trans-unit id="Inline_Diagnostics_experimental">
         <source>Inline Diagnostics (experimental)</source>
         <target state="new">Inline Diagnostics (experimental)</target>
-=======
+        <note />
+      </trans-unit>
       <trans-unit id="Inherited_interfaces">
         <source>Inherited interfaces</source>
         <target state="new">Inherited interfaces</target>
->>>>>>> e59dbb81
         <note />
       </trans-unit>
       <trans-unit id="Inline_Hints_experimental">
