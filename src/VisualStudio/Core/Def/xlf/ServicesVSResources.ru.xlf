--- conflicted
+++ resolved
@@ -1399,7 +1399,7 @@
       </trans-unit>
       <trans-unit id="Prefer_local_function_over_anonymous_function">
         <source>Prefer local function over anonymous function</source>
-        <target state="translated">Предпочитать анонимной функции локальную</target>
+        <target state="translated">Предпочитать локальную функцию анонимной функции</target>
         <note />
       </trans-unit>
       <trans-unit id="Prefer_deconstructed_variable_declaration">
@@ -1498,11 +1498,6 @@
         <target state="translated">Заданные здесь параметры применяются только на вашем компьютере. Чтобы привязать параметры к решению, используйте EDITORCONFIG-файлы.</target>
         <note />
       </trans-unit>
-<<<<<<< HEAD
-      <trans-unit id="Live_code_analysis">
-        <source>Live code analysis</source>
-        <target state="translated">Динамический анализ кода</target>
-=======
       <trans-unit id="Snippet_Command_Handler">
         <source>Snippet Command Handler</source>
         <target state="new">Snippet Command Handler</target>
@@ -1521,21 +1516,16 @@
       <trans-unit id="Prefer_readonly">
         <source>Prefer readonly</source>
         <target state="new">Prefer readonly</target>
->>>>>>> 62bb55cf
         <note />
       </trans-unit>
       <trans-unit id="Analyzing_0">
         <source>Analyzing '{0}'</source>
-<<<<<<< HEAD
-        <target state="translated">Выполняется анализ "{0}"</target>
-=======
         <target state="new">Analyzing '{0}'</target>
         <note />
       </trans-unit>
       <trans-unit id="Live_code_analysis">
         <source>Live code analysis</source>
         <target state="new">Live code analysis</target>
->>>>>>> 62bb55cf
         <note />
       </trans-unit>
     </body>
