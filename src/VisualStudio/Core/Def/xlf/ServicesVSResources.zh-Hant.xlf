--- conflicted
+++ resolved
@@ -197,11 +197,6 @@
         <target state="translated">分類</target>
         <note />
       </trans-unit>
-<<<<<<< HEAD
-      <trans-unit id="Colorize_JSON_strings">
-        <source>Colorize JSON strings</source>
-        <target state="new">Colorize JSON strings</target>
-=======
       <trans-unit id="Choose_which_action_you_would_like_to_perform_on_the_unused_references">
         <source>Choose which action you would like to perform on the unused references.</source>
         <target state="translated">選擇您要對未使用之參考執行的動作。</target>
@@ -245,7 +240,6 @@
       <trans-unit id="Color_hints">
         <source>Color hints</source>
         <target state="translated">色彩提示</target>
->>>>>>> d369ae99
         <note />
       </trans-unit>
       <trans-unit id="Colorize_regular_expressions">
@@ -253,11 +247,6 @@
         <target state="translated">為規則運算式添加色彩</target>
         <note />
       </trans-unit>
-<<<<<<< HEAD
-      <trans-unit id="Detect_and_offer_editor_features_for_likely_JSON_strings">
-        <source>Detect and offer editor features for likely JSON strings</source>
-        <target state="new">Detect and offer editor features for likely JSON strings</target>
-=======
       <trans-unit id="Combine_inheritance_margin_with_indicator_margin">
         <source>Combine inheritance margin with indicator margin</source>
         <target state="translated">合併繼承邊界與指標邊界</target>
@@ -356,7 +345,6 @@
       <trans-unit id="Editor_color_scheme_options_are_only_available_when_using_a_color_theme_bundled_with_Visual_Studio_The_color_theme_can_be_configured_from_the_Environment_General_options_page">
         <source>Editor color scheme options are only available when using a color theme bundled with Visual Studio. The color theme can be configured from the Environment &gt; General options page.</source>
         <target state="translated">只有在使用與 Visual Studio 配套的色彩佈景主題時，才可使用編輯器色彩配置選項。您可從 [環境] &gt; [一般選項] 頁面設定色彩佈景主題。</target>
->>>>>>> d369ae99
         <note />
       </trans-unit>
       <trans-unit id="Element_is_not_valid">
@@ -539,11 +527,6 @@
         <target state="translated">介面不得具有欄位。</target>
         <note />
       </trans-unit>
-<<<<<<< HEAD
-      <trans-unit id="JSON_strings">
-        <source>JSON strings</source>
-        <target state="new">JSON strings</target>
-=======
       <trans-unit id="IntroduceUndefinedTodoVariables">
         <source>Introduce undefined TODO variables</source>
         <target state="translated">引入未定義的 TODO 變數</target>
@@ -562,7 +545,6 @@
       <trans-unit id="Keep">
         <source>Keep</source>
         <target state="translated">保留</target>
->>>>>>> d369ae99
         <note />
       </trans-unit>
       <trans-unit id="Keep_all_parentheses_in_colon">
@@ -1103,11 +1085,6 @@
       <trans-unit id="Rename_0_to_1">
         <source>Rename {0} to {1}</source>
         <target state="translated">將 {0} 重新命名為 {1}</target>
-        <note />
-      </trans-unit>
-      <trans-unit id="Report_invalid_JSON_strings">
-        <source>Report invalid JSON strings</source>
-        <target state="new">Report invalid JSON strings</target>
         <note />
       </trans-unit>
       <trans-unit id="Report_invalid_regular_expressions">
