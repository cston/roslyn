--- conflicted
+++ resolved
@@ -12,16 +12,36 @@
         <target state="new">Apply '{0}' keymapping scheme</target>
         <note />
       </trans-unit>
+      <trans-unit id="Colorize_JSON_strings">
+        <source>Colorize JSON strings</source>
+        <target state="new">Colorize JSON strings</target>
+        <note />
+      </trans-unit>
+      <trans-unit id="Detect_and_offer_editor_features_for_likely_JSON_strings">
+        <source>Detect and offer editor features for likely JSON strings</source>
+        <target state="new">Detect and offer editor features for likely JSON strings</target>
+        <note />
+      </trans-unit>
       <trans-unit id="Element_is_not_valid">
         <source>Element is not valid.</source>
         <target state="translated">元素無效。</target>
         <note />
       </trans-unit>
+      <trans-unit id="Highlight_related_components_under_cursor">
+        <source>Highlight related components under cursor</source>
+        <target state="new">Highlight related components under cursor</target>
+        <note />
+      </trans-unit>
       <trans-unit id="In_other_operators">
         <source>In other operators</source>
         <target state="new">In other operators</target>
         <note />
       </trans-unit>
+      <trans-unit id="JSON_strings">
+        <source>JSON strings</source>
+        <target state="new">JSON strings</target>
+        <note />
+      </trans-unit>
       <trans-unit id="Keep_all_parentheses_in_colon">
         <source>Keep all parentheses in:</source>
         <target state="new">Keep all parentheses in:</target>
@@ -35,6 +55,11 @@
       <trans-unit id="Parentheses_preferences_colon">
         <source>Parentheses preferences:</source>
         <target state="new">Parentheses preferences:</target>
+        <note />
+      </trans-unit>
+      <trans-unit id="Report_invalid_JSON_strings">
+        <source>Report invalid JSON strings</source>
+        <target state="new">Report invalid JSON strings</target>
         <note />
       </trans-unit>
       <trans-unit id="Reset_Visual_Studio_default_keymapping">
@@ -1508,39 +1533,6 @@
         <target state="translated">解編程式的法律聲明</target>
         <note />
       </trans-unit>
-<<<<<<< HEAD
-      <trans-unit id="Highlight_related_components_under_cursor">
-        <source>Highlight related components under cursor</source>
-        <target state="new">Highlight related components under cursor</target>
-        <note />
-      </trans-unit>
-      <trans-unit id="Colorize_JSON_strings">
-        <source>Colorize JSON strings</source>
-        <target state="new">Colorize JSON strings</target>
-        <note />
-      </trans-unit>
-      <trans-unit id="Detect_and_offer_editor_features_for_likely_JSON_strings">
-        <source>Detect and offer editor features for likely JSON strings</source>
-        <target state="new">Detect and offer editor features for likely JSON strings</target>
-        <note />
-      </trans-unit>
-      <trans-unit id="JSON_strings">
-        <source>JSON strings</source>
-        <target state="new">JSON strings</target>
-        <note />
-      </trans-unit>
-      <trans-unit id="Report_invalid_JSON_strings">
-        <source>Report invalid JSON strings</source>
-        <target state="new">Report invalid JSON strings</target>
-        <note />
-      </trans-unit>
-      <trans-unit id="Disabling_the_extension_0_unbound_your_keyboard_bindings">
-        <source>Disabling the extension '{0}' unbound your keyboard bindings.</source>
-        <target state="translated">禁止延伸模組 '{0}' 解除您的鍵盤繫結關係。</target>
-        <note>0 is an extension name</note>
-      </trans-unit>
-=======
->>>>>>> 038c0f8f
       <trans-unit id="Code_style_header_use_editor_config">
         <source>The settings configured here only apply to your machine. To configure these settings to travel with your solution, use .editorconfig files.</source>
         <target state="translated">在此處進行的設定僅適用於您的電腦。若要這些設定隨著您的解決方案移動，請使用 .editorconfig 檔案。</target>
