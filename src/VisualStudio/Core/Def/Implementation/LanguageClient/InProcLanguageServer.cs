--- conflicted
+++ resolved
@@ -33,7 +33,6 @@
     /// </summary>
     internal class InProcLanguageServer
     {
-        private readonly IDiagnosticService _diagnosticService;
         private readonly IAsynchronousOperationListener _listener;
         private readonly string? _clientName;
         private readonly JsonRpc _jsonRpc;
@@ -41,12 +40,6 @@
         private readonly Workspace _workspace;
         private readonly RequestExecutionQueue _queue;
 
-        /// <summary>
-        /// Work queue responsible for receiving notifications about diagnostic updates and publishing those to
-        /// interested parties.
-        /// </summary>
-        private readonly AsyncBatchingWorkQueue<DocumentId> _diagnosticsWorkQueue;
-
         private VSClientCapabilities _clientCapabilities;
         private bool _shuttingDown;
 
@@ -54,7 +47,6 @@
             Stream outputStream,
             AbstractRequestHandlerProvider requestHandlerProvider,
             Workspace workspace,
-            IDiagnosticService diagnosticService,
             IAsynchronousOperationListenerProvider listenerProvider,
             ILspSolutionProvider solutionProvider,
             string? clientName)
@@ -70,7 +62,6 @@
             _jsonRpc.AddLocalRpcTarget(this);
             _jsonRpc.StartListening();
 
-            _diagnosticService = diagnosticService;
             _listener = listenerProvider.GetListener(FeatureAttribute.LanguageServer);
             _clientName = clientName;
 
@@ -78,15 +69,6 @@
 
             _queue = new RequestExecutionQueue(solutionProvider);
             _queue.RequestServerShutdown += RequestExecutionQueue_Errored;
-
-            // Dedupe on DocumentId.  If we hear about the same document multiple times, we only need to process that id once.
-            _diagnosticsWorkQueue = new AsyncBatchingWorkQueue<DocumentId>(
-                TimeSpan.FromMilliseconds(250),
-                ProcessDiagnosticUpdatedBatchAsync,
-                EqualityComparer<DocumentId>.Default,
-                _listener,
-                _queue.CancellationToken);
-            _diagnosticService.DiagnosticsUpdated += DiagnosticService_DiagnosticsUpdated;
         }
 
         public bool Running => !_shuttingDown && !_jsonRpc.IsDisposed;
@@ -112,21 +94,6 @@
             return serverCapabilities;
         }
 
-<<<<<<< HEAD
-=======
-        [JsonRpcMethod(Methods.InitializedName)]
-        public Task InitializedAsync()
-        {
-            // Publish diagnostics for all open documents immediately following initialization.
-            var solution = _workspace.CurrentSolution;
-            var openDocuments = _workspace.GetOpenDocumentIds();
-            foreach (var documentId in openDocuments)
-                DiagnosticService_DiagnosticsUpdated(solution, documentId);
-
-            return Task.CompletedTask;
-        }
-
->>>>>>> a09a5a2b
         [JsonRpcMethod(Methods.ShutdownName)]
         public Task ShutdownAsync(CancellationToken _)
         {
@@ -286,29 +253,6 @@
             => _requestHandlerProvider.ExecuteRequestAsync<DocumentOnAutoInsertParams, DocumentOnAutoInsertResponseItem[]>(_queue, MSLSPMethods.OnAutoInsertName,
                 autoInsertParams, _clientCapabilities, _clientName, cancellationToken);
 
-<<<<<<< HEAD
-=======
-        private void DiagnosticService_DiagnosticsUpdated(object _, DiagnosticsUpdatedArgs e)
-            => DiagnosticService_DiagnosticsUpdated(e.Solution, e.DocumentId);
-
-        private void DiagnosticService_DiagnosticsUpdated(Solution? solution, DocumentId? documentId)
-        {
-            // LSP doesn't support diagnostics without a document. So if we get project level diagnostics without a document, ignore them.
-            if (documentId != null && solution != null)
-            {
-                var document = solution.GetDocument(documentId);
-                if (document == null || document.FilePath == null)
-                    return;
-
-                // Only publish document diagnostics for the languages this provider supports.
-                if (document.Project.Language != CodeAnalysis.LanguageNames.CSharp && document.Project.Language != CodeAnalysis.LanguageNames.VisualBasic)
-                    return;
-
-                _diagnosticsWorkQueue.AddWork(document.Id);
-            }
-        }
-
->>>>>>> a09a5a2b
         private void ShutdownRequestQueue()
         {
             _queue.RequestServerShutdown -= RequestExecutionQueue_Errored;
@@ -338,193 +282,6 @@
             }).CompletesAsyncOperation(asyncToken);
         }
 
-        /// <summary>
-        /// Stores the last published LSP diagnostics with the Roslyn document that they came from.
-        /// This is useful in the following scenario.  Imagine we have documentA which has contributions to mapped files m1 and m2.
-        /// dA -> m1
-        /// And m1 has contributions from documentB.
-        /// m1 -> dA, dB
-        /// When we query for diagnostic on dA, we get a subset of the diagnostics on m1 (missing the contributions from dB)
-        /// Since each publish diagnostics notification replaces diagnostics per document,
-        /// we must union the diagnostics contribution from dB and dA to produce all diagnostics for m1 and publish all at once.
-        ///
-        /// This dictionary stores the previously computed diagnostics for the published file so that we can
-        /// union the currently computed diagnostics (e.g. for dA) with previously computed diagnostics (e.g. from dB).
-        /// </summary>
-        private readonly Dictionary<Uri, Dictionary<DocumentId, ImmutableArray<LanguageServer.Protocol.Diagnostic>>> _publishedFileToDiagnostics =
-            new();
-
-        /// <summary>
-        /// Stores the mapping of a document to the uri(s) of diagnostics previously produced for this document.  When
-        /// we get empty diagnostics for the document we need to find the uris we previously published for this
-        /// document. Then we can publish the updated diagnostics set for those uris (either empty or the diagnostic
-        /// contributions from other documents).  We use a sorted set to ensure consistency in the order in which we
-        /// report URIs.  While it's not necessary to publish a document's mapped file diagnostics in a particular
-        /// order, it does make it much easier to write tests and debug issues if we have a consistent ordering.
-        /// </summary>
-        private readonly Dictionary<DocumentId, ImmutableSortedSet<Uri>> _documentsToPublishedUris = new();
-
-        /// <summary>
-        /// Basic comparer for Uris used by <see cref="_documentsToPublishedUris"/> when publishing notifications.
-        /// </summary>
-        private static readonly Comparer<Uri> s_uriComparer = Comparer<Uri>.Create((uri1, uri2)
-            => Uri.Compare(uri1, uri2, UriComponents.AbsoluteUri, UriFormat.SafeUnescaped, StringComparison.OrdinalIgnoreCase));
-
-<<<<<<< HEAD
-=======
-        private async Task ProcessDiagnosticUpdatedBatchAsync(ImmutableArray<DocumentId> documentIds, CancellationToken cancellationToken)
-        {
-            var solution = _workspace.CurrentSolution;
-            foreach (var documentId in documentIds)
-            {
-                cancellationToken.ThrowIfCancellationRequested();
-                var document = solution.GetDocument(documentId);
-                if (document != null)
-                    await PublishDiagnosticsAsync(document, cancellationToken).ConfigureAwait(false);
-            }
-        }
-
-        // Internal for testing purposes.
-        internal async Task PublishDiagnosticsAsync(Document document, CancellationToken cancellationToken)
-        {
-            // Retrieve all diagnostics for the current document grouped by their actual file uri.
-            var fileUriToDiagnostics = await GetDiagnosticsAsync(document, cancellationToken).ConfigureAwait(false);
-
-            // Get the list of file uris with diagnostics (for the document).
-            // We need to join the uris from current diagnostics with those previously published
-            // so that we clear out any diagnostics in mapped files that are no longer a part
-            // of the current diagnostics set (because the diagnostics were fixed).
-            // Use sorted set to have consistent publish ordering for tests and debugging.
-            var urisForCurrentDocument = _documentsToPublishedUris.GetValueOrDefault(document.Id, ImmutableSortedSet.Create<Uri>(s_uriComparer)).Union(fileUriToDiagnostics.Keys);
-
-            // Update the mapping for this document to be the uris we're about to publish diagnostics for.
-            _documentsToPublishedUris[document.Id] = urisForCurrentDocument;
-
-            // Go through each uri and publish the updated set of diagnostics per uri.
-            foreach (var fileUri in urisForCurrentDocument)
-            {
-                // Get the updated diagnostics for a single uri that were contributed by the current document.
-                var diagnostics = fileUriToDiagnostics.GetValueOrDefault(fileUri, ImmutableArray<LSP.Diagnostic>.Empty);
-
-                if (_publishedFileToDiagnostics.ContainsKey(fileUri))
-                {
-                    // Get all previously published diagnostics for this uri excluding those that were contributed from the current document.
-                    // We don't need those since we just computed the updated values above.
-                    var diagnosticsFromOtherDocuments = _publishedFileToDiagnostics[fileUri].Where(kvp => kvp.Key != document.Id).SelectMany(kvp => kvp.Value);
-
-                    // Since diagnostics are replaced per uri, we must publish both contributions from this document and any other document
-                    // that has diagnostic contributions to this uri, so union the two sets.
-                    diagnostics = diagnostics.AddRange(diagnosticsFromOtherDocuments);
-                }
-
-                await SendDiagnosticsNotificationAsync(fileUri, diagnostics).ConfigureAwait(false);
-
-                // There are three cases here ->
-                // 1.  There are no diagnostics to publish for this fileUri.  We no longer need to track the fileUri at all.
-                // 2.  There are diagnostics from the current document.  Store the diagnostics for the fileUri and document
-                //      so they can be published along with contributions to the fileUri from other documents.
-                // 3.  There are no diagnostics contributed by this document to the fileUri (could be some from other documents).
-                //     We should clear out the diagnostics for this document for the fileUri.
-                if (diagnostics.IsEmpty)
-                {
-                    // We published an empty set of diagnostics for this uri.  We no longer need to keep track of this mapping
-                    // since there will be no previous diagnostics that we need to clear out.
-                    _documentsToPublishedUris.MultiRemove(document.Id, fileUri);
-
-                    // There are not any diagnostics to keep track of for this file, so we can stop.
-                    _publishedFileToDiagnostics.Remove(fileUri);
-                }
-                else if (fileUriToDiagnostics.ContainsKey(fileUri))
-                {
-                    // We do have diagnostics from the current document - update the published diagnostics map
-                    // to contain the new diagnostics contributed by this document for this uri.
-                    var documentsToPublishedDiagnostics = _publishedFileToDiagnostics.GetOrAdd(fileUri, (_) =>
-                        new Dictionary<DocumentId, ImmutableArray<LSP.Diagnostic>>());
-                    documentsToPublishedDiagnostics[document.Id] = fileUriToDiagnostics[fileUri];
-                }
-                else
-                {
-                    // There were diagnostics from other documents, but none from the current document.
-                    // If we're tracking the current document, we can stop.
-                    _publishedFileToDiagnostics.GetOrDefault(fileUri)?.Remove(document.Id);
-                    _documentsToPublishedUris.MultiRemove(document.Id, fileUri);
-                }
-            }
-        }
-
-        private async Task SendDiagnosticsNotificationAsync(Uri uri, ImmutableArray<LSP.Diagnostic> diagnostics)
-        {
-            var publishDiagnosticsParams = new PublishDiagnosticParams { Diagnostics = diagnostics.ToArray(), Uri = uri };
-            await _jsonRpc.NotifyWithParameterObjectAsync(Methods.TextDocumentPublishDiagnosticsName, publishDiagnosticsParams).ConfigureAwait(false);
-        }
-
-        private async Task<Dictionary<Uri, ImmutableArray<LSP.Diagnostic>>> GetDiagnosticsAsync(Document document, CancellationToken cancellationToken)
-        {
-            var diagnostics = _diagnosticService.GetDiagnostics(document.Project.Solution.Workspace, document.Project.Id, document.Id, null, false, cancellationToken)
-                                                .Where(IncludeDiagnostic);
-
-            var text = await document.GetTextAsync(cancellationToken).ConfigureAwait(false);
-
-            // Retrieve diagnostics for the document.  These diagnostics could be for the current document, or they could map
-            // to a different location in a different file.  We need to publish the diagnostics for the mapped locations as well.
-            // An example of this is razor imports where the generated C# document maps to many razor documents.
-            // https://docs.microsoft.com/en-us/aspnet/core/mvc/views/layout?view=aspnetcore-3.1#importing-shared-directives
-            // https://docs.microsoft.com/en-us/aspnet/core/blazor/layouts?view=aspnetcore-3.1#centralized-layout-selection
-            // So we get the diagnostics and group them by the actual mapped path so we can publish notifications
-            // for each mapped file's diagnostics.
-            var fileUriToDiagnostics = diagnostics.GroupBy(diagnostic => GetDiagnosticUri(document, diagnostic)).ToDictionary(
-                group => group.Key,
-                group => group.Select(diagnostic => ConvertToLspDiagnostic(diagnostic, text)).ToImmutableArray());
-            return fileUriToDiagnostics;
-
-            static Uri GetDiagnosticUri(Document document, DiagnosticData diagnosticData)
-            {
-                Contract.ThrowIfNull(diagnosticData.DataLocation, "Diagnostic data location should not be null here");
-
-                var filePath = diagnosticData.DataLocation.MappedFilePath ?? diagnosticData.DataLocation.OriginalFilePath;
-                return ProtocolConversions.GetUriFromFilePath(filePath);
-            }
-
-            static LSP.Diagnostic ConvertToLspDiagnostic(DiagnosticData diagnosticData, SourceText text)
-            {
-                Contract.ThrowIfNull(diagnosticData.DataLocation);
-
-                var diagnostic = new LSP.Diagnostic
-                {
-                    Code = diagnosticData.Id,
-                    Severity = ProtocolConversions.DiagnosticSeverityToLspDiagnositcSeverity(diagnosticData.Severity),
-                    Range = GetDiagnosticRange(diagnosticData.DataLocation, text),
-                    // Only the unnecessary diagnostic tag is currently supported via LSP.
-                    Tags = diagnosticData.CustomTags.Contains(WellKnownDiagnosticTags.Unnecessary)
-                        ? new DiagnosticTag[] { DiagnosticTag.Unnecessary }
-                        : Array.Empty<DiagnosticTag>()
-                };
-
-                if (diagnosticData.Message != null)
-                    diagnostic.Message = diagnosticData.Message;
-
-                return diagnostic;
-            }
-        }
-
-        // Some diagnostics only apply to certain clients and document types, e.g. Razor.
-        // If the DocumentPropertiesService.DiagnosticsLspClientName property exists, we only include the
-        // diagnostic if it directly matches the client name.
-        // If the DocumentPropertiesService.DiagnosticsLspClientName property doesn't exist,
-        // we know that the diagnostic we're working with is contained in a C#/VB file, since
-        // if we were working with a non-C#/VB file, then the property should have been populated.
-        // In this case, unless we have a null client name, we don't want to publish the diagnostic
-        // (since a null client name represents the C#/VB language server).
-        private bool IncludeDiagnostic(DiagnosticData diagnostic) =>
-            diagnostic.Properties.GetOrDefault(nameof(DocumentPropertiesService.DiagnosticsLspClientName)) == _clientName;
-
-        private static LSP.Range GetDiagnosticRange(DiagnosticDataLocation diagnosticDataLocation, SourceText text)
-        {
-            var linePositionSpan = DiagnosticData.GetLinePositionSpan(diagnosticDataLocation, text, useMapped: true);
-            return ProtocolConversions.LinePositionToRange(linePositionSpan);
-        }
-
->>>>>>> a09a5a2b
         internal TestAccessor GetTestAccessor() => new(this);
 
         internal readonly struct TestAccessor
@@ -535,25 +292,6 @@
             {
                 _server = server;
             }
-
-            internal ImmutableArray<Uri> GetFileUrisInPublishDiagnostics()
-                => _server._publishedFileToDiagnostics.Keys.ToImmutableArray();
-
-            internal ImmutableArray<DocumentId> GetDocumentIdsInPublishedUris()
-                => _server._documentsToPublishedUris.Keys.ToImmutableArray();
-
-            internal IImmutableSet<Uri> GetFileUrisForDocument(DocumentId documentId)
-                => _server._documentsToPublishedUris.GetValueOrDefault(documentId, ImmutableSortedSet<Uri>.Empty);
-
-            internal ImmutableArray<LSP.Diagnostic> GetDiagnosticsForUriAndDocument(DocumentId documentId, Uri uri)
-            {
-                if (_server._publishedFileToDiagnostics.TryGetValue(uri, out var dict) && dict.TryGetValue(documentId, out var diagnostics))
-                {
-                    return diagnostics;
-                }
-
-                return ImmutableArray<LSP.Diagnostic>.Empty;
-            }
         }
     }
 }