﻿// Licensed to the .NET Foundation under one or more agreements.
// The .NET Foundation licenses this file to you under the MIT license.
// See the LICENSE file in the project root for more information.

using System;
using System.Collections.Generic;
using System.Collections.Immutable;
using System.Diagnostics;
using System.Linq;
using System.Threading;
using System.Threading.Tasks;
using Microsoft.CodeAnalysis.Shared.TestHooks;
using Microsoft.VisualStudio.Shell.Interop;
using Roslyn.Utilities;
using IVsAsyncFileChangeEx = Microsoft.VisualStudio.Shell.IVsAsyncFileChangeEx;

namespace Microsoft.VisualStudio.LanguageServices.Implementation.ProjectSystem
{
    /// <summary>
    /// A service that wraps the Visual Studio file watching APIs to make them more convenient for use. With this, a consumer can create
    /// an <see cref="IContext"/> which lets you add/remove files being watched, and an event is raised when a file is modified.
    /// </summary>
    internal sealed class FileChangeWatcher
    {
        private readonly Task<IVsAsyncFileChangeEx> _fileChangeService;

        /// <summary>
        /// We create a batching queue of operations against the IVsFileChangeEx service for two reasons. First, we are obtaining the service asynchronously, and don't want to
        /// block on it being available, so anybody who wants to do anything must wait for it. Secondly, the service itself is single-threaded; the entry points
        /// are asynchronous so we avoid starving the thread pool, but there's still no reason to create a lot more work blocked than needed. Finally, since this
        /// is all happening async, we generally need to ensure that an operation that happens for an earlier call to this is done before we do later calls. For example,
        /// if we started a subscription for a file, we need to make sure that's done before we try to unsubscribe from it.
        /// For performance and correctness reasons, NOTHING should ever do a block on this; figure out how to do your work without a block and add any work to
        /// the end of the queue.
        /// </summary>
        private readonly AsyncBatchingWorkQueue<WatcherOperation> _taskQueue;

        public FileChangeWatcher(
            IAsynchronousOperationListenerProvider listenerProvider,
            Task<IVsAsyncFileChangeEx> fileChangeService)
        {
            _fileChangeService = fileChangeService;

            // 📝 Empirical testing during high activity (e.g. solution close) showed strong batching performance even
            // though the batching delay is 0.
            _taskQueue = new AsyncBatchingWorkQueue<WatcherOperation>(
                TimeSpan.Zero,
                ProcessBatchAsync,
                listenerProvider.GetListener(FeatureAttribute.Workspace),
                CancellationToken.None);
        }

        private async ValueTask ProcessBatchAsync(ImmutableArray<WatcherOperation> workItems, CancellationToken cancellationToken)
        {
            var service = await _fileChangeService.ConfigureAwait(false);

            var prior = WatcherOperation.Empty;
            for (var i = 0; i < workItems.Length; i++)
            {
                if (prior.TryCombineWith(workItems[i], out var combined))
                {
                    prior = combined;
                    continue;
                }

                // The current item can't be combined with the prior item. Process the prior item before marking the
                // current item as the new prior item.
                await prior.ApplyAsync(service, cancellationToken).ConfigureAwait(false);
                prior = workItems[i];
            }

            // The last item is always stored in prior rather than processing it directly. Make sure to process it
            // before returning from the batch.
            await prior.ApplyAsync(service, cancellationToken).ConfigureAwait(false);
        }

        public IContext CreateContext(params WatchedDirectory[] watchedDirectories)
        {
            return new Context(this, watchedDirectories.ToImmutableArray());
        }

        /// <summary>
        /// Gives a hint to the <see cref="IContext"/> that we should watch a top-level directory for all changes in addition
        /// to any files called by <see cref="IContext.EnqueueWatchingFile(string)"/>.
        /// </summary>
        /// <remarks>
        /// This is largely intended as an optimization; consumers should still call <see cref="IContext.EnqueueWatchingFile(string)" />
        /// for files they want to watch. This allows the caller to give a hint that it is expected that most of the files being
        /// watched is under this directory, and so it's more efficient just to watch _all_ of the changes in that directory
        /// rather than creating and tracking a bunch of file watcher state for each file separately. A good example would be
        /// just creating a single directory watch on the root of a project for source file changes: rather than creating a file watcher
        /// for each individual file, we can just watch the entire directory and that's it.
        /// </remarks>
        public sealed class WatchedDirectory
        {
            public WatchedDirectory(string path, string? extensionFilter)
            {
                // We are doing string comparisons with this path, so ensure it has a trailing \ so we don't get confused with sibling
                // paths that won't actually be covered.
                if (!path.EndsWith(System.IO.Path.DirectorySeparatorChar.ToString()))
                {
                    path += System.IO.Path.DirectorySeparatorChar;
                }

                if (extensionFilter != null && !extensionFilter.StartsWith("."))
                {
                    throw new ArgumentException($"{nameof(extensionFilter)} should start with a period.", nameof(extensionFilter));
                }

                Path = path;
                ExtensionFilter = extensionFilter;
            }

            public string Path { get; }

            /// <summary>
            /// If non-null, only watch the directory for changes to a specific extension. String always starts with a period.
            /// </summary>
            public string? ExtensionFilter { get; }
        }

        /// <summary>
        /// A context that is watching one or more files.
        /// </summary>
        /// <remarks>This is only implemented today by <see cref="Context"/> but we don't want to leak implementation details out.</remarks>
        public interface IContext : IDisposable
        {
            /// <summary>
            /// Raised when a file has been changed. This may be a file watched explicitly by <see cref="EnqueueWatchingFile(string)"/> or it could be any
            /// file in the directory if the <see cref="IContext"/> was watching a directory.
            /// </summary>
            event EventHandler<string> FileChanged;

            /// <summary>
            /// Starts watching a file but doesn't wait for the file watcher to be registered with the operating system. Good if you know
            /// you'll need a file watched (eventually) but it's not worth blocking yet.
            /// </summary>
            IFileWatchingToken EnqueueWatchingFile(string filePath);

            void StopWatchingFile(IFileWatchingToken token);
        }

        /// <summary>
        /// A marker interface for tokens returned from <see cref="IContext.EnqueueWatchingFile(string)"/>. This is just to ensure type safety and avoid
        /// leaking the full surface area of the nested types.
        /// </summary>
        public interface IFileWatchingToken
        {
        }

        /// <summary>
        /// Represents an operation to subscribe or unsubscribe from <see cref="IVsAsyncFileChangeEx"/> events. The
        /// values of the fields depends on the <see cref="_kind"/> of the particular instance.
        /// </summary>
        private readonly struct WatcherOperation
        {
            /// <summary>
            /// The kind of the watcher operation. The values of individual fields depends on the kind.
            /// </summary>
            private readonly Kind _kind;

            /// <summary>
            /// The path to subscribe to for <see cref="Kind.WatchDirectory"/> or <see cref="Kind.WatchFile"/>.
            /// </summary>
            private readonly string _directory;

            /// <summary>
            /// The extension filter to apply for <see cref="Kind.WatchDirectory"/>. This value may be
            /// <see langword="null"/> to disable the extension filter.
            /// </summary>
            private readonly string? _filter;

            /// <summary>
            /// The file change flags to apply for <see cref="Kind.WatchFile"/>.
            /// </summary>
            private readonly _VSFILECHANGEFLAGS _fileChangeFlags;

            /// <summary>
            /// The instance to receive callback events for <see cref="Kind.WatchDirectory"/> or
            /// <see cref="Kind.WatchFile"/>.
            /// </summary>
            private readonly IVsFreeThreadedFileChangeEvents2 _sink;

            /// <summary>
            /// The collection holding cookies. For <see cref="Kind.WatchDirectory"/>, the operation will add the
            /// resulting cookie to this collection. For <see cref="Kind.UnwatchDirectories"/>, the operation will
            /// unsubscribe to all cookies in the collection.
            /// </summary>
            /// <remarks>
            /// ⚠ Do not change this to another collection like <c>ImmutableList&lt;uint&gt;</c>. This collection
            /// references an instance held by the <see cref="Context"/> class, and the values are lazily read when
            /// <see cref="TryCombineWith"/> is called.
            /// </remarks>
            private readonly List<uint> _cookies;

            /// <summary>
            /// A file watcher token. The <see cref="Context.FileWatchingToken.Cookie"/> field is assigned by the
            /// operation for <see cref="Kind.WatchFile"/>, or read by the operation for <see cref="Kind.UnwatchFile"/>.
            /// </summary>
            private readonly Context.FileWatchingToken _token;

            /// <summary>
            /// A collection of file watcher tokens to remove for <see cref="Kind.UnwatchFiles"/>.
            /// </summary>
            private readonly IEnumerable<Context.FileWatchingToken> _tokens;

            private WatcherOperation(Kind kind)
            {
                Contract.ThrowIfFalse(kind is Kind.None);
                _kind = kind;

                // Other watching fields are not used for this kind
                _directory = null!;
                _filter = null;
                _fileChangeFlags = 0;
                _sink = null!;
                _cookies = null!;
                _token = null!;
                _tokens = null!;
            }

            private WatcherOperation(Kind kind, string directory, string? filter, IVsFreeThreadedFileChangeEvents2 sink, List<uint> cookies)
            {
                Contract.ThrowIfFalse(kind is Kind.WatchDirectory);
                _kind = kind;

                _directory = directory;
                _filter = filter;
                _sink = sink;
                _cookies = cookies;

                // Other watching fields are not used for this kind
                _fileChangeFlags = 0;
                _token = null!;
                _tokens = null!;
            }

            private WatcherOperation(Kind kind, string path, _VSFILECHANGEFLAGS fileChangeFlags, IVsFreeThreadedFileChangeEvents2 sink, Context.FileWatchingToken token)
            {
                Contract.ThrowIfFalse(kind is Kind.WatchFile);
                _kind = kind;

                _directory = path;
                _fileChangeFlags = fileChangeFlags;
                _sink = sink;
                _token = token;

                // Other watching fields are not used for this kind
                _filter = null;
                _cookies = null!;
                _tokens = null!;
            }

            private WatcherOperation(Kind kind, List<uint> cookies)
            {
                Contract.ThrowIfFalse(kind is Kind.UnwatchDirectories);
                _kind = kind;

                _cookies = cookies;

                // Other watching fields are not used for this kind
                _directory = null!;
                _filter = null;
                _fileChangeFlags = 0;
                _sink = null!;
                _token = null!;
                _tokens = null!;
            }

            private WatcherOperation(Kind kind, IEnumerable<Context.FileWatchingToken> tokens)
            {
                Contract.ThrowIfFalse(kind is Kind.UnwatchFiles);
                _kind = kind;

                _tokens = tokens;

                // Other watching fields are not used for this kind
                _directory = null!;
                _filter = null;
                _fileChangeFlags = 0;
                _sink = null!;
                _cookies = null!;
                _token = null!;
            }

            private WatcherOperation(Kind kind, Context.FileWatchingToken token)
            {
                Contract.ThrowIfFalse(kind is Kind.UnwatchFile);
                _kind = kind;

                _token = token;

                // Other watching fields are not used for this kind
                _directory = null!;
                _filter = null;
                _fileChangeFlags = 0;
                _sink = null!;
                _cookies = null!;
                _tokens = null!;
            }

            private enum Kind
            {
                None,
                WatchDirectory,
                WatchFile,
                UnwatchFile,
                UnwatchDirectories,
                UnwatchFiles,
            }

            /// <summary>
            /// Represents a watcher operation that takes no action when applied. This value intentionally has the same
            /// representation as <c>default(WatcherOperation)</c>.
            /// </summary>
            public static WatcherOperation Empty => new(Kind.None);

            public static WatcherOperation WatchDirectory(string directory, string? filter, IVsFreeThreadedFileChangeEvents2 sink, List<uint> cookies)
                => new(Kind.WatchDirectory, directory, filter, sink, cookies);

            public static WatcherOperation WatchFile(string path, _VSFILECHANGEFLAGS fileChangeFlags, IVsFreeThreadedFileChangeEvents2 sink, Context.FileWatchingToken token)
                => new(Kind.WatchFile, path, fileChangeFlags, sink, token);

            public static WatcherOperation UnwatchDirectories(List<uint> cookies)
                => new(Kind.UnwatchDirectories, cookies);

            public static WatcherOperation UnwatchFiles(IEnumerable<Context.FileWatchingToken> tokens)
                => new(Kind.UnwatchFiles, tokens);

            public static WatcherOperation UnwatchFile(Context.FileWatchingToken token)
                => new(Kind.UnwatchFile, token);

            /// <summary>
            /// Attempts to combine the current <see cref="WatcherOperation"/> with the next operation in sequence. When
            /// successful, <paramref name="combined"/> is assigned a value which, when applied, performs an operation
            /// equivalent to performing the current instance immediately followed by <paramref name="other"/>.
            /// </summary>
            /// <param name="other">The next operation to apply.</param>
            /// <param name="combined">An operation representing the combined application of the current instance and
            /// <paramref name="other"/>, in that order; otherwise, <see cref="Empty"/> if the current operation cannot
            /// be combined with <paramref name="other"/>.</param>
            /// <returns><see langword="true"/> if the current operation can be combined with <paramref name="other"/>;
            /// otherwise, <see langword="false"/>.</returns>
            public bool TryCombineWith(in WatcherOperation other, out WatcherOperation combined)
            {
                if (other._kind == Kind.None)
                {
                    combined = this;
                    return true;
                }
                else if (_kind == Kind.None)
                {
                    combined = other;
                    return true;
                }

                switch (_kind)
                {
                    case Kind.WatchDirectory:
                    case Kind.WatchFile:
                        // Watching operations cannot be combined
                        break;

                    case Kind.UnwatchFile when other._kind == Kind.UnwatchFile:
                        combined = UnwatchFiles(ImmutableList.Create(_token, other._token));
                        return true;

                    case Kind.UnwatchFile when other._kind == Kind.UnwatchFiles:
                        combined = UnwatchFiles(other._tokens.ToImmutableList().Insert(0, _token));
                        return true;

                    case Kind.UnwatchDirectories when other._kind == Kind.UnwatchDirectories:
                        var cookies = new List<uint>(_cookies);
                        cookies.AddRange(other._cookies);
                        combined = UnwatchDirectories(cookies);
                        return true;

                    case Kind.UnwatchFiles when other._kind == Kind.UnwatchFile:
                        combined = UnwatchFiles(_tokens.ToImmutableList().Add(other._token));
                        return true;

                    case Kind.UnwatchFiles when other._kind == Kind.UnwatchFiles:
                        combined = UnwatchFiles(_tokens.ToImmutableList().AddRange(other._tokens));
                        return true;

                    default:
                        break;
                }

                combined = default;
                return false;
            }

            public async ValueTask ApplyAsync(IVsAsyncFileChangeEx service, CancellationToken cancellationToken)
            {
                switch (_kind)
                {
                    case Kind.None:
                        return;

                    case Kind.WatchDirectory:
                        var cookie = await service.AdviseDirChangeAsync(_directory, watchSubdirectories: true, _sink, cancellationToken).ConfigureAwait(false);
                        _cookies.Add(cookie);

                        if (_filter != null)
                            await service.FilterDirectoryChangesAsync(cookie, new[] { _filter }, cancellationToken).ConfigureAwait(false);

                        return;

                    case Kind.WatchFile:
                        _token.Cookie = await service.AdviseFileChangeAsync(_directory, _fileChangeFlags, _sink, cancellationToken).ConfigureAwait(false);
                        return;

                    case Kind.UnwatchFile:
                        await service.UnadviseFileChangeAsync(_token.Cookie!.Value, cancellationToken).ConfigureAwait(false);
                        return;

                    case Kind.UnwatchDirectories:
                        Contract.ThrowIfFalse(_cookies is not null);
                        await service.UnadviseDirChangesAsync(_cookies, cancellationToken).ConfigureAwait(false);
                        return;

                    case Kind.UnwatchFiles:
                        Contract.ThrowIfFalse(_tokens is not null);
                        await service.UnadviseFileChangesAsync(_tokens.Select(token => token.Cookie!.Value).ToArray(), cancellationToken).ConfigureAwait(false);
                        return;

                    default:
                        throw new NotImplementedException();
                }
            }
        }

        private sealed class Context : IVsFreeThreadedFileChangeEvents2, IContext
        {
            private readonly FileChangeWatcher _fileChangeWatcher;
            private readonly ImmutableArray<WatchedDirectory> _watchedDirectories;
            private readonly IFileWatchingToken _noOpFileWatchingToken;

            /// <summary>
            /// Gate to guard mutable fields in this class and any mutation of any <see cref="FileWatchingToken"/>s.
            /// </summary>
            private readonly object _gate = new();
            private bool _disposed = false;
            private readonly HashSet<FileWatchingToken> _activeFileWatchingTokens = new();

            /// <summary>
            /// The list of cookies we used to make watchers for <see cref="_watchedDirectories"/>.
            /// </summary>
            /// <remarks>
            /// This does not need to be used under <see cref="_gate"/>, as it's only used inside the actual queue of file watcher
            /// actions.
            /// </remarks>
            private readonly List<uint> _directoryWatchCookies = new();

            public Context(FileChangeWatcher fileChangeWatcher, ImmutableArray<WatchedDirectory> watchedDirectories)
            {
                _fileChangeWatcher = fileChangeWatcher;
                _watchedDirectories = watchedDirectories;
                _noOpFileWatchingToken = new FileWatchingToken();

                foreach (var watchedDirectory in watchedDirectories)
                {
                    _fileChangeWatcher._taskQueue.AddWork(watchedDirectories.Select(
                        watchedDirectory => WatcherOperation.WatchDirectory(watchedDirectory.Path, watchedDirectory.ExtensionFilter, this, _directoryWatchCookies)));
                }
            }

            public void Dispose()
            {
                lock (_gate)
                {
                    if (_disposed)
                    {
                        return;
                    }

                    _disposed = true;
                }

                _fileChangeWatcher._taskQueue.AddWork(WatcherOperation.UnwatchDirectories(_directoryWatchCookies));
                _fileChangeWatcher._taskQueue.AddWork(WatcherOperation.UnwatchFiles(_activeFileWatchingTokens));
            }

            public IFileWatchingToken EnqueueWatchingFile(string filePath)
            {
                // If we already have this file under our path, we may not have to do additional watching
                foreach (var watchedDirectory in _watchedDirectories)
                {
                    if (watchedDirectory != null && filePath.StartsWith(watchedDirectory.Path))
                    {
                        // If ExtensionFilter is null, then we're watching for all files in the directory so the prior check
                        // of the directory containment was sufficient. If it isn't null, then we have to check the extension
                        // matches.
                        if (watchedDirectory.ExtensionFilter == null || filePath.EndsWith(watchedDirectory.ExtensionFilter))
                        {
                            return _noOpFileWatchingToken;
                        }
                    }
                }

                var token = new FileWatchingToken();

                lock (_gate)
                {
                    _activeFileWatchingTokens.Add(token);
                }

                _fileChangeWatcher._taskQueue.AddWork(WatcherOperation.WatchFile(filePath, _VSFILECHANGEFLAGS.VSFILECHG_Size | _VSFILECHANGEFLAGS.VSFILECHG_Time, this, token));

                return token;
            }

            public void StopWatchingFile(IFileWatchingToken token)
            {
                var typedToken = token as FileWatchingToken;

                Contract.ThrowIfNull(typedToken, "The token passed did not originate from this service.");

                if (typedToken == _noOpFileWatchingToken)
                {
                    // This file never required a direct file watch, our main subscription covered it.
                    return;
                }

                lock (_gate)
                {
                    Contract.ThrowIfFalse(_activeFileWatchingTokens.Remove(typedToken), "This token was no longer being watched.");
                }

                _fileChangeWatcher._taskQueue.AddWork(WatcherOperation.UnwatchFile(typedToken));
            }

<<<<<<< HEAD
            private static Task UnsubscribeFileChangeEventsAsync(IVsAsyncFileChangeEx service, FileWatchingToken typedToken)
                => service.UnadviseFileChangeAsync(typedToken.Cookie!.Value);

=======
>>>>>>> 71d5b9ed
            public event EventHandler<string>? FileChanged;

            int IVsFreeThreadedFileChangeEvents.FilesChanged(uint cChanges, string[] rgpszFile, uint[] rggrfChange)
            {
                for (var i = 0; i < cChanges; i++)
                {
                    FileChanged?.Invoke(this, rgpszFile[i]);
                }

                return VSConstants.S_OK;
            }

            int IVsFreeThreadedFileChangeEvents.DirectoryChanged(string pszDirectory)
            {
                Debug.Fail("Since we're implementing IVsFreeThreadedFileChangeEvents2.DirectoryChangedEx2, this should not be called.");
                return VSConstants.E_NOTIMPL;
            }

            int IVsFreeThreadedFileChangeEvents2.DirectoryChanged(string pszDirectory)
            {
                Debug.Fail("Since we're implementing IVsFreeThreadedFileChangeEvents2.DirectoryChangedEx2, this should not be called.");
                return VSConstants.E_NOTIMPL;
            }

            int IVsFreeThreadedFileChangeEvents2.DirectoryChangedEx(string pszDirectory, string pszFile)
            {
                Debug.Fail("Since we're implementing IVsFreeThreadedFileChangeEvents2.DirectoryChangedEx2, this should not be called.");
                return VSConstants.E_NOTIMPL;
            }

            int IVsFreeThreadedFileChangeEvents2.DirectoryChangedEx2(string pszDirectory, uint cChanges, string[] rgpszFile, uint[] rggrfChange)
            {
                for (var i = 0; i < cChanges; i++)
                {
                    FileChanged?.Invoke(this, rgpszFile[i]);
                }

                return VSConstants.S_OK;
            }

            int IVsFileChangeEvents.FilesChanged(uint cChanges, string[] rgpszFile, uint[] rggrfChange)
            {
                Debug.Fail("Since we're implementing IVsFreeThreadedFileChangeEvents2.FilesChanged, this should not be called.");
                return VSConstants.E_NOTIMPL;
            }

            int IVsFileChangeEvents.DirectoryChanged(string pszDirectory)
                => VSConstants.E_NOTIMPL;

            public class FileWatchingToken : IFileWatchingToken
            {
                /// <summary>
                /// The cookie we have for requesting a watch on this file. Any files that didn't need
                /// to be watched specifically are equal to <see cref="_noOpFileWatchingToken"/>, so
                /// any other instance is something that should be watched. Null means we either haven't
                /// done the subscription (and it's still in the queue) or we had some sort of error
                /// subscribing in the first place.
                /// </summary>
                public uint? Cookie;
            }

            int IVsFreeThreadedFileChangeEvents2.FilesChanged(uint cChanges, string[] rgpszFile, uint[] rggrfChange)
            {
                for (var i = 0; i < cChanges; i++)
                {
                    FileChanged?.Invoke(this, rgpszFile[i]);
                }

                return VSConstants.S_OK;
            }

            int IVsFreeThreadedFileChangeEvents.DirectoryChangedEx(string pszDirectory, string pszFile)
            {
                Debug.Fail("Since we're implementing IVsFreeThreadedFileChangeEvents2.DirectoryChangedEx2, this should not be called.");
                return VSConstants.E_NOTIMPL;
            }
        }
    }
}<|MERGE_RESOLUTION|>--- conflicted
+++ resolved
@@ -531,12 +531,6 @@
                 _fileChangeWatcher._taskQueue.AddWork(WatcherOperation.UnwatchFile(typedToken));
             }
 
-<<<<<<< HEAD
-            private static Task UnsubscribeFileChangeEventsAsync(IVsAsyncFileChangeEx service, FileWatchingToken typedToken)
-                => service.UnadviseFileChangeAsync(typedToken.Cookie!.Value);
-
-=======
->>>>>>> 71d5b9ed
             public event EventHandler<string>? FileChanged;
 
             int IVsFreeThreadedFileChangeEvents.FilesChanged(uint cChanges, string[] rgpszFile, uint[] rggrfChange)
