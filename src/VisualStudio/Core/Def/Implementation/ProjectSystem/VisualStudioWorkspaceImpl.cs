﻿// Licensed to the .NET Foundation under one or more agreements.
// The .NET Foundation licenses this file to you under the MIT license.
// See the LICENSE file in the project root for more information.

using System;
using System.Collections.Generic;
using System.Collections.Immutable;
using System.Diagnostics;
using System.Diagnostics.CodeAnalysis;
using System.IO;
using System.Linq;
using System.Text;
using System.Threading;
using System.Threading.Tasks;
using EnvDTE;
using Microsoft.CodeAnalysis;
using Microsoft.CodeAnalysis.Diagnostics;
using Microsoft.CodeAnalysis.Editor.Shared.Utilities;
using Microsoft.CodeAnalysis.ErrorReporting;
using Microsoft.CodeAnalysis.Host;
using Microsoft.CodeAnalysis.Host.Mef;
using Microsoft.CodeAnalysis.Options;
using Microsoft.CodeAnalysis.PooledObjects;
using Microsoft.CodeAnalysis.Shared.Extensions;
using Microsoft.CodeAnalysis.Shared.TestHooks;
using Microsoft.CodeAnalysis.Shared.Utilities;
using Microsoft.CodeAnalysis.Text;
using Microsoft.VisualStudio.ComponentModelHost;
using Microsoft.VisualStudio.Composition;
using Microsoft.VisualStudio.Editor;
using Microsoft.VisualStudio.LanguageServices.Implementation.CodeModel;
using Microsoft.VisualStudio.LanguageServices.Implementation.ProjectSystem.Extensions;
using Microsoft.VisualStudio.LanguageServices.Implementation.ProjectSystem.MetadataReferences;
using Microsoft.VisualStudio.LanguageServices.Implementation.TaskList;
using Microsoft.VisualStudio.LanguageServices.Implementation.Venus;
using Microsoft.VisualStudio.LanguageServices.Utilities;
using Microsoft.VisualStudio.Shell;
using Microsoft.VisualStudio.Shell.Interop;
using Microsoft.VisualStudio.Text;
using Microsoft.VisualStudio.Text.Projection;
using Roslyn.Utilities;
using VSLangProj;
using VSLangProj140;
using IAsyncServiceProvider = Microsoft.VisualStudio.Shell.IAsyncServiceProvider;
using OleInterop = Microsoft.VisualStudio.OLE.Interop;
using Task = System.Threading.Tasks.Task;

namespace Microsoft.VisualStudio.LanguageServices.Implementation.ProjectSystem
{
    /// <summary>
    /// The Workspace for running inside Visual Studio.
    /// </summary>
    internal abstract partial class VisualStudioWorkspaceImpl : VisualStudioWorkspace
    {
        private static readonly IntPtr s_docDataExisting_Unknown = new(-1);
        private const string AppCodeFolderName = "App_Code";

        private readonly IThreadingContext _threadingContext;
        private readonly ITextBufferFactoryService _textBufferFactoryService;
        private readonly IProjectionBufferFactoryService _projectionBufferFactoryService;

        [Obsolete("This is a compatibility shim for TypeScript; please do not use it.")]
        private readonly Lazy<VisualStudioProjectFactory> _projectFactory;

        private readonly ITextBufferCloneService _textBufferCloneService;

        private readonly object _gate = new();

        /// <summary>
        /// A <see cref="ForegroundThreadAffinitizedObject"/> to make assertions that stuff is on the right thread.
        /// </summary>
        private readonly ForegroundThreadAffinitizedObject _foregroundObject;

        private ImmutableDictionary<ProjectId, IVsHierarchy?> _projectToHierarchyMap = ImmutableDictionary<ProjectId, IVsHierarchy?>.Empty;
        private ImmutableDictionary<ProjectId, Guid> _projectToGuidMap = ImmutableDictionary<ProjectId, Guid>.Empty;
        private readonly Dictionary<ProjectId, string?> _projectToMaxSupportedLangVersionMap = new();
        private readonly Dictionary<ProjectId, string> _projectToDependencyNodeTargetIdentifier = new();

        /// <summary>
        /// A map to fetch the path to a rule set file for a project. This right now is only used to implement
        /// <see cref="TryGetRuleSetPathForProject(ProjectId)"/> and any other use is extremely suspicious, since direct use of this is out of
        /// sync with the Workspace if there is active batching happening.
        /// </summary>
        private readonly Dictionary<ProjectId, Func<string?>> _projectToRuleSetFilePath = new();

        private readonly Dictionary<string, List<VisualStudioProject>> _projectSystemNameToProjectsMap = new();

        private readonly Dictionary<string, UIContext?> _languageToProjectExistsUIContext = new();

        /// <summary>
        /// A set of documents that were added by <see cref="VisualStudioProject.AddSourceTextContainer"/>, and aren't otherwise
        /// tracked for opening/closing.
        /// </summary>
        private ImmutableHashSet<DocumentId> _documentsNotFromFiles = ImmutableHashSet<DocumentId>.Empty;

        /// <summary>
        /// Indicates whether the current solution is closing.
        /// </summary>
        private bool _solutionClosing;

        [Obsolete("This is a compatibility shim for TypeScript; please do not use it.")]
        internal VisualStudioProjectTracker? _projectTracker;

        private OpenFileTracker? _openFileTracker;
        internal FileChangeWatcher FileChangeWatcher { get; }
        internal FileWatchedPortableExecutableReferenceFactory FileWatchedReferenceFactory { get; }

        private readonly Lazy<IProjectCodeModelFactory> _projectCodeModelFactory;
        private readonly IEnumerable<Lazy<IDocumentOptionsProviderFactory, OrderableMetadata>> _documentOptionsProviderFactories;
        private bool _documentOptionsProvidersInitialized = false;

        private readonly Lazy<ExternalErrorDiagnosticUpdateSource> _lazyExternalErrorDiagnosticUpdateSource;
        private bool _isExternalErrorDiagnosticUpdateSourceSubscribedToSolutionBuildEvents;

        public VisualStudioWorkspaceImpl(ExportProvider exportProvider, IAsyncServiceProvider asyncServiceProvider)
            : base(VisualStudioMefHostServices.Create(exportProvider))
        {
            _threadingContext = exportProvider.GetExportedValue<IThreadingContext>();
            _textBufferCloneService = exportProvider.GetExportedValue<ITextBufferCloneService>();
            _textBufferFactoryService = exportProvider.GetExportedValue<ITextBufferFactoryService>();
            _projectionBufferFactoryService = exportProvider.GetExportedValue<IProjectionBufferFactoryService>();
            _projectCodeModelFactory = exportProvider.GetExport<IProjectCodeModelFactory>();
            _documentOptionsProviderFactories = exportProvider.GetExports<IDocumentOptionsProviderFactory, OrderableMetadata>();

            // We fetch this lazily because VisualStudioProjectFactory depends on VisualStudioWorkspaceImpl -- we have a circularity. Since this
            // exists right now as a compat shim, we'll just do this.
#pragma warning disable CS0618 // Type or member is obsolete
            _projectFactory = exportProvider.GetExport<VisualStudioProjectFactory>();
#pragma warning restore CS0618 // Type or member is obsolete

            _foregroundObject = new ForegroundThreadAffinitizedObject(_threadingContext);

            _textBufferFactoryService.TextBufferCreated += AddTextBufferCloneServiceToBuffer;
            _projectionBufferFactoryService.ProjectionBufferCreated += AddTextBufferCloneServiceToBuffer;

            _ = Task.Run(() => InitializeUIAffinitizedServicesAsync(asyncServiceProvider));

            FileChangeWatcher = exportProvider.GetExportedValue<FileChangeWatcherProvider>().Watcher;
            FileWatchedReferenceFactory = exportProvider.GetExportedValue<FileWatchedPortableExecutableReferenceFactory>();

            FileWatchedReferenceFactory.ReferenceChanged += this.RefreshMetadataReferencesForFile;

            _lazyExternalErrorDiagnosticUpdateSource = new Lazy<ExternalErrorDiagnosticUpdateSource>(() =>
                new ExternalErrorDiagnosticUpdateSource(
                    this,
                    exportProvider.GetExportedValue<IDiagnosticAnalyzerService>(),
                    exportProvider.GetExportedValue<IDiagnosticUpdateSourceRegistrationService>(),
                    exportProvider.GetExportedValue<IAsynchronousOperationListenerProvider>(),
                    _threadingContext), isThreadSafe: true);
        }

        internal ExternalErrorDiagnosticUpdateSource ExternalErrorDiagnosticUpdateSource => _lazyExternalErrorDiagnosticUpdateSource.Value;

        internal void SubscribeExternalErrorDiagnosticUpdateSourceToSolutionBuildEvents()
        {
            _foregroundObject.AssertIsForeground();

            if (_isExternalErrorDiagnosticUpdateSourceSubscribedToSolutionBuildEvents)
            {
                return;
            }

            // TODO: https://github.com/dotnet/roslyn/issues/36065
            // UIContextImpl requires IVsMonitorSelection service:
            if (ServiceProvider.GlobalProvider.GetService(typeof(IVsMonitorSelection)) == null)
            {
                return;
            }

            // This pattern ensures that we are called whenever the build starts/completes even if it is already in progress.
            KnownUIContexts.SolutionBuildingContext.WhenActivated(() =>
            {
                KnownUIContexts.SolutionBuildingContext.UIContextChanged += (object _, UIContextChangedEventArgs e) =>
                {
                    if (e.Activated)
                    {
                        ExternalErrorDiagnosticUpdateSource.OnSolutionBuildStarted();
                    }
                    else
                    {
                        ExternalErrorDiagnosticUpdateSource.OnSolutionBuildCompleted();
                    }
                };

                ExternalErrorDiagnosticUpdateSource.OnSolutionBuildStarted();
            });

            _isExternalErrorDiagnosticUpdateSourceSubscribedToSolutionBuildEvents = true;
        }

        public async Task InitializeUIAffinitizedServicesAsync(IAsyncServiceProvider asyncServiceProvider)
        {
            // Create services that are bound to the UI thread
            await _threadingContext.JoinableTaskFactory.SwitchToMainThreadAsync(_threadingContext.DisposalToken);

            var solutionClosingContext = UIContext.FromUIContextGuid(VSConstants.UICONTEXT.SolutionClosing_guid);
            solutionClosingContext.UIContextChanged += (_, e) => _solutionClosing = e.Activated;

            var openFileTracker = await OpenFileTracker.CreateAsync(this, asyncServiceProvider).ConfigureAwait(true);

            // Update our fields first, so any asynchronous work that needs to use these is able to see the service.
            lock (_gate)
            {
                _openFileTracker = openFileTracker;
            }

            openFileTracker.ProcessQueuedWorkOnUIThread();
        }

        public void QueueCheckForFilesBeingOpen(ImmutableArray<string> newFileNames)
            => _openFileTracker?.QueueCheckForFilesBeingOpen(newFileNames);

        public void ProcessQueuedWorkOnUIThread()
            => _openFileTracker?.ProcessQueuedWorkOnUIThread();

        internal void AddProjectToInternalMaps(VisualStudioProject project, IVsHierarchy? hierarchy, Guid guid, string projectSystemName)
        {
            lock (_gate)
            {
                _projectToHierarchyMap = _projectToHierarchyMap.Add(project.Id, hierarchy);
                _projectToGuidMap = _projectToGuidMap.Add(project.Id, guid);
                _projectSystemNameToProjectsMap.MultiAdd(projectSystemName, project);
            }
        }

        internal void AddProjectRuleSetFileToInternalMaps(VisualStudioProject project, Func<string?> ruleSetFilePathFunc)
        {
            lock (_gate)
            {
                _projectToRuleSetFilePath.Add(project.Id, ruleSetFilePathFunc);
            }
        }

        internal void AddDocumentToDocumentsNotFromFiles(DocumentId documentId)
        {
            lock (_gate)
            {
                _documentsNotFromFiles = _documentsNotFromFiles.Add(documentId);
            }
        }

        internal void RemoveDocumentToDocumentsNotFromFiles(DocumentId documentId)
        {
            lock (_gate)
            {
                _documentsNotFromFiles = _documentsNotFromFiles.Remove(documentId);
            }
        }

        [Obsolete("This is a compatibility shim for TypeScript; please do not use it.")]
        internal VisualStudioProjectTracker GetProjectTrackerAndInitializeIfNecessary()
        {
            if (_projectTracker == null)
            {
                _projectTracker = new VisualStudioProjectTracker(this, _projectFactory.Value, _threadingContext);
            }

            return _projectTracker;
        }

        [Obsolete("This is a compatibility shim for TypeScript and F#; please do not use it.")]
        internal VisualStudioProjectTracker ProjectTracker
        {
            get
            {
                return GetProjectTrackerAndInitializeIfNecessary();
            }
        }

        internal ContainedDocument? TryGetContainedDocument(DocumentId documentId)
        {
            // TODO: move everybody off of this instance method and replace them with calls to
            // ContainedDocument.TryGetContainedDocument
            return ContainedDocument.TryGetContainedDocument(documentId);
        }

        internal VisualStudioProject? GetProjectWithHierarchyAndName(IVsHierarchy hierarchy, string projectName)
        {
            lock (_gate)
            {
                if (_projectSystemNameToProjectsMap.TryGetValue(projectName, out var projects))
                {
                    foreach (var project in projects)
                    {
                        if (_projectToHierarchyMap.TryGetValue(project.Id, out var projectHierarchy))
                        {
                            if (projectHierarchy == hierarchy)
                            {
                                return project;
                            }
                        }
                    }
                }
            }

            return null;
        }

        // TODO: consider whether this should be going to the project system directly to get this path. This is only called on interactions from the
        // Solution Explorer in the SolutionExplorerShim, where if we just could more directly get to the rule set file it'd simplify this.
        internal override string? TryGetRuleSetPathForProject(ProjectId projectId)
        {
            lock (_gate)
            {
                if (_projectToRuleSetFilePath.TryGetValue(projectId, out var ruleSetPathFunc))
                {
                    return ruleSetPathFunc();
                }
                else
                {
                    return null;
                }
            }
        }

        [Obsolete("This is a compatibility shim for TypeScript; please do not use it.")]
        internal IVisualStudioHostDocument? GetHostDocument(DocumentId documentId)
        {
            // TypeScript only calls this to immediately check if the document is a ContainedDocument. Because of that we can just check for
            // ContainedDocuments
            return ContainedDocument.TryGetContainedDocument(documentId);
        }

        public override EnvDTE.FileCodeModel GetFileCodeModel(DocumentId documentId)
        {
            if (documentId == null)
            {
                throw new ArgumentNullException(nameof(documentId));
            }

            var documentFilePath = GetFilePath(documentId);
            if (documentFilePath == null)
            {
                throw new ArgumentException(ServicesVSResources.The_given_DocumentId_did_not_come_from_the_Visual_Studio_workspace, nameof(documentId));
            }

            return _projectCodeModelFactory.Value.GetOrCreateFileCodeModel(documentId.ProjectId, documentFilePath);
        }

        internal override bool TryApplyChanges(
            Microsoft.CodeAnalysis.Solution newSolution,
            IProgressTracker progressTracker)
        {
            if (!_foregroundObject.IsForeground())
            {
                throw new InvalidOperationException(ServicesVSResources.VisualStudioWorkspace_TryApplyChanges_cannot_be_called_from_a_background_thread);
            }

            var currentSolution = this.CurrentSolution;
            var projectChanges = newSolution.GetChanges(currentSolution).GetProjectChanges().ToList();

            // first make sure we can edit the document we will be updating (check them out from source control, etc)
            var changedDocs = projectChanges.SelectMany(pd => pd.GetChangedDocuments(onlyGetDocumentsWithTextChanges: true).Concat(pd.GetChangedAdditionalDocuments()))
                                            .Where(CanApplyChange).ToList();
            if (changedDocs.Count > 0)
            {
                this.EnsureEditableDocuments(changedDocs);
            }

            return base.TryApplyChanges(newSolution, progressTracker);

            bool CanApplyChange(DocumentId documentId)
            {
                var document = newSolution.GetDocument(documentId) ?? currentSolution.GetDocument(documentId);
                if (document == null)
                {
                    // we can have null if documentId is for additional files
                    return true;
                }

                return document.CanApplyChange();
            }
        }

        public override bool CanOpenDocuments
        {
            get
            {
                return true;
            }
        }

        internal override bool CanChangeActiveContextDocument
        {
            get
            {
                return true;
            }
        }

        internal bool IsCPSProject(CodeAnalysis.Project project)
            => IsCPSProject(project.Id);

        internal bool IsCPSProject(ProjectId projectId)
        {
            _foregroundObject.AssertIsForeground();

            if (this.TryGetHierarchy(projectId, out var hierarchy))
            {
                return hierarchy.IsCapabilityMatch("CPS");
            }

            return false;
        }

        internal bool IsPrimaryProject(ProjectId projectId)
        {
            lock (_gate)
            {
                foreach (var (_, projects) in this._projectSystemNameToProjectsMap)
                {
                    foreach (var project in projects)
                    {
                        if (project.Id == projectId)
                            return project.IsPrimary;
                    }
                }
            }

            return true;
        }

        protected override bool CanApplyCompilationOptionChange(CompilationOptions oldOptions, CompilationOptions newOptions, CodeAnalysis.Project project)
            => project.LanguageServices.GetRequiredService<ICompilationOptionsChangingService>().CanApplyChange(oldOptions, newOptions);

        public override bool CanApplyParseOptionChange(ParseOptions oldOptions, ParseOptions newOptions, CodeAnalysis.Project project)
        {
            _projectToMaxSupportedLangVersionMap.TryGetValue(project.Id, out var maxSupportLangVersion);

            return project.LanguageServices.GetRequiredService<IParseOptionsChangingService>().CanApplyChange(oldOptions, newOptions, maxSupportLangVersion);
        }

        private void AddTextBufferCloneServiceToBuffer(object sender, TextBufferCreatedEventArgs e)
            => e.TextBuffer.Properties.AddProperty(typeof(ITextBufferCloneService), _textBufferCloneService);

        public override bool CanApplyChange(ApplyChangesKind feature)
        {
            switch (feature)
            {
                case ApplyChangesKind.AddDocument:
                case ApplyChangesKind.RemoveDocument:
                case ApplyChangesKind.ChangeDocument:
                case ApplyChangesKind.AddMetadataReference:
                case ApplyChangesKind.RemoveMetadataReference:
                case ApplyChangesKind.AddProjectReference:
                case ApplyChangesKind.RemoveProjectReference:
                case ApplyChangesKind.AddAnalyzerReference:
                case ApplyChangesKind.RemoveAnalyzerReference:
                case ApplyChangesKind.AddAdditionalDocument:
                case ApplyChangesKind.RemoveAdditionalDocument:
                case ApplyChangesKind.ChangeAdditionalDocument:
                case ApplyChangesKind.ChangeCompilationOptions:
                case ApplyChangesKind.ChangeParseOptions:
                case ApplyChangesKind.ChangeDocumentInfo:
                case ApplyChangesKind.AddAnalyzerConfigDocument:
                case ApplyChangesKind.RemoveAnalyzerConfigDocument:
                case ApplyChangesKind.ChangeAnalyzerConfigDocument:
                case ApplyChangesKind.AddSolutionAnalyzerReference:
                case ApplyChangesKind.RemoveSolutionAnalyzerReference:
                    return true;

                default:
                    return false;
            }
        }

        private bool TryGetProjectData(ProjectId projectId, [NotNullWhen(returnValue: true)] out IVsHierarchy? hierarchy, [NotNullWhen(returnValue: true)] out EnvDTE.Project? project)
        {
            project = null;

            return
                this.TryGetHierarchy(projectId, out hierarchy) &&
                hierarchy.TryGetProject(out project);
        }

        internal void GetProjectData(ProjectId projectId, out IVsHierarchy hierarchy, out EnvDTE.Project project)
        {
            if (!TryGetProjectData(projectId, out hierarchy!, out project!))
            {
                throw new ArgumentException(string.Format(ServicesVSResources.Could_not_find_project_0, projectId));
            }
        }

        internal EnvDTE.Project? TryGetDTEProject(ProjectId projectId)
            => TryGetProjectData(projectId, out var _, out var project) ? project : null;

        internal bool TryAddReferenceToProject(ProjectId projectId, string assemblyName)
        {
            if (!TryGetProjectData(projectId, out _, out var project))
            {
                return false;
            }

            var vsProject = (VSProject)project.Object;
            try
            {
                vsProject.References.Add(assemblyName);
            }
            catch (Exception)
            {
                return false;
            }

            return true;
        }

        private string? GetAnalyzerPath(AnalyzerReference analyzerReference)
            => analyzerReference.FullPath;

        protected override void ApplyCompilationOptionsChanged(ProjectId projectId, CompilationOptions options)
        {
            if (projectId == null)
            {
                throw new ArgumentNullException(nameof(projectId));
            }

            if (options == null)
            {
                throw new ArgumentNullException(nameof(options));
            }

            var compilationOptionsService = CurrentSolution.GetRequiredProject(projectId).LanguageServices.GetRequiredService<ICompilationOptionsChangingService>();
            var storage = ProjectPropertyStorage.Create(TryGetDTEProject(projectId), ServiceProvider.GlobalProvider);
            compilationOptionsService.Apply(options, storage);
        }

        protected override void ApplyParseOptionsChanged(ProjectId projectId, ParseOptions options)
        {
            if (projectId == null)
            {
                throw new ArgumentNullException(nameof(projectId));
            }

            if (options == null)
            {
                throw new ArgumentNullException(nameof(options));
            }

            var parseOptionsService = CurrentSolution.GetRequiredProject(projectId).LanguageServices.GetRequiredService<IParseOptionsChangingService>();
            var storage = ProjectPropertyStorage.Create(TryGetDTEProject(projectId), ServiceProvider.GlobalProvider);
            parseOptionsService.Apply(options, storage);
        }

        protected override void ApplyAnalyzerReferenceAdded(ProjectId projectId, AnalyzerReference analyzerReference)
        {
            if (projectId == null)
            {
                throw new ArgumentNullException(nameof(projectId));
            }

            if (analyzerReference == null)
            {
                throw new ArgumentNullException(nameof(analyzerReference));
            }

            GetProjectData(projectId, out _, out var project);

            var filePath = GetAnalyzerPath(analyzerReference);
            if (filePath != null)
            {
                var vsProject = (VSProject3)project.Object;
                vsProject.AnalyzerReferences.Add(filePath);
            }
        }

        protected override void ApplyAnalyzerReferenceRemoved(ProjectId projectId, AnalyzerReference analyzerReference)
        {
            if (projectId == null)
            {
                throw new ArgumentNullException(nameof(projectId));
            }

            if (analyzerReference == null)
            {
                throw new ArgumentNullException(nameof(analyzerReference));
            }

            GetProjectData(projectId, out _, out var project);

            var filePath = GetAnalyzerPath(analyzerReference);
            if (filePath != null)
            {
                var vsProject = (VSProject3)project.Object;
                vsProject.AnalyzerReferences.Remove(filePath);
            }
        }

        private string? GetMetadataPath(MetadataReference metadataReference)
        {
            if (metadataReference is PortableExecutableReference fileMetadata)
            {
                return fileMetadata.FilePath;
            }

            return null;
        }

        protected override void ApplyMetadataReferenceAdded(
            ProjectId projectId, MetadataReference metadataReference)
        {
            if (projectId == null)
            {
                throw new ArgumentNullException(nameof(projectId));
            }

            if (metadataReference == null)
            {
                throw new ArgumentNullException(nameof(metadataReference));
            }

            GetProjectData(projectId, out _, out var project);

            var filePath = GetMetadataPath(metadataReference);
            if (filePath != null)
            {
                var vsProject = (VSProject)project.Object;
                vsProject.References.Add(filePath);

                var undoManager = TryGetUndoManager();
                undoManager?.Add(new RemoveMetadataReferenceUndoUnit(this, projectId, filePath));
            }
        }

        protected override void ApplyMetadataReferenceRemoved(
            ProjectId projectId, MetadataReference metadataReference)
        {
            if (projectId == null)
            {
                throw new ArgumentNullException(nameof(projectId));
            }

            if (metadataReference == null)
            {
                throw new ArgumentNullException(nameof(metadataReference));
            }

            GetProjectData(projectId, out _, out var project);

            var filePath = GetMetadataPath(metadataReference);
            if (filePath != null)
            {
                var vsProject = (VSProject)project.Object;
                foreach (Reference reference in vsProject.References)
                {
                    if (StringComparer.OrdinalIgnoreCase.Equals(reference.Path, filePath))
                    {
                        reference.Remove();
                        var undoManager = TryGetUndoManager();
                        undoManager?.Add(new AddMetadataReferenceUndoUnit(this, projectId, filePath));
                        break;
                    }
                }
            }
        }

        internal override void ApplyMappedFileChanges(SolutionChanges solutionChanges)
        {
            // Get the original text changes from all documents and call the span mapping service to get span mappings for the text changes.
            // Create mapped text changes using the mapped spans and original text changes' text.

            // Mappings for opened razor files are retrieved via the LSP client making a request to the razor server.
            // If we wait for the result on the UI thread, we will hit a bug in the LSP client that brings us to a code path
            // using ConfigureAwait(true).  This deadlocks as it then attempts to return to the UI thread which is already blocked by us.
            // Instead, we invoke this in JTF run which will mitigate deadlocks when the ConfigureAwait(true)
            // tries to switch back to the main thread in the LSP client.
            // Link to LSP client bug for ConfigureAwait(true) - https://devdiv.visualstudio.com/DevDiv/_workitems/edit/1216657
            var mappedChanges = _threadingContext.JoinableTaskFactory.Run(() => GetMappedTextChanges(solutionChanges));

            // Group the mapped text changes by file, then apply all mapped text changes for the file.
            foreach (var changesForFile in mappedChanges)
            {
                // It doesn't matter which of the file's projectIds we pass to the invisible editor, so just pick the first.
                var projectId = changesForFile.Value.First().ProjectId;
                // Make sure we only take distinct changes - we'll have duplicates from different projects for linked files or multi-targeted files.
                var distinctTextChanges = changesForFile.Value.Select(change => change.TextChange).Distinct().ToImmutableArray();
                using var invisibleEditor = new InvisibleEditor(ServiceProvider.GlobalProvider, changesForFile.Key, GetHierarchy(projectId), needsSave: true, needsUndoDisabled: false);
                TextEditApplication.UpdateText(distinctTextChanges, invisibleEditor.TextBuffer, EditOptions.None);
            }

            return;

            async Task<MultiDictionary<string, (TextChange TextChange, ProjectId ProjectId)>> GetMappedTextChanges(SolutionChanges solutionChanges)
            {
                var filePathToMappedTextChanges = new MultiDictionary<string, (TextChange TextChange, ProjectId ProjectId)>();
                foreach (var projectChanges in solutionChanges.GetProjectChanges())
                {
                    foreach (var changedDocumentId in projectChanges.GetChangedDocuments())
                    {
                        var oldDocument = projectChanges.OldProject.GetRequiredDocument(changedDocumentId);
                        if (!ShouldApplyChangesToMappedDocuments(oldDocument, out var mappingService))
                        {
                            continue;
                        }

                        var newDocument = projectChanges.NewProject.GetRequiredDocument(changedDocumentId);
                        var textChanges = (await newDocument.GetTextChangesAsync(oldDocument, CancellationToken.None).ConfigureAwait(false)).ToImmutableArray();
                        var mappedSpanResults = await mappingService.MapSpansAsync(oldDocument, textChanges.Select(tc => tc.Span), CancellationToken.None).ConfigureAwait(false);

                        Contract.ThrowIfFalse(mappedSpanResults.Length == textChanges.Length);

                        for (var i = 0; i < mappedSpanResults.Length; i++)
                        {
                            // Only include changes that could be mapped.
                            var newText = textChanges[i].NewText;
                            if (!mappedSpanResults[i].IsDefault && newText != null)
                            {
                                var newTextChange = new TextChange(mappedSpanResults[i].Span, newText);
                                filePathToMappedTextChanges.Add(mappedSpanResults[i].FilePath, (newTextChange, projectChanges.ProjectId));
                            }
                        }
                    }
                }

                return filePathToMappedTextChanges;
            }

            bool ShouldApplyChangesToMappedDocuments(CodeAnalysis.Document document, [NotNullWhen(true)] out ISpanMappingService? spanMappingService)
            {
                spanMappingService = document.Services.GetService<ISpanMappingService>();
                // Only consider files that are mapped and that we are unable to apply changes to.
                // TODO - refactor how this is determined - https://github.com/dotnet/roslyn/issues/47908
                return spanMappingService != null && document?.CanApplyChange() == false;
            }
        }

        protected override void ApplyProjectReferenceAdded(
            ProjectId projectId, ProjectReference projectReference)
        {
            if (projectId == null)
            {
                throw new ArgumentNullException(nameof(projectId));
            }

            if (projectReference == null)
            {
                throw new ArgumentNullException(nameof(projectReference));
            }

            GetProjectData(projectId, out _, out var project);
            GetProjectData(projectReference.ProjectId, out _, out var refProject);

            var vsProject = (VSProject)project.Object;
            vsProject.References.AddProject(refProject);

            var undoManager = TryGetUndoManager();
            undoManager?.Add(new RemoveProjectReferenceUndoUnit(
                this, projectId, projectReference.ProjectId));
        }

        private OleInterop.IOleUndoManager? TryGetUndoManager()
        {
            var documentTrackingService = this.Services.GetService<IDocumentTrackingService>();
            if (documentTrackingService != null)
            {
                var documentId = documentTrackingService.TryGetActiveDocument() ?? documentTrackingService.GetVisibleDocuments().FirstOrDefault();
                if (documentId != null)
                {
                    var composition = (IComponentModel)ServiceProvider.GlobalProvider.GetService(typeof(SComponentModel));
                    var exportProvider = composition.DefaultExportProvider;
                    var editorAdaptersService = exportProvider.GetExportedValue<IVsEditorAdaptersFactoryService>();

                    return editorAdaptersService.TryGetUndoManager(this, documentId, CancellationToken.None);
                }
            }

            return null;
        }

        protected override void ApplyProjectReferenceRemoved(
            ProjectId projectId, ProjectReference projectReference)
        {
            if (projectId == null)
            {
                throw new ArgumentNullException(nameof(projectId));
            }

            if (projectReference == null)
            {
                throw new ArgumentNullException(nameof(projectReference));
            }

            GetProjectData(projectId, out _, out var project);
            GetProjectData(projectReference.ProjectId, out _, out var refProject);

            var vsProject = (VSProject)project.Object;
            foreach (Reference reference in vsProject.References)
            {
                if (reference.SourceProject == refProject)
                {
                    reference.Remove();
                    var undoManager = TryGetUndoManager();
                    undoManager?.Add(new AddProjectReferenceUndoUnit(this, projectId, projectReference.ProjectId));
                }
            }
        }

        protected override void ApplyDocumentAdded(DocumentInfo info, SourceText text)
            => AddDocumentCore(info, text, TextDocumentKind.Document);

        protected override void ApplyAdditionalDocumentAdded(DocumentInfo info, SourceText text)
            => AddDocumentCore(info, text, TextDocumentKind.AdditionalDocument);

        protected override void ApplyAnalyzerConfigDocumentAdded(DocumentInfo info, SourceText text)
            => AddDocumentCore(info, text, TextDocumentKind.AnalyzerConfigDocument);

        private void AddDocumentCore(DocumentInfo info, SourceText initialText, TextDocumentKind documentKind)
        {
            GetProjectData(info.Id.ProjectId, out _, out var project);

            // If the first namespace name matches the name of the project, then we don't want to
            // generate a folder for that.  The project is implicitly a folder with that name.
            var folders = info.Folders.AsEnumerable();
            if (folders.FirstOrDefault() == project.Name)
            {
                folders = folders.Skip(1);
            }

            folders = FilterFolderForProjectType(project, folders);

            if (IsWebsite(project))
            {
                AddDocumentToFolder(project, info.Id, SpecializedCollections.SingletonEnumerable(AppCodeFolderName), info.Name, documentKind, initialText, info.FilePath);
            }
            else if (folders.Any())
            {
                AddDocumentToFolder(project, info.Id, folders, info.Name, documentKind, initialText, info.FilePath);
            }
            else
            {
                AddDocumentToProject(project, info.Id, info.Name, documentKind, initialText, info.FilePath);
            }

            var undoManager = TryGetUndoManager();

            switch (documentKind)
            {
                case TextDocumentKind.AdditionalDocument:
                    undoManager?.Add(new RemoveAdditionalDocumentUndoUnit(this, info.Id));
                    break;

                case TextDocumentKind.AnalyzerConfigDocument:
                    undoManager?.Add(new RemoveAnalyzerConfigDocumentUndoUnit(this, info.Id));
                    break;

                case TextDocumentKind.Document:
                    undoManager?.Add(new RemoveDocumentUndoUnit(this, info.Id));
                    break;

                default:
                    throw ExceptionUtilities.UnexpectedValue(documentKind);
            }
        }

        private bool IsWebsite(EnvDTE.Project project)
            => project.Kind == VsWebSite.PrjKind.prjKindVenusProject;

        private IEnumerable<string> FilterFolderForProjectType(EnvDTE.Project project, IEnumerable<string> folders)
        {
            foreach (var folder in folders)
            {
                var items = GetAllItems(project.ProjectItems);
                var folderItem = items.FirstOrDefault(p => StringComparer.OrdinalIgnoreCase.Compare(p.Name, folder) == 0);
                if (folderItem == null || folderItem.Kind != EnvDTE.Constants.vsProjectItemKindPhysicalFile)
                {
                    yield return folder;
                }
            }
        }

        private IEnumerable<ProjectItem> GetAllItems(ProjectItems projectItems)
        {
            if (projectItems == null)
            {
                return SpecializedCollections.EmptyEnumerable<ProjectItem>();
            }

            var items = projectItems.OfType<ProjectItem>();
            return items.Concat(items.SelectMany(i => GetAllItems(i.ProjectItems)));
        }

#if false
        protected override void AddExistingDocument(DocumentId documentId, string filePath, IEnumerable<string> folders)
        {
            IVsHierarchy hierarchy;
            EnvDTE.Project project;
            IVisualStudioHostProject hostProject;
            GetProjectData(documentId.ProjectId, out hostProject, out hierarchy, out project);

            // If the first namespace name matches the name of the project, then we don't want to
            // generate a folder for that.  The project is implicitly a folder with that name.
            if (folders.FirstOrDefault() == project.Name)
            {
                folders = folders.Skip(1);
            }

            var name = Path.GetFileName(filePath);

            if (folders.Any())
            {
                AddDocumentToFolder(hostProject, project, documentId, folders, name, SourceCodeKind.Regular, initialText: null, filePath: filePath);
            }
            else
            {
                AddDocumentToProject(hostProject, project, documentId, name, SourceCodeKind.Regular, initialText: null, filePath: filePath);
            }
        }
#endif

        private ProjectItem AddDocumentToProject(
            EnvDTE.Project project,
            DocumentId documentId,
            string documentName,
            TextDocumentKind documentKind,
            SourceText? initialText = null,
            string? filePath = null)
        {
            string? folderPath = null;
            if (filePath == null && !project.TryGetFullPath(out folderPath))
            {
                // TODO(cyrusn): Throw an appropriate exception here.
                throw new Exception(ServicesVSResources.Could_not_find_location_of_folder_on_disk);
            }

            return AddDocumentToProjectItems(project.ProjectItems, documentId, folderPath, documentName, initialText, filePath, documentKind);
        }

        private ProjectItem AddDocumentToFolder(
            EnvDTE.Project project,
            DocumentId documentId,
            IEnumerable<string> folders,
            string documentName,
            TextDocumentKind documentKind,
            SourceText? initialText = null,
            string? filePath = null)
        {
            var folder = project.FindOrCreateFolder(folders);

            string? folderPath = null;
            if (filePath == null && !folder.TryGetFullPath(out folderPath))
            {
                // TODO(cyrusn): Throw an appropriate exception here.
                throw new Exception(ServicesVSResources.Could_not_find_location_of_folder_on_disk);
            }

            return AddDocumentToProjectItems(folder.ProjectItems, documentId, folderPath, documentName, initialText, filePath, documentKind);
        }

        private ProjectItem AddDocumentToProjectItems(
            ProjectItems projectItems,
            DocumentId documentId,
            string? folderPath,
            string documentName,
            SourceText? initialText,
            string? filePath,
            TextDocumentKind documentKind)
        {
            if (filePath == null)
            {
                Contract.ThrowIfNull(folderPath, "If we didn't have a file path, then we expected a folder path to generate the file path from.");
                var baseName = Path.GetFileNameWithoutExtension(documentName);
                var extension = documentKind == TextDocumentKind.Document ? GetPreferredExtension(documentId) : Path.GetExtension(documentName);
                var uniqueName = projectItems.GetUniqueName(baseName, extension);
                filePath = Path.Combine(folderPath, uniqueName);
            }

            if (initialText != null)
            {
                using var writer = new StreamWriter(filePath, append: false, encoding: initialText.Encoding ?? Encoding.UTF8);
                initialText.Write(writer);
            }

            // TODO: restore document ID hinting -- we previously ensured that the AddFromFile will introduce the document ID being used here.
            // (tracked by https://devdiv.visualstudio.com/DevDiv/_workitems/edit/677956)
            return projectItems.AddFromFile(filePath);
        }

        private void RemoveDocumentCore(DocumentId documentId, TextDocumentKind documentKind)
        {
            if (documentId == null)
            {
                throw new ArgumentNullException(nameof(documentId));
            }

            var document = this.CurrentSolution.GetTextDocument(documentId);
            if (document != null)
            {
                var hierarchy = this.GetHierarchy(documentId.ProjectId);
                Contract.ThrowIfNull(hierarchy, "Removing files from projects without hierarchies are not supported.");

                var text = document.GetTextSynchronously(CancellationToken.None);

                Contract.ThrowIfNull(document.FilePath, "Removing files from projects that don't have file names are not supported.");
                var itemId = hierarchy.TryGetItemId(document.FilePath);
                if (itemId == (uint)VSConstants.VSITEMID.Nil)
                {
                    // it is no longer part of the solution
                    return;
                }

                var project = (IVsProject3)hierarchy;
                project.RemoveItem(0, itemId, out _);

                var undoManager = TryGetUndoManager();
                var docInfo = CreateDocumentInfoWithoutText(document);

                switch (documentKind)
                {
                    case TextDocumentKind.AdditionalDocument:
                        undoManager?.Add(new AddAdditionalDocumentUndoUnit(this, docInfo, text));
                        break;

                    case TextDocumentKind.AnalyzerConfigDocument:
                        undoManager?.Add(new AddAnalyzerConfigDocumentUndoUnit(this, docInfo, text));
                        break;

                    case TextDocumentKind.Document:
                        undoManager?.Add(new AddDocumentUndoUnit(this, docInfo, text));
                        break;

                    default:
                        throw ExceptionUtilities.UnexpectedValue(documentKind);
                }
            }
        }

        protected override void ApplyDocumentRemoved(DocumentId documentId)
            => RemoveDocumentCore(documentId, TextDocumentKind.Document);

        protected override void ApplyAdditionalDocumentRemoved(DocumentId documentId)
            => RemoveDocumentCore(documentId, TextDocumentKind.AdditionalDocument);

        protected override void ApplyAnalyzerConfigDocumentRemoved(DocumentId documentId)
            => RemoveDocumentCore(documentId, TextDocumentKind.AnalyzerConfigDocument);

        public override void OpenDocument(DocumentId documentId, bool activate = true)
            => OpenDocumentCore(documentId, activate);

        public override void OpenAdditionalDocument(DocumentId documentId, bool activate = true)
            => OpenDocumentCore(documentId, activate);

        public override void OpenAnalyzerConfigDocument(DocumentId documentId, bool activate = true)
            => OpenDocumentCore(documentId, activate);

        public override void CloseDocument(DocumentId documentId)
            => CloseDocumentCore(documentId);

        public override void CloseAdditionalDocument(DocumentId documentId)
            => CloseDocumentCore(documentId);

        public override void CloseAnalyzerConfigDocument(DocumentId documentId)
            => CloseDocumentCore(documentId);

        public void OpenDocumentCore(DocumentId documentId, bool activate = true)
        {
            if (documentId == null)
            {
                throw new ArgumentNullException(nameof(documentId));
            }

            if (!_foregroundObject.IsForeground())
            {
                throw new InvalidOperationException(ServicesVSResources.This_workspace_only_supports_opening_documents_on_the_UI_thread);
            }

            var document = this.CurrentSolution.GetTextDocument(documentId);
            if (document != null)
            {
                OpenDocumentFromPath(document.FilePath, document.Project.Id, activate);
            }
        }

        internal void OpenDocumentFromPath(string? filePath, ProjectId projectId, bool activate = true)
        {
            if (TryGetFrame(filePath, projectId, out var frame))
            {
                if (activate)
                {
                    frame.Show();
                }
                else
                {
                    frame.ShowNoActivate();
                }
            }
        }

        /// <summary>
        /// Opens a file and retrieves the window frame.
        /// </summary>
        /// <param name="filePath">the file path of the file to open.</param>
        /// <param name="projectId">used to retrieve the IVsHierarchy to ensure the file is opened in a matching context.</param>
        /// <param name="frame">the window frame.</param>
        /// <returns></returns>
        private bool TryGetFrame(string? filePath, ProjectId projectId, [NotNullWhen(returnValue: true)] out IVsWindowFrame? frame)
        {
            frame = null;

            if (filePath == null)
            {
                return false;
            }

            var hierarchy = GetHierarchy(projectId);
            var itemId = hierarchy?.TryGetItemId(filePath) ?? (uint)VSConstants.VSITEMID.Nil;
            if (itemId == (uint)VSConstants.VSITEMID.Nil)
            {
                // If the ItemId is Nil, then IVsProject would not be able to open the
                // document using its ItemId. Thus, we must use OpenDocumentViaProject, which only
                // depends on the file path.

                var openDocumentService = IServiceProviderExtensions.GetService<SVsUIShellOpenDocument, IVsUIShellOpenDocument>(ServiceProvider.GlobalProvider);
                return ErrorHandler.Succeeded(openDocumentService.OpenDocumentViaProject(
                    filePath,
                    VSConstants.LOGVIEWID.TextView_guid,
                    out _,
                    out _,
                    out _,
                    out frame));
            }
            else
            {
                // If the ItemId is not Nil, then we should not call IVsUIShellDocument
                // .OpenDocumentViaProject here because that simply takes a file path and opens the
                // file within the context of the first project it finds. That would cause problems
                // if the document we're trying to open is actually a linked file in another
                // project. So, we get the project's hierarchy and open the document using its item
                // ID.

                // It's conceivable that IVsHierarchy might not implement IVsProject. However,
                // OpenDocumentViaProject itself relies upon this QI working, so it should be OK to
                // use here.

                return hierarchy is IVsProject vsProject &&
                    ErrorHandler.Succeeded(vsProject.OpenItem(itemId, VSConstants.LOGVIEWID.TextView_guid, s_docDataExisting_Unknown, out frame));
            }
        }

        public void CloseDocumentCore(DocumentId documentId)
        {
            if (documentId == null)
            {
                throw new ArgumentNullException(nameof(documentId));
            }

            if (this.IsDocumentOpen(documentId))
            {
                var filePath = this.GetFilePath(documentId);
                if (filePath != null)
                {
                    var openDocumentService = IServiceProviderExtensions.GetService<SVsUIShellOpenDocument, IVsUIShellOpenDocument>(ServiceProvider.GlobalProvider);
                    if (ErrorHandler.Succeeded(openDocumentService.IsDocumentOpen(null, 0, filePath, Guid.Empty, 0, out _, null, out var frame, out _)))
                    {
                        // TODO: do we need save argument for CloseDocument?
                        frame.CloseFrame((uint)__FRAMECLOSE.FRAMECLOSE_NoSave);
                    }
                }
            }
        }

        protected override void ApplyDocumentTextChanged(DocumentId documentId, SourceText newText)
            => ApplyTextDocumentChange(documentId, newText);

        protected override void ApplyAdditionalDocumentTextChanged(DocumentId documentId, SourceText newText)
            => ApplyTextDocumentChange(documentId, newText);

        protected override void ApplyAnalyzerConfigDocumentTextChanged(DocumentId documentId, SourceText newText)
            => ApplyTextDocumentChange(documentId, newText);

        private void ApplyTextDocumentChange(DocumentId documentId, SourceText newText)
        {
            EnsureEditableDocuments(documentId);
            var containedDocument = TryGetContainedDocument(documentId);

            if (containedDocument != null)
            {
                containedDocument.UpdateText(newText);
            }
            else
            {
                if (IsDocumentOpen(documentId))
                {
                    var textBuffer = this.CurrentSolution.GetTextDocument(documentId)!.GetTextSynchronously(CancellationToken.None).Container.TryGetTextBuffer();

                    if (textBuffer != null)
                    {
                        TextEditApplication.UpdateText(newText, textBuffer, EditOptions.DefaultMinimalChange);
                        return;
                    }
                }

                // The document wasn't open in a normal way, so invisible editor time
                using var invisibleEditor = OpenInvisibleEditor(documentId);
                TextEditApplication.UpdateText(newText, invisibleEditor.TextBuffer, EditOptions.None);
            }
        }

        protected override void ApplyDocumentInfoChanged(DocumentId documentId, DocumentInfo updatedInfo)
        {
            var document = CurrentSolution.GetRequiredDocument(documentId);

            FailIfDocumentInfoChangesNotSupported(document, updatedInfo);

            if (document.Name != updatedInfo.Name)
            {
                GetProjectData(updatedInfo.Id.ProjectId, out var _, out var dteProject);

                if (document.FilePath == null)
                {
                    FatalError.ReportAndCatch(new Exception("Attempting to change the information of a document without a file path."));
                    return;
                }

                var projectItemForDocument = dteProject.FindItemByPath(document.FilePath, StringComparer.OrdinalIgnoreCase);

                if (projectItemForDocument == null)
                {
                    // TODO(https://github.com/dotnet/roslyn/issues/34276):
                    Debug.Fail("Attempting to change the name of a file in a Shared Project");
                    return;
                }

                // Must save the document first for things like Breakpoints to be preserved.
                // WORKAROUND: Check if the document needs to be saved before calling save. 
                // Should remove the if below and just call save() once 
                // https://devdiv.visualstudio.com/DevDiv/_workitems/edit/1163405
                // is fixed
                if (!projectItemForDocument.Saved)
                {
                    projectItemForDocument.Save();
                }

                var uniqueName = projectItemForDocument.Collection
                    .GetUniqueNameIgnoringProjectItem(
                        projectItemForDocument,
                        Path.GetFileNameWithoutExtension(updatedInfo.Name),
                        Path.GetExtension(updatedInfo.Name));

                // Get the current undoManager before any file renames/documentId changes happen
                var undoManager = TryGetUndoManager();

                // By setting this property, Visual Studio will perform the file rename, which 
                // will cause the workspace's current solution to update and will fire the 
                // necessary workspace changed events.
                projectItemForDocument.Name = uniqueName;

                if (projectItemForDocument.TryGetFullPath(out var newPath))
                {
                    undoManager?.Add(new RenameDocumentUndoUnit(this, uniqueName, document.Name, newPath));
                }
            }
        }

        /// <summary>
        /// The <see cref="VisualStudioWorkspace"/> currently supports only a subset of <see cref="DocumentInfo"/> 
        /// changes.
        /// </summary>
        private void FailIfDocumentInfoChangesNotSupported(CodeAnalysis.Document document, DocumentInfo updatedInfo)
        {
            if (document.SourceCodeKind != updatedInfo.SourceCodeKind)
            {
                throw new InvalidOperationException(
                    $"This Workspace does not support changing a document's {nameof(document.SourceCodeKind)}.");
            }

            if (document.FilePath != updatedInfo.FilePath)
            {
                throw new InvalidOperationException(
                    $"This Workspace does not support changing a document's {nameof(document.FilePath)}.");
            }

            if (document.Id != updatedInfo.Id)
            {
                throw new InvalidOperationException(
                    $"This Workspace does not support changing a document's {nameof(document.Id)}.");
            }

            if (document.Folders != updatedInfo.Folders)
            {
                throw new InvalidOperationException(
                    $"This Workspace does not support changing a document's {nameof(document.Folders)}.");
            }

            if (document.State.Attributes.IsGenerated != updatedInfo.IsGenerated)
            {
                throw new InvalidOperationException(
                    $"This Workspace does not support changing a document's {nameof(document.State.Attributes.IsGenerated)} state.");
            }
        }

        private string GetPreferredExtension(DocumentId documentId)
        {
            // No extension was provided.  Pick a good one based on the type of host project.
            return CurrentSolution.GetRequiredProject(documentId.ProjectId).Language switch
            {
                // TODO: uncomment when fixing https://github.com/dotnet/roslyn/issues/5325
                //return sourceCodeKind == SourceCodeKind.Regular ? ".cs" : ".csx";
                LanguageNames.CSharp => ".cs",

                // TODO: uncomment when fixing https://github.com/dotnet/roslyn/issues/5325
                //return sourceCodeKind == SourceCodeKind.Regular ? ".vb" : ".vbx";
                LanguageNames.VisualBasic => ".vb",
                _ => throw new InvalidOperationException(),
            };
        }

        public override IVsHierarchy? GetHierarchy(ProjectId projectId)
        {
            // This doesn't take a lock since _projectToHierarchyMap is immutable
            return _projectToHierarchyMap.GetValueOrDefault(projectId, defaultValue: null);
        }

        internal override Guid GetProjectGuid(ProjectId projectId)
        {
            // This doesn't take a lock since _projectToGuidMap is immutable
            return _projectToGuidMap.GetValueOrDefault(projectId, defaultValue: Guid.Empty);
        }

        internal string? TryGetDependencyNodeTargetIdentifier(ProjectId projectId)
        {
            lock (_gate)
            {
                return _projectToDependencyNodeTargetIdentifier.GetValueOrDefault(projectId, defaultValue: null);
            }
        }

        internal override void SetDocumentContext(DocumentId documentId)
        {
            _foregroundObject.AssertIsForeground();

            // Note: this method does not actually call into any workspace code here to change the workspace's context. The assumption is updating the running document table or
            // IVsHierarchies will raise the appropriate events which we are subscribed to.

            lock (_gate)
            {
                var hierarchy = GetHierarchy(documentId.ProjectId);
                if (hierarchy == null)
                {
                    // If we don't have a hierarchy then there's nothing we can do
                    return;
                }

                // The hierarchy might be supporting multitargeting; in that case, let's update the context. Unfortunately the IVsHierarchies that support this
                // don't necessarily let us read it first, so we have to fire-and-forget here.
                foreach (var (projectSystemName, projects) in _projectSystemNameToProjectsMap)
                {
                    if (projects.Any(p => p.Id == documentId.ProjectId))
                    {
                        hierarchy.SetProperty(VSConstants.VSITEMID_ROOT, (int)__VSHPROPID8.VSHPROPID_ActiveIntellisenseProjectContext, projectSystemName);

                        // We've updated that property, but we still need to continue the rest of this process to ensure the Running Document Table is updated
                        // and any shared asset projects are also updated.
                        break;
                    }
                }

                var filePath = GetFilePath(documentId);
                if (filePath == null)
                {
                    return;
                }

                var itemId = hierarchy.TryGetItemId(filePath);
                if (itemId != VSConstants.VSITEMID_NIL)
                {
                    // Is this owned by a shared asset project? If so, we need to put the shared asset project into the running document table, and need to set the
                    // current hierarchy as the active context of that shared hierarchy. This is kept as a loop that we do multiple times in the case that you
                    // have multiple pointers. This used to be the case for multitargeting projects, but that was now handled by setting the active context property
                    // above. Some project systems out there might still be supporting it, so we'll support it too.
                    while (SharedProjectUtilities.TryGetItemInSharedAssetsProject(hierarchy, itemId, out var sharedHierarchy, out var sharedItemId) &&
                           hierarchy != sharedHierarchy)
                    {
                        // Ensure the shared context is set correctly
                        if (sharedHierarchy.GetActiveProjectContext() != hierarchy)
                        {
                            ErrorHandler.ThrowOnFailure(sharedHierarchy.SetActiveProjectContext(hierarchy));
                        }

                        // We now need to ensure the outer project is also set up
                        hierarchy = sharedHierarchy;
                        itemId = sharedItemId;
                    }
                }

                // Update the ownership of the file in the Running Document Table
                var project = (IVsProject3)hierarchy;
                project.TransferItem(filePath, filePath, punkWindowFrame: null);
            }
        }

        internal bool TryGetHierarchy(ProjectId projectId, [NotNullWhen(returnValue: true)] out IVsHierarchy? hierarchy)
        {
            hierarchy = this.GetHierarchy(projectId);
            return hierarchy != null;
        }

        protected override void Dispose(bool finalize)
        {
            if (!finalize)
            {
                _textBufferFactoryService.TextBufferCreated -= AddTextBufferCloneServiceToBuffer;
                _projectionBufferFactoryService.ProjectionBufferCreated -= AddTextBufferCloneServiceToBuffer;
                FileWatchedReferenceFactory.ReferenceChanged -= RefreshMetadataReferencesForFile;
            }

            base.Dispose(finalize);
        }

        public void EnsureEditableDocuments(IEnumerable<DocumentId> documents)
        {
            var queryEdit = (IVsQueryEditQuerySave2)ServiceProvider.GlobalProvider.GetService(typeof(SVsQueryEditQuerySave));

            // make sure given document id actually exist in current solution and the file is marked as supporting modifications
            // and actually has non null file path
            var fileNames = documents.Select(GetFilePath).ToArray();

            // TODO: meditate about the flags we can pass to this and decide what is most appropriate for Roslyn
            var result = queryEdit.QueryEditFiles(
                rgfQueryEdit: 0,
                cFiles: fileNames.Length,
                rgpszMkDocuments: fileNames,
                rgrgf: new uint[fileNames.Length],
                rgFileInfo: new VSQEQS_FILE_ATTRIBUTE_DATA[fileNames.Length],
                pfEditVerdict: out var editVerdict,
                prgfMoreInfo: out var editResultFlags);

            if (ErrorHandler.Failed(result) ||
                editVerdict != (uint)tagVSQueryEditResult.QER_EditOK)
            {
                throw new Exception("Unable to check out the files from source control.");
            }

            if ((editResultFlags & (uint)(tagVSQueryEditResultFlags2.QER_Changed | tagVSQueryEditResultFlags2.QER_Reloaded)) != 0)
            {
                throw new Exception("A file was reloaded during the source control checkout.");
            }
        }

        public void EnsureEditableDocuments(params DocumentId[] documents)
            => this.EnsureEditableDocuments((IEnumerable<DocumentId>)documents);

        internal override bool CanAddProjectReference(ProjectId referencingProject, ProjectId referencedProject)
        {
            _foregroundObject.AssertIsForeground();

            if (!TryGetHierarchy(referencingProject, out var referencingHierarchy) ||
                !TryGetHierarchy(referencedProject, out var referencedHierarchy))
            {
                // Couldn't even get a hierarchy for this project. So we have to assume
                // that adding a reference is disallowed.
                return false;
            }

            // First we have to see if either project disallows the reference being added.
            const int ContextFlags = (int)__VSQUERYFLAVORREFERENCESCONTEXT.VSQUERYFLAVORREFERENCESCONTEXT_RefreshReference;

            var canAddProjectReference = (uint)__VSREFERENCEQUERYRESULT.REFERENCE_UNKNOWN;
            var canBeReferenced = (uint)__VSREFERENCEQUERYRESULT.REFERENCE_UNKNOWN;

            if (referencingHierarchy is IVsProjectFlavorReferences3 referencingProjectFlavor3)
            {
                if (ErrorHandler.Failed(referencingProjectFlavor3.QueryAddProjectReferenceEx(referencedHierarchy, ContextFlags, out canAddProjectReference, out _)))
                {
                    // Something went wrong even trying to see if the reference would be allowed.
                    // Assume it won't be allowed.
                    return false;
                }

                if (canAddProjectReference == (uint)__VSREFERENCEQUERYRESULT.REFERENCE_DENY)
                {
                    // Adding this project reference is not allowed.
                    return false;
                }
            }

            if (referencedHierarchy is IVsProjectFlavorReferences3 referencedProjectFlavor3)
            {
                if (ErrorHandler.Failed(referencedProjectFlavor3.QueryCanBeReferencedEx(referencingHierarchy, ContextFlags, out canBeReferenced, out _)))
                {
                    // Something went wrong even trying to see if the reference would be allowed.
                    // Assume it won't be allowed.
                    return false;
                }

                if (canBeReferenced == (uint)__VSREFERENCEQUERYRESULT.REFERENCE_DENY)
                {
                    // Adding this project reference is not allowed.
                    return false;
                }
            }

            // Neither project denied the reference being added.  At this point, if either project
            // allows the reference to be added, and the other doesn't block it, then we can add
            // the reference.
            if (canAddProjectReference == (int)__VSREFERENCEQUERYRESULT.REFERENCE_ALLOW ||
                canBeReferenced == (int)__VSREFERENCEQUERYRESULT.REFERENCE_ALLOW)
            {
                return true;
            }

            // In both directions things are still unknown.  Fallback to the reference manager
            // to make the determination here.
            var referenceManager = (IVsReferenceManager)ServiceProvider.GlobalProvider.GetService(typeof(SVsReferenceManager));
            if (referenceManager == null)
            {
                // Couldn't get the reference manager.  Have to assume it's not allowed.
                return false;
            }

            // As long as the reference manager does not deny things, then we allow the
            // reference to be added.
            var result = referenceManager.QueryCanReferenceProject(referencingHierarchy, referencedHierarchy);
            return result != (uint)__VSREFERENCEQUERYRESULT.REFERENCE_DENY;
        }

        /// <summary>
        /// Applies a single operation to the workspace. <paramref name="action"/> should be a call to one of the protected Workspace.On* methods.
        /// </summary>
        public void ApplyChangeToWorkspace(Action<Workspace> action)
        {
            lock (_gate)
            {
                action(this);
            }
        }

        /// <summary>
        /// Applies a solution transformation to the workspace and triggers workspace changed event for specified <paramref name="projectId"/>.
        /// The transformation shall only update the project of the solution with the specified <paramref name="projectId"/>.
        /// </summary>
        public void ApplyChangeToWorkspace(ProjectId projectId, Func<CodeAnalysis.Solution, CodeAnalysis.Solution> solutionTransformation)
        {
            lock (_gate)
            {
                SetCurrentSolution(solutionTransformation, WorkspaceChangeKind.ProjectChanged, projectId);
            }
        }

        /// <summary>
        /// Applies a change to the workspace that can do any number of project changes.
        /// </summary>
        /// <remarks>This is needed to synchronize with <see cref="ApplyChangeToWorkspace(Action{Workspace})" /> to avoid any races. This
        /// method could be moved down to the core Workspace layer and then could use the synchronization lock there.</remarks>
        public void ApplyBatchChangeToWorkspace(Func<CodeAnalysis.Solution, SolutionChangeAccumulator> mutation)
        {
            lock (_gate)
            {
                var oldSolution = this.CurrentSolution;
                var solutionChangeAccumulator = mutation(oldSolution);

                if (!solutionChangeAccumulator.HasChange)
                {
                    return;
                }

                foreach (var documentId in solutionChangeAccumulator.DocumentIdsRemoved)
                {
                    this.ClearDocumentData(documentId);
                }

                SetCurrentSolution(solutionChangeAccumulator.Solution);
                RaiseWorkspaceChangedEventAsync(
                    solutionChangeAccumulator.WorkspaceChangeKind,
                    oldSolution,
                    solutionChangeAccumulator.Solution,
                    solutionChangeAccumulator.WorkspaceChangeProjectId,
                    solutionChangeAccumulator.WorkspaceChangeDocumentId);
            }
        }

        private readonly Dictionary<ProjectId, ProjectReferenceInformation> _projectReferenceInfoMap = new();

        private ProjectReferenceInformation GetReferenceInfo_NoLock(ProjectId projectId)
        {
            Debug.Assert(Monitor.IsEntered(_gate));

            return _projectReferenceInfoMap.GetOrAdd(projectId, _ => new ProjectReferenceInformation());
        }

        protected internal override void OnProjectRemoved(ProjectId projectId)
        {
            lock (_gate)
            {
                var languageName = CurrentSolution.GetRequiredProject(projectId).Language;

                if (_projectReferenceInfoMap.TryGetValue(projectId, out var projectReferenceInfo))
                {
                    // If we still had any output paths, we'll want to remove them to cause conversion back to metadata references.
                    // The call below implicitly is modifying the collection we've fetched, so we'll make a copy.
                    foreach (var outputPath in projectReferenceInfo.OutputPaths.ToList())
                    {
                        RemoveProjectOutputPath(projectId, outputPath);
                    }

                    _projectReferenceInfoMap.Remove(projectId);
                }

                _projectToHierarchyMap = _projectToHierarchyMap.Remove(projectId);
                _projectToGuidMap = _projectToGuidMap.Remove(projectId);
                _projectToMaxSupportedLangVersionMap.Remove(projectId);
                _projectToDependencyNodeTargetIdentifier.Remove(projectId);
                _projectToRuleSetFilePath.Remove(projectId);

                foreach (var (projectName, projects) in _projectSystemNameToProjectsMap)
                {
                    if (projects.RemoveAll(p => p.Id == projectId) > 0)
                    {
                        if (projects.Count == 0)
                        {
                            _projectSystemNameToProjectsMap.Remove(projectName);
                        }

                        break;
                    }
                }

                base.OnProjectRemoved(projectId);

                _threadingContext.RunWithShutdownBlockAsync(async cancellationToken =>
                    await RefreshProjectExistsUIContextForLanguageAsync(languageName, cancellationToken).ConfigureAwait(false));
            }
        }

        private sealed class ProjectReferenceInformation
        {
            public readonly List<string> OutputPaths = new();
            public readonly List<(string path, ProjectReference projectReference)> ConvertedProjectReferences = new List<(string path, ProjectReference)>();
        }

        /// <summary>
        /// A multimap from an output path to the project outputting to it. Ideally, this shouldn't ever
        /// actually be a true multimap, since we shouldn't have two projects outputting to the same path, but
        /// any bug by a project adding the wrong output path means we could end up with some duplication.
        /// In that case, we'll temporarily have two until (hopefully) somebody removes it.
        /// </summary>
        private readonly Dictionary<string, List<ProjectId>> _projectsByOutputPath = new(StringComparer.OrdinalIgnoreCase);

        public void AddProjectOutputPath(ProjectId projectId, string outputPath)
        {
            lock (_gate)
            {
                var projectReferenceInformation = GetReferenceInfo_NoLock(projectId);

                projectReferenceInformation.OutputPaths.Add(outputPath);
                _projectsByOutputPath.MultiAdd(outputPath, projectId);

                var projectsForOutputPath = _projectsByOutputPath[outputPath];
                var distinctProjectsForOutputPath = projectsForOutputPath.Distinct().ToList();

                // If we have exactly one, then we're definitely good to convert
                if (projectsForOutputPath.Count == 1)
                {
                    ConvertMetadataReferencesToProjectReferences_NoLock(projectId, outputPath);
                }
                else if (distinctProjectsForOutputPath.Count == 1)
                {
                    // The same project has multiple output paths that are the same. Any project would have already been converted
                    // by the prior add, so nothing further to do
                }
                else
                {
                    // We have more than one project outputting to the same path. This shouldn't happen but we'll convert back
                    // because now we don't know which project to reference.
                    foreach (var otherProjectId in projectsForOutputPath)
                    {
                        // We know that since we're adding a path to projectId and we're here that we couldn't have already
                        // had a converted reference to us, instead we need to convert things that are pointing to the project
                        // we're colliding with
                        if (otherProjectId != projectId)
                        {
                            ConvertProjectReferencesToMetadataReferences_NoLock(otherProjectId, outputPath);
                        }
                    }
                }
            }
        }

        /// <summary>
        /// Attempts to convert all metadata references to <paramref name="outputPath"/> to a project reference to <paramref name="projectId"/>.
        /// </summary>
        /// <param name="projectId">The <see cref="ProjectId"/> of the project that could be referenced in place of the output path.</param>
        /// <param name="outputPath">The output path to replace.</param>
        [PerformanceSensitive("https://github.com/dotnet/roslyn/issues/31306",
            Constraint = "Avoid calling " + nameof(CodeAnalysis.Solution.GetProject) + " to avoid realizing all projects.")]
        private void ConvertMetadataReferencesToProjectReferences_NoLock(ProjectId projectId, string outputPath)
        {
            Debug.Assert(Monitor.IsEntered(_gate));

            var modifiedSolution = this.CurrentSolution;
            using var _ = PooledHashSet<ProjectId>.GetInstance(out var projectIdsChanged);

            foreach (var projectIdToRetarget in this.CurrentSolution.ProjectIds)
            {
                if (CanConvertMetadataReferenceToProjectReference_NoLock(projectIdToRetarget, referencedProjectId: projectId))
                {
                    // PERF: call GetProjectState instead of GetProject, otherwise creating a new project might force all
                    // Project instances to get created.
                    foreach (PortableExecutableReference reference in modifiedSolution.GetProjectState(projectIdToRetarget)!.MetadataReferences)
                    {
                        if (string.Equals(reference.FilePath, outputPath, StringComparison.OrdinalIgnoreCase))
                        {
                            FileWatchedReferenceFactory.StopWatchingReference(reference);

                            var projectReference = new ProjectReference(projectId, reference.Properties.Aliases, reference.Properties.EmbedInteropTypes);
                            modifiedSolution = modifiedSolution.RemoveMetadataReference(projectIdToRetarget, reference)
                                                               .AddProjectReference(projectIdToRetarget, projectReference);

                            projectIdsChanged.Add(projectIdToRetarget);

                            GetReferenceInfo_NoLock(projectIdToRetarget).ConvertedProjectReferences.Add(
                                (reference.FilePath!, projectReference));

                            // We have converted one, but you could have more than one reference with different aliases
                            // that we need to convert, so we'll keep going
                        }
                    }
                }
            }

            SetSolutionAndRaiseWorkspaceChanged_NoLock(modifiedSolution, projectIdsChanged);
        }

        [PerformanceSensitive("https://github.com/dotnet/roslyn/issues/31306",
            Constraint = "Avoid calling " + nameof(CodeAnalysis.Solution.GetProject) + " to avoid realizing all projects.")]
        private bool CanConvertMetadataReferenceToProjectReference_NoLock(ProjectId projectIdWithMetadataReference, ProjectId referencedProjectId)
        {
            Debug.Assert(Monitor.IsEntered(_gate));

            // PERF: call GetProjectState instead of GetProject, otherwise creating a new project might force all
            // Project instances to get created.
            var projectWithMetadataReference = CurrentSolution.GetProjectState(projectIdWithMetadataReference);
            var referencedProject = CurrentSolution.GetProjectState(referencedProjectId);

            Contract.ThrowIfNull(projectWithMetadataReference);
            Contract.ThrowIfNull(referencedProject);

            // We don't want to convert a metadata reference to a project reference if the project being referenced isn't something
            // we can create a Compilation for. For example, if we have a C# project, and it's referencing a F# project via a metadata reference
            // everything would be fine if we left it a metadata reference. Converting it to a project reference means we couldn't create a Compilation
            // anymore in the IDE, since the C# compilation would need to reference an F# compilation. F# projects referencing other F# projects though
            // do expect this to work, and so we'll always allow references through of the same language.
            if (projectWithMetadataReference.Language != referencedProject.Language)
            {
                if (projectWithMetadataReference.LanguageServices.GetService<ICompilationFactoryService>() != null &&
                    referencedProject.LanguageServices.GetService<ICompilationFactoryService>() == null)
                {
                    // We're referencing something that we can't create a compilation from something that can, so keep the metadata reference
                    return false;
                }
            }

            // If this is going to cause a circular reference, also disallow it
            if (CurrentSolution.GetProjectDependencyGraph().GetProjectsThatThisProjectTransitivelyDependsOn(referencedProjectId).Contains(projectIdWithMetadataReference))
            {
                return false;
            }

            return true;
        }

        /// <summary>
        /// Finds all projects that had a project reference to <paramref name="projectId"/> and convert it back to a metadata reference.
        /// </summary>
        /// <param name="projectId">The <see cref="ProjectId"/> of the project being referenced.</param>
        /// <param name="outputPath">The output path of the given project to remove the link to.</param>
        [PerformanceSensitive(
            "https://github.com/dotnet/roslyn/issues/37616",
            Constraint = "Update ConvertedProjectReferences in place to avoid duplicate list allocations.")]
        private void ConvertProjectReferencesToMetadataReferences_NoLock(ProjectId projectId, string outputPath)
        {
            Debug.Assert(Monitor.IsEntered(_gate));

            var modifiedSolution = this.CurrentSolution;
            using var _ = PooledHashSet<ProjectId>.GetInstance(out var projectIdsChanged);

            foreach (var projectIdToRetarget in this.CurrentSolution.ProjectIds)
            {
                var referenceInfo = GetReferenceInfo_NoLock(projectIdToRetarget);

                // Update ConvertedProjectReferences in place to avoid duplicate list allocations
                for (var i = 0; i < referenceInfo.ConvertedProjectReferences.Count; i++)
                {
                    var convertedReference = referenceInfo.ConvertedProjectReferences[i];

                    if (string.Equals(convertedReference.path, outputPath, StringComparison.OrdinalIgnoreCase) &&
                        convertedReference.projectReference.ProjectId == projectId)
                    {
                        var metadataReference =
                            FileWatchedReferenceFactory.CreateReferenceAndStartWatchingFile(
                                convertedReference.path,
                                new MetadataReferenceProperties(
                                    aliases: convertedReference.projectReference.Aliases,
                                    embedInteropTypes: convertedReference.projectReference.EmbedInteropTypes));

                        modifiedSolution = modifiedSolution.RemoveProjectReference(projectIdToRetarget, convertedReference.projectReference)
                                                           .AddMetadataReference(projectIdToRetarget, metadataReference);

                        projectIdsChanged.Add(projectIdToRetarget);

                        referenceInfo.ConvertedProjectReferences.RemoveAt(i);

                        // We have converted one, but you could have more than one reference with different aliases
                        // that we need to convert, so we'll keep going. Make sure to decrement the index so we don't
                        // skip any items.
                        i--;
                    }
                }
            }

            SetSolutionAndRaiseWorkspaceChanged_NoLock(modifiedSolution, projectIdsChanged);
        }

        public ProjectReference? TryCreateConvertedProjectReference_NoLock(ProjectId referencingProject, string path, MetadataReferenceProperties properties)
        {
            // Any conversion to or from project references must be done under the global workspace lock,
            // since that needs to be coordinated with updating all projects simultaneously.
            Debug.Assert(Monitor.IsEntered(_gate));

            if (_projectsByOutputPath.TryGetValue(path, out var ids) && ids.Distinct().Count() == 1)
            {
                var projectIdToReference = ids.First();

                if (CanConvertMetadataReferenceToProjectReference_NoLock(referencingProject, projectIdToReference))
                {
                    var projectReference = new ProjectReference(
                        projectIdToReference,
                        aliases: properties.Aliases,
                        embedInteropTypes: properties.EmbedInteropTypes);

                    GetReferenceInfo_NoLock(referencingProject).ConvertedProjectReferences.Add((path, projectReference));

                    return projectReference;
                }
                else
                {
                    return null;
                }
            }
            else
            {
                return null;
            }
        }

        public ProjectReference? TryRemoveConvertedProjectReference_NoLock(ProjectId referencingProject, string path, MetadataReferenceProperties properties)
        {
            // Any conversion to or from project references must be done under the global workspace lock,
            // since that needs to be coordinated with updating all projects simultaneously.
            Debug.Assert(Monitor.IsEntered(_gate));

            var projectReferenceInformation = GetReferenceInfo_NoLock(referencingProject);
            foreach (var convertedProject in projectReferenceInformation.ConvertedProjectReferences)
            {
                if (convertedProject.path == path &&
                    convertedProject.projectReference.EmbedInteropTypes == properties.EmbedInteropTypes &&
                    convertedProject.projectReference.Aliases.SequenceEqual(properties.Aliases))
                {
                    projectReferenceInformation.ConvertedProjectReferences.Remove(convertedProject);
                    return convertedProject.projectReference;
                }
            }

            return null;
        }

        private void SetSolutionAndRaiseWorkspaceChanged_NoLock(CodeAnalysis.Solution modifiedSolution, ICollection<ProjectId> projectIdsChanged)
        {
            if (projectIdsChanged.Count > 0)
            {
                Debug.Assert(modifiedSolution != CurrentSolution);

                var originalSolution = this.CurrentSolution;
                SetCurrentSolution(modifiedSolution);

                if (projectIdsChanged.Count == 1)
                {
                    RaiseWorkspaceChangedEventAsync(WorkspaceChangeKind.ProjectChanged, originalSolution, this.CurrentSolution, projectIdsChanged.Single());
                }
                else
                {
                    RaiseWorkspaceChangedEventAsync(WorkspaceChangeKind.SolutionChanged, originalSolution, this.CurrentSolution);
                }
            }
            else
            {
                // If they said nothing changed, than definitely nothing should have changed!
                Debug.Assert(modifiedSolution == CurrentSolution);
            }
        }

        public void RemoveProjectOutputPath(ProjectId projectId, string outputPath)
        {
            lock (_gate)
            {
                var projectReferenceInformation = GetReferenceInfo_NoLock(projectId);
                if (!projectReferenceInformation.OutputPaths.Contains(outputPath))
                {
                    throw new ArgumentException($"Project does not contain output path '{outputPath}'", nameof(outputPath));
                }

                projectReferenceInformation.OutputPaths.Remove(outputPath);
                _projectsByOutputPath.MultiRemove(outputPath, projectId);

                // When a project is closed, we may need to convert project references to metadata references (or vice
                // versa). Failure to convert the references could leave a project in the workspace with a project
                // reference to a project which is not open.
                //
                // For the specific case where the entire solution is closing, we do not need to update the state for
                // remaining projects as each project closes, because we know those projects will be closed without
                // further use. Avoiding reference conversion when the solution is closing improves performance for both
                // IDE close scenarios and solution reload scenarios that occur after complex branch switches.
                if (!_solutionClosing)
                {
                    if (_projectsByOutputPath.TryGetValue(outputPath, out var remainingProjectsForOutputPath))
                    {
                        var distinctRemainingProjects = remainingProjectsForOutputPath.Distinct();
                        if (distinctRemainingProjects.Count() == 1)
                        {
                            // We had more than one project outputting to the same path. Now we're back down to one
                            // so we can reference that one again
                            ConvertMetadataReferencesToProjectReferences_NoLock(distinctRemainingProjects.Single(), outputPath);
                        }
                    }
                    else
                    {
                        // No projects left, we need to convert back to metadata references
                        ConvertProjectReferencesToMetadataReferences_NoLock(projectId, outputPath);
                    }
                }
            }
        }

        private void RefreshMetadataReferencesForFile(object sender, string fullFilePath)
        {
            lock (_gate)
            {
                var newSolution = CurrentSolution;
                using var _ = PooledHashSet<ProjectId>.GetInstance(out var changedProjectIds);

                foreach (var project in CurrentSolution.Projects)
                {
                    // Loop to find each reference with the given path. It's possible that there might be multiple references of the same path;
                    // the project system could concievably add the same reference multiple times but with different aliases. It's also possible
                    // we might not find the path at all: when we receive the file changed event, we aren't checking if the file is still
                    // in the workspace at that time; it's possible it might have already been removed.
                    foreach (var portableExecutableReference in project.MetadataReferences.OfType<PortableExecutableReference>())
                    {
                        if (portableExecutableReference.FilePath == fullFilePath)
                        {
                            FileWatchedReferenceFactory.StopWatchingReference(portableExecutableReference);

                            var newPortableExecutableReference =
                                FileWatchedReferenceFactory.CreateReferenceAndStartWatchingFile(
                                    portableExecutableReference.FilePath,
                                    portableExecutableReference.Properties);

                            newSolution = newSolution.RemoveMetadataReference(project.Id, portableExecutableReference)
                                                     .AddMetadataReference(project.Id, newPortableExecutableReference);

                            changedProjectIds.Add(project.Id);
                        }
                    }
                }

                SetSolutionAndRaiseWorkspaceChanged_NoLock(newSolution, changedProjectIds);
            }
        }

        internal async Task EnsureDocumentOptionProvidersInitializedAsync(CancellationToken cancellationToken)
        {
            // HACK: switch to the UI thread, ensure we initialize our options provider which depends on a
            // UI-affinitized experimentation service
            await _threadingContext.JoinableTaskFactory.SwitchToMainThreadAsync(cancellationToken);

            _foregroundObject.AssertIsForeground();

            if (_documentOptionsProvidersInitialized)
            {
                return;
            }

            _documentOptionsProvidersInitialized = true;
            RegisterDocumentOptionProviders(_documentOptionsProviderFactories);
        }

        internal void SetMaxLanguageVersion(ProjectId projectId, string? maxLanguageVersion)
        {
            lock (_gate)
            {
                _projectToMaxSupportedLangVersionMap[projectId] = maxLanguageVersion;
            }
        }

<<<<<<< HEAD
        internal void RefreshProjectExistsUIContextForLanguage(string language, CancellationToken cancellationToken)
            => _foregroundObject.ThreadingContext.JoinableTaskFactory.Run(async () =>
                await RefreshProjectExistsUIContextForLanguageAsync(language, cancellationToken).ConfigureAwait(false));

        private async Task RefreshProjectExistsUIContextForLanguageAsync(string language, CancellationToken cancellationToken)
=======
        internal void SetDependencyNodeTargetIdentifier(ProjectId projectId, string targetIdentifier)
        {
            lock (_gate)
            {
                _projectToDependencyNodeTargetIdentifier[projectId] = targetIdentifier;
            }
        }

        internal void RefreshProjectExistsUIContextForLanguage(string language)
>>>>>>> b2fd5464
        {
            // We must assert the call is on the foreground as setting UIContext.IsActive would otherwise do a COM RPC.
            await _foregroundObject.ThreadingContext.JoinableTaskFactory.SwitchToMainThreadAsync(cancellationToken);

            _foregroundObject.AssertIsForeground();

            lock (_gate)
            {
                var uiContext =
                    _languageToProjectExistsUIContext.GetOrAdd(
                        language,
                        l => Services.GetLanguageServices(l).GetService<IProjectExistsUIContextProviderLanguageService>()?.GetUIContext());

                // UIContexts can be "zombied" if UIContexts aren't supported because we're in a command line build or in other scenarios.
                if (uiContext != null && !uiContext.IsZombie)
                {
                    uiContext.IsActive = CurrentSolution.Projects.Any(p => p.Language == language);
                }
            }
        }
    }
}<|MERGE_RESOLUTION|>--- conflicted
+++ resolved
@@ -1990,23 +1990,19 @@
             }
         }
 
-<<<<<<< HEAD
+        internal void SetDependencyNodeTargetIdentifier(ProjectId projectId, string targetIdentifier)
+        {
+            lock (_gate)
+            {
+                _projectToDependencyNodeTargetIdentifier[projectId] = targetIdentifier;
+            }
+        }
+
         internal void RefreshProjectExistsUIContextForLanguage(string language, CancellationToken cancellationToken)
             => _foregroundObject.ThreadingContext.JoinableTaskFactory.Run(async () =>
                 await RefreshProjectExistsUIContextForLanguageAsync(language, cancellationToken).ConfigureAwait(false));
 
         private async Task RefreshProjectExistsUIContextForLanguageAsync(string language, CancellationToken cancellationToken)
-=======
-        internal void SetDependencyNodeTargetIdentifier(ProjectId projectId, string targetIdentifier)
-        {
-            lock (_gate)
-            {
-                _projectToDependencyNodeTargetIdentifier[projectId] = targetIdentifier;
-            }
-        }
-
-        internal void RefreshProjectExistsUIContextForLanguage(string language)
->>>>>>> b2fd5464
         {
             // We must assert the call is on the foreground as setting UIContext.IsActive would otherwise do a COM RPC.
             await _foregroundObject.ThreadingContext.JoinableTaskFactory.SwitchToMainThreadAsync(cancellationToken);
