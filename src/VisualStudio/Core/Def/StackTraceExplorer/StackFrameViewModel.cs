--- conflicted
+++ resolved
@@ -78,21 +78,10 @@
             if (definition is null)
                 return;
 
-<<<<<<< HEAD
             var location = await definition.GetNavigableLocationAsync(
                 _workspace, cancellationToken).ConfigureAwait(false);
-            if (location != null)
-                await location.NavigateToAsync(new NavigationOptions(PreferProvisionalTab: true, ActivateTab: false), cancellationToken).ConfigureAwait(false);
-=======
-            var canNavigate = await definition.CanNavigateToAsync(_workspace, cancellationToken).ConfigureAwait(false);
-            if (canNavigate)
-            {
-                var location = await definition.GetNavigableLocationAsync(
-                    _workspace, cancellationToken).ConfigureAwait(false);
-                await location.NavigateToAsync(
-                    _threadingContext, new NavigationOptions(PreferProvisionalTab: true, ActivateTab: false), cancellationToken).ConfigureAwait(false);
-            }
->>>>>>> 4f046ca4
+            await location.NavigateToAsync(
+                _threadingContext, new NavigationOptions(PreferProvisionalTab: true, ActivateTab: false), cancellationToken).ConfigureAwait(false);
         }
 
         public void NavigateToSymbol()
