<?xml version="1.0" encoding="utf-8"?>
<root>
  <!-- 
    Microsoft ResX Schema 
    
    Version 2.0
    
    The primary goals of this format is to allow a simple XML format 
    that is mostly human readable. The generation and parsing of the 
    various data types are done through the TypeConverter classes 
    associated with the data types.
    
    Example:
    
    ... ado.net/XML headers & schema ...
    <resheader name="resmimetype">text/microsoft-resx</resheader>
    <resheader name="version">2.0</resheader>
    <resheader name="reader">System.Resources.ResXResourceReader, System.Windows.Forms, ...</resheader>
    <resheader name="writer">System.Resources.ResXResourceWriter, System.Windows.Forms, ...</resheader>
    <data name="Name1"><value>this is my long string</value><comment>this is a comment</comment></data>
    <data name="Color1" type="System.Drawing.Color, System.Drawing">Blue</data>
    <data name="Bitmap1" mimetype="application/x-microsoft.net.object.binary.base64">
        <value>[base64 mime encoded serialized .NET Framework object]</value>
    </data>
    <data name="Icon1" type="System.Drawing.Icon, System.Drawing" mimetype="application/x-microsoft.net.object.bytearray.base64">
        <value>[base64 mime encoded string representing a byte array form of the .NET Framework object]</value>
        <comment>This is a comment</comment>
    </data>
                
    There are any number of "resheader" rows that contain simple 
    name/value pairs.
    
    Each data row contains a name, and value. The row also contains a 
    type or mimetype. Type corresponds to a .NET class that support 
    text/value conversion through the TypeConverter architecture. 
    Classes that don't support this are serialized and stored with the 
    mimetype set.
    
    The mimetype is used for serialized objects, and tells the 
    ResXResourceReader how to depersist the object. This is currently not 
    extensible. For a given mimetype the value must be set accordingly:
    
    Note - application/x-microsoft.net.object.binary.base64 is the format 
    that the ResXResourceWriter will generate, however the reader can 
    read any of the formats listed below.
    
    mimetype: application/x-microsoft.net.object.binary.base64
    value   : The object must be serialized with 
            : System.Runtime.Serialization.Formatters.Binary.BinaryFormatter
            : and then encoded with base64 encoding.
    
    mimetype: application/x-microsoft.net.object.soap.base64
    value   : The object must be serialized with 
            : System.Runtime.Serialization.Formatters.Soap.SoapFormatter
            : and then encoded with base64 encoding.

    mimetype: application/x-microsoft.net.object.bytearray.base64
    value   : The object must be serialized into a byte array 
            : using a System.ComponentModel.TypeConverter
            : and then encoded with base64 encoding.
    -->
  <xsd:schema id="root" xmlns="" xmlns:xsd="http://www.w3.org/2001/XMLSchema" xmlns:msdata="urn:schemas-microsoft-com:xml-msdata">
    <xsd:import namespace="http://www.w3.org/XML/1998/namespace" />
    <xsd:element name="root" msdata:IsDataSet="true">
      <xsd:complexType>
        <xsd:choice maxOccurs="unbounded">
          <xsd:element name="metadata">
            <xsd:complexType>
              <xsd:sequence>
                <xsd:element name="value" type="xsd:string" minOccurs="0" />
              </xsd:sequence>
              <xsd:attribute name="name" use="required" type="xsd:string" />
              <xsd:attribute name="type" type="xsd:string" />
              <xsd:attribute name="mimetype" type="xsd:string" />
              <xsd:attribute ref="xml:space" />
            </xsd:complexType>
          </xsd:element>
          <xsd:element name="assembly">
            <xsd:complexType>
              <xsd:attribute name="alias" type="xsd:string" />
              <xsd:attribute name="name" type="xsd:string" />
            </xsd:complexType>
          </xsd:element>
          <xsd:element name="data">
            <xsd:complexType>
              <xsd:sequence>
                <xsd:element name="value" type="xsd:string" minOccurs="0" msdata:Ordinal="1" />
                <xsd:element name="comment" type="xsd:string" minOccurs="0" msdata:Ordinal="2" />
              </xsd:sequence>
              <xsd:attribute name="name" type="xsd:string" use="required" msdata:Ordinal="1" />
              <xsd:attribute name="type" type="xsd:string" msdata:Ordinal="3" />
              <xsd:attribute name="mimetype" type="xsd:string" msdata:Ordinal="4" />
              <xsd:attribute ref="xml:space" />
            </xsd:complexType>
          </xsd:element>
          <xsd:element name="resheader">
            <xsd:complexType>
              <xsd:sequence>
                <xsd:element name="value" type="xsd:string" minOccurs="0" msdata:Ordinal="1" />
              </xsd:sequence>
              <xsd:attribute name="name" type="xsd:string" use="required" />
            </xsd:complexType>
          </xsd:element>
        </xsd:choice>
      </xsd:complexType>
    </xsd:element>
  </xsd:schema>
  <resheader name="resmimetype">
    <value>text/microsoft-resx</value>
  </resheader>
  <resheader name="version">
    <value>2.0</value>
  </resheader>
  <resheader name="reader">
    <value>System.Resources.ResXResourceReader, System.Windows.Forms, Version=4.0.0.0, Culture=neutral, PublicKeyToken=b77a5c561934e089</value>
  </resheader>
  <resheader name="writer">
    <value>System.Resources.ResXResourceWriter, System.Windows.Forms, Version=4.0.0.0, Culture=neutral, PublicKeyToken=b77a5c561934e089</value>
  </resheader>
  <data name="Element_is_not_valid" xml:space="preserve">
    <value>Element is not valid.</value>
  </data>
  <data name="You_must_select_at_least_one_member" xml:space="preserve">
    <value>You must select at least one member.</value>
  </data>
  <data name="Name_conflicts_with_an_existing_type_name" xml:space="preserve">
    <value>Name conflicts with an existing type name.</value>
  </data>
  <data name="Name_is_not_a_valid_0_identifier" xml:space="preserve">
    <value>Name is not a valid {0} identifier.</value>
  </data>
  <data name="Illegal_characters_in_path" xml:space="preserve">
    <value>Illegal characters in path.</value>
  </data>
  <data name="File_name_must_have_the_0_extension" xml:space="preserve">
    <value>File name must have the "{0}" extension.</value>
  </data>
  <data name="Debugger" xml:space="preserve">
    <value>Debugger</value>
  </data>
  <data name="Determining_breakpoint_location" xml:space="preserve">
    <value>Determining breakpoint location...</value>
  </data>
  <data name="Determining_autos" xml:space="preserve">
    <value>Determining autos...</value>
  </data>
  <data name="Resolving_breakpoint_location" xml:space="preserve">
    <value>Resolving breakpoint location...</value>
  </data>
  <data name="Validating_breakpoint_location" xml:space="preserve">
    <value>Validating breakpoint location...</value>
  </data>
  <data name="Getting_DataTip_text" xml:space="preserve">
    <value>Getting DataTip text...</value>
  </data>
  <data name="Preview_unavailable" xml:space="preserve">
    <value>Preview unavailable</value>
  </data>
  <data name="Overrides_" xml:space="preserve">
    <value>Overrides</value>
  </data>
  <data name="Overridden_By" xml:space="preserve">
    <value>Overridden By</value>
  </data>
  <data name="Inherits_" xml:space="preserve">
    <value>Inherits</value>
  </data>
  <data name="Inherited_By" xml:space="preserve">
    <value>Inherited By</value>
  </data>
  <data name="Implements_" xml:space="preserve">
    <value>Implements</value>
  </data>
  <data name="Implemented_By" xml:space="preserve">
    <value>Implemented By</value>
  </data>
  <data name="Maximum_number_of_documents_are_open" xml:space="preserve">
    <value>Maximum number of documents are open.</value>
  </data>
  <data name="Failed_to_create_document_in_miscellaneous_files_project" xml:space="preserve">
    <value>Failed to create document in miscellaneous files project.</value>
  </data>
  <data name="Invalid_access" xml:space="preserve">
    <value>Invalid access.</value>
  </data>
  <data name="The_following_references_were_not_found_0_Please_locate_and_add_them_manually" xml:space="preserve">
    <value>The following references were not found. {0}Please locate and add them manually.</value>
  </data>
  <data name="End_position_must_be_start_position" xml:space="preserve">
    <value>End position must be &gt;= start position</value>
  </data>
  <data name="Not_a_valid_value" xml:space="preserve">
    <value>Not a valid value</value>
  </data>
  <data name="given_workspace_doesn_t_support_undo" xml:space="preserve">
    <value>given workspace doesn't support undo</value>
  </data>
  <data name="Add_a_reference_to_0" xml:space="preserve">
    <value>Add a reference to '{0}'</value>
  </data>
  <data name="Event_type_is_invalid" xml:space="preserve">
    <value>Event type is invalid</value>
  </data>
  <data name="Can_t_find_where_to_insert_member" xml:space="preserve">
    <value>Can't find where to insert member</value>
  </data>
  <data name="Can_t_rename_other_elements" xml:space="preserve">
    <value>Can't rename 'other' elements</value>
  </data>
  <data name="Unknown_rename_type" xml:space="preserve">
    <value>Unknown rename type</value>
  </data>
  <data name="IDs_are_not_supported_for_this_symbol_type" xml:space="preserve">
    <value>IDs are not supported for this symbol type.</value>
  </data>
  <data name="Can_t_create_a_node_id_for_this_symbol_kind_colon_0" xml:space="preserve">
    <value>Can't create a node id for this symbol kind: '{0}'</value>
  </data>
  <data name="Project_References" xml:space="preserve">
    <value>Project References</value>
  </data>
  <data name="Base_Types" xml:space="preserve">
    <value>Base Types</value>
  </data>
  <data name="Miscellaneous_Files" xml:space="preserve">
    <value>Miscellaneous Files</value>
  </data>
  <data name="Could_not_find_project_0" xml:space="preserve">
    <value>Could not find project '{0}'</value>
  </data>
  <data name="Could_not_find_location_of_folder_on_disk" xml:space="preserve">
    <value>Could not find location of folder on disk</value>
  </data>
  <data name="Assembly" xml:space="preserve">
    <value>Assembly </value>
  </data>
  <data name="Exceptions_colon" xml:space="preserve">
    <value>Exceptions:</value>
  </data>
  <data name="Member_of_0" xml:space="preserve">
    <value>Member of {0}</value>
  </data>
  <data name="Parameters_colon1" xml:space="preserve">
    <value>Parameters:</value>
  </data>
  <data name="Project" xml:space="preserve">
    <value>Project </value>
  </data>
  <data name="Remarks_colon" xml:space="preserve">
    <value>Remarks:</value>
  </data>
  <data name="Returns_colon" xml:space="preserve">
    <value>Returns:</value>
  </data>
  <data name="Summary_colon" xml:space="preserve">
    <value>Summary:</value>
  </data>
  <data name="Type_Parameters_colon" xml:space="preserve">
    <value>Type Parameters:</value>
  </data>
  <data name="File_already_exists" xml:space="preserve">
    <value>File already exists</value>
  </data>
  <data name="File_path_cannot_use_reserved_keywords" xml:space="preserve">
    <value>File path cannot use reserved keywords</value>
  </data>
  <data name="DocumentPath_is_illegal" xml:space="preserve">
    <value>DocumentPath is illegal</value>
  </data>
  <data name="Project_Path_is_illegal" xml:space="preserve">
    <value>Project Path is illegal</value>
  </data>
  <data name="Path_cannot_have_empty_filename" xml:space="preserve">
    <value>Path cannot have empty filename</value>
  </data>
  <data name="The_given_DocumentId_did_not_come_from_the_Visual_Studio_workspace" xml:space="preserve">
    <value>The given DocumentId did not come from the Visual Studio workspace.</value>
  </data>
  <data name="Project_colon_0_1_Use_the_dropdown_to_view_and_switch_to_other_projects_this_file_may_belong_to" xml:space="preserve">
    <value>Project: {0} ({1})

Use the dropdown to view and switch to other projects this file may belong to.</value>
  </data>
  <data name="_0_Use_the_dropdown_to_view_and_navigate_to_other_items_in_this_file" xml:space="preserve">
    <value>{0}

Use the dropdown to view and navigate to other items in this file.</value>
  </data>
  <data name="Project_colon_0_Use_the_dropdown_to_view_and_switch_to_other_projects_this_file_may_belong_to" xml:space="preserve">
    <value>Project: {0}

Use the dropdown to view and switch to other projects this file may belong to.</value>
  </data>
  <data name="AnalyzerChangedOnDisk" xml:space="preserve">
    <value>AnalyzerChangedOnDisk</value>
  </data>
  <data name="The_analyzer_assembly_0_has_changed_Diagnostics_may_be_incorrect_until_Visual_Studio_is_restarted" xml:space="preserve">
    <value>The analyzer assembly '{0}' has changed. Diagnostics may be incorrect until Visual Studio is restarted.</value>
  </data>
  <data name="CSharp_VB_Diagnostics_Table_Data_Source" xml:space="preserve">
    <value>C#/VB Diagnostics Table Data Source</value>
  </data>
  <data name="CSharp_VB_Todo_List_Table_Data_Source" xml:space="preserve">
    <value>C#/VB Todo List Table Data Source</value>
  </data>
  <data name="Cancel" xml:space="preserve">
    <value>Cancel</value>
  </data>
  <data name="Deselect_All" xml:space="preserve">
    <value>_Deselect All</value>
  </data>
  <data name="Extract_Interface" xml:space="preserve">
    <value>Extract Interface</value>
  </data>
  <data name="Generated_name_colon" xml:space="preserve">
    <value>Generated name:</value>
  </data>
  <data name="New_file_name_colon" xml:space="preserve">
    <value>New _file name:</value>
  </data>
  <data name="New_interface_name_colon" xml:space="preserve">
    <value>New _interface name:</value>
  </data>
  <data name="OK" xml:space="preserve">
    <value>OK</value>
  </data>
  <data name="Select_All" xml:space="preserve">
    <value>_Select All</value>
  </data>
  <data name="Select_public_members_to_form_interface" xml:space="preserve">
    <value>Select public _members to form interface</value>
  </data>
  <data name="Access_colon" xml:space="preserve">
    <value>_Access:</value>
  </data>
  <data name="Add_to_existing_file" xml:space="preserve">
    <value>Add to _existing file</value>
  </data>
  <data name="Add_to_current_file" xml:space="preserve">
    <value>Add to _current file</value>
  </data>
  <data name="Change_Signature" xml:space="preserve">
    <value>Change Signature</value>
  </data>
  <data name="Create_new_file" xml:space="preserve">
    <value>_Create new file</value>
  </data>
  <data name="Default_" xml:space="preserve">
    <value>Default</value>
  </data>
  <data name="File_Name_colon" xml:space="preserve">
    <value>File Name:</value>
  </data>
  <data name="Generate_Type" xml:space="preserve">
    <value>Generate Type</value>
  </data>
  <data name="Kind_colon" xml:space="preserve">
    <value>_Kind:</value>
  </data>
  <data name="Location_colon" xml:space="preserve">
    <value>Location:</value>
  </data>
  <data name="Select_destination" xml:space="preserve">
    <value>Select destination</value>
  </data>
  <data name="Modifier" xml:space="preserve">
    <value>Modifier</value>
  </data>
  <data name="Name_colon1" xml:space="preserve">
    <value>Name:</value>
  </data>
  <data name="Parameter" xml:space="preserve">
    <value>Parameter</value>
  </data>
  <data name="Parameters_colon2" xml:space="preserve">
    <value>Parameters:</value>
  </data>
  <data name="Preview_method_signature_colon" xml:space="preserve">
    <value>Preview method signature:</value>
  </data>
  <data name="Preview_reference_changes" xml:space="preserve">
    <value>Preview reference changes</value>
  </data>
  <data name="Project_colon" xml:space="preserve">
    <value>_Project:</value>
  </data>
  <data name="Type" xml:space="preserve">
    <value>Type</value>
  </data>
  <data name="Type_Details_colon" xml:space="preserve">
    <value>Type Details:</value>
  </data>
  <data name="Re_move" xml:space="preserve">
    <value>Re_move</value>
  </data>
  <data name="Restore" xml:space="preserve">
    <value>_Restore</value>
  </data>
  <data name="More_about_0" xml:space="preserve">
    <value>More about {0}</value>
  </data>
  <data name="Navigation_must_be_performed_on_the_foreground_thread" xml:space="preserve">
    <value>Navigation must be performed on the foreground thread.</value>
  </data>
  <data name="bracket_plus_bracket" xml:space="preserve">
    <value>[+] </value>
  </data>
  <data name="bracket_bracket" xml:space="preserve">
    <value>[-] </value>
  </data>
  <data name="Reference_to_0_in_project_1" xml:space="preserve">
    <value>Reference to '{0}' in project '{1}'</value>
  </data>
  <data name="Unknown1" xml:space="preserve">
    <value>&lt;Unknown&gt;</value>
  </data>
  <data name="Analyzer_reference_to_0_in_project_1" xml:space="preserve">
    <value>Analyzer reference to '{0}' in project '{1}'</value>
  </data>
  <data name="Project_reference_to_0_in_project_1" xml:space="preserve">
    <value>Project reference to '{0}' in project '{1}'</value>
  </data>
  <data name="AnalyzerDependencyConflict" xml:space="preserve">
    <value>AnalyzerDependencyConflict</value>
  </data>
  <data name="Analyzer_assemblies_0_and_1_both_have_identity_2_but_different_contents_Only_one_will_be_loaded_and_analyzers_using_these_assemblies_may_not_run_correctly" xml:space="preserve">
    <value>Analyzer assemblies '{0}' and '{1}' both have identity '{2}' but different contents. Only one will be loaded and analyzers using these assemblies may not run correctly.</value>
  </data>
  <data name="_0_references" xml:space="preserve">
    <value>{0} references</value>
  </data>
  <data name="_1_reference" xml:space="preserve">
    <value>1 reference</value>
  </data>
  <data name="_0_encountered_an_error_and_has_been_disabled" xml:space="preserve">
    <value>'{0}' encountered an error and has been disabled.</value>
  </data>
  <data name="Enable" xml:space="preserve">
    <value>Enable</value>
  </data>
  <data name="Enable_and_ignore_future_errors" xml:space="preserve">
    <value>Enable and ignore future errors</value>
  </data>
  <data name="No_Changes" xml:space="preserve">
    <value>No Changes</value>
  </data>
  <data name="Current_block" xml:space="preserve">
    <value>Current block</value>
  </data>
  <data name="Determining_current_block" xml:space="preserve">
    <value>Determining current block.</value>
  </data>
  <data name="IntelliSense" xml:space="preserve">
    <value>IntelliSense</value>
  </data>
  <data name="CSharp_VB_Build_Table_Data_Source" xml:space="preserve">
    <value>C#/VB Build Table Data Source</value>
  </data>
  <data name="MissingAnalyzerReference" xml:space="preserve">
    <value>MissingAnalyzerReference</value>
  </data>
  <data name="Analyzer_assembly_0_depends_on_1_but_it_was_not_found_Analyzers_may_not_run_correctly_unless_the_missing_assembly_is_added_as_an_analyzer_reference_as_well" xml:space="preserve">
    <value>Analyzer assembly '{0}' depends on '{1}' but it was not found. Analyzers may not run correctly unless the missing assembly is added as an analyzer reference as well.</value>
  </data>
  <data name="Suppress_diagnostics" xml:space="preserve">
    <value>Suppress diagnostics</value>
  </data>
  <data name="Computing_suppressions_fix" xml:space="preserve">
    <value>Computing suppressions fix...</value>
  </data>
  <data name="Applying_suppressions_fix" xml:space="preserve">
    <value>Applying suppressions fix...</value>
  </data>
  <data name="Remove_suppressions" xml:space="preserve">
    <value>Remove suppressions</value>
  </data>
  <data name="Computing_remove_suppressions_fix" xml:space="preserve">
    <value>Computing remove suppressions fix...</value>
  </data>
  <data name="Applying_remove_suppressions_fix" xml:space="preserve">
    <value>Applying remove suppressions fix...</value>
  </data>
  <data name="This_workspace_only_supports_opening_documents_on_the_UI_thread" xml:space="preserve">
    <value>This workspace only supports opening documents on the UI thread.</value>
  </data>
  <data name="This_workspace_does_not_support_updating_Visual_Basic_compilation_options" xml:space="preserve">
    <value>This workspace does not support updating Visual Basic compilation options.</value>
  </data>
  <data name="This_workspace_does_not_support_updating_Visual_Basic_parse_options" xml:space="preserve">
    <value>This workspace does not support updating Visual Basic parse options.</value>
  </data>
  <data name="Synchronize_0" xml:space="preserve">
    <value>Synchronize {0}</value>
  </data>
  <data name="Synchronizing_with_0" xml:space="preserve">
    <value>Synchronizing with {0}...</value>
  </data>
  <data name="Visual_Studio_has_suspended_some_advanced_features_to_improve_performance" xml:space="preserve">
    <value>Visual Studio has suspended some advanced features to improve performance.</value>
  </data>
  <data name="Installing_0" xml:space="preserve">
    <value>Installing '{0}'</value>
  </data>
  <data name="Installing_0_completed" xml:space="preserve">
    <value>Installing '{0}' completed</value>
  </data>
  <data name="Package_install_failed_colon_0" xml:space="preserve">
    <value>Package install failed: {0}</value>
  </data>
  <data name="Unknown2" xml:space="preserve">
    <value>&lt;Unknown&gt;</value>
  </data>
  <data name="No" xml:space="preserve">
    <value>No</value>
  </data>
  <data name="Yes" xml:space="preserve">
    <value>Yes</value>
  </data>
  <data name="Choose_a_Symbol_Specification_and_a_Naming_Style" xml:space="preserve">
    <value>Choose a Symbol Specification and a Naming Style.</value>
  </data>
  <data name="Enter_a_title_for_this_Naming_Rule" xml:space="preserve">
    <value>Enter a title for this Naming Rule.</value>
  </data>
  <data name="Enter_a_title_for_this_Naming_Style" xml:space="preserve">
    <value>Enter a title for this Naming Style.</value>
  </data>
  <data name="Enter_a_title_for_this_Symbol_Specification" xml:space="preserve">
    <value>Enter a title for this Symbol Specification.</value>
  </data>
  <data name="Accessibilities_can_match_any" xml:space="preserve">
    <value>Accessibilities (can match any)</value>
  </data>
  <data name="Capitalization_colon" xml:space="preserve">
    <value>Capitalization:</value>
  </data>
  <data name="all_lower" xml:space="preserve">
    <value>all lower</value>
  </data>
  <data name="ALL_UPPER" xml:space="preserve">
    <value>ALL UPPER</value>
  </data>
  <data name="camel_Case_Name" xml:space="preserve">
    <value>camel Case Name</value>
  </data>
  <data name="First_word_upper" xml:space="preserve">
    <value>First word upper</value>
  </data>
  <data name="Pascal_Case_Name" xml:space="preserve">
    <value>Pascal Case Name</value>
  </data>
  <data name="Severity_colon" xml:space="preserve">
    <value>Severity:</value>
  </data>
  <data name="Modifiers_must_match_all" xml:space="preserve">
    <value>Modifiers (must match all)</value>
  </data>
  <data name="Name_colon2" xml:space="preserve">
    <value>Name:</value>
  </data>
  <data name="Naming_Rule" xml:space="preserve">
    <value>Naming Rule</value>
  </data>
  <data name="Naming_Style" xml:space="preserve">
    <value>Naming Style</value>
  </data>
  <data name="Naming_Style_colon" xml:space="preserve">
    <value>Naming Style:</value>
  </data>
  <data name="Naming_Rules_allow_you_to_define_how_particular_sets_of_symbols_should_be_named_and_how_incorrectly_named_symbols_should_be_handled" xml:space="preserve">
    <value>Naming Rules allow you to define how particular sets of symbols should be named and how incorrectly-named symbols should be handled.</value>
  </data>
  <data name="The_first_matching_top_level_Naming_Rule_is_used_by_default_when_naming_a_symbol_while_any_special_cases_are_handled_by_a_matching_child_rule" xml:space="preserve">
    <value>The first matching top-level Naming Rule is used by default when naming a symbol, while any special cases are handled by a matching child rule.</value>
  </data>
  <data name="Naming_Style_Title_colon" xml:space="preserve">
    <value>Naming Style Title:</value>
  </data>
  <data name="Parent_Rule_colon" xml:space="preserve">
    <value>Parent Rule:</value>
  </data>
  <data name="Required_Prefix_colon" xml:space="preserve">
    <value>Required Prefix:</value>
  </data>
  <data name="Required_Suffix_colon" xml:space="preserve">
    <value>Required Suffix:</value>
  </data>
  <data name="Sample_Identifier_colon" xml:space="preserve">
    <value>Sample Identifier:</value>
  </data>
  <data name="Symbol_Kinds_can_match_any" xml:space="preserve">
    <value>Symbol Kinds (can match any)</value>
  </data>
  <data name="Symbol_Specification" xml:space="preserve">
    <value>Symbol Specification</value>
  </data>
  <data name="Symbol_Specification_colon" xml:space="preserve">
    <value>Symbol Specification:</value>
  </data>
  <data name="Symbol_Specification_Title_colon" xml:space="preserve">
    <value>Symbol Specification Title:</value>
  </data>
  <data name="Word_Separator_colon" xml:space="preserve">
    <value>Word Separator:</value>
  </data>
  <data name="example" xml:space="preserve">
    <value>example</value>
    <comment>IdentifierWord_Example and IdentifierWord_Identifier are combined (with prefixes, suffixes, and word separators) into an example identifier name in the NamingStyle UI.</comment>
  </data>
  <data name="identifier" xml:space="preserve">
    <value>identifier</value>
    <comment>IdentifierWord_Example and IdentifierWord_Identifier are combined (with prefixes, suffixes, and word separators) into an example identifier name in the NamingStyle UI.</comment>
  </data>
  <data name="Install_0" xml:space="preserve">
    <value>Install '{0}'</value>
  </data>
  <data name="Uninstalling_0" xml:space="preserve">
    <value>Uninstalling '{0}'</value>
  </data>
  <data name="Uninstalling_0_completed" xml:space="preserve">
    <value>Uninstalling '{0}' completed</value>
  </data>
  <data name="Uninstall_0" xml:space="preserve">
    <value>Uninstall '{0}'</value>
  </data>
  <data name="Package_uninstall_failed_colon_0" xml:space="preserve">
    <value>Package uninstall failed: {0}</value>
  </data>
  <data name="Error_encountered_while_loading_the_project_Some_project_features_such_as_full_solution_analysis_for_the_failed_project_and_projects_that_depend_on_it_have_been_disabled" xml:space="preserve">
    <value>Error encountered while loading the project. Some project features, such as full solution analysis for the failed project and projects that depend on it, have been disabled.</value>
  </data>
  <data name="Project_loading_failed" xml:space="preserve">
    <value>Project loading failed.</value>
  </data>
  <data name="To_see_what_caused_the_issue_please_try_below_1_Close_Visual_Studio_long_paragraph_follows" xml:space="preserve">
    <value>To see what caused the issue, please try below.

1. Close Visual Studio
2. Open a Visual Studio Developer Command Prompt
3. Set environment variable “TraceDesignTime” to true (set TraceDesignTime=true)
4. Delete .vs directory/.suo file
5. Restart VS from the command prompt you set the environment variable (devenv)
6. Open the solution
7. Check '{0}' and look for the failed tasks (FAILED)</value>
  </data>
  <data name="Additional_information_colon" xml:space="preserve">
    <value>Additional information:</value>
  </data>
  <data name="Installing_0_failed_Additional_information_colon_1" xml:space="preserve">
    <value>Installing '{0}' failed.

Additional information: {1}</value>
  </data>
  <data name="Uninstalling_0_failed_Additional_information_colon_1" xml:space="preserve">
    <value>Uninstalling '{0}' failed.

Additional information: {1}</value>
  </data>
  <data name="Move_0_below_1" xml:space="preserve">
    <value>Move {0} below {1}</value>
    <comment>{0} and {1} are parameter descriptions</comment>
  </data>
  <data name="Move_0_above_1" xml:space="preserve">
    <value>Move {0} above {1}</value>
    <comment>{0} and {1} are parameter descriptions</comment>
  </data>
  <data name="Remove_0" xml:space="preserve">
    <value>Remove {0}</value>
    <comment>{0} is a parameter description</comment>
  </data>
  <data name="Restore_0" xml:space="preserve">
    <value>Restore {0}</value>
    <comment>{0} is a parameter description</comment>
  </data>
  <data name="Re_enable" xml:space="preserve">
    <value>Re-enable</value>
  </data>
  <data name="Learn_more" xml:space="preserve">
    <value>Learn more</value>
  </data>
  <data name="Build_plus_live_analysis_NuGet_package" xml:space="preserve">
    <value>Build + live analysis (NuGet package)</value>
  </data>
  <data name="Live_analysis_VSIX_extension" xml:space="preserve">
    <value>Live analysis (VSIX extension)</value>
  </data>
  <data name="Prefer_framework_type" xml:space="preserve">
    <value>Prefer framework type</value>
  </data>
  <data name="Prefer_predefined_type" xml:space="preserve">
    <value>Prefer predefined type</value>
  </data>
  <data name="Copy_to_Clipboard" xml:space="preserve">
    <value>Copy to Clipboard</value>
  </data>
  <data name="Close" xml:space="preserve">
    <value>Close</value>
  </data>
  <data name="Unknown_parameters" xml:space="preserve">
    <value>&lt;Unknown Parameters&gt;</value>
  </data>
  <data name="End_of_inner_exception_stack" xml:space="preserve">
    <value>--- End of inner exception stack trace ---</value>
  </data>
  <data name="For_locals_parameters_and_members" xml:space="preserve">
    <value>For locals, parameters and members</value>
  </data>
  <data name="For_member_access_expressions" xml:space="preserve">
    <value>For member access expressions</value>
  </data>
  <data name="Prefer_object_initializer" xml:space="preserve">
    <value>Prefer object initializer</value>
  </data>
  <data name="Expression_preferences_colon" xml:space="preserve">
    <value>Expression preferences:</value>
  </data>
  <data name="Block_Structure_Guides" xml:space="preserve">
    <value>Block Structure Guides</value>
  </data>
  <data name="Outlining" xml:space="preserve">
    <value>Outlining</value>
  </data>
  <data name="Show_guides_for_code_level_constructs" xml:space="preserve">
    <value>Show guides for code level constructs</value>
  </data>
  <data name="Show_guides_for_comments_and_preprocessor_regions" xml:space="preserve">
    <value>Show guides for comments and preprocessor regions</value>
  </data>
  <data name="Show_guides_for_declaration_level_constructs" xml:space="preserve">
    <value>Show guides for declaration level constructs</value>
  </data>
  <data name="Show_outlining_for_code_level_constructs" xml:space="preserve">
    <value>Show outlining for code level constructs</value>
  </data>
  <data name="Show_outlining_for_comments_and_preprocessor_regions" xml:space="preserve">
    <value>Show outlining for comments and preprocessor regions</value>
  </data>
  <data name="Show_outlining_for_declaration_level_constructs" xml:space="preserve">
    <value>Show outlining for declaration level constructs</value>
  </data>
  <data name="Variable_preferences_colon" xml:space="preserve">
    <value>Variable preferences:</value>
  </data>
  <data name="Prefer_inlined_variable_declaration" xml:space="preserve">
    <value>Prefer inlined variable declaration</value>
  </data>
  <data name="Use_expression_body_for_methods" xml:space="preserve">
    <value>Use expression body for methods</value>
  </data>
  <data name="Code_block_preferences_colon" xml:space="preserve">
    <value>Code block preferences:</value>
  </data>
  <data name="Use_expression_body_for_accessors" xml:space="preserve">
    <value>Use expression body for accessors</value>
  </data>
  <data name="Use_expression_body_for_constructors" xml:space="preserve">
    <value>Use expression body for constructors</value>
  </data>
  <data name="Use_expression_body_for_indexers" xml:space="preserve">
    <value>Use expression body for indexers</value>
  </data>
  <data name="Use_expression_body_for_operators" xml:space="preserve">
    <value>Use expression body for operators</value>
  </data>
  <data name="Use_expression_body_for_properties" xml:space="preserve">
    <value>Use expression body for properties</value>
  </data>
  <data name="Some_naming_rules_are_incomplete_Please_complete_or_remove_them" xml:space="preserve">
    <value>Some naming rules are incomplete. Please complete or remove them.</value>
  </data>
  <data name="Manage_specifications" xml:space="preserve">
    <value>Manage specifications</value>
  </data>
  <data name="Manage_naming_styles" xml:space="preserve">
    <value>Manage naming styles</value>
  </data>
  <data name="Reorder" xml:space="preserve">
    <value>Reorder</value>
  </data>
  <data name="Severity" xml:space="preserve">
    <value>Severity</value>
  </data>
  <data name="Specification" xml:space="preserve">
    <value>Specification</value>
  </data>
  <data name="Required_Style" xml:space="preserve">
    <value>Required Style</value>
  </data>
  <data name="This_item_cannot_be_deleted_because_it_is_used_by_an_existing_Naming_Rule" xml:space="preserve">
    <value>This item cannot be deleted because it is used by an existing Naming Rule.</value>
  </data>
  <data name="Prefer_collection_initializer" xml:space="preserve">
    <value>Prefer collection initializer</value>
  </data>
  <data name="Prefer_coalesce_expression" xml:space="preserve">
    <value>Prefer coalesce expression</value>
  </data>
  <data name="Collapse_regions_when_collapsing_to_definitions" xml:space="preserve">
    <value>Collapse #regions when collapsing to definitions</value>
  </data>
  <data name="Prefer_null_propagation" xml:space="preserve">
    <value>Prefer null propagation</value>
  </data>
  <data name="Prefer_explicit_tuple_name" xml:space="preserve">
    <value>Prefer explicit tuple name</value>
  </data>
  <data name="Description" xml:space="preserve">
    <value>Description</value>
  </data>
  <data name="Preference" xml:space="preserve">
    <value>Preference</value>
  </data>
  <data name="Implement_Interface_or_Abstract_Class" xml:space="preserve">
    <value>Implement Interface or Abstract Class</value>
  </data>
  <data name="For_a_given_symbol_only_the_topmost_rule_with_a_matching_Specification_will_be_applied_Violation_of_that_rules_Required_Style_will_be_reported_at_the_chosen_Severity_level" xml:space="preserve">
    <value>For a given symbol, only the topmost rule with a matching 'Specification' will be applied. Violation of that rule's 'Required Style' will be reported at the chosen 'Severity' level.</value>
  </data>
  <data name="at_the_end" xml:space="preserve">
    <value>at the end</value>
  </data>
  <data name="When_inserting_properties_events_and_methods_place_them" xml:space="preserve">
    <value>When inserting properties, events and methods, place them:</value>
  </data>
  <data name="with_other_members_of_the_same_kind" xml:space="preserve">
    <value>with other members of the same kind</value>
  </data>
  <data name="Prefer_braces" xml:space="preserve">
    <value>Prefer braces</value>
  </data>
  <data name="Over_colon" xml:space="preserve">
    <value>Over:</value>
  </data>
  <data name="Prefer_colon" xml:space="preserve">
    <value>Prefer:</value>
  </data>
  <data name="or" xml:space="preserve">
    <value>or</value>
  </data>
  <data name="built_in_types" xml:space="preserve">
    <value>built-in types</value>
  </data>
  <data name="everywhere_else" xml:space="preserve">
    <value>everywhere else</value>
  </data>
  <data name="type_is_apparent_from_assignment_expression" xml:space="preserve">
    <value>type is apparent from assignment expression</value>
  </data>
  <data name="Move_down" xml:space="preserve">
    <value>Move down</value>
  </data>
  <data name="Move_up" xml:space="preserve">
    <value>Move up</value>
  </data>
  <data name="Remove" xml:space="preserve">
    <value>Remove</value>
  </data>
  <data name="Pick_members" xml:space="preserve">
    <value>Pick members</value>
  </data>
  <data name="Unfortunately_a_process_used_by_Visual_Studio_has_encountered_an_unrecoverable_error_We_recommend_saving_your_work_and_then_closing_and_restarting_Visual_Studio" xml:space="preserve">
    <value>Unfortunately, a process used by Visual Studio has encountered an unrecoverable error.  We recommend saving your work, and then closing and restarting Visual Studio.</value>
  </data>
  <data name="analyzer_Prefer_auto_properties" xml:space="preserve">
    <value>Prefer auto properties</value>
  </data>
  <data name="Add_a_symbol_specification" xml:space="preserve">
    <value>Add a symbol specification</value>
  </data>
  <data name="Remove_symbol_specification" xml:space="preserve">
    <value>Remove symbol specification</value>
  </data>
  <data name="Add_item" xml:space="preserve">
    <value>Add item</value>
  </data>
  <data name="Edit_item" xml:space="preserve">
    <value>Edit item</value>
  </data>
  <data name="Remove_item" xml:space="preserve">
    <value>Remove item</value>
  </data>
  <data name="Add_a_naming_rule" xml:space="preserve">
    <value>Add a naming rule</value>
  </data>
  <data name="Remove_naming_rule" xml:space="preserve">
    <value>Remove naming rule</value>
  </data>
  <data name="VisualStudioWorkspace_TryApplyChanges_cannot_be_called_from_a_background_thread" xml:space="preserve">
    <value>VisualStudioWorkspace.TryApplyChanges cannot be called from a background thread.</value>
  </data>
  <data name="codegen_prefer_auto_properties" xml:space="preserve">
    <value>prefer auto properties</value>
  </data>
  <data name="prefer_throwing_properties" xml:space="preserve">
    <value>prefer throwing properties</value>
  </data>
  <data name="When_generating_properties" xml:space="preserve">
    <value>When generating properties:</value>
  </data>
  <data name="Options" xml:space="preserve">
    <value>Options</value>
  </data>
  <data name="Install_Microsoft_recommended_Roslyn_analyzers_which_provide_additional_diagnostics_and_fixes_for_common_API_design_security_performance_and_reliability_issues" xml:space="preserve">
    <value>Install Microsoft-recommended Roslyn analyzers, which provide additional diagnostics and fixes for common API design, security, performance, and reliability issues</value>
  </data>
  <data name="Never_show_this_again" xml:space="preserve">
    <value>Never show this again</value>
  </data>
  <data name="Prefer_simple_default_expression" xml:space="preserve">
    <value>Prefer simple 'default' expression</value>
  </data>
  <data name="Prefer_inferred_tuple_names" xml:space="preserve">
    <value>Prefer inferred tuple element names</value>
  </data>
  <data name="Prefer_inferred_anonymous_type_member_names" xml:space="preserve">
    <value>Prefer inferred anonymous type member names</value>
  </data>
  <data name="Preview_pane" xml:space="preserve">
    <value>Preview pane</value>
  </data>
  <data name="Analysis" xml:space="preserve">
    <value>Analysis</value>
  </data>
  <data name="Fade_out_unreachable_code" xml:space="preserve">
    <value>Fade out unreachable code</value>
  </data>
  <data name="Fading" xml:space="preserve">
    <value>Fading</value>
  </data>
  <data name="Prefer_local_function_over_anonymous_function" xml:space="preserve">
    <value>Prefer local function over anonymous function</value>
  </data>
  <data name="Keep_all_parentheses_in_colon" xml:space="preserve">
    <value>Keep all parentheses in:</value>
  </data>
  <data name="In_other_operators" xml:space="preserve">
    <value>In other operators</value>
  </data>
  <data name="Never_if_unnecessary" xml:space="preserve">
    <value>Never if unnecessary</value>
  </data>
  <data name="Always_for_clarity" xml:space="preserve">
    <value>Always for clarity</value>
  </data>
  <data name="Parentheses_preferences_colon" xml:space="preserve">
    <value>Parentheses preferences:</value>
  </data>
  <data name="ModuleHasBeenUnloaded" xml:space="preserve">
    <value>Module has been unloaded.</value>
  </data>
  <data name="Prefer_deconstructed_variable_declaration" xml:space="preserve">
    <value>Prefer deconstructed variable declaration</value>
  </data>
  <data name="External_reference_found" xml:space="preserve">
    <value>External reference found</value>
  </data>
  <data name="No_references_found_to_0" xml:space="preserve">
    <value>No references found to '{0}'</value>
  </data>
  <data name="Search_found_no_results" xml:space="preserve">
    <value>Search found no results</value>
  </data>
  <data name="Sync_Class_View" xml:space="preserve">
    <value>Sync Class View</value>
  </data>
  <data name="Reset_Visual_Studio_default_keymapping" xml:space="preserve">
    <value>Reset Visual Studio default keymapping</value>
  </data>
  <data name="Enable_navigation_to_decompiled_sources" xml:space="preserve">
    <value>Enable navigation to decompiled sources (experimental)</value>
  </data>
  <data name="Decompiler_Legal_Notice_Message" xml:space="preserve">
    <value>IMPORTANT: Visual Studio includes decompiling functionality (“Decompiler”) that enables reproducing source code from binary code. By accessing and using the Decompiler, you agree to the Visual Studio license terms and the terms for the Decompiler below. If you do not agree with these combined terms, do not access or use the Decompiler.

You acknowledge that binary code and source code might be protected by copyright and trademark laws.  Before using the Decompiler on any binary code, you need to first:
(i) confirm that the license terms governing your use of the binary code do not contain a provision which prohibits you from decompiling the software; or
(ii) obtain permission to decompile the binary code from the owner of the software.

Your use of the Decompiler is optional.  Microsoft is not responsible and disclaims all liability for your use of the Decompiler that violates any laws or any software license terms which prohibit decompiling of the software.

I agree to all of the foregoing:</value>
  </data>
  <data name="Decompiler_Legal_Notice_Title" xml:space="preserve">
    <value>Decompiler Legal Notice</value>
  </data>
  <data name="Colorize_regular_expressions" xml:space="preserve">
    <value>Colorize regular expressions</value>
  </data>
  <data name="Highlight_related_components_under_cursor" xml:space="preserve">
    <value>Highlight related components under cursor</value>
  </data>
  <data name="Regular_Expressions" xml:space="preserve">
    <value>Regular Expressions</value>
  </data>
  <data name="Report_invalid_regular_expressions" xml:space="preserve">
    <value>Report invalid regular expressions</value>
  </data>
  <data name="Code_style_header_use_editor_config" xml:space="preserve">
    <value>Your .editorconfig file might override the local settings configured on this page which only apply to your machine. To configure these settings to travel with your solution use EditorConfig files. More info</value>
  </data>
  <data name="Modifier_preferences_colon" xml:space="preserve">
    <value>Modifier preferences:</value>
  </data>
  <data name="Prefer_readonly_fields" xml:space="preserve">
    <value>Prefer readonly fields</value>
  </data>
  <data name="Analyzing_0" xml:space="preserve">
    <value>Analyzing '{0}'</value>
  </data>
  <data name="Prefer_conditional_expression_over_if_with_assignments" xml:space="preserve">
    <value>Prefer conditional expression over 'if' with assignments</value>
  </data>
  <data name="Prefer_conditional_expression_over_if_with_returns" xml:space="preserve">
    <value>Prefer conditional expression over 'if' with returns</value>
  </data>
  <data name="Apply_0_keymapping_scheme" xml:space="preserve">
    <value>Apply '{0}' keymapping scheme</value>
  </data>
  <data name="We_notice_you_suspended_0_Reset_keymappings_to_continue_to_navigate_and_refactor" xml:space="preserve">
    <value>We notice you suspended '{0}'. Reset keymappings to continue to navigate and refactor.</value>
  </data>
  <data name="Use_expression_body_for_lambdas" xml:space="preserve">
    <value>Use expression body for lambdas</value>
  </data>
  <data name="Prefer_compound_assignments" xml:space="preserve">
    <value>Prefer compound assignments</value>
  </data>
  <data name="Generate_dot_editorconfig_file_from_settings" xml:space="preserve">
    <value>Generate .editorconfig file from settings</value>
  </data>
  <data name="Save_dot_editorconfig_file" xml:space="preserve">
    <value>Save .editorconfig file</value>
  </data>
  <data name="Kind" xml:space="preserve">
    <value>Kind</value>
  </data>
  <data name="Prefer_index_operator" xml:space="preserve">
    <value>Prefer index operator</value>
  </data>
  <data name="Prefer_range_operator" xml:space="preserve">
    <value>Prefer range operator</value>
  </data>
  <data name="All_methods" xml:space="preserve">
    <value>All methods</value>
  </data>
  <data name="Avoid_expression_statements_that_implicitly_ignore_value" xml:space="preserve">
    <value>Avoid expression statements that implicitly ignore value</value>
  </data>
  <data name="Avoid_unused_parameters" xml:space="preserve">
    <value>Avoid unused parameters</value>
  </data>
  <data name="Avoid_unused_value_assignments" xml:space="preserve">
    <value>Avoid unused value assignments</value>
  </data>
  <data name="Parameter_name_contains_invalid_characters" xml:space="preserve">
    <value>Parameter name contains invalid character(s).</value>
  </data>
  <data name="Parameter_preferences_colon" xml:space="preserve">
    <value>Parameter preferences:</value>
  </data>
  <data name="Parameter_type_contains_invalid_characters" xml:space="preserve">
    <value>Parameter type contains invalid character(s).</value>
  </data>
  <data name="Non_public_methods" xml:space="preserve">
    <value>Non-public methods</value>
  </data>
  <data name="Unused_value_is_explicitly_assigned_to_an_unused_local" xml:space="preserve">
    <value>Unused value is explicitly assigned to an unused local</value>
  </data>
  <data name="Unused_value_is_explicitly_assigned_to_discard" xml:space="preserve">
    <value>Unused value is explicitly assigned to discard</value>
  </data>
  <data name="Value_assigned_here_is_never_used" xml:space="preserve">
    <value>Value assigned here is never used</value>
  </data>
  <data name="Value_returned_by_invocation_is_implicitly_ignored" xml:space="preserve">
    <value>Value returned by invocation is implicitly ignored</value>
  </data>
  <data name="Back" xml:space="preserve">
    <value>Back</value>
  </data>
  <data name="Finish" xml:space="preserve">
    <value>Finish</value>
  </data>
  <data name="Interface_cannot_have_field" xml:space="preserve">
    <value>Interface cannot have field.</value>
  </data>
  <data name="Make_abstract" xml:space="preserve">
    <value>Make abstract</value>
  </data>
  <data name="Members" xml:space="preserve">
    <value>Members</value>
  </data>
  <data name="Namespace_0" xml:space="preserve">
    <value>Namespace: '{0}'</value>
  </data>
  <data name="Pull_Members_Up" xml:space="preserve">
    <value>Pull Members Up</value>
  </data>
  <data name="Additional_changes_are_needed_to_complete_the_refactoring_Review_changes_below" xml:space="preserve">
    <value>Additional changes are needed to complete the refactoring. Review changes below.</value>
  </data>
  <data name="Select_Dependents" xml:space="preserve">
    <value>Select _Dependents</value>
  </data>
  <data name="Select_destination_and_members_to_pull_up" xml:space="preserve">
    <value>Select destination and members to pull up.</value>
  </data>
  <data name="Select_members_colon" xml:space="preserve">
    <value>Select members:</value>
  </data>
  <data name="Select_Public" xml:space="preserve">
    <value>Select _Public</value>
  </data>
  <data name="_0_will_be_changed_to_abstract" xml:space="preserve">
    <value>'{0}' will be changed to abstract.</value>
  </data>
  <data name="_0_will_be_changed_to_non_static" xml:space="preserve">
    <value>'{0}' will be changed to non-static.</value>
  </data>
  <data name="_0_will_be_changed_to_public" xml:space="preserve">
    <value>'{0}' will be changed to public.</value>
  </data>
  <data name="Calculating_dependents" xml:space="preserve">
    <value>Calculating dependents...</value>
  </data>
  <data name="Select_destination_colon" xml:space="preserve">
    <value>Select destination:</value>
  </data>
  <data name="Use_expression_body_for_local_functions" xml:space="preserve">
    <value>Use expression body for local functions</value>
  </data>
  <data name="Allow_colon" xml:space="preserve">
    <value>Allow:</value>
  </data>
  <data name="Make_0_abstract" xml:space="preserve">
    <value>Make '{0}' abstract</value>
  </data>
  <data name="Review_Changes" xml:space="preserve">
    <value>Review Changes</value>
  </data>
  <data name="Select_member" xml:space="preserve">
    <value>Select member</value>
  </data>
  <data name="Prefer_static_local_functions" xml:space="preserve">
    <value>Prefer static local functions</value>
  </data>
  <data name="Prefer_simple_using_statement" xml:space="preserve">
    <value>Prefer simple 'using' statement</value>
  </data>
  <data name="Show_completion_list" xml:space="preserve">
    <value>Show completion list</value>
  </data>
  <data name="Move_to_namespace" xml:space="preserve">
    <value>Move to Namespace</value>
  </data>
  <data name="Namespace" xml:space="preserve">
    <value>Namespace</value>
  </data>
  <data name="Target_Namespace_colon" xml:space="preserve">
    <value>Target Namespace:</value>
  </data>
  <data name="This_is_an_invalid_namespace" xml:space="preserve">
    <value>This is an invalid namespace</value>
  </data>
  <data name="A_new_namespace_will_be_created" xml:space="preserve">
    <value>A new namespace will be created</value>
  </data>
  <data name="A_type_and_name_must_be_provided" xml:space="preserve">
    <value>A type and name must be provided.</value>
  </data>
  <data name="Rename_0_to_1" xml:space="preserve">
    <value>Rename {0} to {1}</value>
  </data>
  <data name="NamingSpecification_CSharp_Class" xml:space="preserve">
    <value>class</value>
    <comment>{Locked} This string can be found under "Tools | Options | Text Editor | C# | Code Style | Naming | Manage Specifications | + | Symbol kinds". All of the "NamingSpecification_CSharp_*" strings represent language constructs, and some of them are also actual keywords (including this one).</comment>
  </data>
  <data name="NamingSpecification_CSharp_Delegate" xml:space="preserve">
    <value>delegate</value>
    <comment>{Locked} This string can be found under "Tools | Options | Text Editor | C# | Code Style | Naming | Manage Specifications | + | Symbol kinds". All of the "NamingSpecification_CSharp_*" strings represent language constructs, and some of them are also actual keywords (including this one).</comment>
  </data>
  <data name="NamingSpecification_CSharp_Enum" xml:space="preserve">
    <value>enum</value>
    <comment>{Locked} This string can be found under "Tools | Options | Text Editor | C# | Code Style | Naming | Manage Specifications | + | Symbol kinds". All of the "NamingSpecification_CSharp_*" strings represent language constructs, and some of them are also actual keywords (including this one).</comment>
  </data>
  <data name="NamingSpecification_CSharp_Event" xml:space="preserve">
    <value>event</value>
    <comment>{Locked} This string can be found under "Tools | Options | Text Editor | C# | Code Style | Naming | Manage Specifications | + | Symbol kinds". All of the "NamingSpecification_CSharp_*" strings represent language constructs, and some of them are also actual keywords (including this one).</comment>
  </data>
  <data name="NamingSpecification_CSharp_Field" xml:space="preserve">
    <value>field</value>
    <comment>This string can be found under "Tools | Options | Text Editor | C# | Code Style | Naming | Manage Specifications | + | Symbol kinds". All of the "NamingSpecification_CSharp_*" strings represent language constructs, and some of them are also actual keywords (NOT this one). Refers to the C# programming language concept of a "field" (which stores data).</comment>
  </data>
  <data name="NamingSpecification_CSharp_Interface" xml:space="preserve">
    <value>interface</value>
    <comment>{Locked} This string can be found under "Tools | Options | Text Editor | C# | Code Style | Naming | Manage Specifications | + | Symbol kinds". All of the "NamingSpecification_CSharp_*" strings represent language constructs, and some of them are also actual keywords (including this one).</comment>
  </data>
  <data name="NamingSpecification_CSharp_Local" xml:space="preserve">
    <value>local</value>
    <comment>This string can be found under "Tools | Options | Text Editor | C# | Code Style | Naming | Manage Specifications | + | Symbol kinds". All of the "NamingSpecification_CSharp_*" strings represent language constructs, and some of them are also actual keywords (NOT this one). Refers to the C# language concept of a "local variable".</comment>
  </data>
  <data name="NamingSpecification_CSharp_LocalFunction" xml:space="preserve">
    <value>local function</value>
    <comment>This string can be found under "Tools | Options | Text Editor | C# | Code Style | Naming | Manage Specifications | + | Symbol kinds". All of the "NamingSpecification_CSharp_*" strings represent language constructs, and some of them are also actual keywords (NOT this one). Refers to the C# language concept of a "local function" that exists locally within another function.</comment>
  </data>
  <data name="NamingSpecification_CSharp_Method" xml:space="preserve">
    <value>method</value>
    <comment>This string can be found under "Tools | Options | Text Editor | C# | Code Style | Naming | Manage Specifications | + | Symbol kinds". All of the "NamingSpecification_CSharp_*" strings represent language constructs, and some of them are also actual keywords (NOT this one). Refers to the C# language concept of a "method" that can be called by other code.</comment>
  </data>
  <data name="NamingSpecification_CSharp_Namespace" xml:space="preserve">
    <value>namespace</value>
    <comment>{Locked} This string can be found under "Tools | Options | Text Editor | C# | Code Style | Naming | Manage Specifications | + | Symbol kinds". All of the "NamingSpecification_CSharp_*" strings represent language constructs, and some of them are also actual keywords (including this one).</comment>
  </data>
  <data name="NamingSpecification_CSharp_Parameter" xml:space="preserve">
    <value>parameter</value>
    <comment>This string can be found under "Tools | Options | Text Editor | C# | Code Style | Naming | Manage Specifications | + | Symbol kinds". All of the "NamingSpecification_CSharp_*" strings represent language constructs, and some of them are also actual keywords (NOT this one). Refers to the C# language concept of a "parameter" being passed to a method.</comment>
  </data>
  <data name="NamingSpecification_CSharp_Property" xml:space="preserve">
    <value>property</value>
    <comment>This string can be found under "Tools | Options | Text Editor | C# | Code Style | Naming | Manage Specifications | + | Symbol kinds". All of the "NamingSpecification_CSharp_*" strings represent language constructs, and some of them are also actual keywords (NOT this one). Refers to the C# language concept of a "property" (which allows for the retrieval of data).</comment>
  </data>
  <data name="NamingSpecification_CSharp_Struct" xml:space="preserve">
    <value>struct</value>
    <comment>{Locked} This string can be found under "Tools | Options | Text Editor | C# | Code Style | Naming | Manage Specifications | + | Symbol kinds". All of the "NamingSpecification_CSharp_*" strings represent language constructs, and some of them are also actual keywords (including this one).</comment>
  </data>
  <data name="NamingSpecification_CSharp_TypeParameter" xml:space="preserve">
    <value>type parameter</value>
    <comment>This string can be found under "Tools | Options | Text Editor | C# | Code Style | Naming | Manage Specifications | + | Symbol kinds". All of the "NamingSpecification_CSharp_*" strings represent language constructs, and some of them are also actual keywords (NOT this one). Refers to the C# language concept of a "type parameter".</comment>
  </data>
  <data name="NamingSpecification_VisualBasic_Class" xml:space="preserve">
    <value>Class</value>
    <comment>{Locked} This string can be found under "Tools | Options | Text Editor | Basic | Code Style | Naming | Manage Specifications | + | Symbol kinds". All of the "NamingSpecification_VisualBasic_*" strings represent language constructs, and some of them are also actual keywords (including this one).</comment>
  </data>
  <data name="NamingSpecification_VisualBasic_Delegate" xml:space="preserve">
    <value>Delegate</value>
    <comment>{Locked} This string can be found under "Tools | Options | Text Editor | Basic | Code Style | Naming | Manage Specifications | + | Symbol kinds". All of the "NamingSpecification_VisualBasic_*" strings represent language constructs, and some of them are also actual keywords (including this one).</comment>
  </data>
  <data name="NamingSpecification_VisualBasic_Enum" xml:space="preserve">
    <value>Enum</value>
    <comment>{Locked} This string can be found under "Tools | Options | Text Editor | Basic | Code Style | Naming | Manage Specifications | + | Symbol kinds". All of the "NamingSpecification_VisualBasic_*" strings represent language constructs, and some of them are also actual keywords (including this one).</comment>
  </data>
  <data name="NamingSpecification_VisualBasic_Event" xml:space="preserve">
    <value>Event</value>
    <comment>{Locked} This string can be found under "Tools | Options | Text Editor | Basic | Code Style | Naming | Manage Specifications | + | Symbol kinds". All of the "NamingSpecification_VisualBasic_*" strings represent language constructs, and some of them are also actual keywords (including this one).</comment>
  </data>
  <data name="NamingSpecification_VisualBasic_Field" xml:space="preserve">
    <value>Field</value>
    <comment>This string can be found under "Tools | Options | Text Editor | Basic | Code Style | Naming | Manage Specifications | + | Symbol kinds". All of the "NamingSpecification_VisualBasic_*" strings represent language constructs, and some of them are also actual keywords (NOT this one). Refers to the Visual Basic language concept of a "field" (which stores data).</comment>
  </data>
  <data name="NamingSpecification_VisualBasic_Interface" xml:space="preserve">
    <value>Interface</value>
    <comment>{Locked} This string can be found under "Tools | Options | Text Editor | Basic | Code Style | Naming | Manage Specifications | + | Symbol kinds". All of the "NamingSpecification_VisualBasic_*" strings represent language constructs, and some of them are also actual keywords (including this one).</comment>
  </data>
  <data name="NamingSpecification_VisualBasic_Local" xml:space="preserve">
    <value>Local</value>
    <comment>This string can be found under "Tools | Options | Text Editor | Basic | Code Style | Naming | Manage Specifications | + | Symbol kinds". All of the "NamingSpecification_VisualBasic_*" strings represent language constructs, and some of them are also actual keywords (NOT this one). Refers to the Visual Basic language concept of a "local variable".</comment>
  </data>
  <data name="NamingSpecification_VisualBasic_Method" xml:space="preserve">
    <value>Method</value>
    <comment>This string can be found under "Tools | Options | Text Editor | Basic | Code Style | Naming | Manage Specifications | + | Symbol kinds". All of the "NamingSpecification_VisualBasic_*" strings represent language constructs, and some of them are also actual keywords (NOT this one). Refers to the Visual Basic language concept of a "method".</comment>
  </data>
  <data name="NamingSpecification_VisualBasic_Module" xml:space="preserve">
    <value>Module</value>
    <comment>{Locked} This string can be found under "Tools | Options | Text Editor | Basic | Code Style | Naming | Manage Specifications | + | Symbol kinds". All of the "NamingSpecification_VisualBasic_*" strings represent language constructs, and some of them are also actual keywords (including this one).</comment>
  </data>
  <data name="NamingSpecification_VisualBasic_Namespace" xml:space="preserve">
    <value>Namespace</value>
    <comment>{Locked} This string can be found under "Tools | Options | Text Editor | Basic | Code Style | Naming | Manage Specifications | + | Symbol kinds". All of the "NamingSpecification_VisualBasic_*" strings represent language constructs, and some of them are also actual keywords (including this one).</comment>
  </data>
  <data name="NamingSpecification_VisualBasic_Parameter" xml:space="preserve">
    <value>Parameter</value>
    <comment>This string can be found under "Tools | Options | Text Editor | Basic | Code Style | Naming | Manage Specifications | + | Symbol kinds". All of the "NamingSpecification_VisualBasic_*" strings represent language constructs, and some of them are also actual keywords (NOT this one). Refers to the Visual Basic language concept of a "parameter" which can be passed to a method.</comment>
  </data>
  <data name="NamingSpecification_VisualBasic_Property" xml:space="preserve">
    <value>Property</value>
    <comment>{Locked} This string can be found under "Tools | Options | Text Editor | Basic | Code Style | Naming | Manage Specifications | + | Symbol kinds". All of the "NamingSpecification_VisualBasic_*" strings represent language constructs, and some of them are also actual keywords (including this one).</comment>
  </data>
  <data name="NamingSpecification_VisualBasic_Structure" xml:space="preserve">
    <value>Structure</value>
    <comment>{Locked} This string can be found under "Tools | Options | Text Editor | Basic | Code Style | Naming | Manage Specifications | + | Symbol kinds". All of the "NamingSpecification_VisualBasic_*" strings represent language constructs, and some of them are also actual keywords (including this one).</comment>
  </data>
  <data name="NamingSpecification_VisualBasic_TypeParameter" xml:space="preserve">
    <value>Type Parameter</value>
    <comment>This string can be found under "Tools | Options | Text Editor | Basic | Code Style | Naming | Manage Specifications | + | Symbol kinds". All of the "NamingSpecification_VisualBasic_*" strings represent language constructs, and some of them are also actual keywords (NOT this one). Refers to the Visual Basic language concept of a "type parameter".</comment>
  </data>
  <data name="Containing_member" xml:space="preserve">
    <value>Containing Member</value>
  </data>
  <data name="Containing_type" xml:space="preserve">
    <value>Containing Type</value>
  </data>
  <data name="Running_low_priority_background_processes" xml:space="preserve">
    <value>Running low priority background processes</value>
  </data>
  <data name="Evaluating_0_tasks_in_queue" xml:space="preserve">
    <value>Evaluating ({0} tasks in queue)</value>
  </data>
  <data name="Paused_0_tasks_in_queue" xml:space="preserve">
    <value>Paused ({0} tasks in queue)</value>
  </data>
  <data name="Naming_rules" xml:space="preserve">
    <value>Naming rules</value>
  </data>
  <data name="Updating_severity" xml:space="preserve">
    <value>Updating severity</value>
  </data>
  <data name="Prefer_System_HashCode_in_GetHashCode" xml:space="preserve">
    <value>Prefer 'System.HashCode' in 'GetHashCode'</value>
  </data>
  <data name="Requires_System_HashCode_be_present_in_project" xml:space="preserve">
    <value>Requires 'System.HashCode' be present in project</value>
  </data>
  <data name="A_new_editorconfig_file_was_detected_at_the_root_of_your_solution_Would_you_like_to_make_it_a_solution_item" xml:space="preserve">
    <value>A new .editorconfig file was detected at the root of your solution. Would you like to make it a solution item?</value>
  </data>
  <data name="Run_Code_Analysis_on_0" xml:space="preserve">
    <value>Run Code Analysis on {0}</value>
  </data>
  <data name="Running_code_analysis_for_0" xml:space="preserve">
    <value>Running code analysis for '{0}'...</value>
  </data>
  <data name="Running_code_analysis_for_Solution" xml:space="preserve">
    <value>Running code analysis for Solution...</value>
  </data>
  <data name="Code_analysis_completed_for_0" xml:space="preserve">
    <value>Code analysis completed for '{0}'.</value>
  </data>
  <data name="Code_analysis_completed_for_Solution" xml:space="preserve">
    <value>Code analysis completed for Solution.</value>
  </data>
  <data name="Code_analysis_terminated_before_completion_for_0" xml:space="preserve">
    <value>Code analysis terminated before completion for '{0}'.</value>
  </data>
  <data name="Code_analysis_terminated_before_completion_for_Solution" xml:space="preserve">
    <value>Code analysis terminated before completion for Solution.</value>
  </data>
  <data name="Background_analysis_scope_colon" xml:space="preserve">
    <value>Background analysis scope:</value>
  </data>
  <data name="Current_document" xml:space="preserve">
    <value>Current document</value>
  </data>
  <data name="Open_documents" xml:space="preserve">
    <value>Open documents</value>
  </data>
  <data name="Entire_solution" xml:space="preserve">
    <value>Entire solution</value>
  </data>
  <data name="Edit" xml:space="preserve">
    <value>_Edit</value>
  </data>
  <data name="Edit_0" xml:space="preserve">
    <value>Edit {0}</value>
    <comment>{0} is a parameter description</comment>
  </data>
  <data name="Parameter_Details" xml:space="preserve">
    <value>Parameter Details</value>
  </data>
  <data name="Add" xml:space="preserve">
    <value>_Add</value>
    <comment>Adding an element to a list</comment>
  </data>
  <data name="Callsite" xml:space="preserve">
    <value>Call site</value>
  </data>
  <data name="Add_Parameter" xml:space="preserve">
    <value>Add Parameter</value>
  </data>
  <data name="Call_site_value" xml:space="preserve">
    <value>Call site value:</value>
  </data>
  <data name="Parameter_Name" xml:space="preserve">
    <value>Parameter name:</value>
  </data>
  <data name="Type_Name" xml:space="preserve">
    <value>Type name:</value>
  </data>
  <data name="You_must_change_the_signature" xml:space="preserve">
    <value>You must change the signature</value>
    <comment>"signature" here means the definition of a method</comment>
  </data>
  <data name="Added_Parameter" xml:space="preserve">
    <value>Added parameter.</value>
  </data>
  <data name="Inserting_call_site_value_0" xml:space="preserve">
    <value>Inserting call site value '{0}'</value>
  </data>
  <data name="Index" xml:space="preserve">
    <value>Index</value>
    <comment>Index of parameter in original signature</comment>
  </data>
  <data name="IntroduceUndefinedTodoVariables" xml:space="preserve">
    <value>Introduce undefined TODO variables</value>
    <comment>"TODO" is an indicator that more work should be done at the location where the TODO is inserted</comment>
  </data>
  <data name="Omit_only_for_optional_parameters" xml:space="preserve">
    <value>Omit (only for optional parameters)</value>
  </data>
  <data name="Optional_with_default_value_colon" xml:space="preserve">
    <value>Optional with default value:</value>
  </data>
  <data name="Parameter_kind" xml:space="preserve">
    <value>Parameter kind</value>
  </data>
  <data name="Required" xml:space="preserve">
    <value>Required</value>
  </data>
  <data name="Use_named_argument" xml:space="preserve">
    <value>Use named argument</value>
    <comment>"argument" is a programming term for a value passed to a function</comment>
  </data>
  <data name="Value_to_inject_at_call_sites" xml:space="preserve">
    <value>Value to inject at call sites</value>
  </data>
  <data name="Value_colon" xml:space="preserve">
    <value>Value:</value>
  </data>
  <data name="Editor_Color_Scheme" xml:space="preserve">
    <value>Editor Color Scheme</value>
  </data>
  <data name="Visual_Studio_2019" xml:space="preserve">
    <value>Visual Studio 2019</value>
  </data>
  <data name="Visual_Studio_2017" xml:space="preserve">
    <value>Visual Studio 2017</value>
  </data>
  <data name="Editor_color_scheme_options_are_only_available_when_using_a_color_theme_bundled_with_Visual_Studio_The_color_theme_can_be_configured_from_the_Environment_General_options_page" xml:space="preserve">
    <value>Editor color scheme options are only available when using a color theme bundled with Visual Studio. The color theme can be configured from the Environment &gt; General options page.</value>
  </data>
  <data name="Some_color_scheme_colors_are_being_overridden_by_changes_made_in_the_Environment_Fonts_and_Colors_options_page_Choose_Use_Defaults_in_the_Fonts_and_Colors_page_to_revert_all_customizations" xml:space="preserve">
    <value>Some color scheme colors are being overridden by changes made in the Environment &gt; Fonts and Colors options page. Choose `Use Defaults` in the Fonts and Colors page to revert all customizations.</value>
  </data>
  <data name="Prefer_simplified_boolean_expressions" xml:space="preserve">
    <value>Prefer simplified boolean expressions</value>
  </data>
  <data name="All_sources" xml:space="preserve">
    <value>All sources</value>
  </data>
  <data name="Entire_repository" xml:space="preserve">
    <value>Entire repository</value>
  </data>
  <data name="Indexed_in_organization" xml:space="preserve">
    <value>Indexed in organization</value>
  </data>
  <data name="Indexed_in_repo" xml:space="preserve">
    <value>Indexed in repo</value>
  </data>
  <data name="Item_origin" xml:space="preserve">
    <value>Item origin</value>
  </data>
  <data name="Loaded_items" xml:space="preserve">
    <value>Loaded items</value>
  </data>
  <data name="Loaded_solution" xml:space="preserve">
    <value>Loaded solution</value>
  </data>
  <data name="Local" xml:space="preserve">
    <value>Local</value>
  </data>
  <data name="Local_metadata" xml:space="preserve">
    <value>Local metadata</value>
  </data>
  <data name="Other" xml:space="preserve">
    <value>Others</value>
  </data>
  <data name="Repository" xml:space="preserve">
    <value>Repository</value>
  </data>
  <data name="Type_name_has_a_syntax_error" xml:space="preserve">
    <value>Type name has a syntax error</value>
    <comment>"Type" is the programming language concept</comment>
  </data>
  <data name="Type_name_is_not_recognized" xml:space="preserve">
    <value>Type name is not recognized</value>
    <comment>"Type" is the programming language concept</comment>
  </data>
  <data name="Type_name_is_recognized" xml:space="preserve">
    <value>Type name is recognized</value>
    <comment>"Type" is the programming language concept</comment>
  </data>
  <data name="Please_enter_a_type_name" xml:space="preserve">
    <value>Please enter a type name</value>
    <comment>"Type" is the programming language concept</comment>
  </data>
  <data name="Enter_a_call_site_value_or_choose_a_different_value_injection_kind" xml:space="preserve">
    <value>Enter a call site value or choose a different value injection kind</value>
  </data>
  <data name="Optional_parameters_must_provide_a_default_value" xml:space="preserve">
    <value>Optional parameters must provide a default value</value>
  </data>
  <data name="Parameter_information" xml:space="preserve">
    <value>Parameter information</value>
  </data>
  <data name="Infer_from_context" xml:space="preserve">
    <value>Infer from context</value>
  </data>
  <data name="None" xml:space="preserve">
    <value>None</value>
  </data>
  <data name="Warning_colon_duplicate_parameter_name" xml:space="preserve">
    <value>Warning: duplicate parameter name</value>
  </data>
  <data name="Warning_colon_type_does_not_bind" xml:space="preserve">
    <value>Warning: type does not bind</value>
  </data>
  <data name="Display_inline_parameter_name_hints" xml:space="preserve">
    <value>Disp_lay inline parameter name hints</value>
  </data>
  <data name="Current_parameter" xml:space="preserve">
    <value>Current parameter</value>
  </data>
  <data name="Bitness32" xml:space="preserve">
    <value>32-bit</value>
  </data>
  <data name="Bitness64" xml:space="preserve">
    <value>64-bit</value>
  </data>
  <data name="Use_64_bit_process_for_code_analysis_requires_restart" xml:space="preserve">
    <value>Use 64-bit process for code analysis (requires restart)</value>
  </data>
  <data name="Extract_Base_Class" xml:space="preserve">
    <value>Extract Base Class</value>
  </data>
  <data name="This_file_is_autogenerated_by_0_and_cannot_be_edited" xml:space="preserve">
    <value>This file is auto-generated by the generator '{0}' and cannot be edited.</value>
  </data>
  <data name="generated_by_0_suffix" xml:space="preserve">
    <value>[generated by {0}]</value>
    <comment>{0} is the name of a generator.</comment>
  </data>
  <data name="generated_suffix" xml:space="preserve">
    <value>[generated]</value>
  </data>
  <data name="The_generator_0_that_generated_this_file_has_been_removed_from_the_project" xml:space="preserve">
    <value>The generator '{0}' that generated this file has been removed from the project; this file is no longer being included in your project.</value>
  </data>
  <data name="The_generator_0_that_generated_this_file_has_stopped_generating_this_file" xml:space="preserve">
    <value>The generator '{0}' that generated this file has stopped generating this file; this file is no longer being included in your project.</value>
  </data>
  <data name="Comments" xml:space="preserve">
    <value>Comments</value>
  </data>
  <data name="Inline_Hints_experimental" xml:space="preserve">
    <value>Inline Hints (experimental)</value>
  </data>
  <data name="Show_hints_for_everything_else" xml:space="preserve">
    <value>Show hints for everything else</value>
  </data>
  <data name="Show_hints_for_literals" xml:space="preserve">
    <value>Show hints for literals</value>
  </data>
  <data name="Suppress_hints_when_parameter_name_matches_the_method_s_intent" xml:space="preserve">
    <value>Suppress hints when parameter name matches the method's intent</value>
  </data>
  <data name="Suppress_hints_when_parameter_names_differ_only_by_suffix" xml:space="preserve">
    <value>Suppress hints when parameter names differ only by suffix</value>
  </data>
  <data name="Display_inline_type_hints" xml:space="preserve">
    <value>Display inline type hints</value>
  </data>
  <data name="Show_hints_for_lambda_parameter_types" xml:space="preserve">
    <value>Show hints for lambda parameter types</value>
  </data>
  <data name="Show_hints_for_implicit_object_creation" xml:space="preserve">
    <value>Show hints for implicit object creation</value>
  </data>
  <data name="Show_hints_for_variables_with_inferred_types" xml:space="preserve">
    <value>Show hints for variables with inferred types</value>
  </data>
  <data name="Color_hints" xml:space="preserve">
    <value>Color hints</value>
  </data>
  <data name="Display_all_hints_while_pressing_Alt_F1" xml:space="preserve">
    <value>Display all hints while pressing Alt+F1</value>
  </data>
  <data name="Enable_pull_diagnostics_experimental_requires_restart" xml:space="preserve">
    <value>Enable 'pull' diagnostics (experimental, requires restart)</value>
  </data>
  <data name="Enable_Razor_pull_diagnostics_experimental_requires_restart" xml:space="preserve">
    <value>Enable Razor 'pull' diagnostics (experimental, requires restart)</value>
  </data>
  <data name="CSharp_Visual_Basic_Diagnostics_Language_Client" xml:space="preserve">
    <value>C#/Visual Basic Diagnostics Language Client</value>
  </data>
  <data name="New_Type_Name_colon" xml:space="preserve">
    <value>New Type Name:</value>
  </data>
  <data name="Format_document" xml:space="preserve">
    <value>Format document</value>
  </data>
  <data name="New_line_preferences_experimental_colon" xml:space="preserve">
    <value>New line preferences (experimental):</value>
  </data>
  <data name="Require_colon" xml:space="preserve">
    <value>Require:</value>
  </data>
  <data name="Allow_multiple_blank_lines" xml:space="preserve">
    <value>Allow multiple blank lines</value>
  </data>
  <data name="Allow_statement_immediately_after_block" xml:space="preserve">
    <value>Allow statement immediately after block</value>
  </data>
  <data name="Symbols_without_references" xml:space="preserve">
    <value>Symbols without references</value>
  </data>
  <data name="Tab_twice_to_insert_arguments" xml:space="preserve">
    <value>Tab twice to insert arguments (experimental)</value>
  </data>
  <data name="Apply" xml:space="preserve">
    <value>Apply</value>
  </data>
  <data name="Remove_All" xml:space="preserve">
    <value>Remove All</value>
  </data>
  <data name="Action" xml:space="preserve">
    <value>Action</value>
    <comment>Action to perform on an unused reference, such as remove or keep</comment>
  </data>
  <data name="Assemblies" xml:space="preserve">
    <value>Assemblies</value>
  </data>
  <data name="Choose_which_action_you_would_like_to_perform_on_the_unused_references" xml:space="preserve">
    <value>Choose which action you would like to perform on the unused references.</value>
  </data>
  <data name="Keep" xml:space="preserve">
    <value>Keep</value>
  </data>
  <data name="Packages" xml:space="preserve">
    <value>Packages</value>
  </data>
  <data name="Projects" xml:space="preserve">
    <value>Projects</value>
  </data>
  <data name="Reference" xml:space="preserve">
    <value>Reference</value>
  </data>
  <data name="Enable_all_features_in_opened_files_from_source_generators_experimental" xml:space="preserve">
    <value>Enable all features in opened files from source generators (experimental)</value>
  </data>
  <data name="Remove_Unused_References" xml:space="preserve">
    <value>Remove Unused References</value>
  </data>
  <data name="Analyzing_project_references" xml:space="preserve">
    <value>Analyzing project references...</value>
  </data>
  <data name="Updating_project_references" xml:space="preserve">
    <value>Updating project references...</value>
  </data>
  <data name="No_unused_references_were_found" xml:space="preserve">
    <value>No unused references were found.</value>
  </data>
  <data name="Show_Remove_Unused_References_command_in_Solution_Explorer_experimental" xml:space="preserve">
    <value>Show "Remove Unused References" command in Solution Explorer (experimental)</value>
  </data>
  <data name="Enable_file_logging_for_diagnostics" xml:space="preserve">
    <value>Enable file logging for diagnostics (logged in '%Temp%\Roslyn' folder)</value>
  </data>
  <data name="This_action_cannot_be_undone_Do_you_wish_to_continue" xml:space="preserve">
    <value>This action cannot be undone. Do you wish to continue?</value>
  </data>
  <data name="Show_inheritance_margin" xml:space="preserve">
    <value>Show inheritance margin</value>
  </data>
  <data name="Inheritance_Margin_experimental" xml:space="preserve">
    <value>Inheritance Margin (experimental)</value>
  </data>
  <data name="Analyzers" xml:space="preserve">
    <value>Analyzers</value>
  </data>
  <data name="Carriage_Return_Newline_rn" xml:space="preserve">
    <value>Carriage Return + Newline (\r\n)</value>
  </data>
  <data name="Carriage_Return_r" xml:space="preserve">
    <value>Carriage Return (\r)</value>
  </data>
  <data name="Category" xml:space="preserve">
    <value>Category</value>
  </data>
  <data name="Code_Style" xml:space="preserve">
    <value>Code Style</value>
  </data>
  <data name="Disabled" xml:space="preserve">
    <value>Disabled</value>
  </data>
  <data name="Enabled" xml:space="preserve">
    <value>Enabled</value>
  </data>
  <data name="Error" xml:space="preserve">
    <value>Error</value>
  </data>
  <data name="Formatting" xml:space="preserve">
    <value>Formatting</value>
  </data>
  <data name="Id" xml:space="preserve">
    <value>Id</value>
  </data>
  <data name="Newline_n" xml:space="preserve">
    <value>Newline (\\n)</value>
  </data>
  <data name="Refactoring_Only" xml:space="preserve">
    <value>Refactoring Only</value>
  </data>
  <data name="Suggestion" xml:space="preserve">
    <value>Suggestion</value>
  </data>
  <data name="Title" xml:space="preserve">
    <value>Title</value>
  </data>
  <data name="Value" xml:space="preserve">
    <value>Value</value>
  </data>
  <data name="Warning" xml:space="preserve">
    <value>Warning</value>
  </data>
  <data name="Search_Settings" xml:space="preserve">
    <value>Search Settings</value>
  </data>
<<<<<<< HEAD
  <data name="Default_Current_Document" xml:space="preserve">
    <value>Default (Current Document)</value>
    <comment>This text is a menu command</comment>
  </data>
  <data name="Default_Entire_Solution" xml:space="preserve">
    <value>Default (Entire Solution)</value>
    <comment>This text is a menu command</comment>
  </data>
  <data name="Default_Open_Documents" xml:space="preserve">
    <value>Default (Open Documents)</value>
    <comment>This text is a menu command</comment>
=======
  <data name="Error_updating_suppressions_0" xml:space="preserve">
    <value>Error updating suppressions: {0}</value>
  </data>
  <data name="Underline_reassigned_variables" xml:space="preserve">
    <value>Underline reassigned variables</value>
  </data>
  <data name="Multiple_members_are_inherited" xml:space="preserve">
    <value>Multiple members are inherited</value>
  </data>
  <data name="_0_is_inherited" xml:space="preserve">
    <value>'{0}' is inherited</value>
  </data>
  <data name="Navigate_to_0" xml:space="preserve">
    <value>Navigate to '{0}'</value>
  </data>
  <data name="Multiple_members_are_inherited_on_line_0" xml:space="preserve">
    <value>Multiple members are inherited on line {0}</value>
    <comment>Line number info is needed for accessibility purpose.</comment>
  </data>
  <data name="Implemented_members" xml:space="preserve">
    <value>Implemented members</value>
  </data>
  <data name="Implementing_members" xml:space="preserve">
    <value>Implementing members</value>
  </data>
  <data name="Overriding_members" xml:space="preserve">
    <value>Overriding members</value>
  </data>
  <data name="Overridden_members" xml:space="preserve">
    <value>Overridden members</value>
>>>>>>> d124857e
  </data>
</root><|MERGE_RESOLUTION|>--- conflicted
+++ resolved
@@ -1716,7 +1716,37 @@
   <data name="Search_Settings" xml:space="preserve">
     <value>Search Settings</value>
   </data>
-<<<<<<< HEAD
+  <data name="Error_updating_suppressions_0" xml:space="preserve">
+    <value>Error updating suppressions: {0}</value>
+  </data>
+  <data name="Underline_reassigned_variables" xml:space="preserve">
+    <value>Underline reassigned variables</value>
+  </data>
+  <data name="Multiple_members_are_inherited" xml:space="preserve">
+    <value>Multiple members are inherited</value>
+  </data>
+  <data name="_0_is_inherited" xml:space="preserve">
+    <value>'{0}' is inherited</value>
+  </data>
+  <data name="Navigate_to_0" xml:space="preserve">
+    <value>Navigate to '{0}'</value>
+  </data>
+  <data name="Multiple_members_are_inherited_on_line_0" xml:space="preserve">
+    <value>Multiple members are inherited on line {0}</value>
+    <comment>Line number info is needed for accessibility purpose.</comment>
+  </data>
+  <data name="Implemented_members" xml:space="preserve">
+    <value>Implemented members</value>
+  </data>
+  <data name="Implementing_members" xml:space="preserve">
+    <value>Implementing members</value>
+  </data>
+  <data name="Overriding_members" xml:space="preserve">
+    <value>Overriding members</value>
+  </data>
+  <data name="Overridden_members" xml:space="preserve">
+    <value>Overridden members</value>
+  </data>
   <data name="Default_Current_Document" xml:space="preserve">
     <value>Default (Current Document)</value>
     <comment>This text is a menu command</comment>
@@ -1728,37 +1758,5 @@
   <data name="Default_Open_Documents" xml:space="preserve">
     <value>Default (Open Documents)</value>
     <comment>This text is a menu command</comment>
-=======
-  <data name="Error_updating_suppressions_0" xml:space="preserve">
-    <value>Error updating suppressions: {0}</value>
-  </data>
-  <data name="Underline_reassigned_variables" xml:space="preserve">
-    <value>Underline reassigned variables</value>
-  </data>
-  <data name="Multiple_members_are_inherited" xml:space="preserve">
-    <value>Multiple members are inherited</value>
-  </data>
-  <data name="_0_is_inherited" xml:space="preserve">
-    <value>'{0}' is inherited</value>
-  </data>
-  <data name="Navigate_to_0" xml:space="preserve">
-    <value>Navigate to '{0}'</value>
-  </data>
-  <data name="Multiple_members_are_inherited_on_line_0" xml:space="preserve">
-    <value>Multiple members are inherited on line {0}</value>
-    <comment>Line number info is needed for accessibility purpose.</comment>
-  </data>
-  <data name="Implemented_members" xml:space="preserve">
-    <value>Implemented members</value>
-  </data>
-  <data name="Implementing_members" xml:space="preserve">
-    <value>Implementing members</value>
-  </data>
-  <data name="Overriding_members" xml:space="preserve">
-    <value>Overriding members</value>
-  </data>
-  <data name="Overridden_members" xml:space="preserve">
-    <value>Overridden members</value>
->>>>>>> d124857e
   </data>
 </root>