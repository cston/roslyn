--- conflicted
+++ resolved
@@ -1406,7 +1406,6 @@
     <value>Index</value>
     <comment>Index of parameter in original signature</comment>
   </data>
-<<<<<<< HEAD
   <data name="IntroduceUndefinedTodoVariables" xml:space="preserve">
     <value>Introduce undefined TODO variables</value>
     <comment>"TODO" is an indicator that more work should be done at the location where the TODO is inserted</comment>
@@ -1432,7 +1431,7 @@
   </data>
   <data name="Value_to_inject_at_call_sites_colon" xml:space="preserve">
     <value>Value to inject at call sites:</value>
-=======
+  </data>
   <data name="Value_colon" xml:space="preserve">
     <value>Value:</value>
   </data>
@@ -1453,6 +1452,5 @@
   </data>
   <data name="Prefer_simplified_boolean_expressions" xml:space="preserve">
     <value>Prefer simplified boolean expressions</value>
->>>>>>> 483dfb43
   </data>
 </root>