--- conflicted
+++ resolved
@@ -816,15 +816,13 @@
   <data name="Prefer_null_propagation" xml:space="preserve">
     <value>Prefer null propagation</value>
   </data>
-<<<<<<< HEAD
   <data name="Prefer_explicit_tuple_name" xml:space="preserve">
     <value>Prefer explicit tuple name</value>
-=======
+  </data>
   <data name="Description" xml:space="preserve">
     <value>Description</value>
   </data>
   <data name="Preference" xml:space="preserve">
     <value>Preference</value>
->>>>>>> 00116264
   </data>
 </root>