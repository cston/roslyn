--- conflicted
+++ resolved
@@ -35,7 +35,7 @@
           "lib/portable-net45+win8+wp8+wpa81/System.Composition.TypedParts.dll": {}
         }
       },
-      "Microsoft.DiaSymReader/1.0.7-beta1-51221": {
+      "Microsoft.DiaSymReader/1.0.7": {
         "compile": {
           "lib/net20/Microsoft.DiaSymReader.dll": {}
         },
@@ -43,9 +43,6 @@
           "lib/net20/Microsoft.DiaSymReader.dll": {}
         }
       },
-<<<<<<< HEAD
-      "System.Collections/4.0.0": {
-=======
       "NuGet.VisualStudio/3.3.0": {
         "compile": {
           "lib/net45/NuGet.VisualStudio.dll": {}
@@ -55,12 +52,11 @@
         }
       },
       "System.Collections/4.0.10": {
->>>>>>> e4981ac8
-        "compile": {
-          "ref/net45/_._": {}
-        },
-        "runtime": {
-          "lib/net45/_._": {}
+        "compile": {
+          "ref/net46/_._": {}
+        },
+        "runtime": {
+          "lib/net46/_._": {}
         }
       },
       "System.Collections.Immutable/1.1.37": {
@@ -81,20 +77,20 @@
           "lib/dotnet/System.Collections.Immutable.dll": {}
         }
       },
-      "System.Diagnostics.Debug/4.0.0": {
-        "compile": {
-          "ref/net45/_._": {}
-        },
-        "runtime": {
-          "lib/net45/_._": {}
-        }
-      },
-      "System.Globalization/4.0.0": {
-        "compile": {
-          "ref/net45/_._": {}
-        },
-        "runtime": {
-          "lib/net45/_._": {}
+      "System.Diagnostics.Debug/4.0.10": {
+        "compile": {
+          "ref/net46/_._": {}
+        },
+        "runtime": {
+          "lib/net46/_._": {}
+        }
+      },
+      "System.Globalization/4.0.10": {
+        "compile": {
+          "ref/net46/_._": {}
+        },
+        "runtime": {
+          "lib/net46/_._": {}
         }
       },
       "System.Linq/4.0.0": {
@@ -124,28 +120,28 @@
           "lib/net45/_._": {}
         }
       },
-      "System.Runtime/4.0.0": {
-        "compile": {
-          "ref/net45/_._": {}
-        },
-        "runtime": {
-          "lib/net45/_._": {}
-        }
-      },
-      "System.Runtime.Extensions/4.0.0": {
-        "compile": {
-          "ref/net45/_._": {}
-        },
-        "runtime": {
-          "lib/net45/_._": {}
-        }
-      },
-      "System.Threading/4.0.0": {
-        "compile": {
-          "ref/net45/_._": {}
-        },
-        "runtime": {
-          "lib/net45/_._": {}
+      "System.Runtime/4.0.20": {
+        "compile": {
+          "ref/net46/_._": {}
+        },
+        "runtime": {
+          "lib/net46/_._": {}
+        }
+      },
+      "System.Runtime.Extensions/4.0.10": {
+        "compile": {
+          "ref/net46/_._": {}
+        },
+        "runtime": {
+          "lib/net46/_._": {}
+        }
+      },
+      "System.Threading/4.0.10": {
+        "compile": {
+          "ref/net46/_._": {}
+        },
+        "runtime": {
+          "lib/net46/_._": {}
         }
       }
     }
@@ -166,13 +162,11 @@
     },
     "Microsoft.CodeAnalysis.Elfie/0.10.6-rc2": {
       "sha512": "nw8Gelt5AYgv9PLxK3MIB5hPnMoMoC2s73YXwcM3dxxim5yxRdPbzmBy0ddEeUa9zb57qoaDLYpCF8Zajg54Dg==",
-      "type": "Package",
-      "files": [
-        "[Content_Types].xml",
-        "_rels/.rels",
-        "lib/net46/Microsoft.CodeAnalysis.Elfie.dll",
+      "type": "package",
+      "files": [
+        "Microsoft.CodeAnalysis.Elfie.0.10.6-rc2.nupkg.sha512",
         "Microsoft.CodeAnalysis.Elfie.nuspec",
-        "package/services/metadata/core-properties/177ee6f038264cc2a36b3d69a588b6ea.psmdcp"
+        "lib/net46/Microsoft.CodeAnalysis.Elfie.dll"
       ]
     },
     "Microsoft.Composition/1.0.27": {
@@ -194,11 +188,11 @@
         "lib/portable-net45+win8+wp8+wpa81/System.Composition.TypedParts.dll"
       ]
     },
-    "Microsoft.DiaSymReader/1.0.7-beta1-51221": {
-      "sha512": "sQ/I7+gi4Si8K7fqyJgMswip9RNvKjUD9CmmWwzcCxnX2sMLDA5X54thgX+cQn7nF0+C35a1nAYgafDsqiPOkg==",
-      "type": "package",
-      "files": [
-        "Microsoft.DiaSymReader.1.0.7-beta1-51221.nupkg.sha512",
+    "Microsoft.DiaSymReader/1.0.7": {
+      "sha512": "4tPrkKu02w87HEvoubBGm7Hqjps69DucsBWQvGezwvDV5RJt+eZqdmdC/jNH1qn6hIem9JpJnLBK0abBzhErOg==",
+      "type": "package",
+      "files": [
+        "Microsoft.DiaSymReader.1.0.7.nupkg.sha512",
         "Microsoft.DiaSymReader.nuspec",
         "lib/net20/Microsoft.DiaSymReader.dll",
         "lib/net20/Microsoft.DiaSymReader.xml",
@@ -206,38 +200,28 @@
         "lib/portable-net45+win8/Microsoft.DiaSymReader.xml"
       ]
     },
-<<<<<<< HEAD
-    "System.Collections/4.0.0": {
-      "sha512": "i2vsGDIEbWdHcUSNDPKZP/ZWod6o740el7mGTCy0dqbCxQh74W4QoC+klUwPEtGEFuvzJ7bJgvwJqscosVNyZQ==",
-      "type": "package",
-=======
     "NuGet.VisualStudio/3.3.0": {
       "sha512": "ZVBJ43/IxaAl5iX+OuuDLQ9tSNJaRlP85SUMAdiGoqEbyK/ZPfQmPfqSMZMFpucRlf8HgsEK/hR73DwpCmqcLA==",
-      "type": "Package",
-      "files": [
-        "[Content_Types].xml",
-        "_rels/.rels",
+      "type": "package",
+      "files": [
+        "NuGet.VisualStudio.3.3.0.nupkg.sha512",
+        "NuGet.VisualStudio.nuspec",
+        "lib/net45/NuGet.VisualStudio.XML",
         "lib/net45/NuGet.VisualStudio.dll",
-        "lib/net45/NuGet.VisualStudio.XML",
-        "NuGet.VisualStudio.nuspec",
-        "package/services/metadata/core-properties/1756613ca7244d47b55cb2c46c446486.psmdcp",
         "tools/install.ps1"
       ]
     },
     "System.Collections/4.0.10": {
       "sha512": "ux6ilcZZjV/Gp7JEZpe+2V1eTueq6NuoGRM3eZCFuPM25hLVVgCRuea6STW8hvqreIOE59irJk5/ovpA5xQipw==",
-      "type": "Package",
->>>>>>> e4981ac8
-      "files": [
-        "License.rtf",
-        "System.Collections.4.0.0.nupkg.sha512",
+      "type": "package",
+      "files": [
+        "System.Collections.4.0.10.nupkg.sha512",
         "System.Collections.nuspec",
+        "lib/DNXCore50/System.Collections.dll",
         "lib/MonoAndroid10/_._",
         "lib/MonoTouch10/_._",
-        "lib/net45/_._",
-        "lib/win8/_._",
-        "lib/wp80/_._",
-        "lib/wpa81/_._",
+        "lib/net46/_._",
+        "lib/netcore50/System.Collections.dll",
         "lib/xamarinios10/_._",
         "lib/xamarinmac20/_._",
         "ref/MonoAndroid10/_._",
@@ -253,23 +237,10 @@
         "ref/dotnet/ru/System.Collections.xml",
         "ref/dotnet/zh-hans/System.Collections.xml",
         "ref/dotnet/zh-hant/System.Collections.xml",
-        "ref/net45/_._",
-        "ref/netcore50/System.Collections.dll",
-        "ref/netcore50/System.Collections.xml",
-        "ref/netcore50/de/System.Collections.xml",
-        "ref/netcore50/es/System.Collections.xml",
-        "ref/netcore50/fr/System.Collections.xml",
-        "ref/netcore50/it/System.Collections.xml",
-        "ref/netcore50/ja/System.Collections.xml",
-        "ref/netcore50/ko/System.Collections.xml",
-        "ref/netcore50/ru/System.Collections.xml",
-        "ref/netcore50/zh-hans/System.Collections.xml",
-        "ref/netcore50/zh-hant/System.Collections.xml",
-        "ref/win8/_._",
-        "ref/wp80/_._",
-        "ref/wpa81/_._",
+        "ref/net46/_._",
         "ref/xamarinios10/_._",
-        "ref/xamarinmac20/_._"
+        "ref/xamarinmac20/_._",
+        "runtimes/win8-aot/lib/netcore50/System.Collections.dll"
       ]
     },
     "System.Collections.Immutable/1.1.37": {
@@ -284,19 +255,17 @@
         "lib/portable-net45+win8+wp8+wpa81/System.Collections.Immutable.xml"
       ]
     },
-    "System.Diagnostics.Debug/4.0.0": {
-      "sha512": "AYJsLLGDVTC/nyURjgAo7Lpye0+HuSkcQujUf+NgQVdC/C/ky5NyamQHCforHJzgqspitMMtBe8B4UBdGXy1zQ==",
-      "type": "package",
-      "files": [
-        "License.rtf",
-        "System.Diagnostics.Debug.4.0.0.nupkg.sha512",
+    "System.Diagnostics.Debug/4.0.10": {
+      "sha512": "pi2KthuvI2LWV2c2V+fwReDsDiKpNl040h6DcwFOb59SafsPT/V1fCy0z66OKwysurJkBMmp5j5CBe3Um+ub0g==",
+      "type": "package",
+      "files": [
+        "System.Diagnostics.Debug.4.0.10.nupkg.sha512",
         "System.Diagnostics.Debug.nuspec",
+        "lib/DNXCore50/System.Diagnostics.Debug.dll",
         "lib/MonoAndroid10/_._",
         "lib/MonoTouch10/_._",
-        "lib/net45/_._",
-        "lib/win8/_._",
-        "lib/wp80/_._",
-        "lib/wpa81/_._",
+        "lib/net46/_._",
+        "lib/netcore50/System.Diagnostics.Debug.dll",
         "lib/xamarinios10/_._",
         "lib/xamarinmac20/_._",
         "ref/MonoAndroid10/_._",
@@ -312,38 +281,23 @@
         "ref/dotnet/ru/System.Diagnostics.Debug.xml",
         "ref/dotnet/zh-hans/System.Diagnostics.Debug.xml",
         "ref/dotnet/zh-hant/System.Diagnostics.Debug.xml",
-        "ref/net45/_._",
-        "ref/netcore50/System.Diagnostics.Debug.dll",
-        "ref/netcore50/System.Diagnostics.Debug.xml",
-        "ref/netcore50/de/System.Diagnostics.Debug.xml",
-        "ref/netcore50/es/System.Diagnostics.Debug.xml",
-        "ref/netcore50/fr/System.Diagnostics.Debug.xml",
-        "ref/netcore50/it/System.Diagnostics.Debug.xml",
-        "ref/netcore50/ja/System.Diagnostics.Debug.xml",
-        "ref/netcore50/ko/System.Diagnostics.Debug.xml",
-        "ref/netcore50/ru/System.Diagnostics.Debug.xml",
-        "ref/netcore50/zh-hans/System.Diagnostics.Debug.xml",
-        "ref/netcore50/zh-hant/System.Diagnostics.Debug.xml",
-        "ref/win8/_._",
-        "ref/wp80/_._",
-        "ref/wpa81/_._",
+        "ref/net46/_._",
         "ref/xamarinios10/_._",
-        "ref/xamarinmac20/_._"
-      ]
-    },
-    "System.Globalization/4.0.0": {
-      "sha512": "IBJyTo1y7ZtzzoJUA60T1XPvNTyw/wfFmjFoBFtlYfkekIOtD/AzDDIg0YdUa7eNtFEfliED2R7HdppTdU4t5A==",
-      "type": "package",
-      "files": [
-        "License.rtf",
-        "System.Globalization.4.0.0.nupkg.sha512",
+        "ref/xamarinmac20/_._",
+        "runtimes/win8-aot/lib/netcore50/System.Diagnostics.Debug.dll"
+      ]
+    },
+    "System.Globalization/4.0.10": {
+      "sha512": "kzRtbbCNAxdafFBDogcM36ehA3th8c1PGiz8QRkZn8O5yMBorDHSK8/TGJPYOaCS5zdsGk0u9qXHnW91nqy7fw==",
+      "type": "package",
+      "files": [
+        "System.Globalization.4.0.10.nupkg.sha512",
         "System.Globalization.nuspec",
+        "lib/DNXCore50/System.Globalization.dll",
         "lib/MonoAndroid10/_._",
         "lib/MonoTouch10/_._",
-        "lib/net45/_._",
-        "lib/win8/_._",
-        "lib/wp80/_._",
-        "lib/wpa81/_._",
+        "lib/net46/_._",
+        "lib/netcore50/System.Globalization.dll",
         "lib/xamarinios10/_._",
         "lib/xamarinmac20/_._",
         "ref/MonoAndroid10/_._",
@@ -359,23 +313,10 @@
         "ref/dotnet/ru/System.Globalization.xml",
         "ref/dotnet/zh-hans/System.Globalization.xml",
         "ref/dotnet/zh-hant/System.Globalization.xml",
-        "ref/net45/_._",
-        "ref/netcore50/System.Globalization.dll",
-        "ref/netcore50/System.Globalization.xml",
-        "ref/netcore50/de/System.Globalization.xml",
-        "ref/netcore50/es/System.Globalization.xml",
-        "ref/netcore50/fr/System.Globalization.xml",
-        "ref/netcore50/it/System.Globalization.xml",
-        "ref/netcore50/ja/System.Globalization.xml",
-        "ref/netcore50/ko/System.Globalization.xml",
-        "ref/netcore50/ru/System.Globalization.xml",
-        "ref/netcore50/zh-hans/System.Globalization.xml",
-        "ref/netcore50/zh-hant/System.Globalization.xml",
-        "ref/win8/_._",
-        "ref/wp80/_._",
-        "ref/wpa81/_._",
+        "ref/net46/_._",
         "ref/xamarinios10/_._",
-        "ref/xamarinmac20/_._"
+        "ref/xamarinmac20/_._",
+        "runtimes/win8-aot/lib/netcore50/System.Globalization.dll"
       ]
     },
     "System.Linq/4.0.0": {
@@ -409,31 +350,18 @@
         "ref/wpa81/_._"
       ]
     },
-<<<<<<< HEAD
-    "System.Reflection.Metadata/1.2.0-rc3-23811": {
-      "sha512": "gAOQV1dsGyQfQUuzsCYFLMlI6BhfK1/2aA7JGf6gJphaLgjU4dV4hzjbE0iZXgo61VUuda2LtCBrWWZBw5897Q==",
-      "type": "package",
-=======
     "System.Reflection.Metadata/1.2.0-rc2-23826": {
       "sha512": "iaq5zpluF7mUMd5hFyhmZGyCSzF6glZjvNI2VAhLFQEp8sGA/tROj6NoZL42q6HhoHxi1XyGeoIXPi5hyw0+5w==",
-      "type": "Package",
->>>>>>> e4981ac8
-      "files": [
-        "System.Reflection.Metadata.1.2.0-rc3-23811.nupkg.sha512",
+      "type": "package",
+      "files": [
+        "System.Reflection.Metadata.1.2.0-rc2-23826.nupkg.sha512",
         "System.Reflection.Metadata.nuspec",
         "ThirdPartyNotices.txt",
         "dotnet_library_license.txt",
         "lib/dotnet5.2/System.Reflection.Metadata.dll",
         "lib/dotnet5.2/System.Reflection.Metadata.xml",
         "lib/portable-net45+win8/System.Reflection.Metadata.dll",
-<<<<<<< HEAD
         "lib/portable-net45+win8/System.Reflection.Metadata.xml"
-=======
-        "lib/portable-net45+win8/System.Reflection.Metadata.xml",
-        "package/services/metadata/core-properties/26ea3eeed81e48b5a161d7b4bfaa534d.psmdcp",
-        "System.Reflection.Metadata.nuspec",
-        "ThirdPartyNotices.txt"
->>>>>>> e4981ac8
       ]
     },
     "System.Resources.ResourceManager/4.0.0": {
@@ -468,19 +396,17 @@
         "runtimes/win8-aot/lib/netcore50/System.Resources.ResourceManager.dll"
       ]
     },
-    "System.Runtime/4.0.0": {
-      "sha512": "Uq9epame8hEqJlj4KaWb67dDJvj4IM37jRFGVeFbugRdPz48bR0voyBhrbf3iSa2tAmlkg4lsa6BUOL9iwlMew==",
-      "type": "package",
-      "files": [
-        "License.rtf",
-        "System.Runtime.4.0.0.nupkg.sha512",
+    "System.Runtime/4.0.20": {
+      "sha512": "X7N/9Bz7jVPorqdVFO86ns1sX6MlQM+WTxELtx+Z4VG45x9+LKmWH0GRqjgKprUnVuwmfB9EJ9DQng14Z7/zwg==",
+      "type": "package",
+      "files": [
+        "System.Runtime.4.0.20.nupkg.sha512",
         "System.Runtime.nuspec",
+        "lib/DNXCore50/System.Runtime.dll",
         "lib/MonoAndroid10/_._",
         "lib/MonoTouch10/_._",
-        "lib/net45/_._",
-        "lib/win8/_._",
-        "lib/wp80/_._",
-        "lib/wpa81/_._",
+        "lib/net46/_._",
+        "lib/netcore50/System.Runtime.dll",
         "lib/xamarinios10/_._",
         "lib/xamarinmac20/_._",
         "ref/MonoAndroid10/_._",
@@ -496,38 +422,23 @@
         "ref/dotnet/ru/System.Runtime.xml",
         "ref/dotnet/zh-hans/System.Runtime.xml",
         "ref/dotnet/zh-hant/System.Runtime.xml",
-        "ref/net45/_._",
-        "ref/netcore50/System.Runtime.dll",
-        "ref/netcore50/System.Runtime.xml",
-        "ref/netcore50/de/System.Runtime.xml",
-        "ref/netcore50/es/System.Runtime.xml",
-        "ref/netcore50/fr/System.Runtime.xml",
-        "ref/netcore50/it/System.Runtime.xml",
-        "ref/netcore50/ja/System.Runtime.xml",
-        "ref/netcore50/ko/System.Runtime.xml",
-        "ref/netcore50/ru/System.Runtime.xml",
-        "ref/netcore50/zh-hans/System.Runtime.xml",
-        "ref/netcore50/zh-hant/System.Runtime.xml",
-        "ref/win8/_._",
-        "ref/wp80/_._",
-        "ref/wpa81/_._",
+        "ref/net46/_._",
         "ref/xamarinios10/_._",
-        "ref/xamarinmac20/_._"
-      ]
-    },
-    "System.Runtime.Extensions/4.0.0": {
-      "sha512": "zPzwoJcA7qar/b5Ihhzfcdr3vBOR8FIg7u//Qc5mqyAriasXuMFVraBZ5vOQq5asfun9ryNEL8Z2BOlUK5QRqA==",
-      "type": "package",
-      "files": [
-        "License.rtf",
-        "System.Runtime.Extensions.4.0.0.nupkg.sha512",
+        "ref/xamarinmac20/_._",
+        "runtimes/win8-aot/lib/netcore50/System.Runtime.dll"
+      ]
+    },
+    "System.Runtime.Extensions/4.0.10": {
+      "sha512": "5dsEwf3Iml7d5OZeT20iyOjT+r+okWpN7xI2v+R4cgd3WSj4DeRPTvPFjDpacbVW4skCAZ8B9hxXJYgkCFKJ1A==",
+      "type": "package",
+      "files": [
+        "System.Runtime.Extensions.4.0.10.nupkg.sha512",
         "System.Runtime.Extensions.nuspec",
+        "lib/DNXCore50/System.Runtime.Extensions.dll",
         "lib/MonoAndroid10/_._",
         "lib/MonoTouch10/_._",
-        "lib/net45/_._",
-        "lib/win8/_._",
-        "lib/wp80/_._",
-        "lib/wpa81/_._",
+        "lib/net46/_._",
+        "lib/netcore50/System.Runtime.Extensions.dll",
         "lib/xamarinios10/_._",
         "lib/xamarinmac20/_._",
         "ref/MonoAndroid10/_._",
@@ -543,38 +454,23 @@
         "ref/dotnet/ru/System.Runtime.Extensions.xml",
         "ref/dotnet/zh-hans/System.Runtime.Extensions.xml",
         "ref/dotnet/zh-hant/System.Runtime.Extensions.xml",
-        "ref/net45/_._",
-        "ref/netcore50/System.Runtime.Extensions.dll",
-        "ref/netcore50/System.Runtime.Extensions.xml",
-        "ref/netcore50/de/System.Runtime.Extensions.xml",
-        "ref/netcore50/es/System.Runtime.Extensions.xml",
-        "ref/netcore50/fr/System.Runtime.Extensions.xml",
-        "ref/netcore50/it/System.Runtime.Extensions.xml",
-        "ref/netcore50/ja/System.Runtime.Extensions.xml",
-        "ref/netcore50/ko/System.Runtime.Extensions.xml",
-        "ref/netcore50/ru/System.Runtime.Extensions.xml",
-        "ref/netcore50/zh-hans/System.Runtime.Extensions.xml",
-        "ref/netcore50/zh-hant/System.Runtime.Extensions.xml",
-        "ref/win8/_._",
-        "ref/wp80/_._",
-        "ref/wpa81/_._",
+        "ref/net46/_._",
         "ref/xamarinios10/_._",
-        "ref/xamarinmac20/_._"
-      ]
-    },
-    "System.Threading/4.0.0": {
-      "sha512": "H6O/9gUrjPDNYanh/7OFGAZHjVXvEuITD0RcnjfvIV04HOGrOPqUBU0kmz9RIX/7YGgCQn1o1S2DX6Cuv8kVGQ==",
-      "type": "package",
-      "files": [
-        "License.rtf",
-        "System.Threading.4.0.0.nupkg.sha512",
+        "ref/xamarinmac20/_._",
+        "runtimes/win8-aot/lib/netcore50/System.Runtime.Extensions.dll"
+      ]
+    },
+    "System.Threading/4.0.10": {
+      "sha512": "0w6pRxIEE7wuiOJeKabkDgeIKmqf4ER1VNrs6qFwHnooEE78yHwi/bKkg5Jo8/pzGLm0xQJw0nEmPXt1QBAIUA==",
+      "type": "package",
+      "files": [
+        "System.Threading.4.0.10.nupkg.sha512",
         "System.Threading.nuspec",
+        "lib/DNXCore50/System.Threading.dll",
         "lib/MonoAndroid10/_._",
         "lib/MonoTouch10/_._",
-        "lib/net45/_._",
-        "lib/win8/_._",
-        "lib/wp80/_._",
-        "lib/wpa81/_._",
+        "lib/net46/_._",
+        "lib/netcore50/System.Threading.dll",
         "lib/xamarinios10/_._",
         "lib/xamarinmac20/_._",
         "ref/MonoAndroid10/_._",
@@ -590,34 +486,16 @@
         "ref/dotnet/ru/System.Threading.xml",
         "ref/dotnet/zh-hans/System.Threading.xml",
         "ref/dotnet/zh-hant/System.Threading.xml",
-        "ref/net45/_._",
-        "ref/netcore50/System.Threading.dll",
-        "ref/netcore50/System.Threading.xml",
-        "ref/netcore50/de/System.Threading.xml",
-        "ref/netcore50/es/System.Threading.xml",
-        "ref/netcore50/fr/System.Threading.xml",
-        "ref/netcore50/it/System.Threading.xml",
-        "ref/netcore50/ja/System.Threading.xml",
-        "ref/netcore50/ko/System.Threading.xml",
-        "ref/netcore50/ru/System.Threading.xml",
-        "ref/netcore50/zh-hans/System.Threading.xml",
-        "ref/netcore50/zh-hant/System.Threading.xml",
-        "ref/win8/_._",
-        "ref/wp80/_._",
-        "ref/wpa81/_._",
+        "ref/net46/_._",
         "ref/xamarinios10/_._",
-        "ref/xamarinmac20/_._"
+        "ref/xamarinmac20/_._",
+        "runtimes/win8-aot/lib/netcore50/System.Threading.dll"
       ]
     }
   },
   "projectFileDependencyGroups": {
     "": [
-<<<<<<< HEAD
       "ManagedEsent >= 1.9.2",
-      "Microsoft.Composition >= 1.0.27",
-      "Microsoft.DiaSymReader >= 1.0.7-beta1-51221"
-=======
-      "ManagedEsent >= 1.9.2.0",
       "Microsoft.CodeAnalysis.Elfie >= 0.10.6-rc2",
       "Microsoft.Composition >= 1.0.27",
       "Microsoft.DiaSymReader >= 1.0.7",
@@ -628,7 +506,6 @@
       "System.Runtime >= 4.0.20",
       "System.Runtime.Extensions >= 4.0.10",
       "System.Threading >= 4.0.10"
->>>>>>> e4981ac8
     ],
     ".NETFramework,Version=v4.6": []
   }
