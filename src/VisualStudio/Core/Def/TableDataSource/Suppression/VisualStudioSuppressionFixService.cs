--- conflicted
+++ resolved
@@ -151,59 +151,6 @@
         return p => projectHierarchy == null || p.Id == projectIdToMatch;
     }
 
-<<<<<<< HEAD
-    private async Task<ImmutableArray<DiagnosticData>> GetAllBuildDiagnosticsAsync(Func<Project, bool> shouldFixInProject, CancellationToken cancellationToken)
-    {
-        using var _ = CodeAnalysis.PooledObjects.ArrayBuilder<DiagnosticData>.GetInstance(out var builder);
-
-        var buildDiagnostics = _buildErrorDiagnosticService.GetBuildErrors().Where(d => d.ProjectId != null && d.Severity != DiagnosticSeverity.Hidden);
-        var solution = _workspace.CurrentSolution;
-        foreach (var diagnosticsByProject in buildDiagnostics.GroupBy(d => d.ProjectId))
-        {
-            cancellationToken.ThrowIfCancellationRequested();
-
-            if (diagnosticsByProject.Key == null)
-            {
-                // Diagnostics with no projectId cannot be suppressed.
-                continue;
-            }
-
-            var project = solution.GetProject(diagnosticsByProject.Key);
-            if (project != null && shouldFixInProject(project))
-            {
-                var diagnosticsByDocument = diagnosticsByProject.GroupBy(d => d.DocumentId);
-                foreach (var group in diagnosticsByDocument)
-                {
-                    var documentId = group.Key;
-                    if (documentId == null)
-                    {
-                        // Project diagnostics, just add all of them.
-                        builder.AddRange(group);
-                        continue;
-                    }
-
-                    // For document diagnostics ensure that whatever was reported is placed at a valid location for
-                    // the state the document is currently in.
-                    var document = project.GetDocument(documentId);
-                    if (document != null)
-                    {
-                        var tree = await document.GetRequiredSyntaxTreeAsync(cancellationToken).ConfigureAwait(false);
-                        var text = await tree.GetTextAsync(cancellationToken).ConfigureAwait(false);
-                        foreach (var diagnostic in group)
-                        {
-                            var span = diagnostic.DataLocation.UnmappedFileSpan.GetClampedTextSpan(text);
-                            builder.Add(diagnostic.WithLocations(diagnostic.DataLocation.WithSpan(span, tree), additionalLocations: default));
-                        }
-                    }
-                }
-            }
-        }
-
-        return builder.ToImmutableAndClear();
-    }
-
-=======
->>>>>>> 2ab34d51
     private static string GetFixTitle(bool isAddSuppression)
         => isAddSuppression ? ServicesVSResources.Suppress_diagnostics : ServicesVSResources.Remove_suppressions;
 
