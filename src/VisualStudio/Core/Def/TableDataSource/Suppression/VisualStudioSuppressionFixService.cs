﻿// Licensed to the .NET Foundation under one or more agreements.
// The .NET Foundation licenses this file to you under the MIT license.
// See the LICENSE file in the project root for more information.

using System;
using System.Collections.Generic;
using System.Collections.Immutable;
using System.ComponentModel.Composition;
using System.Linq;
using System.Threading;
using System.Threading.Tasks;
using Microsoft.CodeAnalysis;
using Microsoft.CodeAnalysis.CodeActions;
using Microsoft.CodeAnalysis.CodeFixes;
using Microsoft.CodeAnalysis.CodeFixes.Suppression;
using Microsoft.CodeAnalysis.CodeFixesAndRefactorings;
using Microsoft.CodeAnalysis.Diagnostics;
using Microsoft.CodeAnalysis.Editor.Implementation;
using Microsoft.CodeAnalysis.Editor.Implementation.Suggestions;
using Microsoft.CodeAnalysis.Editor.Shared.Utilities;
using Microsoft.CodeAnalysis.ErrorReporting;
using Microsoft.CodeAnalysis.Host;
using Microsoft.CodeAnalysis.Host.Mef;
using Microsoft.CodeAnalysis.Options;
using Microsoft.CodeAnalysis.Shared.Extensions;
using Microsoft.CodeAnalysis.Shared.TestHooks;
using Microsoft.VisualStudio.LanguageServices.Implementation.ProjectSystem;
using Microsoft.VisualStudio.LanguageServices.Implementation.TableDataSource;
using Microsoft.VisualStudio.LanguageServices.Implementation.TaskList;
using Microsoft.VisualStudio.Shell;
using Microsoft.VisualStudio.Shell.Interop;
using Microsoft.VisualStudio.Shell.TableControl;
using Microsoft.VisualStudio.Utilities;
using Roslyn.Utilities;

using Task = System.Threading.Tasks.Task;

namespace Microsoft.VisualStudio.LanguageServices.Implementation.Suppression
{
    /// <summary>
    /// Service to compute and apply bulk suppression fixes.
    /// </summary>
    [Export(typeof(IVisualStudioSuppressionFixService))]
    [Export(typeof(VisualStudioSuppressionFixService))]
    internal sealed class VisualStudioSuppressionFixService : IVisualStudioSuppressionFixService
    {
        private readonly IThreadingContext _threadingContext;
        private readonly VisualStudioWorkspaceImpl _workspace;
        private readonly IAsynchronousOperationListener _listener;
        private readonly IDiagnosticAnalyzerService _diagnosticService;
        private readonly ExternalErrorDiagnosticUpdateSource _buildErrorDiagnosticService;
        private readonly ICodeFixService _codeFixService;
        private readonly IFixMultipleOccurrencesService _fixMultipleOccurencesService;
        private readonly ICodeActionEditHandlerService _editHandlerService;
        private readonly VisualStudioDiagnosticListSuppressionStateService _suppressionStateService;
        private readonly IUIThreadOperationExecutor _uiThreadOperationExecutor;
        private readonly IVsHierarchyItemManager _vsHierarchyItemManager;
        private readonly IHierarchyItemToProjectIdMap _projectMap;
        private readonly IGlobalOptionService _globalOptions;

        private IWpfTableControl? _tableControl;

        [ImportingConstructor]
        [Obsolete(MefConstruction.ImportingConstructorMessage, error: true)]
        public VisualStudioSuppressionFixService(
            IThreadingContext threadingContext,
            SVsServiceProvider serviceProvider,
            VisualStudioWorkspaceImpl workspace,
            IDiagnosticAnalyzerService diagnosticService,
            ICodeFixService codeFixService,
            ICodeActionEditHandlerService editHandlerService,
            VisualStudioDiagnosticListSuppressionStateService suppressionStateService,
            IUIThreadOperationExecutor uiThreadOperationExecutor,
            IVsHierarchyItemManager vsHierarchyItemManager,
            IAsynchronousOperationListenerProvider listenerProvider,
            IGlobalOptionService globalOptions)
        {
            _threadingContext = threadingContext;
            _workspace = workspace;
            _diagnosticService = diagnosticService;
            _buildErrorDiagnosticService = workspace.ExternalErrorDiagnosticUpdateSource;
            _codeFixService = codeFixService;
            _suppressionStateService = suppressionStateService;
            _editHandlerService = editHandlerService;
            _uiThreadOperationExecutor = uiThreadOperationExecutor;
            _vsHierarchyItemManager = vsHierarchyItemManager;
            _fixMultipleOccurencesService = workspace.Services.GetRequiredService<IFixMultipleOccurrencesService>();
            _projectMap = workspace.Services.GetRequiredService<IHierarchyItemToProjectIdMap>();
            _listener = listenerProvider.GetListener(FeatureAttribute.ErrorList);
            _globalOptions = globalOptions;
        }

        public async Task InitializeAsync(IAsyncServiceProvider serviceProvider)
        {
            var errorList = await serviceProvider.GetServiceAsync<SVsErrorList, IErrorList>(_threadingContext.JoinableTaskFactory, throwOnFailure: false).ConfigureAwait(false);
            _tableControl = errorList?.TableControl;
        }

        public bool AddSuppressions(IVsHierarchy? projectHierarchy)
        {
            if (_tableControl == null)
            {
                return false;
            }

            var shouldFixInProject = GetShouldFixInProjectDelegate(_vsHierarchyItemManager, _projectMap, projectHierarchy);

            // Apply suppressions fix in global suppressions file for non-compiler diagnostics and
            // in source only for compiler diagnostics.
            var diagnosticsToFix = GetDiagnosticsToFix(shouldFixInProject, selectedEntriesOnly: false, isAddSuppression: true);
            if (!ApplySuppressionFix(diagnosticsToFix, shouldFixInProject, filterStaleDiagnostics: false, isAddSuppression: true, isSuppressionInSource: false, onlyCompilerDiagnostics: false, showPreviewChangesDialog: false))
            {
                return false;
            }

            return ApplySuppressionFix(diagnosticsToFix, shouldFixInProject, filterStaleDiagnostics: false, isAddSuppression: true, isSuppressionInSource: true, onlyCompilerDiagnostics: true, showPreviewChangesDialog: false);
        }

        public bool AddSuppressions(bool selectedErrorListEntriesOnly, bool suppressInSource, IVsHierarchy? projectHierarchy)
        {
            if (_tableControl == null)
            {
                return false;
            }

            var shouldFixInProject = GetShouldFixInProjectDelegate(_vsHierarchyItemManager, _projectMap, projectHierarchy);
            return ApplySuppressionFix(shouldFixInProject, selectedErrorListEntriesOnly, isAddSuppression: true, isSuppressionInSource: suppressInSource, onlyCompilerDiagnostics: false, showPreviewChangesDialog: true);
        }

        public bool RemoveSuppressions(bool selectedErrorListEntriesOnly, IVsHierarchy? projectHierarchy)
        {
            if (_tableControl == null)
            {
                return false;
            }

            var shouldFixInProject = GetShouldFixInProjectDelegate(_vsHierarchyItemManager, _projectMap, projectHierarchy);
            return ApplySuppressionFix(shouldFixInProject, selectedErrorListEntriesOnly, isAddSuppression: false, isSuppressionInSource: false, onlyCompilerDiagnostics: false, showPreviewChangesDialog: true);
        }

        private static Func<Project, bool> GetShouldFixInProjectDelegate(IVsHierarchyItemManager vsHierarchyItemManager, IHierarchyItemToProjectIdMap projectMap, IVsHierarchy? projectHierarchy)
        {
            ProjectId? projectIdToMatch = null;
            if (projectHierarchy != null)
            {
                var projectHierarchyItem = vsHierarchyItemManager.GetHierarchyItem(projectHierarchy, VSConstants.VSITEMID_ROOT);
                if (projectMap.TryGetProjectId(projectHierarchyItem, targetFrameworkMoniker: null, out var projectId))
                {
                    projectIdToMatch = projectId;
                }
            }

            return p => projectHierarchy == null || p.Id == projectIdToMatch;
        }

        private async Task<ImmutableArray<DiagnosticData>> GetAllBuildDiagnosticsAsync(Func<Project, bool> shouldFixInProject, CancellationToken cancellationToken)
        {
            var builder = CodeAnalysis.PooledObjects.ArrayBuilder<DiagnosticData>.GetInstance();

            var buildDiagnostics = _buildErrorDiagnosticService.GetBuildErrors().Where(d => d.ProjectId != null && d.Severity != DiagnosticSeverity.Hidden);
            var solution = _workspace.CurrentSolution;
            foreach (var diagnosticsByProject in buildDiagnostics.GroupBy(d => d.ProjectId))
            {
                cancellationToken.ThrowIfCancellationRequested();

                if (diagnosticsByProject.Key == null)
                {
                    // Diagnostics with no projectId cannot be suppressed.
                    continue;
                }

                var project = solution.GetProject(diagnosticsByProject.Key);
                if (project != null && shouldFixInProject(project))
                {
                    var diagnosticsByDocument = diagnosticsByProject.GroupBy(d => d.DocumentId);
                    foreach (var group in diagnosticsByDocument)
                    {
                        var documentId = group.Key;
                        if (documentId == null)
                        {
                            // Project diagnostics, just add all of them.
                            builder.AddRange(group);
                            continue;
                        }

                        // For document diagnostics, build does not have the computed text span info.
                        // So we explicitly calculate the text span from the source text for the diagnostics.
                        var document = project.GetDocument(documentId);
                        if (document != null)
                        {
                            var tree = await document.GetRequiredSyntaxTreeAsync(cancellationToken).ConfigureAwait(false);
                            var text = await tree.GetTextAsync(cancellationToken).ConfigureAwait(false);
                            foreach (var diagnostic in group)
                            {
                                builder.Add(diagnostic.WithCalculatedSpan(text));
                            }
                        }
                    }
                }
            }

            return builder.ToImmutableAndFree();
        }

        private static string GetFixTitle(bool isAddSuppression)
            => isAddSuppression ? ServicesVSResources.Suppress_diagnostics : ServicesVSResources.Remove_suppressions;

        private static string GetWaitDialogMessage(bool isAddSuppression)
            => isAddSuppression ? ServicesVSResources.Computing_suppressions_fix : ServicesVSResources.Computing_remove_suppressions_fix;

        private IEnumerable<DiagnosticData>? GetDiagnosticsToFix(Func<Project, bool> shouldFixInProject, bool selectedEntriesOnly, bool isAddSuppression)
        {
            var diagnosticsToFix = ImmutableHashSet<DiagnosticData>.Empty;
            void computeDiagnosticsToFix(IUIThreadOperationContext context)
            {
                var cancellationToken = context.UserCancellationToken;

                // If we are fixing selected diagnostics in error list, then get the diagnostics from error list entry snapshots.
                // Otherwise, get all diagnostics from the diagnostic service.
                var diagnosticsToFixTask = selectedEntriesOnly ?
                    _suppressionStateService.GetSelectedItemsAsync(isAddSuppression, cancellationToken) :
                    GetAllBuildDiagnosticsAsync(shouldFixInProject, cancellationToken);

                diagnosticsToFix = diagnosticsToFixTask.WaitAndGetResult(cancellationToken).ToImmutableHashSet();
            }

            var title = GetFixTitle(isAddSuppression);
            var waitDialogMessage = GetWaitDialogMessage(isAddSuppression);
            var result = InvokeWithWaitDialog(computeDiagnosticsToFix, title, waitDialogMessage);

            // Bail out if the user cancelled.
            if (result == UIThreadOperationStatus.Canceled)
            {
                return null;
            }

            return diagnosticsToFix;
        }

        private bool ApplySuppressionFix(Func<Project, bool> shouldFixInProject, bool selectedEntriesOnly, bool isAddSuppression, bool isSuppressionInSource, bool onlyCompilerDiagnostics, bool showPreviewChangesDialog)
        {
            var diagnosticsToFix = GetDiagnosticsToFix(shouldFixInProject, selectedEntriesOnly, isAddSuppression);
            return ApplySuppressionFix(diagnosticsToFix, shouldFixInProject, selectedEntriesOnly, isAddSuppression, isSuppressionInSource, onlyCompilerDiagnostics, showPreviewChangesDialog);
        }

        private bool ApplySuppressionFix(IEnumerable<DiagnosticData>? diagnosticsToFix, Func<Project, bool> shouldFixInProject, bool filterStaleDiagnostics, bool isAddSuppression, bool isSuppressionInSource, bool onlyCompilerDiagnostics, bool showPreviewChangesDialog)
        {
            _ = ApplySuppressionFixAsync(diagnosticsToFix, shouldFixInProject, filterStaleDiagnostics, isAddSuppression, isSuppressionInSource, onlyCompilerDiagnostics, showPreviewChangesDialog);
            return true;
        }

        private async Task ApplySuppressionFixAsync(IEnumerable<DiagnosticData>? diagnosticsToFix, Func<Project, bool> shouldFixInProject, bool filterStaleDiagnostics, bool isAddSuppression, bool isSuppressionInSource, bool onlyCompilerDiagnostics, bool showPreviewChangesDialog)
        {
            try
            {
                using var token = _listener.BeginAsyncOperation(nameof(ApplySuppressionFix));
                var title = GetFixTitle(isAddSuppression);
                var waitDialogMessage = GetWaitDialogMessage(isAddSuppression);

                using var context = _uiThreadOperationExecutor.BeginExecute(
                    title,
                    waitDialogMessage,
                    allowCancellation: true,
                    showProgress: true);

                if (diagnosticsToFix == null)
                    return;

                diagnosticsToFix = FilterDiagnostics(diagnosticsToFix, isAddSuppression, isSuppressionInSource, onlyCompilerDiagnostics);
                if (diagnosticsToFix.IsEmpty())
                    return;

                var newSolution = _workspace.CurrentSolution;

                var cancellationToken = context.UserCancellationToken;
                cancellationToken.ThrowIfCancellationRequested();
                var documentDiagnosticsToFixMap = await GetDocumentDiagnosticsToFixAsync(
                    diagnosticsToFix, shouldFixInProject, filterStaleDiagnostics, cancellationToken).ConfigureAwait(false);

                cancellationToken.ThrowIfCancellationRequested();
                var projectDiagnosticsToFixMap = isSuppressionInSource
                    ? ImmutableDictionary<Project, ImmutableArray<Diagnostic>>.Empty
                    : await GetProjectDiagnosticsToFixAsync(diagnosticsToFix, shouldFixInProject, filterStaleDiagnostics, cancellationToken).ConfigureAwait(false);

                if (documentDiagnosticsToFixMap == null ||
                    projectDiagnosticsToFixMap == null ||
                    (documentDiagnosticsToFixMap.IsEmpty && projectDiagnosticsToFixMap.IsEmpty))
                {
                    // Nothing to fix.
                    return;
                }

                cancellationToken.ThrowIfCancellationRequested();

                // Equivalence key determines what fix will be applied.
                // Make sure we don't include any specific diagnostic ID, as we want all of the given diagnostics (which can have varied ID) to be fixed.
                var equivalenceKey = isAddSuppression
                    ? (isSuppressionInSource ? FeaturesResources.in_Source : FeaturesResources.in_Suppression_File)
                    : FeaturesResources.Remove_Suppression;

                // We have different suppression fixers for every language.
                // So we need to group diagnostics by the containing project language and apply fixes separately.
                var languageServices = new HashSet<HostLanguageServices>(projectDiagnosticsToFixMap.Select(p => p.Key.LanguageServices).Concat(documentDiagnosticsToFixMap.Select(kvp => kvp.Key.Project.LanguageServices)));

                foreach (var languageService in languageServices)
                {
                    // Use the Fix multiple occurrences service to compute a bulk suppression fix for the specified document and project diagnostics,
                    // show a preview changes dialog and then apply the fix to the workspace.

                    cancellationToken.ThrowIfCancellationRequested();

                    var language = languageService.Language;
                    var options = _globalOptions.GetCodeActionOptions(languageService);
                    var optionsProvider = new CodeActionOptionsProvider(_ => options);

                    var documentDiagnosticsPerLanguage = GetDocumentDiagnosticsMappedToNewSolution(documentDiagnosticsToFixMap, newSolution, language);
                    if (!documentDiagnosticsPerLanguage.IsEmpty)
                    {
                        var suppressionFixer = GetSuppressionFixer(documentDiagnosticsPerLanguage.SelectMany(kvp => kvp.Value), language, _codeFixService);
                        if (suppressionFixer != null)
                        {
                            var suppressionFixAllProvider = suppressionFixer.GetFixAllProvider();
                            newSolution = _fixMultipleOccurencesService.GetFix(
                                documentDiagnosticsPerLanguage,
                                _workspace,
                                suppressionFixer,
                                suppressionFixAllProvider,
                                optionsProvider,
                                equivalenceKey,
                                title,
                                waitDialogMessage,
                                cancellationToken);
                            if (newSolution == null)
                            {
                                // User cancelled or fixer threw an exception, so we just bail out.
                                return;
                            }
                        }
                    }

                    var projectDiagnosticsPerLanguage = GetProjectDiagnosticsMappedToNewSolution(projectDiagnosticsToFixMap, newSolution, language);
                    if (!projectDiagnosticsPerLanguage.IsEmpty)
                    {
                        var suppressionFixer = GetSuppressionFixer(projectDiagnosticsPerLanguage.SelectMany(kvp => kvp.Value), language, _codeFixService);
                        if (suppressionFixer != null)
                        {
                            var suppressionFixAllProvider = suppressionFixer.GetFixAllProvider();
                            newSolution = _fixMultipleOccurencesService.GetFix(
                                 projectDiagnosticsPerLanguage,
                                 _workspace,
                                 suppressionFixer,
                                 suppressionFixAllProvider,
                                 optionsProvider,
                                 equivalenceKey,
                                 title,
                                 waitDialogMessage,
                                 cancellationToken);
                            if (newSolution == null)
                            {
                                return;
                            }
                        }
                    }

                    if (newSolution == _workspace.CurrentSolution)
                    {
                        // No changes.
                        return;
                    }

                    if (showPreviewChangesDialog)
                    {
                        newSolution = FixAllGetFixesService.PreviewChanges(
                            _workspace.CurrentSolution,
                            newSolution,
                            fixAllPreviewChangesTitle: title,
                            fixAllTopLevelHeader: title,
<<<<<<< HEAD
                            fixAllKind: FixAllKind.CodeFix,
                            languageOpt: languages?.Count == 1 ? languages.Single() : null,
=======
                            languageOpt: languageServices?.Count == 1 ? languageServices.Single().Language : null,
>>>>>>> 5e4f8781
                            workspace: _workspace);
                        if (newSolution == null)
                        {
                            return;
                        }
                    }

                    waitDialogMessage = isAddSuppression ? ServicesVSResources.Applying_suppressions_fix : ServicesVSResources.Applying_remove_suppressions_fix;
                    var operations = ImmutableArray.Create<CodeActionOperation>(new ApplyChangesOperation(newSolution));
                    using var scope = context.AddScope(allowCancellation: true, description: waitDialogMessage);
                    await _editHandlerService.ApplyAsync(
                        _workspace,
                        fromDocument: null,
                        operations: operations,
                        title: title,
                        progressTracker: new UIThreadOperationContextProgressTracker(scope),
                        cancellationToken: cancellationToken).ConfigureAwait(false);

                    // Kick off diagnostic re-analysis for affected projects so that diagnostics gets refreshed.
                    _ = Task.Run(() =>
                    {
                        var reanalyzeDocuments = diagnosticsToFix.Select(d => d.DocumentId).WhereNotNull().Distinct();
                        _diagnosticService.Reanalyze(_workspace, documentIds: reanalyzeDocuments, highPriority: true);
                    });
                }
            }
            catch (OperationCanceledException)
            {
            }
            catch (Exception ex) when (FatalError.ReportAndCatch(ex))
            {
            }
        }

        private static IEnumerable<DiagnosticData> FilterDiagnostics(IEnumerable<DiagnosticData> diagnostics, bool isAddSuppression, bool isSuppressionInSource, bool onlyCompilerDiagnostics)
        {
            foreach (var diagnostic in diagnostics)
            {
                var isCompilerDiagnostic = SuppressionHelpers.IsCompilerDiagnostic(diagnostic);
                if (onlyCompilerDiagnostics && !isCompilerDiagnostic)
                {
                    continue;
                }

                if (isAddSuppression)
                {
                    // Compiler diagnostics can only be suppressed in source.
                    if (!diagnostic.IsSuppressed &&
                        (isSuppressionInSource || !isCompilerDiagnostic))
                    {
                        yield return diagnostic;
                    }
                }
                else if (diagnostic.IsSuppressed)
                {
                    yield return diagnostic;
                }
            }
        }

        private UIThreadOperationStatus InvokeWithWaitDialog(
            Action<IUIThreadOperationContext> action, string waitDialogTitle, string waitDialogMessage)
        {
            var cancelled = false;
            var result = _uiThreadOperationExecutor.Execute(
                waitDialogTitle,
                waitDialogMessage,
                allowCancellation: true,
                showProgress: true,
                action: waitContext =>
                {
                    try
                    {
                        action(waitContext);
                    }
                    catch (OperationCanceledException)
                    {
                        cancelled = true;
                    }
                });

            return cancelled ? UIThreadOperationStatus.Canceled : result;
        }

        private static ImmutableDictionary<Document, ImmutableArray<Diagnostic>> GetDocumentDiagnosticsMappedToNewSolution(ImmutableDictionary<Document, ImmutableArray<Diagnostic>> documentDiagnosticsToFixMap, Solution newSolution, string language)
        {
            ImmutableDictionary<Document, ImmutableArray<Diagnostic>>.Builder? builder = null;
            foreach (var (oldDocument, diagnostics) in documentDiagnosticsToFixMap)
            {
                if (oldDocument.Project.Language != language)
                    continue;

                var document = newSolution.GetDocument(oldDocument.Id);
                if (document != null)
                {
                    builder ??= ImmutableDictionary.CreateBuilder<Document, ImmutableArray<Diagnostic>>();
                    builder.Add(document, diagnostics);
                }
            }

            return builder != null ? builder.ToImmutable() : ImmutableDictionary<Document, ImmutableArray<Diagnostic>>.Empty;
        }

        private static ImmutableDictionary<Project, ImmutableArray<Diagnostic>> GetProjectDiagnosticsMappedToNewSolution(ImmutableDictionary<Project, ImmutableArray<Diagnostic>> projectDiagnosticsToFixMap, Solution newSolution, string language)
        {
            ImmutableDictionary<Project, ImmutableArray<Diagnostic>>.Builder? projectDiagsBuilder = null;
            foreach (var (oldProject, diagnostics) in projectDiagnosticsToFixMap)
            {
                if (oldProject.Language != language)
                    continue;

                var project = newSolution.GetProject(oldProject.Id);
                if (project != null)
                {
                    projectDiagsBuilder ??= ImmutableDictionary.CreateBuilder<Project, ImmutableArray<Diagnostic>>();
                    projectDiagsBuilder.Add(project, diagnostics);
                }
            }

            return projectDiagsBuilder != null ? projectDiagsBuilder.ToImmutable() : ImmutableDictionary<Project, ImmutableArray<Diagnostic>>.Empty;
        }

        private static CodeFixProvider? GetSuppressionFixer(IEnumerable<Diagnostic> diagnostics, string language, ICodeFixService codeFixService)
        {
            // Fetch the suppression fixer to apply the fix.
            return codeFixService.GetSuppressionFixer(language, diagnostics.Select(d => d.Id));
        }

        private async Task<ImmutableDictionary<Document, ImmutableArray<Diagnostic>>> GetDocumentDiagnosticsToFixAsync(IEnumerable<DiagnosticData> diagnosticsToFix, Func<Project, bool> shouldFixInProject, bool filterStaleDiagnostics, CancellationToken cancellationToken)
        {
            var builder = ImmutableDictionary.CreateBuilder<DocumentId, List<DiagnosticData>>();
            foreach (var diagnosticData in diagnosticsToFix.Where(IsDocumentDiagnostic))
            {
                RoslynDebug.AssertNotNull(diagnosticData.DocumentId);

                if (!builder.TryGetValue(diagnosticData.DocumentId, out var diagnosticsPerDocument))
                {
                    diagnosticsPerDocument = new List<DiagnosticData>();
                    builder[diagnosticData.DocumentId] = diagnosticsPerDocument;
                }

                diagnosticsPerDocument.Add(diagnosticData);
            }

            if (builder.Count == 0)
            {
                return ImmutableDictionary<Document, ImmutableArray<Diagnostic>>.Empty;
            }

            var finalBuilder = ImmutableDictionary.CreateBuilder<Document, ImmutableArray<Diagnostic>>();
            var latestDocumentDiagnosticsMap = filterStaleDiagnostics ? new Dictionary<DocumentId, ImmutableHashSet<DiagnosticData>>() : null;
            foreach (var group in builder.GroupBy(kvp => kvp.Key.ProjectId))
            {
                var projectId = group.Key;
                var project = _workspace.CurrentSolution.GetProject(projectId);
                if (project == null || !shouldFixInProject(project))
                {
                    continue;
                }

                if (filterStaleDiagnostics)
                {
                    RoslynDebug.AssertNotNull(latestDocumentDiagnosticsMap);

                    var uniqueDiagnosticIds = group.SelectMany(kvp => kvp.Value.Select(d => d.Id)).ToImmutableHashSet();
                    var latestProjectDiagnostics = (await _diagnosticService.GetDiagnosticsForIdsAsync(project.Solution, project.Id, diagnosticIds: uniqueDiagnosticIds, includeSuppressedDiagnostics: true, cancellationToken: cancellationToken)
                        .ConfigureAwait(false)).Where(IsDocumentDiagnostic);

                    latestDocumentDiagnosticsMap.Clear();
                    foreach (var kvp in latestProjectDiagnostics.Where(d => d.DocumentId != null).GroupBy(d => d.DocumentId!))
                    {
                        latestDocumentDiagnosticsMap.Add(kvp.Key, kvp.ToImmutableHashSet());
                    }
                }

                foreach (var documentDiagnostics in group)
                {
                    var document = project.GetDocument(documentDiagnostics.Key);
                    if (document == null)
                    {
                        continue;
                    }

                    IEnumerable<DiagnosticData> documentDiagnosticsToFix;
                    if (filterStaleDiagnostics)
                    {
                        RoslynDebug.AssertNotNull(latestDocumentDiagnosticsMap);

                        if (!latestDocumentDiagnosticsMap.TryGetValue(document.Id, out var latestDocumentDiagnostics))
                        {
                            // Ignore stale diagnostics in error list.
                            latestDocumentDiagnostics = ImmutableHashSet<DiagnosticData>.Empty;
                        }

                        // Filter out stale diagnostics in error list.
                        documentDiagnosticsToFix = documentDiagnostics.Value.Where(d => latestDocumentDiagnostics.Contains(d) || SuppressionHelpers.IsSynthesizedExternalSourceDiagnostic(d));
                    }
                    else
                    {
                        documentDiagnosticsToFix = documentDiagnostics.Value;
                    }

                    if (documentDiagnosticsToFix.Any())
                    {
                        var diagnostics = await documentDiagnosticsToFix.ToDiagnosticsAsync(project, cancellationToken).ConfigureAwait(false);
                        finalBuilder.Add(document, diagnostics);
                    }
                }
            }

            return finalBuilder.ToImmutableDictionary();

            // Local functions
            static bool IsDocumentDiagnostic(DiagnosticData d) => d.DataLocation != null && d.HasTextSpan;
        }

        private async Task<ImmutableDictionary<Project, ImmutableArray<Diagnostic>>> GetProjectDiagnosticsToFixAsync(IEnumerable<DiagnosticData> diagnosticsToFix, Func<Project, bool> shouldFixInProject, bool filterStaleDiagnostics, CancellationToken cancellationToken)
        {
            var builder = ImmutableDictionary.CreateBuilder<ProjectId, List<DiagnosticData>>();
            foreach (var diagnosticData in diagnosticsToFix.Where(IsProjectDiagnostic))
            {
                RoslynDebug.AssertNotNull(diagnosticData.ProjectId);

                if (!builder.TryGetValue(diagnosticData.ProjectId, out var diagnosticsPerProject))
                {
                    diagnosticsPerProject = new List<DiagnosticData>();
                    builder[diagnosticData.ProjectId] = diagnosticsPerProject;
                }

                diagnosticsPerProject.Add(diagnosticData);
            }

            if (builder.Count == 0)
            {
                return ImmutableDictionary<Project, ImmutableArray<Diagnostic>>.Empty;
            }

            var finalBuilder = ImmutableDictionary.CreateBuilder<Project, ImmutableArray<Diagnostic>>();
            var latestDiagnosticsToFix = filterStaleDiagnostics ? new HashSet<DiagnosticData>() : null;
            foreach (var (projectId, diagnostics) in builder)
            {
                var project = _workspace.CurrentSolution.GetProject(projectId);
                if (project == null || !shouldFixInProject(project))
                    continue;

                IEnumerable<DiagnosticData> projectDiagnosticsToFix;
                if (filterStaleDiagnostics)
                {
                    RoslynDebug.AssertNotNull(latestDiagnosticsToFix);

                    var uniqueDiagnosticIds = diagnostics.Select(d => d.Id).ToImmutableHashSet();
                    var latestDiagnosticsFromDiagnosticService = (await _diagnosticService.GetDiagnosticsForIdsAsync(project.Solution, project.Id, diagnosticIds: uniqueDiagnosticIds, includeSuppressedDiagnostics: true, cancellationToken: cancellationToken)
                        .ConfigureAwait(false));

                    latestDiagnosticsToFix.Clear();
                    latestDiagnosticsToFix.AddRange(latestDiagnosticsFromDiagnosticService.Where(IsProjectDiagnostic));

                    // Filter out stale diagnostics in error list.
                    projectDiagnosticsToFix = diagnostics.Where(d => latestDiagnosticsFromDiagnosticService.Contains(d) || SuppressionHelpers.IsSynthesizedExternalSourceDiagnostic(d));
                }
                else
                {
                    projectDiagnosticsToFix = diagnostics;
                }

                if (projectDiagnosticsToFix.Any())
                {
                    var projectDiagnostics = await projectDiagnosticsToFix.ToDiagnosticsAsync(project, cancellationToken).ConfigureAwait(false);
                    finalBuilder.Add(project, projectDiagnostics);
                }
            }

            return finalBuilder.ToImmutableDictionary();

            // Local functions
            static bool IsProjectDiagnostic(DiagnosticData d) => d.DataLocation == null && d.ProjectId != null;
        }
    }
}<|MERGE_RESOLUTION|>--- conflicted
+++ resolved
@@ -375,12 +375,8 @@
                             newSolution,
                             fixAllPreviewChangesTitle: title,
                             fixAllTopLevelHeader: title,
-<<<<<<< HEAD
                             fixAllKind: FixAllKind.CodeFix,
-                            languageOpt: languages?.Count == 1 ? languages.Single() : null,
-=======
                             languageOpt: languageServices?.Count == 1 ? languageServices.Single().Language : null,
->>>>>>> 5e4f8781
                             workspace: _workspace);
                         if (newSolution == null)
                         {
