--- conflicted
+++ resolved
@@ -81,11 +81,10 @@
 regular expression;
 Use enhanced colors;
 Editor Color Scheme;</source>
-<<<<<<< HEAD
-        <target state="translated">Exibir dicas de nome de parâmetro embutidas;
+        <target state="needs-review-translation">Exibir dicas de nome de parâmetro embutidas;
 Mostrar diagnósticos de arquivos fechados;
-Colorir a expressão regular; 
-Realçar os componentes relacionados sob o cursor; 
+Colorir a expressão regular;
+Realçar os componentes relacionados sob o cursor;
 Relatar expressões regulares inválidas;
 Habilitar a análise completa da solução;
 Executar análise de recurso do editor em processo externo;
@@ -126,52 +125,6 @@
 Ao gerar propriedade;
 preferir propriedades de lançamento;
 preferir propriedades automáticas;
-=======
-        <target state="new">Display inline hints;
-Show diagnostics for closed files;
-Colorize regular expression; 
-Highlight related components under cursor; 
-Report invalid regular expressions;
-Enable full solution analysis;
-Perform editor feature analysis in external process;
-Enable navigation to decompiled sources;
-Using directives;
-Place system directives first when sorting usings;
-Separate using directive groups;
-Suggest usings for types in reference assemblies;
-Suggest usings for types in NuGet packages;
-Highlighting;
-Highlight references to symbol under cursor;
-Highlight related keywords under cursor;
-Outlining;
-Enter outlining mode when files open;
-Show procedure line separators;
-Show outlining for declaration level constructs;
-Show outlining for code level constructs;
-Show outlining for comments and preprocessor regions;
-Collapse regions when collapsing to definitions;
-Fading;
-Fade out unused usings;
-Fade out unreachable code;
-Block Structure Guides;
-Show guides for declaration level constructs;
-Show guides for code level constructs;
-Editor Help;
-Generate XML documentation comments for ///;
-Insert * at the start of new lines when writing /* */ comments;
-Show preview for rename tracking;
-Split string literals on Enter;
-Report invalid placeholders in string.Format calls;
-Extract Method;
-Don't put ref or out on custom struct;
-Implement Interface or Abstract Class;
-When inserting properties, events and methods, place them;
-with other members of the same kind;
-at the end;
-When generating property;
-prefer throwing properties;
-prefer auto properties;
->>>>>>> d898e944
 regex;
 expressão regular;
 Usar cores avançadas;
@@ -201,7 +154,7 @@
 place goto labels in leftmost column; 
 indent labels normally; 
 place goto labels one indent less than current;</source>
-        <target state="translated">Conteúdo do bloqueio de recuo;
+        <target state="needs-review-translation">Conteúdo do bloqueio de recuo;
 recuo aberto e fechamento de chaves;
 recuo do conteúdo do caso;
 recuo do conteúdo do caso (ao bloquear);
