﻿// Licensed to the .NET Foundation under one or more agreements.
// The .NET Foundation licenses this file to you under the MIT license.
// See the LICENSE file in the project root for more information.

using System;
using System.ComponentModel.Composition;
using Microsoft.CodeAnalysis.Diagnostics;
using Microsoft.CodeAnalysis.Editor;
using Microsoft.CodeAnalysis.Editor.Shared.Utilities;
using Microsoft.CodeAnalysis.Host.Mef;
using Microsoft.CodeAnalysis.LanguageServer;
using Microsoft.CodeAnalysis.Shared.TestHooks;
using Microsoft.VisualStudio.LanguageServer.Client;
using Microsoft.VisualStudio.LanguageServer.Protocol;
using Microsoft.VisualStudio.LanguageServices.Implementation.LanguageClient;
using Microsoft.VisualStudio.LanguageServices.Xaml.LanguageServer;
using Microsoft.VisualStudio.Shell.Interop;
using Microsoft.VisualStudio.Utilities;
using VSShell = Microsoft.VisualStudio.Shell;

namespace Microsoft.VisualStudio.LanguageServices.Xaml
{
    [DisableUserExperience(true)] // Remove this when we are ready to use LSP everywhere
    [ContentType(ContentTypeNames.XamlContentType)]
    [Export(typeof(ILanguageClient))]
    internal class XamlInProcLanguageClient : AbstractInProcLanguageClient
    {
        [ImportingConstructor]
        [Obsolete(MefConstruction.ImportingConstructorMessage, true)]
        public XamlInProcLanguageClient(
            XamlRequestDispatcherFactory xamlDispatcherFactory,
            VisualStudioWorkspace workspace,
            IDiagnosticService diagnosticService,
            IAsynchronousOperationListenerProvider listenerProvider,
<<<<<<< HEAD
            ILspWorkspaceRegistrationService lspWorkspaceRegistrationService)
            : base(xamlDispatcherFactory, workspace, diagnosticService, listenerProvider, lspWorkspaceRegistrationService, diagnosticsClientName: null)
=======
            ILspWorkspaceRegistrationService lspWorkspaceRegistrationService,
            [Import(typeof(SAsyncServiceProvider))] VSShell.IAsyncServiceProvider asyncServiceProvider,
            IThreadingContext threadingContext)
            : base(languageServerProtocol, workspace, diagnosticService, listenerProvider, lspWorkspaceRegistrationService, asyncServiceProvider, threadingContext, diagnosticsClientName: null)
>>>>>>> c10f884b
        {
        }

        /// <summary>
        /// Gets the name of the language client (displayed in yellow bars).
        /// </summary>
        public override string Name => "XAML Language Server Client";

        protected internal override VSServerCapabilities GetCapabilities()
            => new VSServerCapabilities
            {
                CompletionProvider = new CompletionOptions { ResolveProvider = true, TriggerCharacters = new string[] { "<", " ", ":", ".", "=", "\"", "'", "{", ",", "(" } },
                HoverProvider = true,
                FoldingRangeProvider = new FoldingRangeOptions { },
                DocumentFormattingProvider = true,
                DocumentRangeFormattingProvider = true,
                DocumentOnTypeFormattingProvider = new DocumentOnTypeFormattingOptions { FirstTriggerCharacter = ">", MoreTriggerCharacter = new string[] { "\n" } },
                OnAutoInsertProvider = new DocumentOnAutoInsertOptions { TriggerCharacters = new[] { "=", "/", ">" } },
                TextDocumentSync = new TextDocumentSyncOptions
                {
                    Change = TextDocumentSyncKind.None,
                    OpenClose = false
                },
                SupportsDiagnosticRequests = true,
            };
    }
}<|MERGE_RESOLUTION|>--- conflicted
+++ resolved
@@ -32,15 +32,10 @@
             VisualStudioWorkspace workspace,
             IDiagnosticService diagnosticService,
             IAsynchronousOperationListenerProvider listenerProvider,
-<<<<<<< HEAD
-            ILspWorkspaceRegistrationService lspWorkspaceRegistrationService)
-            : base(xamlDispatcherFactory, workspace, diagnosticService, listenerProvider, lspWorkspaceRegistrationService, diagnosticsClientName: null)
-=======
             ILspWorkspaceRegistrationService lspWorkspaceRegistrationService,
             [Import(typeof(SAsyncServiceProvider))] VSShell.IAsyncServiceProvider asyncServiceProvider,
             IThreadingContext threadingContext)
-            : base(languageServerProtocol, workspace, diagnosticService, listenerProvider, lspWorkspaceRegistrationService, asyncServiceProvider, threadingContext, diagnosticsClientName: null)
->>>>>>> c10f884b
+            : base(xamlDispatcherFactory, workspace, diagnosticService, listenerProvider, lspWorkspaceRegistrationService, asyncServiceProvider, threadingContext, diagnosticsClientName: null)
         {
         }
 
