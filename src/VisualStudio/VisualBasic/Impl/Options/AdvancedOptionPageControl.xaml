﻿<options:AbstractOptionPageControl
    x:Class="Microsoft.VisualStudio.LanguageServices.VisualBasic.Options.AdvancedOptionPageControl"
    x:ClassModifier="Friend"
    xmlns="http://schemas.microsoft.com/winfx/2006/xaml/presentation"
    xmlns:x="http://schemas.microsoft.com/winfx/2006/xaml"
    xmlns:mc="http://schemas.openxmlformats.org/markup-compatibility/2006" 
    xmlns:d="http://schemas.microsoft.com/expression/blend/2008"
    xmlns:options="clr-namespace:Microsoft.VisualStudio.LanguageServices.Implementation.Options;assembly=Microsoft.VisualStudio.LanguageServices.Implementation"
    xmlns:local="clr-namespace:Microsoft.VisualStudio.LanguageServices.VisualBasic.Options"
    mc:Ignorable="d" d:DesignHeight="300" d:DesignWidth="300">

    <ScrollViewer VerticalScrollBarVisibility="Auto">
        <StackPanel>

            <GroupBox x:Uid="ImportDirectivesGroupBox"
                      Header="{x:Static local:AdvancedOptionPageStrings.Option_Import_Directives}">
                <StackPanel>
                    <CheckBox x:Name="PlaceSystemNamespaceFirst"
                              x:Uid="SortImports_PlaceSystemFirst"
                              Content="{x:Static local:AdvancedOptionPageStrings.Option_PlaceSystemNamespaceFirst}" />
                    <CheckBox x:Name="SuggestForTypesInReferenceAssemblies"
                              x:Uid="AddImport_SuggestForTypesInReferenceAssemblies"
                              Content="{x:Static local:AdvancedOptionPageStrings.Option_Suggest_imports_for_types_in_reference_assemblies}" />
                    <CheckBox x:Name="SuggestForTypesInNuGetPackages"
                              x:Uid="AddImport_SuggestForTypesInNuGetPackages"
                              Content="{x:Static local:AdvancedOptionPageStrings.Option_Suggest_imports_for_types_in_NuGet_packages}" />
                </StackPanel>
            </GroupBox>
            <GroupBox x:Uid="HighlightingGroupBox"
                      Header="{x:Static local:AdvancedOptionPageStrings.Option_Highlighting}">
                <StackPanel>
                    <CheckBox x:Name="EnableHighlightReferences"
                              Content="{x:Static local:AdvancedOptionPageStrings.Option_EnableHighlightReferences}" />
                    <CheckBox x:Name="EnableHighlightKeywords"
                              Content="{x:Static local:AdvancedOptionPageStrings.Option_EnableHighlightKeywords}" />
                </StackPanel>
            </GroupBox>
            <GroupBox x:Uid="OutliningGroupBox"
                      Header="{x:Static local:AdvancedOptionPageStrings.Option_Outlining}">
                <StackPanel>
                    <CheckBox x:Name="EnableOutlining"
                              Content="{x:Static local:AdvancedOptionPageStrings.Option_EnableOutlining}" />
                    <CheckBox x:Name="DisplayLineSeparators"
                              Content="{x:Static local:AdvancedOptionPageStrings.Option_DisplayLineSeparators}" />
                    <CheckBox x:Name="Show_outlining_for_declaration_level_constructs"
                              Content="{x:Static local:AdvancedOptionPageStrings.Option_Show_outlining_for_declaration_level_constructs}" />
                    <CheckBox x:Name="Show_outlining_for_code_level_constructs"
                              Content="{x:Static local:AdvancedOptionPageStrings.Option_Show_outlining_for_code_level_constructs}" />
                    <CheckBox x:Name="Show_outlining_for_comments_and_preprocessor_regions"
                              Content="{x:Static local:AdvancedOptionPageStrings.Option_Show_outlining_for_comments_and_preprocessor_regions}" />
                    <CheckBox x:Name="Collapse_regions_when_collapsing_to_definitions"
                              Content="{x:Static local:AdvancedOptionPageStrings.Option_Collapse_regions_when_collapsing_to_definitions}" />
                </StackPanel>
            </GroupBox>
            <GroupBox x:Uid="BlockStructureGuidesGroupBox"
                      Header="{x:Static local:AdvancedOptionPageStrings.Option_Block_Structure_Guides}">
                <StackPanel>
                    <CheckBox x:Name="Show_guides_for_declaration_level_constructs"
                              Content="{x:Static local:AdvancedOptionPageStrings.Option_Show_guides_for_declaration_level_constructs}" />
                    <CheckBox x:Name="Show_guides_for_code_level_constructs"
                              Content="{x:Static local:AdvancedOptionPageStrings.Option_Show_guides_for_code_level_constructs}" />
                </StackPanel>
            </GroupBox>
            <GroupBox x:Uid="EditorHelpGroupBox"
                      Header="{x:Static local:AdvancedOptionPageStrings.Option_EditorHelp}">
                <StackPanel>
                    <CheckBox x:Name="EnableLineCommit"
                              Content="{x:Static local:AdvancedOptionPageStrings.Option_EnableLineCommit}" />
                    <CheckBox x:Name="EnableEndConstruct"
                              Content="{x:Static local:AdvancedOptionPageStrings.Option_EnableEndConstruct}" />
                    <CheckBox x:Name="AutomaticInsertionOfInterfaceAndMustOverrideMembers"
                              Content="{x:Static local:AdvancedOptionPageStrings.Option_AutomaticInsertionOfInterfaceAndMustOverrideMembers}" />
                    <CheckBox x:Name="GenerateXmlDocCommentsForTripleApostrophes"
                              Content="{x:Static local:AdvancedOptionPageStrings.Option_GenerateXmlDocCommentsForTripleApostrophes}" />
                    <CheckBox x:Name="ClosedFileDiagnostics"
                              Content="{x:Static local:AdvancedOptionPageStrings.Option_ClosedFileDiagnostics}" />
                    <CheckBox x:Name="RenameTrackingPreview"
                              Content="{x:Static local:AdvancedOptionPageStrings.Option_RenameTrackingPreview}" />
                </StackPanel>
            </GroupBox>
            <GroupBox x:Uid="GoToDefinitionGroupBox"
                      Header="{x:Static local:AdvancedOptionPageStrings.Option_GoToDefinition}">
                <StackPanel>
                    <CheckBox x:Name="NavigateToObjectBrowser"
                              Content="{x:Static local:AdvancedOptionPageStrings.Option_NavigateToObjectBrowser}" />
                </StackPanel>
            </GroupBox>
            <GroupBox x:Uid="ExtractMethodGroupBox"
                      Header="{x:Static local:AdvancedOptionPageStrings.Option_ExtractMethod}">
                <StackPanel>
                    <CheckBox x:Name="DontPutOutOrRefOnStruct"
                              Content="{x:Static local:AdvancedOptionPageStrings.Option_DontPutOutOrRefOnStruct}" />
                    <CheckBox x:Name="AllowMovingDeclaration"
                              Visibility="Collapsed"
                              Content="{x:Static local:AdvancedOptionPageStrings.Option_AllowMovingDeclaration}" />
                </StackPanel>
            </GroupBox>
<<<<<<< HEAD
            <GroupBox x:Uid="Implement_Interface_or_Abstract_Class_GroupBox"
                      Header="{x:Static local:AdvancedOptionPageStrings.Option_Implement_Interface_or_Abstract_Class}">
                <StackPanel>
                    <CheckBox x:Name="Keep_properties_events_and_methods_grouped_when_implementing_types"
                              Content="{x:Static local:AdvancedOptionPageStrings.Option_Keep_properties_events_and_methods_grouped_when_implementing_types}" />
                </StackPanel>
            </GroupBox>
=======

            <GroupBox x:Uid="Implement_Interface_or_Abstract_Class_GroupBox"
                      Header="{x:Static local:AdvancedOptionPageStrings.Option_Implement_Interface_or_Abstract_Class}">

                <StackPanel Margin="0, -5, 0, 5">
                    <Label Content="{x:Static local:AdvancedOptionPageStrings.Option_When_inserting_properties_events_and_methods_place_them}"/>
                    <StackPanel Margin="15, 0, 0, 0">
                        <RadioButton  GroupName="Insertion_behavior"
                                              x:Name="with_other_members_of_the_same_kind"
                                              Content="{x:Static local:AdvancedOptionPageStrings.Option_with_other_members_of_the_same_kind}"/>
                        <RadioButton  GroupName="Insertion_behavior"
                                              x:Name="at_the_end"
                                              Content="{x:Static local:AdvancedOptionPageStrings.Option_at_the_end}"/>
                    </StackPanel>
                </StackPanel>
            </GroupBox>
            
>>>>>>> 2763f99b
        </StackPanel>
    </ScrollViewer>
</options:AbstractOptionPageControl><|MERGE_RESOLUTION|>--- conflicted
+++ resolved
@@ -95,15 +95,6 @@
                               Content="{x:Static local:AdvancedOptionPageStrings.Option_AllowMovingDeclaration}" />
                 </StackPanel>
             </GroupBox>
-<<<<<<< HEAD
-            <GroupBox x:Uid="Implement_Interface_or_Abstract_Class_GroupBox"
-                      Header="{x:Static local:AdvancedOptionPageStrings.Option_Implement_Interface_or_Abstract_Class}">
-                <StackPanel>
-                    <CheckBox x:Name="Keep_properties_events_and_methods_grouped_when_implementing_types"
-                              Content="{x:Static local:AdvancedOptionPageStrings.Option_Keep_properties_events_and_methods_grouped_when_implementing_types}" />
-                </StackPanel>
-            </GroupBox>
-=======
 
             <GroupBox x:Uid="Implement_Interface_or_Abstract_Class_GroupBox"
                       Header="{x:Static local:AdvancedOptionPageStrings.Option_Implement_Interface_or_Abstract_Class}">
@@ -121,7 +112,6 @@
                 </StackPanel>
             </GroupBox>
             
->>>>>>> 2763f99b
         </StackPanel>
     </ScrollViewer>
 </options:AbstractOptionPageControl>