--- conflicted
+++ resolved
@@ -93,29 +93,14 @@
         Public ReadOnly Property Option_EnableHighlightReferences As String =
             BasicVSResources.Highlight_references_to_symbol_under_cursor
 
-<<<<<<< HEAD
-        Public ReadOnly Property Option_Quick_Actions As String =
-            ServicesVSResources.Quick_Actions
-
-=======
->>>>>>> 25202409
-        Public ReadOnly Property Option_EnableLineCommit As String
-            Get
-                Return BasicVSResources.Pretty_listing_reformatting_of_code
-            End Get
-        End Property
-
-        Public ReadOnly Property Option_EnableOutlining As String
-            Get
-                Return BasicVSResources.Enter_outlining_mode_when_files_open
-            End Get
-        End Property
-
-        Public ReadOnly Property Option_ExtractMethod As String
-            Get
-                Return BasicVSResources.Extract_Method
-            End Get
-        End Property
+        Public ReadOnly Property Option_EnableLineCommit As String =
+            BasicVSResources.Pretty_listing_reformatting_of_code
+
+        Public ReadOnly Property Option_EnableOutlining As String =
+            BasicVSResources.Enter_outlining_mode_when_files_open
+
+        Public ReadOnly Property Option_ExtractMethod As String =
+            BasicVSResources.Extract_Method
 
         Public ReadOnly Property Option_Implement_Interface_or_Abstract_Class As String =
             ServicesVSResources.Implement_Interface_or_Abstract_Class
