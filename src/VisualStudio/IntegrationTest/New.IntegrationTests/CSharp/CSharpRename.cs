﻿// Licensed to the .NET Foundation under one or more agreements.
// The .NET Foundation licenses this file to you under the MIT license.
// See the LICENSE file in the project root for more information.

using System.Collections.Immutable;
using System.Linq;
using System.Threading.Tasks;
using Microsoft.CodeAnalysis;
using Microsoft.CodeAnalysis.Editor.InlineRename;
using Microsoft.CodeAnalysis.InlineRename;
using Microsoft.CodeAnalysis.Options;
using Microsoft.CodeAnalysis.Test.Utilities;
using Microsoft.CodeAnalysis.Text;
using Microsoft.VisualStudio.IntegrationTest.Utilities;
using Roslyn.Test.Utilities;
using Roslyn.VisualStudio.IntegrationTests;
using Roslyn.VisualStudio.IntegrationTests.InProcess;
using Roslyn.VisualStudio.NewIntegrationTests.InProcess;
using WindowsInput.Native;
using Xunit;

<<<<<<< HEAD
namespace Roslyn.VisualStudio.NewIntegrationTests.CSharp;

[Trait(Traits.Feature, Traits.Features.Rename)]
public class CSharpRename : AbstractEditorTest
{
    protected override string LanguageName => LanguageNames.CSharp;

    public CSharpRename()
        : base(nameof(CSharpRename))
    {
    }

    public override async Task InitializeAsync()
    {
        await base.InitializeAsync();

        // reset relevant global options to default values:
        var globalOptions = await TestServices.Shell.GetComponentModelServiceAsync<IGlobalOptionService>(HangMitigatingCancellationToken);
        globalOptions.SetGlobalOption(InlineRenameUIOptionsStorage.UseInlineAdornment, false);
        globalOptions.SetGlobalOption(InlineRenameSessionOptionsStorage.RenameInComments, false);
        globalOptions.SetGlobalOption(InlineRenameSessionOptionsStorage.RenameInStrings, false);
        globalOptions.SetGlobalOption(InlineRenameSessionOptionsStorage.RenameOverloads, false);
        globalOptions.SetGlobalOption(InlineRenameSessionOptionsStorage.RenameFile, true);
        globalOptions.SetGlobalOption(InlineRenameSessionOptionsStorage.PreviewChanges, false);
    }

    [IdeFact]
    public async Task VerifyLocalVariableRename()
    {
        var markup = @"
using System;
using System.Collections.Generic;
using System.Linq;

class Program
{
    static void Main(string[] args)
    {
        int [|x|]$$ = 0;
        [|x|] = 5;
        TestMethod([|x|]);
    }

    static void TestMethod(int y)
    {

    }
}";
        await using var telemetry = await TestServices.Telemetry.EnableTestTelemetryChannelAsync(HangMitigatingCancellationToken);
        await SetUpEditorAsync(markup, HangMitigatingCancellationToken);
        await TestServices.InlineRename.InvokeAsync(HangMitigatingCancellationToken);

        MarkupTestFile.GetSpans(markup, out var _, out var renameSpans);
        var tags = await TestServices.Editor.GetRenameTagsAsync(HangMitigatingCancellationToken);
        var tagSpans = tags.SelectAsArray(tag => new TextSpan(tag.Span.Start, tag.Span.Length));
        AssertEx.SetEqual(renameSpans, tagSpans);

        await TestServices.Input.SendWithoutActivateAsync([VirtualKeyCode.VK_Y, VirtualKeyCode.RETURN], HangMitigatingCancellationToken);
        await TestServices.Workspace.WaitForRenameAsync(HangMitigatingCancellationToken);
        await TestServices.EditorVerifier.TextEqualsAsync(@"
using System;
using System.Collections.Generic;
using System.Linq;

class Program
{
    static void Main(string[] args)
    {
        int y$$ = 0;
        y = 5;
        TestMethod(y);
    }

    static void TestMethod(int y)
    {

    }
}", HangMitigatingCancellationToken);
        await telemetry.VerifyFiredAsync(["vs/ide/vbcs/rename/inlinesession/session", "vs/ide/vbcs/rename/commitcore"], HangMitigatingCancellationToken);
    }

    [IdeFact, WorkItem("https://github.com/dotnet/roslyn/issues/21657")]
    public async Task VerifyAttributeRename()
    {
        var markup = @"
using System;

class [|$$ustom|]Attribute : Attribute
{
}
";
        await SetUpEditorAsync(markup, HangMitigatingCancellationToken);
        await TestServices.InlineRename.InvokeAsync(HangMitigatingCancellationToken);
=======
namespace Roslyn.VisualStudio.NewIntegrationTests.CSharp
{
    [Trait(Traits.Feature, Traits.Features.Rename)]
    public class CSharpRename : AbstractEditorTest
    {
        protected override string LanguageName => LanguageNames.CSharp;

        public CSharpRename()
            : base(nameof(CSharpRename))
        {
        }

        public override async Task InitializeAsync()
        {
            await base.InitializeAsync();

            // reset relevant global options to default values:
            var globalOptions = await TestServices.Shell.GetComponentModelServiceAsync<IGlobalOptionService>(HangMitigatingCancellationToken);
            globalOptions.SetGlobalOption(InlineRenameUIOptionsStorage.UseInlineAdornment, false);
            globalOptions.SetGlobalOption(InlineRenameSessionOptionsStorage.RenameInComments, false);
            globalOptions.SetGlobalOption(InlineRenameSessionOptionsStorage.RenameInStrings, false);
            globalOptions.SetGlobalOption(InlineRenameSessionOptionsStorage.RenameOverloads, false);
            globalOptions.SetGlobalOption(InlineRenameSessionOptionsStorage.RenameFile, true);
            globalOptions.SetGlobalOption(InlineRenameSessionOptionsStorage.PreviewChanges, false);
        }

        [IdeFact]
        public async Task VerifyLocalVariableRename()
        {
            var markup = """
                using System;
                using System.Collections.Generic;
                using System.Linq;

                class Program
                {
                    static void Main(string[] args)
                    {
                        int [|x|]$$ = 0;
                        [|x|] = 5;
                        TestMethod([|x|]);
                    }

                    static void TestMethod(int y)
                    {

                    }
                }
                """;
            await using var telemetry = await TestServices.Telemetry.EnableTestTelemetryChannelAsync(HangMitigatingCancellationToken);
            await SetUpEditorAsync(markup, HangMitigatingCancellationToken);
            await TestServices.InlineRename.InvokeAsync(HangMitigatingCancellationToken);

            MarkupTestFile.GetSpans(markup, out var _, out var renameSpans);
            var tags = await TestServices.Editor.GetRenameTagsAsync(HangMitigatingCancellationToken);
            var tagSpans = tags.SelectAsArray(tag => new TextSpan(tag.Span.Start, tag.Span.Length));
            AssertEx.SetEqual(renameSpans, tagSpans);

            await TestServices.Input.SendWithoutActivateAsync([VirtualKeyCode.VK_Y, VirtualKeyCode.RETURN], HangMitigatingCancellationToken);
            await TestServices.Workspace.WaitForRenameAsync(HangMitigatingCancellationToken);
            await TestServices.EditorVerifier.TextEqualsAsync("""
                    using System;
                    using System.Collections.Generic;
                    using System.Linq;

                    class Program
                    {
                        static void Main(string[] args)
                        {
                            int y$$ = 0;
                            y = 5;
                            TestMethod(y);
                        }

                        static void TestMethod(int y)
                        {

                        }
                    }
                    """, HangMitigatingCancellationToken);
            await telemetry.VerifyFiredAsync(["vs/ide/vbcs/rename/inlinesession/session", "vs/ide/vbcs/rename/commitcore"], HangMitigatingCancellationToken);
        }

        [IdeFact, WorkItem("https://github.com/dotnet/roslyn/issues/21657")]
        public async Task VerifyAttributeRename()
        {
            var markup = """
                using System;

                class [|$$ustom|]Attribute : Attribute
                {
                }
                """;
            await SetUpEditorAsync(markup, HangMitigatingCancellationToken);
            await TestServices.InlineRename.InvokeAsync(HangMitigatingCancellationToken);
>>>>>>> 3e296484

        MarkupTestFile.GetSpans(markup, out var _, out var renameSpans);
        var tags = await TestServices.Editor.GetRenameTagsAsync(HangMitigatingCancellationToken);
        var tagSpans = tags.SelectAsArray(tag => new TextSpan(tag.Span.Start, tag.Span.Length));
        AssertEx.SetEqual(renameSpans, tagSpans);

<<<<<<< HEAD
        await TestServices.Input.SendWithoutActivateAsync(["Custom", VirtualKeyCode.RETURN], HangMitigatingCancellationToken);
        await TestServices.Workspace.WaitForRenameAsync(HangMitigatingCancellationToken);
        await TestServices.EditorVerifier.TextEqualsAsync(@"
using System;

class Custom$$Attribute : Attribute
{
}
", HangMitigatingCancellationToken);
    }

    [IdeFact, WorkItem("https://github.com/dotnet/roslyn/issues/21657")]
    public async Task VerifyAttributeRenameWhileRenameClasss()
    {
        var markup = @"
using System;

class [|$$stom|]Attribute : Attribute
{
}
";
        await SetUpEditorAsync(markup, HangMitigatingCancellationToken);
        await TestServices.InlineRename.InvokeAsync(HangMitigatingCancellationToken);
=======
            await TestServices.Input.SendWithoutActivateAsync(["Custom", VirtualKeyCode.RETURN], HangMitigatingCancellationToken);
            await TestServices.Workspace.WaitForRenameAsync(HangMitigatingCancellationToken);
            await TestServices.EditorVerifier.TextEqualsAsync("""
                using System;

                class Custom$$Attribute : Attribute
                {
                }
                """, HangMitigatingCancellationToken);
        }

        [IdeFact, WorkItem("https://github.com/dotnet/roslyn/issues/21657")]
        public async Task VerifyAttributeRenameWhileRenameClasss()
        {
            var markup = """
                using System;

                class [|$$stom|]Attribute : Attribute
                {
                }
                """;
            await SetUpEditorAsync(markup, HangMitigatingCancellationToken);
            await TestServices.InlineRename.InvokeAsync(HangMitigatingCancellationToken);
>>>>>>> 3e296484

        MarkupTestFile.GetSpans(markup, out var _, out var renameSpans);
        var tags = await TestServices.Editor.GetRenameTagsAsync(HangMitigatingCancellationToken);
        var tagSpans = tags.SelectAsArray(tag => new TextSpan(tag.Span.Start, tag.Span.Length));
        AssertEx.SetEqual(renameSpans, tagSpans);

<<<<<<< HEAD
        await TestServices.Input.SendWithoutActivateAsync("Custom", HangMitigatingCancellationToken);
        await TestServices.Workspace.WaitForRenameAsync(HangMitigatingCancellationToken);
        await TestServices.EditorVerifier.TextEqualsAsync(@"
using System;

class Custom$$Attribute : Attribute
{
}
", HangMitigatingCancellationToken);
    }

    [IdeFact, WorkItem("https://github.com/dotnet/roslyn/issues/21657")]
    public async Task VerifyAttributeRenameWhileRenameAttribute()
    {
        var markup = @"
using System;

[[|$$stom|]]
class Bar 
{
}

class [|stom|]Attribute : Attribute
{
}
";
        await SetUpEditorAsync(markup, HangMitigatingCancellationToken);
        await TestServices.InlineRename.InvokeAsync(HangMitigatingCancellationToken);
=======
            await TestServices.Input.SendWithoutActivateAsync("Custom", HangMitigatingCancellationToken);
            await TestServices.Workspace.WaitForRenameAsync(HangMitigatingCancellationToken);
            await TestServices.EditorVerifier.TextEqualsAsync("""
                using System;

                class Custom$$Attribute : Attribute
                {
                }
                """, HangMitigatingCancellationToken);
        }

        [IdeFact, WorkItem("https://github.com/dotnet/roslyn/issues/21657")]
        public async Task VerifyAttributeRenameWhileRenameAttribute()
        {
            var markup = """
                using System;

                [[|$$stom|]]
                class Bar 
                {
                }

                class [|stom|]Attribute : Attribute
                {
                }
                """;
            await SetUpEditorAsync(markup, HangMitigatingCancellationToken);
            await TestServices.InlineRename.InvokeAsync(HangMitigatingCancellationToken);
>>>>>>> 3e296484

        MarkupTestFile.GetSpans(markup, out _, out var renameSpans);
        var tags = await TestServices.Editor.GetRenameTagsAsync(HangMitigatingCancellationToken);
        var tagSpans = tags.SelectAsArray(tag => new TextSpan(tag.Span.Start, tag.Span.Length));
        AssertEx.SetEqual(renameSpans, tagSpans);

<<<<<<< HEAD
        await TestServices.Input.SendWithoutActivateAsync("Custom", HangMitigatingCancellationToken);
        await TestServices.Workspace.WaitForRenameAsync(HangMitigatingCancellationToken);
        await TestServices.EditorVerifier.TextEqualsAsync(@"
using System;

[Custom$$]
class Bar 
{
}

class CustomAttribute : Attribute
{
}
", HangMitigatingCancellationToken);
    }

    [IdeFact, WorkItem("https://github.com/dotnet/roslyn/issues/21657")]
    public async Task VerifyAttributeRenameWhileRenameAttributeClass()
    {
        var markup = @"
using System;

[[|stom|]]
class Bar 
{
}

class [|$$stom|]Attribute : Attribute
{
}
";
        await SetUpEditorAsync(markup, HangMitigatingCancellationToken);
        await TestServices.InlineRename.InvokeAsync(HangMitigatingCancellationToken);
=======
            await TestServices.Input.SendWithoutActivateAsync("Custom", HangMitigatingCancellationToken);
            await TestServices.Workspace.WaitForRenameAsync(HangMitigatingCancellationToken);
            await TestServices.EditorVerifier.TextEqualsAsync("""
                using System;

                [Custom$$]
                class Bar 
                {
                }

                class CustomAttribute : Attribute
                {
                }
                """, HangMitigatingCancellationToken);
        }

        [IdeFact, WorkItem("https://github.com/dotnet/roslyn/issues/21657")]
        public async Task VerifyAttributeRenameWhileRenameAttributeClass()
        {
            var markup = """
                using System;

                [[|stom|]]
                class Bar 
                {
                }

                class [|$$stom|]Attribute : Attribute
                {
                }
                """;
            await SetUpEditorAsync(markup, HangMitigatingCancellationToken);
            await TestServices.InlineRename.InvokeAsync(HangMitigatingCancellationToken);
>>>>>>> 3e296484

        MarkupTestFile.GetSpans(markup, out _, out var renameSpans);
        var tags = await TestServices.Editor.GetRenameTagsAsync(HangMitigatingCancellationToken);
        var tagSpans = tags.SelectAsArray(tag => new TextSpan(tag.Span.Start, tag.Span.Length));
        AssertEx.SetEqual(renameSpans, tagSpans);

<<<<<<< HEAD
        await TestServices.Input.SendWithoutActivateAsync("Custom", HangMitigatingCancellationToken);
        await TestServices.Workspace.WaitForRenameAsync(HangMitigatingCancellationToken);
        await TestServices.EditorVerifier.TextEqualsAsync(@"
using System;

[Custom]
class Bar 
{
}

class Custom$$Attribute : Attribute
{
}
", HangMitigatingCancellationToken);
    }

    [IdeFact]
    public async Task VerifyLocalVariableRenameWithCommentsUpdated()
    {
        // "variable" is intentionally misspelled as "varixable" and "this" is misspelled as
        // "thix" below to ensure we don't change instances of "x" in comments that are part of
        // larger words
        var markup = @"
using System;
using System.Collections.Generic;
using System.Linq;

class Program
{
    /// <summary>
    /// creates a varixable named [|x|] xx
    /// </summary>
    /// <param name=""args""></param>
    static void Main(string[] args)
    {
        // thix varixable is named [|x|] xx
        int [|x|]$$ = 0;
        [|x|] = 5;
        TestMethod([|x|]);
    }

    static void TestMethod(int y)
    {
        /*
         * [|x|]
         * xx
         */
    }
}";
        await SetUpEditorAsync(markup, HangMitigatingCancellationToken);
        await TestServices.InlineRename.InvokeAsync(HangMitigatingCancellationToken);
        await TestServices.InlineRename.ToggleIncludeCommentsAsync(HangMitigatingCancellationToken);

        MarkupTestFile.GetSpans(markup, out var _, out var renameSpans);
        var tags = await TestServices.Editor.GetRenameTagsAsync(HangMitigatingCancellationToken);
        var tagSpans = tags.SelectAsArray(tag => new TextSpan(tag.Span.Start, tag.Span.Length));
        AssertEx.SetEqual(renameSpans, tagSpans);

        await TestServices.Input.SendWithoutActivateAsync([VirtualKeyCode.VK_Y, VirtualKeyCode.RETURN], HangMitigatingCancellationToken);
        await TestServices.Workspace.WaitForRenameAsync(HangMitigatingCancellationToken);
        await TestServices.EditorVerifier.TextEqualsAsync(@"
using System;
using System.Collections.Generic;
using System.Linq;

class Program
{
    /// <summary>
    /// creates a varixable named y xx
    /// </summary>
    /// <param name=""args""></param>
    static void Main(string[] args)
    {
        // thix varixable is named y xx
        int y$$ = 0;
        y = 5;
        TestMethod(y);
    }

    static void TestMethod(int y)
    {
        /*
         * y
         * xx
         */
    }
}", HangMitigatingCancellationToken);
    }

    [IdeFact]
    public async Task VerifyLocalVariableRenameWithStringsUpdated()
    {
        var markup = @"
class Program
{
    static void Main(string[] args)
    {
        int [|x|]$$ = 0;
        [|x|] = 5;
        var s = ""[|x|] xx [|x|]"";
        var sLiteral = 
            @""
            [|x|]
            xx
            [|x|]
            "";
        char c = 'x';
        char cUnit = '\u0078';
    }
}";
        await SetUpEditorAsync(markup, HangMitigatingCancellationToken);
=======
            await TestServices.Input.SendWithoutActivateAsync("Custom", HangMitigatingCancellationToken);
            await TestServices.Workspace.WaitForRenameAsync(HangMitigatingCancellationToken);
            await TestServices.EditorVerifier.TextEqualsAsync("""
                using System;

                [Custom]
                class Bar 
                {
                }

                class Custom$$Attribute : Attribute
                {
                }
                """, HangMitigatingCancellationToken);
        }

        [IdeFact]
        public async Task VerifyLocalVariableRenameWithCommentsUpdated()
        {
            // "variable" is intentionally misspelled as "varixable" and "this" is misspelled as
            // "thix" below to ensure we don't change instances of "x" in comments that are part of
            // larger words
            var markup = """
                using System;
                using System.Collections.Generic;
                using System.Linq;

                class Program
                {
                    /// <summary>
                    /// creates a varixable named [|x|] xx
                    /// </summary>
                    /// <param name="args"></param>
                    static void Main(string[] args)
                    {
                        // thix varixable is named [|x|] xx
                        int [|x|]$$ = 0;
                        [|x|] = 5;
                        TestMethod([|x|]);
                    }

                    static void TestMethod(int y)
                    {
                        /*
                         * [|x|]
                         * xx
                         */
                    }
                }
                """;
            await SetUpEditorAsync(markup, HangMitigatingCancellationToken);
            await TestServices.InlineRename.InvokeAsync(HangMitigatingCancellationToken);
            await TestServices.InlineRename.ToggleIncludeCommentsAsync(HangMitigatingCancellationToken);

            MarkupTestFile.GetSpans(markup, out var _, out var renameSpans);
            var tags = await TestServices.Editor.GetRenameTagsAsync(HangMitigatingCancellationToken);
            var tagSpans = tags.SelectAsArray(tag => new TextSpan(tag.Span.Start, tag.Span.Length));
            AssertEx.SetEqual(renameSpans, tagSpans);

            await TestServices.Input.SendWithoutActivateAsync([VirtualKeyCode.VK_Y, VirtualKeyCode.RETURN], HangMitigatingCancellationToken);
            await TestServices.Workspace.WaitForRenameAsync(HangMitigatingCancellationToken);
            await TestServices.EditorVerifier.TextEqualsAsync("""
                using System;
                using System.Collections.Generic;
                using System.Linq;

                class Program
                {
                    /// <summary>
                    /// creates a varixable named y xx
                    /// </summary>
                    /// <param name="args"></param>
                    static void Main(string[] args)
                    {
                        // thix varixable is named y xx
                        int y$$ = 0;
                        y = 5;
                        TestMethod(y);
                    }

                    static void TestMethod(int y)
                    {
                        /*
                         * y
                         * xx
                         */
                    }
                }
                """, HangMitigatingCancellationToken);
        }

        [IdeFact]
        public async Task VerifyLocalVariableRenameWithStringsUpdated()
        {
            var markup = """
                class Program
                {
                    static void Main(string[] args)
                    {
                        int [|x|]$$ = 0;
                        [|x|] = 5;
                        var s = "[|x|] xx [|x|]";
                        var sLiteral = 
                            @"
                            [|x|]
                            xx
                            [|x|]
                            ";
                        char c = 'x';
                        char cUnit = '\u0078';
                    }
                }
                """;
            await SetUpEditorAsync(markup, HangMitigatingCancellationToken);
>>>>>>> 3e296484

        await TestServices.InlineRename.InvokeAsync(HangMitigatingCancellationToken);
        await TestServices.InlineRename.ToggleIncludeStringsAsync(HangMitigatingCancellationToken);

        MarkupTestFile.GetSpans(markup, out var _, out var renameSpans);
        var tags = await TestServices.Editor.GetRenameTagsAsync(HangMitigatingCancellationToken);
        var tagSpans = tags.SelectAsArray(tag => new TextSpan(tag.Span.Start, tag.Span.Length));
        AssertEx.SetEqual(renameSpans, tagSpans);

<<<<<<< HEAD
        await TestServices.Input.SendWithoutActivateAsync([VirtualKeyCode.VK_Y, VirtualKeyCode.RETURN], HangMitigatingCancellationToken);
        await TestServices.Workspace.WaitForRenameAsync(HangMitigatingCancellationToken);
        await TestServices.EditorVerifier.TextEqualsAsync(@"
class Program
{
    static void Main(string[] args)
    {
        int y$$ = 0;
        y = 5;
        var s = ""y xx y"";
        var sLiteral = 
            @""
            y
            xx
            y
            "";
        char c = 'x';
        char cUnit = '\u0078';
    }
}", HangMitigatingCancellationToken);
    }

    [IdeFact]
    public async Task VerifyOverloadsUpdated()
    {
        var markup = @"
interface I
{
    void [|TestMethod|]$$(int y);
    void [|TestMethod|](string y);
}

class B : I
{
    public virtual void [|TestMethod|](int y)
    { }

    public virtual void [|TestMethod|](string y)
    { }
}";
        await SetUpEditorAsync(markup, HangMitigatingCancellationToken);
=======
            await TestServices.Input.SendWithoutActivateAsync([VirtualKeyCode.VK_Y, VirtualKeyCode.RETURN], HangMitigatingCancellationToken);
            await TestServices.Workspace.WaitForRenameAsync(HangMitigatingCancellationToken);
            await TestServices.EditorVerifier.TextEqualsAsync("""
                class Program
                {
                    static void Main(string[] args)
                    {
                        int y$$ = 0;
                        y = 5;
                        var s = "y xx y";
                        var sLiteral = 
                            @"
                            y
                            xx
                            y
                            ";
                        char c = 'x';
                        char cUnit = '\u0078';
                    }
                }
                """, HangMitigatingCancellationToken);
        }

        [IdeFact]
        public async Task VerifyOverloadsUpdated()
        {
            var markup = """
                interface I
                {
                    void [|TestMethod|]$$(int y);
                    void [|TestMethod|](string y);
                }

                class B : I
                {
                    public virtual void [|TestMethod|](int y)
                    { }

                    public virtual void [|TestMethod|](string y)
                    { }
                }
                """;
            await SetUpEditorAsync(markup, HangMitigatingCancellationToken);
>>>>>>> 3e296484

        await TestServices.InlineRename.InvokeAsync(HangMitigatingCancellationToken);
        await TestServices.InlineRename.ToggleIncludeOverloadsAsync(HangMitigatingCancellationToken);

        MarkupTestFile.GetSpans(markup, out var _, out var renameSpans);
        var tags = await TestServices.Editor.GetRenameTagsAsync(HangMitigatingCancellationToken);
        var tagSpans = tags.SelectAsArray(tag => new TextSpan(tag.Span.Start, tag.Span.Length));
        AssertEx.SetEqual(renameSpans, tagSpans);

<<<<<<< HEAD
        await TestServices.Input.SendWithoutActivateAsync([VirtualKeyCode.VK_Y, VirtualKeyCode.RETURN], HangMitigatingCancellationToken);
        await TestServices.Workspace.WaitForRenameAsync(HangMitigatingCancellationToken);
        await TestServices.EditorVerifier.TextEqualsAsync(@"
interface I
{
    void y$$(int y);
    void y(string y);
}

class B : I
{
    public virtual void y(int y)
    { }

    public virtual void y(string y)
    { }
}", HangMitigatingCancellationToken);
    }

    [IdeFact]
    public async Task VerifyMultiFileRename()
    {
        await SetUpEditorAsync(@"
class $$Program
{
}", HangMitigatingCancellationToken);
        await TestServices.SolutionExplorer.AddFileAsync(ProjectName, "Class2.cs", @"", cancellationToken: HangMitigatingCancellationToken);
        await TestServices.SolutionExplorer.OpenFileAsync(ProjectName, "Class2.cs", HangMitigatingCancellationToken);

        const string class2Markup = @"
class SomeOtherClass
{
    void M()
    {
        [|Program|] p = new [|Program|]();
    }
}";
        MarkupTestFile.GetSpans(class2Markup, out var code, out var renameSpans);
=======
            await TestServices.Input.SendWithoutActivateAsync([VirtualKeyCode.VK_Y, VirtualKeyCode.RETURN], HangMitigatingCancellationToken);
            await TestServices.Workspace.WaitForRenameAsync(HangMitigatingCancellationToken);
            await TestServices.EditorVerifier.TextEqualsAsync("""
                interface I
                {
                    void y$$(int y);
                    void y(string y);
                }

                class B : I
                {
                    public virtual void y(int y)
                    { }

                    public virtual void y(string y)
                    { }
                }
                """, HangMitigatingCancellationToken);
        }

        [IdeFact]
        public async Task VerifyMultiFileRename()
        {
            await SetUpEditorAsync("""
                class $$Program
                {
                }
                """, HangMitigatingCancellationToken);
            await TestServices.SolutionExplorer.AddFileAsync(ProjectName, "Class2.cs", @"", cancellationToken: HangMitigatingCancellationToken);
            await TestServices.SolutionExplorer.OpenFileAsync(ProjectName, "Class2.cs", HangMitigatingCancellationToken);

            const string class2Markup = """
                class SomeOtherClass
                {
                    void M()
                    {
                        [|Program|] p = new [|Program|]();
                    }
                }
                """;
            MarkupTestFile.GetSpans(class2Markup, out var code, out var renameSpans);
>>>>>>> 3e296484

        await TestServices.Editor.SetTextAsync(code, HangMitigatingCancellationToken);
        await TestServices.Editor.PlaceCaretAsync("Program", charsOffset: 0, HangMitigatingCancellationToken);

        await TestServices.InlineRename.InvokeAsync(HangMitigatingCancellationToken);

        var tags = await TestServices.Editor.GetRenameTagsAsync(HangMitigatingCancellationToken);
        var tagSpans = tags.SelectAsArray(tag => new TextSpan(tag.Span.Start, tag.Span.Length));
        AssertEx.SetEqual(renameSpans, tagSpans);

<<<<<<< HEAD
        await TestServices.Input.SendWithoutActivateAsync([VirtualKeyCode.VK_Y, VirtualKeyCode.RETURN], HangMitigatingCancellationToken);
        await TestServices.Workspace.WaitForRenameAsync(HangMitigatingCancellationToken);
        await TestServices.EditorVerifier.TextEqualsAsync(@"
class SomeOtherClass
{
    void M()
    {
        y$$ p = new y();
    }
}", HangMitigatingCancellationToken);

        await TestServices.SolutionExplorer.OpenFileAsync(ProjectName, "Class1.cs", HangMitigatingCancellationToken);
        await TestServices.EditorVerifier.TextEqualsAsync(@"
class y$$
{
}", HangMitigatingCancellationToken);
    }

    [IdeFact]
    public async Task VerifyRenameCancellation()
    {
        await SetUpEditorAsync(@"
class $$Program
{
}", HangMitigatingCancellationToken);

        await TestServices.SolutionExplorer.AddFileAsync(ProjectName, "Class2.cs", @"", cancellationToken: HangMitigatingCancellationToken);
        await TestServices.SolutionExplorer.OpenFileAsync(ProjectName, "Class2.cs", HangMitigatingCancellationToken);
        await TestServices.Editor.SetTextAsync(@"
class SomeOtherClass
{
    void M()
    {
        Program p = new Program();
    }
}", HangMitigatingCancellationToken);
        await TestServices.Editor.PlaceCaretAsync("Program", charsOffset: 0, HangMitigatingCancellationToken);
=======
            await TestServices.Input.SendWithoutActivateAsync([VirtualKeyCode.VK_Y, VirtualKeyCode.RETURN], HangMitigatingCancellationToken);
            await TestServices.Workspace.WaitForRenameAsync(HangMitigatingCancellationToken);
            await TestServices.EditorVerifier.TextEqualsAsync("""
                class SomeOtherClass
                {
                    void M()
                    {
                        y$$ p = new y();
                    }
                }
                """, HangMitigatingCancellationToken);

            await TestServices.SolutionExplorer.OpenFileAsync(ProjectName, "Class1.cs", HangMitigatingCancellationToken);
            await TestServices.EditorVerifier.TextEqualsAsync("""
                class y$$
                {
                }
                """, HangMitigatingCancellationToken);
        }

        [IdeFact]
        public async Task VerifyRenameCancellation()
        {
            await SetUpEditorAsync("""
                class $$Program
                {
                }
                """, HangMitigatingCancellationToken);

            await TestServices.SolutionExplorer.AddFileAsync(ProjectName, "Class2.cs", @"", cancellationToken: HangMitigatingCancellationToken);
            await TestServices.SolutionExplorer.OpenFileAsync(ProjectName, "Class2.cs", HangMitigatingCancellationToken);
            await TestServices.Editor.SetTextAsync("""
                class SomeOtherClass
                {
                    void M()
                    {
                        Program p = new Program();
                    }
                }
                """, HangMitigatingCancellationToken);
            await TestServices.Editor.PlaceCaretAsync("Program", charsOffset: 0, HangMitigatingCancellationToken);
>>>>>>> 3e296484

        await TestServices.InlineRename.InvokeAsync(HangMitigatingCancellationToken);

<<<<<<< HEAD
        await TestServices.Input.SendWithoutActivateAsync(VirtualKeyCode.VK_Y, HangMitigatingCancellationToken);
        await TestServices.Workspace.WaitForRenameAsync(HangMitigatingCancellationToken);
        await TestServices.EditorVerifier.TextEqualsAsync(@"
class SomeOtherClass
{
    void M()
    {
        y$$ p = new y();
    }
}", HangMitigatingCancellationToken);

        await TestServices.SolutionExplorer.OpenFileAsync(ProjectName, "Class1.cs", HangMitigatingCancellationToken);
        await TestServices.EditorVerifier.TextEqualsAsync(@"
class y$$
{
}", HangMitigatingCancellationToken);

        await TestServices.Input.SendWithoutActivateAsync(VirtualKeyCode.ESCAPE, HangMitigatingCancellationToken);
        await TestServices.Workspace.WaitForRenameAsync(HangMitigatingCancellationToken);
        await TestServices.EditorVerifier.TextEqualsAsync(@"
class Program$$
{
}", HangMitigatingCancellationToken);

        await TestServices.SolutionExplorer.OpenFileAsync(ProjectName, "Class2.cs", HangMitigatingCancellationToken);
        await TestServices.EditorVerifier.TextEqualsAsync(@"
class SomeOtherClass
{
    void M()
    {
        Program$$ p = new Program();
    }
}", HangMitigatingCancellationToken);
    }

    [IdeFact]
    public async Task VerifyCrossProjectRename()
    {
        await SetUpEditorAsync(@"
$$class RenameRocks 
{
    static void Main(string[] args)
    {
        Class2 c = null;
        c.ToString();
    }
}", HangMitigatingCancellationToken);
        var project1 = ProjectName;
        var project2 = "Project2";
=======
            await TestServices.Input.SendWithoutActivateAsync(VirtualKeyCode.VK_Y, HangMitigatingCancellationToken);
            await TestServices.Workspace.WaitForRenameAsync(HangMitigatingCancellationToken);
            await TestServices.EditorVerifier.TextEqualsAsync("""
                class SomeOtherClass
                {
                    void M()
                    {
                        y$$ p = new y();
                    }
                }
                """, HangMitigatingCancellationToken);

            await TestServices.SolutionExplorer.OpenFileAsync(ProjectName, "Class1.cs", HangMitigatingCancellationToken);
            await TestServices.EditorVerifier.TextEqualsAsync("""
                class y$$
                {
                }
                """, HangMitigatingCancellationToken);

            await TestServices.Input.SendWithoutActivateAsync(VirtualKeyCode.ESCAPE, HangMitigatingCancellationToken);
            await TestServices.Workspace.WaitForRenameAsync(HangMitigatingCancellationToken);
            await TestServices.EditorVerifier.TextEqualsAsync("""
                class Program$$
                {
                }
                """, HangMitigatingCancellationToken);

            await TestServices.SolutionExplorer.OpenFileAsync(ProjectName, "Class2.cs", HangMitigatingCancellationToken);
            await TestServices.EditorVerifier.TextEqualsAsync("""
                class SomeOtherClass
                {
                    void M()
                    {
                        Program$$ p = new Program();
                    }
                }
                """, HangMitigatingCancellationToken);
        }

        [IdeFact]
        public async Task VerifyCrossProjectRename()
        {
            await SetUpEditorAsync("""
                $$class RenameRocks 
                {
                    static void Main(string[] args)
                    {
                        Class2 c = null;
                        c.ToString();
                    }
                }
                """, HangMitigatingCancellationToken);
            var project1 = ProjectName;
            var project2 = "Project2";
>>>>>>> 3e296484

        await TestServices.SolutionExplorer.AddProjectAsync(project2, WellKnownProjectTemplates.ClassLibrary, LanguageName, HangMitigatingCancellationToken);
        await TestServices.SolutionExplorer.AddProjectReferenceAsync(projectName: project1, projectToReferenceName: project2, HangMitigatingCancellationToken);

        await TestServices.SolutionExplorer.AddFileAsync(project2, "Class2.cs", @"", cancellationToken: HangMitigatingCancellationToken);
        await TestServices.SolutionExplorer.OpenFileAsync(project2, "Class2.cs", HangMitigatingCancellationToken);

        await TestServices.Editor.SetTextAsync(@"
public class Class2 { static void Main(string [] args) { } }", HangMitigatingCancellationToken);

        await TestServices.SolutionExplorer.OpenFileAsync(project1, "Class1.cs", HangMitigatingCancellationToken);
        await TestServices.Editor.PlaceCaretAsync("Class2", charsOffset: 0, HangMitigatingCancellationToken);

<<<<<<< HEAD
        await TestServices.InlineRename.InvokeAsync(HangMitigatingCancellationToken);
        await TestServices.Input.SendWithoutActivateAsync([VirtualKeyCode.VK_Y, VirtualKeyCode.RETURN], HangMitigatingCancellationToken);
        await TestServices.Workspace.WaitForRenameAsync(HangMitigatingCancellationToken);
        await TestServices.EditorVerifier.TextEqualsAsync(@"
class RenameRocks 
{
    static void Main(string[] args)
    {
        y$$ c = null;
        c.ToString();
    }
}", HangMitigatingCancellationToken);
=======
            await TestServices.InlineRename.InvokeAsync(HangMitigatingCancellationToken);
            await TestServices.Input.SendWithoutActivateAsync([VirtualKeyCode.VK_Y, VirtualKeyCode.RETURN], HangMitigatingCancellationToken);
            await TestServices.Workspace.WaitForRenameAsync(HangMitigatingCancellationToken);
            await TestServices.EditorVerifier.TextEqualsAsync("""
                class RenameRocks 
                {
                    static void Main(string[] args)
                    {
                        y$$ c = null;
                        c.ToString();
                    }
                }
                """, HangMitigatingCancellationToken);
>>>>>>> 3e296484

        await TestServices.SolutionExplorer.OpenFileAsync(project2, "y.cs", HangMitigatingCancellationToken);
        await TestServices.EditorVerifier.TextEqualsAsync(@"
public class y { static void Main(string [] args) { } }$$", cancellationToken: HangMitigatingCancellationToken);
    }

    [IdeFact]
    public async Task VerifyRenameUndo()
    {
        await VerifyCrossProjectRename();

        await TestServices.Input.SendWithoutActivateAsync((VirtualKeyCode.VK_Z, VirtualKeyCode.CONTROL), HangMitigatingCancellationToken);
        await TestServices.Workspace.WaitForRenameAsync(HangMitigatingCancellationToken);
        await TestServices.EditorVerifier.TextEqualsAsync(@"
public class Class2 { static void Main(string [] args) { } }$$", HangMitigatingCancellationToken);

<<<<<<< HEAD
        await TestServices.SolutionExplorer.OpenFileAsync(ProjectName, "Class1.cs", HangMitigatingCancellationToken);
        await TestServices.EditorVerifier.TextEqualsAsync(@"
class RenameRocks 
{
    static void Main(string[] args)
    {
        Class2$$ c = null;
        c.ToString();
    }
}", HangMitigatingCancellationToken);
    }

    [IdeFact]
    public async Task VerifyRenameInStandaloneFiles()
    {
        await TestServices.SolutionExplorer.CloseSolutionAsync(HangMitigatingCancellationToken);
        await TestServices.SolutionExplorer.AddStandaloneFileAsync("StandaloneFile1.cs", HangMitigatingCancellationToken);
        await TestServices.Editor.SetTextAsync(@"
class Program
{
    void Goo()
    {
        var ids = 1;
        ids = 2;
    }
}", HangMitigatingCancellationToken);
        await TestServices.Editor.PlaceCaretAsync("ids", charsOffset: 0, HangMitigatingCancellationToken);
=======
            await TestServices.SolutionExplorer.OpenFileAsync(ProjectName, "Class1.cs", HangMitigatingCancellationToken);
            await TestServices.EditorVerifier.TextEqualsAsync("""
                class RenameRocks 
                {
                    static void Main(string[] args)
                    {
                        Class2$$ c = null;
                        c.ToString();
                    }
                }
                """, HangMitigatingCancellationToken);
        }

        [IdeFact]
        public async Task VerifyRenameInStandaloneFiles()
        {
            await TestServices.SolutionExplorer.CloseSolutionAsync(HangMitigatingCancellationToken);
            await TestServices.SolutionExplorer.AddStandaloneFileAsync("StandaloneFile1.cs", HangMitigatingCancellationToken);
            await TestServices.Editor.SetTextAsync("""
                class Program
                {
                    void Goo()
                    {
                        var ids = 1;
                        ids = 2;
                    }
                }
                """, HangMitigatingCancellationToken);
            await TestServices.Editor.PlaceCaretAsync("ids", charsOffset: 0, HangMitigatingCancellationToken);
>>>>>>> 3e296484

        await TestServices.InlineRename.InvokeAsync(HangMitigatingCancellationToken);

<<<<<<< HEAD
        await TestServices.Input.SendWithoutActivateAsync([VirtualKeyCode.VK_Y, VirtualKeyCode.RETURN], HangMitigatingCancellationToken);
        await TestServices.Workspace.WaitForRenameAsync(HangMitigatingCancellationToken);
        await TestServices.EditorVerifier.TextEqualsAsync(@"
class Program
{
    void Goo()
    {
        var y$$ = 1;
        y = 2;
    }
}", HangMitigatingCancellationToken);
    }

    [IdeFact, WorkItem("https://github.com/dotnet/roslyn/issues/39617")]
    public async Task VerifyRenameCaseChange()
    {
        await TestServices.SolutionExplorer.AddFileAsync(ProjectName, "Program.cs",
@"
class Program
{
    static void Main(string[] args)
    {
    }
}", cancellationToken: HangMitigatingCancellationToken);
=======
            await TestServices.Input.SendWithoutActivateAsync([VirtualKeyCode.VK_Y, VirtualKeyCode.RETURN], HangMitigatingCancellationToken);
            await TestServices.Workspace.WaitForRenameAsync(HangMitigatingCancellationToken);
            await TestServices.EditorVerifier.TextEqualsAsync("""
                class Program
                {
                    void Goo()
                    {
                        var y$$ = 1;
                        y = 2;
                    }
                }
                """, HangMitigatingCancellationToken);
        }

        [IdeFact, WorkItem("https://github.com/dotnet/roslyn/issues/39617")]
        public async Task VerifyRenameCaseChange()
        {
            await TestServices.SolutionExplorer.AddFileAsync(ProjectName, "Program.cs",
                """
                class Program
                {
                    static void Main(string[] args)
                    {
                    }
                }
                """, cancellationToken: HangMitigatingCancellationToken);
>>>>>>> 3e296484

        await TestServices.SolutionExplorer.OpenFileAsync(ProjectName, "Program.cs", HangMitigatingCancellationToken);
        await TestServices.Editor.PlaceCaretAsync("Program", charsOffset: 0, HangMitigatingCancellationToken);

        await TestServices.InlineRename.InvokeAsync(HangMitigatingCancellationToken);

        await TestServices.Input.SendWithoutActivateAsync([VirtualKeyCode.HOME, VirtualKeyCode.DELETE, VirtualKeyCode.VK_P, VirtualKeyCode.RETURN], HangMitigatingCancellationToken);
        await TestServices.Workspace.WaitForRenameAsync(HangMitigatingCancellationToken);

<<<<<<< HEAD
        await TestServices.EditorVerifier.TextEqualsAsync(
            @"
class p$$rogram
{
    static void Main(string[] args)
    {
    }
}", HangMitigatingCancellationToken);
    }

    [IdeFact]
    public async Task VerifyTextSync()
    {
        var globalOptions = await TestServices.Shell.GetComponentModelServiceAsync<IGlobalOptionService>(HangMitigatingCancellationToken);
        globalOptions.SetGlobalOption(InlineRenameUIOptionsStorage.UseInlineAdornment, true);
        await TestServices.SolutionExplorer.AddFileAsync(ProjectName, "Program.cs",
@"
public class Class2
{
    public int Field123;
}", cancellationToken: HangMitigatingCancellationToken);

        await TestServices.SolutionExplorer.OpenFileAsync(ProjectName, "Program.cs", HangMitigatingCancellationToken);
        await TestServices.Editor.PlaceCaretAsync("Field123", charsOffset: 0, HangMitigatingCancellationToken);
        await TestServices.InlineRename.InvokeAsync(HangMitigatingCancellationToken);
        await TestServices.Input.SendWithoutActivateAsync(["F", "i"], HangMitigatingCancellationToken);
        await TestServices.Workspace.WaitForRenameAsync(HangMitigatingCancellationToken);
        await TestServices.EditorVerifier.TextEqualsAsync(
            @"
public class Class2
{
    public int Fi$$;
}", HangMitigatingCancellationToken);
        await TestServices.InlineRename.VerifyStringInFlyout("Fi", HangMitigatingCancellationToken);
        await TestServices.Input.SendWithoutActivateAsync(["e", "l", "d", "3", "2", "1"], HangMitigatingCancellationToken);
=======
            await TestServices.EditorVerifier.TextEqualsAsync(
                """
                class p$$rogram
                {
                    static void Main(string[] args)
                    {
                    }
                }
                """, HangMitigatingCancellationToken);
        }

        [IdeFact]
        public async Task VerifyTextSync()
        {
            var globalOptions = await TestServices.Shell.GetComponentModelServiceAsync<IGlobalOptionService>(HangMitigatingCancellationToken);
            globalOptions.SetGlobalOption(InlineRenameUIOptionsStorage.UseInlineAdornment, true);
            await TestServices.SolutionExplorer.AddFileAsync(ProjectName, "Program.cs",
                """
                public class Class2
                {
                    public int Field123;
                }
                """, cancellationToken: HangMitigatingCancellationToken);

            await TestServices.SolutionExplorer.OpenFileAsync(ProjectName, "Program.cs", HangMitigatingCancellationToken);
            await TestServices.Editor.PlaceCaretAsync("Field123", charsOffset: 0, HangMitigatingCancellationToken);
            await TestServices.InlineRename.InvokeAsync(HangMitigatingCancellationToken);
            await TestServices.Input.SendWithoutActivateAsync(["F", "i"], HangMitigatingCancellationToken);
            await TestServices.Workspace.WaitForRenameAsync(HangMitigatingCancellationToken);
            await TestServices.EditorVerifier.TextEqualsAsync(
                """
                public class Class2
                {
                    public int Fi$$;
                }
                """, HangMitigatingCancellationToken);
            await TestServices.InlineRename.VerifyStringInFlyout("Fi", HangMitigatingCancellationToken);
            await TestServices.Input.SendWithoutActivateAsync(["e", "l", "d", "3", "2", "1"], HangMitigatingCancellationToken);
>>>>>>> 3e296484

        await TestServices.Workspace.WaitForRenameAsync(HangMitigatingCancellationToken);

<<<<<<< HEAD
        await TestServices.EditorVerifier.TextEqualsAsync(
            @"
public class Class2
{
    public int Field321$$;
}", HangMitigatingCancellationToken);
        await TestServices.InlineRename.VerifyStringInFlyout("Field321", HangMitigatingCancellationToken);
    }

    [IdeFact, WorkItem("https://github.com/dotnet/roslyn/issues/68374")]
    public async Task VerifySelectionAsync()
    {
        var globalOptions = await TestServices.Shell.GetComponentModelServiceAsync<IGlobalOptionService>(HangMitigatingCancellationToken);
        globalOptions.SetGlobalOption(InlineRenameUIOptionsStorage.UseInlineAdornment, true);
        var startCode = @"
public class Class2
{
    public int LongLongField;
}";
        await TestServices.SolutionExplorer.AddFileAsync(ProjectName, "Program.cs",
startCode, cancellationToken: HangMitigatingCancellationToken);
=======
            await TestServices.EditorVerifier.TextEqualsAsync(
                """
                public class Class2
                {
                    public int Field321$$;
                }
                """, HangMitigatingCancellationToken);
            await TestServices.InlineRename.VerifyStringInFlyout("Field321", HangMitigatingCancellationToken);
        }

        [IdeFact, WorkItem("https://github.com/dotnet/roslyn/issues/68374")]
        public async Task VerifySelectionAsync()
        {
            var globalOptions = await TestServices.Shell.GetComponentModelServiceAsync<IGlobalOptionService>(HangMitigatingCancellationToken);
            globalOptions.SetGlobalOption(InlineRenameUIOptionsStorage.UseInlineAdornment, true);
            var startCode = """
                public class Class2
                {
                    public int LongLongField;
                }
                """;
            await TestServices.SolutionExplorer.AddFileAsync(ProjectName, "Program.cs",
                startCode, cancellationToken: HangMitigatingCancellationToken);
>>>>>>> 3e296484

        await TestServices.SolutionExplorer.OpenFileAsync(ProjectName, "Program.cs", HangMitigatingCancellationToken);
        await TestServices.Editor.PlaceCaretAsync("LongLongField", charsOffset: 0, HangMitigatingCancellationToken);
        await TestServices.InlineRename.InvokeAsync(HangMitigatingCancellationToken);

        await TestServices.Editor.SendExplicitFocusAsync(HangMitigatingCancellationToken);
        await TestServices.Editor.PlaceCaretAsync("LongLongField", charsOffset: "Long".Length, HangMitigatingCancellationToken);

<<<<<<< HEAD
        var markedCode = @"
public class Class2
{
    public int Long{|selection:Long|}Field;
}";
        MarkupTestFile.GetPositionAndSpans(markedCode, out var _, out int? _, out var spans);
        var selectedSpan = spans["selection"].Single();
        await TestServices.Editor.SetSelectionAsync(selectedSpan, HangMitigatingCancellationToken);
        await TestServices.Input.SendWithoutActivateAsync(
            new InputKey(VirtualKeyCode.BACK, ImmutableArray<VirtualKeyCode>.Empty), HangMitigatingCancellationToken);
        await TestServices.Input.SendWithoutActivateAsync(["Other", "Stuff"], HangMitigatingCancellationToken);
        await TestServices.EditorVerifier.TextEqualsAsync(
            @"
public class Class2
{
    public int LongOtherStuff$$Field;
}", HangMitigatingCancellationToken);
    }

    [IdeFact, WorkItem("https://devdiv.visualstudio.com/DevDiv/_workitems/edit/1903953/")]
    public async Task VerifyRenameLinkedDocumentsAsync()
    {
        var globalOptions = await TestServices.Shell.GetComponentModelServiceAsync<IGlobalOptionService>(HangMitigatingCancellationToken);
        globalOptions.SetGlobalOption(InlineRenameUIOptionsStorage.UseInlineAdornment, true);
        var projectName = "MultiTFMProject";
        await TestServices.SolutionExplorer.AddCustomProjectAsync(projectName, ".csproj", @"
<Project Sdk=""Microsoft.NET.Sdk"">
  <PropertyGroup>
    <OutputType>Exe</OutputType>
    <TargetFrameworks>net6.0-windows;net48</TargetFrameworks>
    <ImplicitUsings>enable</ImplicitUsings>
    <Nullable>enable</Nullable>
    <LangVersion>preview</LangVersion>
  </PropertyGroup>
</Project>
", HangMitigatingCancellationToken);

        var startCode = @"
public class TestClass
{
}
";
        await TestServices.SolutionExplorer.AddFileAsync(projectName, "TestClass.cs", startCode, cancellationToken: HangMitigatingCancellationToken);

        var referencedCode = @"
public class MyClass
{
    void Method()
    {
        TestClass x = new TestClass();
    }
}";
        await TestServices.SolutionExplorer.AddFileAsync(projectName, "MyClass.cs", referencedCode, cancellationToken: HangMitigatingCancellationToken);
        // We made csproj changes, so need to wait for PS to finish all the tasks before moving on.
        await TestServices.Workspace.WaitForProjectSystemAsync(HangMitigatingCancellationToken);

        await TestServices.SolutionExplorer.OpenFileAsync(projectName, "TestClass.cs", HangMitigatingCancellationToken);
        await TestServices.SolutionExplorer.OpenFileAsync(projectName, "MyClass.cs", HangMitigatingCancellationToken);
        await TestServices.Editor.PlaceCaretAsync("TestClass", charsOffset: 0, HangMitigatingCancellationToken);
        await TestServices.InlineRename.InvokeAsync(HangMitigatingCancellationToken);
        await TestServices.Input.SendWithoutActivateAsync([VirtualKeyCode.HOME, "M", "y", VirtualKeyCode.RETURN], HangMitigatingCancellationToken);
        await TestServices.Workspace.WaitForRenameAsync(HangMitigatingCancellationToken);
        await TestServices.EditorVerifier.TextEqualsAsync(
            @"
public class MyClass
{
    void Method()
    {
        MyTestClass$$ x = new MyTestClass();
    }
}", HangMitigatingCancellationToken);
        // Make sure the file is renamed. If the file is not found, this call would throw exception
        await TestServices.SolutionExplorer.GetProjectItemAsync(projectName, "MyTestClass.cs", HangMitigatingCancellationToken);
=======
            var markedCode = """
                public class Class2
                {
                    public int Long{|selection:Long|}Field;
                }
                """;
            MarkupTestFile.GetPositionAndSpans(markedCode, out var _, out int? _, out var spans);
            var selectedSpan = spans["selection"].Single();
            await TestServices.Editor.SetSelectionAsync(selectedSpan, HangMitigatingCancellationToken);
            await TestServices.Input.SendWithoutActivateAsync(
                new InputKey(VirtualKeyCode.BACK, ImmutableArray<VirtualKeyCode>.Empty), HangMitigatingCancellationToken);
            await TestServices.Input.SendWithoutActivateAsync(["Other", "Stuff"], HangMitigatingCancellationToken);
            await TestServices.EditorVerifier.TextEqualsAsync(
                """
                public class Class2
                {
                    public int LongOtherStuff$$Field;
                }
                """, HangMitigatingCancellationToken);
        }

        [IdeFact(Skip = "https://github.com/dotnet/roslyn/issues/73630"), WorkItem("https://devdiv.visualstudio.com/DevDiv/_workitems/edit/1903953/")]
        public async Task VerifyRenameLinkedDocumentsAsync()
        {
            var globalOptions = await TestServices.Shell.GetComponentModelServiceAsync<IGlobalOptionService>(HangMitigatingCancellationToken);
            globalOptions.SetGlobalOption(InlineRenameUIOptionsStorage.UseInlineAdornment, true);
            var projectName = "MultiTFMProject";
            await TestServices.SolutionExplorer.AddCustomProjectAsync(projectName, ".csproj", """
                <Project Sdk="Microsoft.NET.Sdk">
                  <PropertyGroup>
                    <OutputType>Exe</OutputType>
                    <TargetFrameworks>net6.0-windows;net48</TargetFrameworks>
                    <ImplicitUsings>enable</ImplicitUsings>
                    <Nullable>enable</Nullable>
                    <LangVersion>preview</LangVersion>
                  </PropertyGroup>
                </Project>
                """, HangMitigatingCancellationToken);

            var startCode = """
                public class TestClass
                {
                }
                """;
            await TestServices.SolutionExplorer.AddFileAsync(projectName, "TestClass.cs", startCode, cancellationToken: HangMitigatingCancellationToken);

            var referencedCode = """
                public class MyClass
                {
                    void Method()
                    {
                        TestClass x = new TestClass();
                    }
                }
                """;
            await TestServices.SolutionExplorer.AddFileAsync(projectName, "MyClass.cs", referencedCode, cancellationToken: HangMitigatingCancellationToken);
            // We made csproj changes, so need to wait for PS to finish all the tasks before moving on.
            await TestServices.Workspace.WaitForProjectSystemAsync(HangMitigatingCancellationToken);

            await TestServices.SolutionExplorer.OpenFileAsync(projectName, "TestClass.cs", HangMitigatingCancellationToken);
            await TestServices.SolutionExplorer.OpenFileAsync(projectName, "MyClass.cs", HangMitigatingCancellationToken);
            await TestServices.Editor.PlaceCaretAsync("TestClass", charsOffset: 0, HangMitigatingCancellationToken);
            await TestServices.InlineRename.InvokeAsync(HangMitigatingCancellationToken);
            await TestServices.Input.SendWithoutActivateAsync([VirtualKeyCode.HOME, "M", "y", VirtualKeyCode.RETURN], HangMitigatingCancellationToken);
            await TestServices.Workspace.WaitForRenameAsync(HangMitigatingCancellationToken);
            await TestServices.EditorVerifier.TextEqualsAsync(
                """
                public class MyClass
                {
                    void Method()
                    {
                        MyTestClass$$ x = new MyTestClass();
                    }
                }
                """, HangMitigatingCancellationToken);
            // Make sure the file is renamed. If the file is not found, this call would throw exception
            await TestServices.SolutionExplorer.GetProjectItemAsync(projectName, "MyTestClass.cs", HangMitigatingCancellationToken);
        }
>>>>>>> 3e296484
    }
}<|MERGE_RESOLUTION|>--- conflicted
+++ resolved
@@ -19,7 +19,6 @@
 using WindowsInput.Native;
 using Xunit;
 
-<<<<<<< HEAD
 namespace Roslyn.VisualStudio.NewIntegrationTests.CSharp;
 
 [Trait(Traits.Feature, Traits.Features.Rename)]
@@ -49,25 +48,26 @@
     [IdeFact]
     public async Task VerifyLocalVariableRename()
     {
-        var markup = @"
-using System;
-using System.Collections.Generic;
-using System.Linq;
-
-class Program
-{
-    static void Main(string[] args)
-    {
-        int [|x|]$$ = 0;
-        [|x|] = 5;
-        TestMethod([|x|]);
-    }
-
-    static void TestMethod(int y)
-    {
-
-    }
-}";
+        var markup = """
+            using System;
+            using System.Collections.Generic;
+            using System.Linq;
+
+            class Program
+            {
+                static void Main(string[] args)
+                {
+                    int [|x|]$$ = 0;
+                    [|x|] = 5;
+                    TestMethod([|x|]);
+                }
+
+                static void TestMethod(int y)
+                {
+
+                }
+            }
+            """;
         await using var telemetry = await TestServices.Telemetry.EnableTestTelemetryChannelAsync(HangMitigatingCancellationToken);
         await SetUpEditorAsync(markup, HangMitigatingCancellationToken);
         await TestServices.InlineRename.InvokeAsync(HangMitigatingCancellationToken);
@@ -79,71 +79,7 @@
 
         await TestServices.Input.SendWithoutActivateAsync([VirtualKeyCode.VK_Y, VirtualKeyCode.RETURN], HangMitigatingCancellationToken);
         await TestServices.Workspace.WaitForRenameAsync(HangMitigatingCancellationToken);
-        await TestServices.EditorVerifier.TextEqualsAsync(@"
-using System;
-using System.Collections.Generic;
-using System.Linq;
-
-class Program
-{
-    static void Main(string[] args)
-    {
-        int y$$ = 0;
-        y = 5;
-        TestMethod(y);
-    }
-
-    static void TestMethod(int y)
-    {
-
-    }
-}", HangMitigatingCancellationToken);
-        await telemetry.VerifyFiredAsync(["vs/ide/vbcs/rename/inlinesession/session", "vs/ide/vbcs/rename/commitcore"], HangMitigatingCancellationToken);
-    }
-
-    [IdeFact, WorkItem("https://github.com/dotnet/roslyn/issues/21657")]
-    public async Task VerifyAttributeRename()
-    {
-        var markup = @"
-using System;
-
-class [|$$ustom|]Attribute : Attribute
-{
-}
-";
-        await SetUpEditorAsync(markup, HangMitigatingCancellationToken);
-        await TestServices.InlineRename.InvokeAsync(HangMitigatingCancellationToken);
-=======
-namespace Roslyn.VisualStudio.NewIntegrationTests.CSharp
-{
-    [Trait(Traits.Feature, Traits.Features.Rename)]
-    public class CSharpRename : AbstractEditorTest
-    {
-        protected override string LanguageName => LanguageNames.CSharp;
-
-        public CSharpRename()
-            : base(nameof(CSharpRename))
-        {
-        }
-
-        public override async Task InitializeAsync()
-        {
-            await base.InitializeAsync();
-
-            // reset relevant global options to default values:
-            var globalOptions = await TestServices.Shell.GetComponentModelServiceAsync<IGlobalOptionService>(HangMitigatingCancellationToken);
-            globalOptions.SetGlobalOption(InlineRenameUIOptionsStorage.UseInlineAdornment, false);
-            globalOptions.SetGlobalOption(InlineRenameSessionOptionsStorage.RenameInComments, false);
-            globalOptions.SetGlobalOption(InlineRenameSessionOptionsStorage.RenameInStrings, false);
-            globalOptions.SetGlobalOption(InlineRenameSessionOptionsStorage.RenameOverloads, false);
-            globalOptions.SetGlobalOption(InlineRenameSessionOptionsStorage.RenameFile, true);
-            globalOptions.SetGlobalOption(InlineRenameSessionOptionsStorage.PreviewChanges, false);
-        }
-
-        [IdeFact]
-        public async Task VerifyLocalVariableRename()
-        {
-            var markup = """
+        await TestServices.EditorVerifier.TextEqualsAsync("""
                 using System;
                 using System.Collections.Generic;
                 using System.Linq;
@@ -152,9 +88,9 @@
                 {
                     static void Main(string[] args)
                     {
-                        int [|x|]$$ = 0;
-                        [|x|] = 5;
-                        TestMethod([|x|]);
+                        int y$$ = 0;
+                        y = 5;
+                        TestMethod(y);
                     }
 
                     static void TestMethod(int y)
@@ -162,270 +98,144 @@
 
                     }
                 }
-                """;
-            await using var telemetry = await TestServices.Telemetry.EnableTestTelemetryChannelAsync(HangMitigatingCancellationToken);
-            await SetUpEditorAsync(markup, HangMitigatingCancellationToken);
-            await TestServices.InlineRename.InvokeAsync(HangMitigatingCancellationToken);
-
-            MarkupTestFile.GetSpans(markup, out var _, out var renameSpans);
-            var tags = await TestServices.Editor.GetRenameTagsAsync(HangMitigatingCancellationToken);
-            var tagSpans = tags.SelectAsArray(tag => new TextSpan(tag.Span.Start, tag.Span.Length));
-            AssertEx.SetEqual(renameSpans, tagSpans);
-
-            await TestServices.Input.SendWithoutActivateAsync([VirtualKeyCode.VK_Y, VirtualKeyCode.RETURN], HangMitigatingCancellationToken);
-            await TestServices.Workspace.WaitForRenameAsync(HangMitigatingCancellationToken);
-            await TestServices.EditorVerifier.TextEqualsAsync("""
-                    using System;
-                    using System.Collections.Generic;
-                    using System.Linq;
-
-                    class Program
-                    {
-                        static void Main(string[] args)
-                        {
-                            int y$$ = 0;
-                            y = 5;
-                            TestMethod(y);
-                        }
-
-                        static void TestMethod(int y)
-                        {
-
-                        }
-                    }
-                    """, HangMitigatingCancellationToken);
-            await telemetry.VerifyFiredAsync(["vs/ide/vbcs/rename/inlinesession/session", "vs/ide/vbcs/rename/commitcore"], HangMitigatingCancellationToken);
-        }
-
-        [IdeFact, WorkItem("https://github.com/dotnet/roslyn/issues/21657")]
-        public async Task VerifyAttributeRename()
-        {
-            var markup = """
-                using System;
-
-                class [|$$ustom|]Attribute : Attribute
-                {
-                }
-                """;
-            await SetUpEditorAsync(markup, HangMitigatingCancellationToken);
-            await TestServices.InlineRename.InvokeAsync(HangMitigatingCancellationToken);
->>>>>>> 3e296484
+                """, HangMitigatingCancellationToken);
+        await telemetry.VerifyFiredAsync(["vs/ide/vbcs/rename/inlinesession/session", "vs/ide/vbcs/rename/commitcore"], HangMitigatingCancellationToken);
+    }
+
+    [IdeFact, WorkItem("https://github.com/dotnet/roslyn/issues/21657")]
+    public async Task VerifyAttributeRename()
+    {
+        var markup = """
+            using System;
+
+            class [|$$ustom|]Attribute : Attribute
+            {
+            }
+            """;
+        await SetUpEditorAsync(markup, HangMitigatingCancellationToken);
+        await TestServices.InlineRename.InvokeAsync(HangMitigatingCancellationToken);
 
         MarkupTestFile.GetSpans(markup, out var _, out var renameSpans);
         var tags = await TestServices.Editor.GetRenameTagsAsync(HangMitigatingCancellationToken);
         var tagSpans = tags.SelectAsArray(tag => new TextSpan(tag.Span.Start, tag.Span.Length));
         AssertEx.SetEqual(renameSpans, tagSpans);
 
-<<<<<<< HEAD
         await TestServices.Input.SendWithoutActivateAsync(["Custom", VirtualKeyCode.RETURN], HangMitigatingCancellationToken);
         await TestServices.Workspace.WaitForRenameAsync(HangMitigatingCancellationToken);
-        await TestServices.EditorVerifier.TextEqualsAsync(@"
-using System;
-
-class Custom$$Attribute : Attribute
-{
-}
-", HangMitigatingCancellationToken);
+        await TestServices.EditorVerifier.TextEqualsAsync("""
+            using System;
+
+            class Custom$$Attribute : Attribute
+            {
+            }
+            """, HangMitigatingCancellationToken);
     }
 
     [IdeFact, WorkItem("https://github.com/dotnet/roslyn/issues/21657")]
     public async Task VerifyAttributeRenameWhileRenameClasss()
     {
-        var markup = @"
-using System;
-
-class [|$$stom|]Attribute : Attribute
-{
-}
-";
+        var markup = """
+            using System;
+
+            class [|$$stom|]Attribute : Attribute
+            {
+            }
+            """;
         await SetUpEditorAsync(markup, HangMitigatingCancellationToken);
         await TestServices.InlineRename.InvokeAsync(HangMitigatingCancellationToken);
-=======
-            await TestServices.Input.SendWithoutActivateAsync(["Custom", VirtualKeyCode.RETURN], HangMitigatingCancellationToken);
-            await TestServices.Workspace.WaitForRenameAsync(HangMitigatingCancellationToken);
-            await TestServices.EditorVerifier.TextEqualsAsync("""
-                using System;
-
-                class Custom$$Attribute : Attribute
-                {
-                }
-                """, HangMitigatingCancellationToken);
-        }
-
-        [IdeFact, WorkItem("https://github.com/dotnet/roslyn/issues/21657")]
-        public async Task VerifyAttributeRenameWhileRenameClasss()
-        {
-            var markup = """
-                using System;
-
-                class [|$$stom|]Attribute : Attribute
-                {
-                }
-                """;
-            await SetUpEditorAsync(markup, HangMitigatingCancellationToken);
-            await TestServices.InlineRename.InvokeAsync(HangMitigatingCancellationToken);
->>>>>>> 3e296484
 
         MarkupTestFile.GetSpans(markup, out var _, out var renameSpans);
         var tags = await TestServices.Editor.GetRenameTagsAsync(HangMitigatingCancellationToken);
         var tagSpans = tags.SelectAsArray(tag => new TextSpan(tag.Span.Start, tag.Span.Length));
         AssertEx.SetEqual(renameSpans, tagSpans);
 
-<<<<<<< HEAD
         await TestServices.Input.SendWithoutActivateAsync("Custom", HangMitigatingCancellationToken);
         await TestServices.Workspace.WaitForRenameAsync(HangMitigatingCancellationToken);
-        await TestServices.EditorVerifier.TextEqualsAsync(@"
-using System;
-
-class Custom$$Attribute : Attribute
-{
-}
-", HangMitigatingCancellationToken);
+        await TestServices.EditorVerifier.TextEqualsAsync("""
+            using System;
+
+            class Custom$$Attribute : Attribute
+            {
+            }
+            """, HangMitigatingCancellationToken);
     }
 
     [IdeFact, WorkItem("https://github.com/dotnet/roslyn/issues/21657")]
     public async Task VerifyAttributeRenameWhileRenameAttribute()
     {
-        var markup = @"
-using System;
-
-[[|$$stom|]]
-class Bar 
-{
-}
-
-class [|stom|]Attribute : Attribute
-{
-}
-";
+        var markup = """
+            using System;
+
+            [[|$$stom|]]
+            class Bar 
+            {
+            }
+
+            class [|stom|]Attribute : Attribute
+            {
+            }
+            """;
         await SetUpEditorAsync(markup, HangMitigatingCancellationToken);
         await TestServices.InlineRename.InvokeAsync(HangMitigatingCancellationToken);
-=======
-            await TestServices.Input.SendWithoutActivateAsync("Custom", HangMitigatingCancellationToken);
-            await TestServices.Workspace.WaitForRenameAsync(HangMitigatingCancellationToken);
-            await TestServices.EditorVerifier.TextEqualsAsync("""
-                using System;
-
-                class Custom$$Attribute : Attribute
-                {
-                }
-                """, HangMitigatingCancellationToken);
-        }
-
-        [IdeFact, WorkItem("https://github.com/dotnet/roslyn/issues/21657")]
-        public async Task VerifyAttributeRenameWhileRenameAttribute()
-        {
-            var markup = """
-                using System;
-
-                [[|$$stom|]]
-                class Bar 
-                {
-                }
-
-                class [|stom|]Attribute : Attribute
-                {
-                }
-                """;
-            await SetUpEditorAsync(markup, HangMitigatingCancellationToken);
-            await TestServices.InlineRename.InvokeAsync(HangMitigatingCancellationToken);
->>>>>>> 3e296484
 
         MarkupTestFile.GetSpans(markup, out _, out var renameSpans);
         var tags = await TestServices.Editor.GetRenameTagsAsync(HangMitigatingCancellationToken);
         var tagSpans = tags.SelectAsArray(tag => new TextSpan(tag.Span.Start, tag.Span.Length));
         AssertEx.SetEqual(renameSpans, tagSpans);
 
-<<<<<<< HEAD
         await TestServices.Input.SendWithoutActivateAsync("Custom", HangMitigatingCancellationToken);
         await TestServices.Workspace.WaitForRenameAsync(HangMitigatingCancellationToken);
-        await TestServices.EditorVerifier.TextEqualsAsync(@"
-using System;
-
-[Custom$$]
-class Bar 
-{
-}
-
-class CustomAttribute : Attribute
-{
-}
-", HangMitigatingCancellationToken);
+        await TestServices.EditorVerifier.TextEqualsAsync("""
+            using System;
+
+            [Custom$$]
+            class Bar 
+            {
+            }
+
+            class CustomAttribute : Attribute
+            {
+            }
+            """, HangMitigatingCancellationToken);
     }
 
     [IdeFact, WorkItem("https://github.com/dotnet/roslyn/issues/21657")]
     public async Task VerifyAttributeRenameWhileRenameAttributeClass()
     {
-        var markup = @"
-using System;
-
-[[|stom|]]
-class Bar 
-{
-}
-
-class [|$$stom|]Attribute : Attribute
-{
-}
-";
+        var markup = """
+            using System;
+
+            [[|stom|]]
+            class Bar 
+            {
+            }
+
+            class [|$$stom|]Attribute : Attribute
+            {
+            }
+            """;
         await SetUpEditorAsync(markup, HangMitigatingCancellationToken);
         await TestServices.InlineRename.InvokeAsync(HangMitigatingCancellationToken);
-=======
-            await TestServices.Input.SendWithoutActivateAsync("Custom", HangMitigatingCancellationToken);
-            await TestServices.Workspace.WaitForRenameAsync(HangMitigatingCancellationToken);
-            await TestServices.EditorVerifier.TextEqualsAsync("""
-                using System;
-
-                [Custom$$]
-                class Bar 
-                {
-                }
-
-                class CustomAttribute : Attribute
-                {
-                }
-                """, HangMitigatingCancellationToken);
-        }
-
-        [IdeFact, WorkItem("https://github.com/dotnet/roslyn/issues/21657")]
-        public async Task VerifyAttributeRenameWhileRenameAttributeClass()
-        {
-            var markup = """
-                using System;
-
-                [[|stom|]]
-                class Bar 
-                {
-                }
-
-                class [|$$stom|]Attribute : Attribute
-                {
-                }
-                """;
-            await SetUpEditorAsync(markup, HangMitigatingCancellationToken);
-            await TestServices.InlineRename.InvokeAsync(HangMitigatingCancellationToken);
->>>>>>> 3e296484
 
         MarkupTestFile.GetSpans(markup, out _, out var renameSpans);
         var tags = await TestServices.Editor.GetRenameTagsAsync(HangMitigatingCancellationToken);
         var tagSpans = tags.SelectAsArray(tag => new TextSpan(tag.Span.Start, tag.Span.Length));
         AssertEx.SetEqual(renameSpans, tagSpans);
 
-<<<<<<< HEAD
         await TestServices.Input.SendWithoutActivateAsync("Custom", HangMitigatingCancellationToken);
         await TestServices.Workspace.WaitForRenameAsync(HangMitigatingCancellationToken);
-        await TestServices.EditorVerifier.TextEqualsAsync(@"
-using System;
-
-[Custom]
-class Bar 
-{
-}
-
-class Custom$$Attribute : Attribute
-{
-}
-", HangMitigatingCancellationToken);
+        await TestServices.EditorVerifier.TextEqualsAsync("""
+            using System;
+
+            [Custom]
+            class Bar 
+            {
+            }
+
+            class Custom$$Attribute : Attribute
+            {
+            }
+            """, HangMitigatingCancellationToken);
     }
 
     [IdeFact]
@@ -434,33 +244,34 @@
         // "variable" is intentionally misspelled as "varixable" and "this" is misspelled as
         // "thix" below to ensure we don't change instances of "x" in comments that are part of
         // larger words
-        var markup = @"
-using System;
-using System.Collections.Generic;
-using System.Linq;
-
-class Program
-{
-    /// <summary>
-    /// creates a varixable named [|x|] xx
-    /// </summary>
-    /// <param name=""args""></param>
-    static void Main(string[] args)
-    {
-        // thix varixable is named [|x|] xx
-        int [|x|]$$ = 0;
-        [|x|] = 5;
-        TestMethod([|x|]);
-    }
-
-    static void TestMethod(int y)
-    {
-        /*
-         * [|x|]
-         * xx
-         */
-    }
-}";
+        var markup = """
+            using System;
+            using System.Collections.Generic;
+            using System.Linq;
+
+            class Program
+            {
+                /// <summary>
+                /// creates a varixable named [|x|] xx
+                /// </summary>
+                /// <param name="args"></param>
+                static void Main(string[] args)
+                {
+                    // thix varixable is named [|x|] xx
+                    int [|x|]$$ = 0;
+                    [|x|] = 5;
+                    TestMethod([|x|]);
+                }
+
+                static void TestMethod(int y)
+                {
+                    /*
+                     * [|x|]
+                     * xx
+                     */
+                }
+            }
+            """;
         await SetUpEditorAsync(markup, HangMitigatingCancellationToken);
         await TestServices.InlineRename.InvokeAsync(HangMitigatingCancellationToken);
         await TestServices.InlineRename.ToggleIncludeCommentsAsync(HangMitigatingCancellationToken);
@@ -472,173 +283,59 @@
 
         await TestServices.Input.SendWithoutActivateAsync([VirtualKeyCode.VK_Y, VirtualKeyCode.RETURN], HangMitigatingCancellationToken);
         await TestServices.Workspace.WaitForRenameAsync(HangMitigatingCancellationToken);
-        await TestServices.EditorVerifier.TextEqualsAsync(@"
-using System;
-using System.Collections.Generic;
-using System.Linq;
-
-class Program
-{
-    /// <summary>
-    /// creates a varixable named y xx
-    /// </summary>
-    /// <param name=""args""></param>
-    static void Main(string[] args)
-    {
-        // thix varixable is named y xx
-        int y$$ = 0;
-        y = 5;
-        TestMethod(y);
-    }
-
-    static void TestMethod(int y)
-    {
-        /*
-         * y
-         * xx
-         */
-    }
-}", HangMitigatingCancellationToken);
+        await TestServices.EditorVerifier.TextEqualsAsync("""
+            using System;
+            using System.Collections.Generic;
+            using System.Linq;
+
+            class Program
+            {
+                /// <summary>
+                /// creates a varixable named y xx
+                /// </summary>
+                /// <param name="args"></param>
+                static void Main(string[] args)
+                {
+                    // thix varixable is named y xx
+                    int y$$ = 0;
+                    y = 5;
+                    TestMethod(y);
+                }
+
+                static void TestMethod(int y)
+                {
+                    /*
+                     * y
+                     * xx
+                     */
+                }
+            }
+            """, HangMitigatingCancellationToken);
     }
 
     [IdeFact]
     public async Task VerifyLocalVariableRenameWithStringsUpdated()
     {
-        var markup = @"
-class Program
-{
-    static void Main(string[] args)
-    {
-        int [|x|]$$ = 0;
-        [|x|] = 5;
-        var s = ""[|x|] xx [|x|]"";
-        var sLiteral = 
-            @""
-            [|x|]
-            xx
-            [|x|]
-            "";
-        char c = 'x';
-        char cUnit = '\u0078';
-    }
-}";
+        var markup = """
+            class Program
+            {
+                static void Main(string[] args)
+                {
+                    int [|x|]$$ = 0;
+                    [|x|] = 5;
+                    var s = "[|x|] xx [|x|]";
+                    var sLiteral = 
+                        @"
+                        [|x|]
+                        xx
+                        [|x|]
+                        ";
+                    char c = 'x';
+                    char cUnit = '\u0078';
+                }
+            }
+            """;
         await SetUpEditorAsync(markup, HangMitigatingCancellationToken);
-=======
-            await TestServices.Input.SendWithoutActivateAsync("Custom", HangMitigatingCancellationToken);
-            await TestServices.Workspace.WaitForRenameAsync(HangMitigatingCancellationToken);
-            await TestServices.EditorVerifier.TextEqualsAsync("""
-                using System;
-
-                [Custom]
-                class Bar 
-                {
-                }
-
-                class Custom$$Attribute : Attribute
-                {
-                }
-                """, HangMitigatingCancellationToken);
-        }
-
-        [IdeFact]
-        public async Task VerifyLocalVariableRenameWithCommentsUpdated()
-        {
-            // "variable" is intentionally misspelled as "varixable" and "this" is misspelled as
-            // "thix" below to ensure we don't change instances of "x" in comments that are part of
-            // larger words
-            var markup = """
-                using System;
-                using System.Collections.Generic;
-                using System.Linq;
-
-                class Program
-                {
-                    /// <summary>
-                    /// creates a varixable named [|x|] xx
-                    /// </summary>
-                    /// <param name="args"></param>
-                    static void Main(string[] args)
-                    {
-                        // thix varixable is named [|x|] xx
-                        int [|x|]$$ = 0;
-                        [|x|] = 5;
-                        TestMethod([|x|]);
-                    }
-
-                    static void TestMethod(int y)
-                    {
-                        /*
-                         * [|x|]
-                         * xx
-                         */
-                    }
-                }
-                """;
-            await SetUpEditorAsync(markup, HangMitigatingCancellationToken);
-            await TestServices.InlineRename.InvokeAsync(HangMitigatingCancellationToken);
-            await TestServices.InlineRename.ToggleIncludeCommentsAsync(HangMitigatingCancellationToken);
-
-            MarkupTestFile.GetSpans(markup, out var _, out var renameSpans);
-            var tags = await TestServices.Editor.GetRenameTagsAsync(HangMitigatingCancellationToken);
-            var tagSpans = tags.SelectAsArray(tag => new TextSpan(tag.Span.Start, tag.Span.Length));
-            AssertEx.SetEqual(renameSpans, tagSpans);
-
-            await TestServices.Input.SendWithoutActivateAsync([VirtualKeyCode.VK_Y, VirtualKeyCode.RETURN], HangMitigatingCancellationToken);
-            await TestServices.Workspace.WaitForRenameAsync(HangMitigatingCancellationToken);
-            await TestServices.EditorVerifier.TextEqualsAsync("""
-                using System;
-                using System.Collections.Generic;
-                using System.Linq;
-
-                class Program
-                {
-                    /// <summary>
-                    /// creates a varixable named y xx
-                    /// </summary>
-                    /// <param name="args"></param>
-                    static void Main(string[] args)
-                    {
-                        // thix varixable is named y xx
-                        int y$$ = 0;
-                        y = 5;
-                        TestMethod(y);
-                    }
-
-                    static void TestMethod(int y)
-                    {
-                        /*
-                         * y
-                         * xx
-                         */
-                    }
-                }
-                """, HangMitigatingCancellationToken);
-        }
-
-        [IdeFact]
-        public async Task VerifyLocalVariableRenameWithStringsUpdated()
-        {
-            var markup = """
-                class Program
-                {
-                    static void Main(string[] args)
-                    {
-                        int [|x|]$$ = 0;
-                        [|x|] = 5;
-                        var s = "[|x|] xx [|x|]";
-                        var sLiteral = 
-                            @"
-                            [|x|]
-                            xx
-                            [|x|]
-                            ";
-                        char c = 'x';
-                        char cUnit = '\u0078';
-                    }
-                }
-                """;
-            await SetUpEditorAsync(markup, HangMitigatingCancellationToken);
->>>>>>> 3e296484
 
         await TestServices.InlineRename.InvokeAsync(HangMitigatingCancellationToken);
         await TestServices.InlineRename.ToggleIncludeStringsAsync(HangMitigatingCancellationToken);
@@ -648,93 +345,49 @@
         var tagSpans = tags.SelectAsArray(tag => new TextSpan(tag.Span.Start, tag.Span.Length));
         AssertEx.SetEqual(renameSpans, tagSpans);
 
-<<<<<<< HEAD
         await TestServices.Input.SendWithoutActivateAsync([VirtualKeyCode.VK_Y, VirtualKeyCode.RETURN], HangMitigatingCancellationToken);
         await TestServices.Workspace.WaitForRenameAsync(HangMitigatingCancellationToken);
-        await TestServices.EditorVerifier.TextEqualsAsync(@"
-class Program
-{
-    static void Main(string[] args)
-    {
-        int y$$ = 0;
-        y = 5;
-        var s = ""y xx y"";
-        var sLiteral = 
-            @""
-            y
-            xx
-            y
-            "";
-        char c = 'x';
-        char cUnit = '\u0078';
-    }
-}", HangMitigatingCancellationToken);
+        await TestServices.EditorVerifier.TextEqualsAsync("""
+            class Program
+            {
+                static void Main(string[] args)
+                {
+                    int y$$ = 0;
+                    y = 5;
+                    var s = "y xx y";
+                    var sLiteral = 
+                        @"
+                        y
+                        xx
+                        y
+                        ";
+                    char c = 'x';
+                    char cUnit = '\u0078';
+                }
+            }
+            """, HangMitigatingCancellationToken);
     }
 
     [IdeFact]
     public async Task VerifyOverloadsUpdated()
     {
-        var markup = @"
-interface I
-{
-    void [|TestMethod|]$$(int y);
-    void [|TestMethod|](string y);
-}
-
-class B : I
-{
-    public virtual void [|TestMethod|](int y)
-    { }
-
-    public virtual void [|TestMethod|](string y)
-    { }
-}";
+        var markup = """
+            interface I
+            {
+                void [|TestMethod|]$$(int y);
+                void [|TestMethod|](string y);
+            }
+
+            class B : I
+            {
+                public virtual void [|TestMethod|](int y)
+                { }
+
+                public virtual void [|TestMethod|](string y)
+                { }
+            }
+            """;
         await SetUpEditorAsync(markup, HangMitigatingCancellationToken);
-=======
-            await TestServices.Input.SendWithoutActivateAsync([VirtualKeyCode.VK_Y, VirtualKeyCode.RETURN], HangMitigatingCancellationToken);
-            await TestServices.Workspace.WaitForRenameAsync(HangMitigatingCancellationToken);
-            await TestServices.EditorVerifier.TextEqualsAsync("""
-                class Program
-                {
-                    static void Main(string[] args)
-                    {
-                        int y$$ = 0;
-                        y = 5;
-                        var s = "y xx y";
-                        var sLiteral = 
-                            @"
-                            y
-                            xx
-                            y
-                            ";
-                        char c = 'x';
-                        char cUnit = '\u0078';
-                    }
-                }
-                """, HangMitigatingCancellationToken);
-        }
-
-        [IdeFact]
-        public async Task VerifyOverloadsUpdated()
-        {
-            var markup = """
-                interface I
-                {
-                    void [|TestMethod|]$$(int y);
-                    void [|TestMethod|](string y);
-                }
-
-                class B : I
-                {
-                    public virtual void [|TestMethod|](int y)
-                    { }
-
-                    public virtual void [|TestMethod|](string y)
-                    { }
-                }
-                """;
-            await SetUpEditorAsync(markup, HangMitigatingCancellationToken);
->>>>>>> 3e296484
 
         await TestServices.InlineRename.InvokeAsync(HangMitigatingCancellationToken);
         await TestServices.InlineRename.ToggleIncludeOverloadsAsync(HangMitigatingCancellationToken);
@@ -744,88 +397,47 @@
         var tagSpans = tags.SelectAsArray(tag => new TextSpan(tag.Span.Start, tag.Span.Length));
         AssertEx.SetEqual(renameSpans, tagSpans);
 
-<<<<<<< HEAD
         await TestServices.Input.SendWithoutActivateAsync([VirtualKeyCode.VK_Y, VirtualKeyCode.RETURN], HangMitigatingCancellationToken);
         await TestServices.Workspace.WaitForRenameAsync(HangMitigatingCancellationToken);
-        await TestServices.EditorVerifier.TextEqualsAsync(@"
-interface I
-{
-    void y$$(int y);
-    void y(string y);
-}
-
-class B : I
-{
-    public virtual void y(int y)
-    { }
-
-    public virtual void y(string y)
-    { }
-}", HangMitigatingCancellationToken);
+        await TestServices.EditorVerifier.TextEqualsAsync("""
+            interface I
+            {
+                void y$$(int y);
+                void y(string y);
+            }
+
+            class B : I
+            {
+                public virtual void y(int y)
+                { }
+
+                public virtual void y(string y)
+                { }
+            }
+            """, HangMitigatingCancellationToken);
     }
 
     [IdeFact]
     public async Task VerifyMultiFileRename()
     {
-        await SetUpEditorAsync(@"
-class $$Program
-{
-}", HangMitigatingCancellationToken);
+        await SetUpEditorAsync("""
+            class $$Program
+            {
+            }
+            """, HangMitigatingCancellationToken);
         await TestServices.SolutionExplorer.AddFileAsync(ProjectName, "Class2.cs", @"", cancellationToken: HangMitigatingCancellationToken);
         await TestServices.SolutionExplorer.OpenFileAsync(ProjectName, "Class2.cs", HangMitigatingCancellationToken);
 
-        const string class2Markup = @"
-class SomeOtherClass
-{
-    void M()
-    {
-        [|Program|] p = new [|Program|]();
-    }
-}";
+        const string class2Markup = """
+            class SomeOtherClass
+            {
+                void M()
+                {
+                    [|Program|] p = new [|Program|]();
+                }
+            }
+            """;
         MarkupTestFile.GetSpans(class2Markup, out var code, out var renameSpans);
-=======
-            await TestServices.Input.SendWithoutActivateAsync([VirtualKeyCode.VK_Y, VirtualKeyCode.RETURN], HangMitigatingCancellationToken);
-            await TestServices.Workspace.WaitForRenameAsync(HangMitigatingCancellationToken);
-            await TestServices.EditorVerifier.TextEqualsAsync("""
-                interface I
-                {
-                    void y$$(int y);
-                    void y(string y);
-                }
-
-                class B : I
-                {
-                    public virtual void y(int y)
-                    { }
-
-                    public virtual void y(string y)
-                    { }
-                }
-                """, HangMitigatingCancellationToken);
-        }
-
-        [IdeFact]
-        public async Task VerifyMultiFileRename()
-        {
-            await SetUpEditorAsync("""
-                class $$Program
-                {
-                }
-                """, HangMitigatingCancellationToken);
-            await TestServices.SolutionExplorer.AddFileAsync(ProjectName, "Class2.cs", @"", cancellationToken: HangMitigatingCancellationToken);
-            await TestServices.SolutionExplorer.OpenFileAsync(ProjectName, "Class2.cs", HangMitigatingCancellationToken);
-
-            const string class2Markup = """
-                class SomeOtherClass
-                {
-                    void M()
-                    {
-                        [|Program|] p = new [|Program|]();
-                    }
-                }
-                """;
-            MarkupTestFile.GetSpans(class2Markup, out var code, out var renameSpans);
->>>>>>> 3e296484
 
         await TestServices.Editor.SetTextAsync(code, HangMitigatingCancellationToken);
         await TestServices.Editor.PlaceCaretAsync("Program", charsOffset: 0, HangMitigatingCancellationToken);
@@ -836,196 +448,104 @@
         var tagSpans = tags.SelectAsArray(tag => new TextSpan(tag.Span.Start, tag.Span.Length));
         AssertEx.SetEqual(renameSpans, tagSpans);
 
-<<<<<<< HEAD
         await TestServices.Input.SendWithoutActivateAsync([VirtualKeyCode.VK_Y, VirtualKeyCode.RETURN], HangMitigatingCancellationToken);
         await TestServices.Workspace.WaitForRenameAsync(HangMitigatingCancellationToken);
-        await TestServices.EditorVerifier.TextEqualsAsync(@"
-class SomeOtherClass
-{
-    void M()
-    {
-        y$$ p = new y();
-    }
-}", HangMitigatingCancellationToken);
+        await TestServices.EditorVerifier.TextEqualsAsync("""
+            class SomeOtherClass
+            {
+                void M()
+                {
+                    y$$ p = new y();
+                }
+            }
+            """, HangMitigatingCancellationToken);
 
         await TestServices.SolutionExplorer.OpenFileAsync(ProjectName, "Class1.cs", HangMitigatingCancellationToken);
-        await TestServices.EditorVerifier.TextEqualsAsync(@"
-class y$$
-{
-}", HangMitigatingCancellationToken);
+        await TestServices.EditorVerifier.TextEqualsAsync("""
+            class y$$
+            {
+            }
+            """, HangMitigatingCancellationToken);
     }
 
     [IdeFact]
     public async Task VerifyRenameCancellation()
     {
-        await SetUpEditorAsync(@"
-class $$Program
-{
-}", HangMitigatingCancellationToken);
+        await SetUpEditorAsync("""
+            class $$Program
+            {
+            }
+            """, HangMitigatingCancellationToken);
 
         await TestServices.SolutionExplorer.AddFileAsync(ProjectName, "Class2.cs", @"", cancellationToken: HangMitigatingCancellationToken);
         await TestServices.SolutionExplorer.OpenFileAsync(ProjectName, "Class2.cs", HangMitigatingCancellationToken);
-        await TestServices.Editor.SetTextAsync(@"
-class SomeOtherClass
-{
-    void M()
-    {
-        Program p = new Program();
-    }
-}", HangMitigatingCancellationToken);
+        await TestServices.Editor.SetTextAsync("""
+            class SomeOtherClass
+            {
+                void M()
+                {
+                    Program p = new Program();
+                }
+            }
+            """, HangMitigatingCancellationToken);
         await TestServices.Editor.PlaceCaretAsync("Program", charsOffset: 0, HangMitigatingCancellationToken);
-=======
-            await TestServices.Input.SendWithoutActivateAsync([VirtualKeyCode.VK_Y, VirtualKeyCode.RETURN], HangMitigatingCancellationToken);
-            await TestServices.Workspace.WaitForRenameAsync(HangMitigatingCancellationToken);
-            await TestServices.EditorVerifier.TextEqualsAsync("""
-                class SomeOtherClass
-                {
-                    void M()
-                    {
-                        y$$ p = new y();
-                    }
-                }
-                """, HangMitigatingCancellationToken);
-
-            await TestServices.SolutionExplorer.OpenFileAsync(ProjectName, "Class1.cs", HangMitigatingCancellationToken);
-            await TestServices.EditorVerifier.TextEqualsAsync("""
-                class y$$
-                {
-                }
-                """, HangMitigatingCancellationToken);
-        }
-
-        [IdeFact]
-        public async Task VerifyRenameCancellation()
-        {
-            await SetUpEditorAsync("""
-                class $$Program
-                {
-                }
-                """, HangMitigatingCancellationToken);
-
-            await TestServices.SolutionExplorer.AddFileAsync(ProjectName, "Class2.cs", @"", cancellationToken: HangMitigatingCancellationToken);
-            await TestServices.SolutionExplorer.OpenFileAsync(ProjectName, "Class2.cs", HangMitigatingCancellationToken);
-            await TestServices.Editor.SetTextAsync("""
-                class SomeOtherClass
-                {
-                    void M()
-                    {
-                        Program p = new Program();
-                    }
-                }
-                """, HangMitigatingCancellationToken);
-            await TestServices.Editor.PlaceCaretAsync("Program", charsOffset: 0, HangMitigatingCancellationToken);
->>>>>>> 3e296484
-
-        await TestServices.InlineRename.InvokeAsync(HangMitigatingCancellationToken);
-
-<<<<<<< HEAD
+
+        await TestServices.InlineRename.InvokeAsync(HangMitigatingCancellationToken);
+
         await TestServices.Input.SendWithoutActivateAsync(VirtualKeyCode.VK_Y, HangMitigatingCancellationToken);
         await TestServices.Workspace.WaitForRenameAsync(HangMitigatingCancellationToken);
-        await TestServices.EditorVerifier.TextEqualsAsync(@"
-class SomeOtherClass
-{
-    void M()
-    {
-        y$$ p = new y();
-    }
-}", HangMitigatingCancellationToken);
+        await TestServices.EditorVerifier.TextEqualsAsync("""
+            class SomeOtherClass
+            {
+                void M()
+                {
+                    y$$ p = new y();
+                }
+            }
+            """, HangMitigatingCancellationToken);
 
         await TestServices.SolutionExplorer.OpenFileAsync(ProjectName, "Class1.cs", HangMitigatingCancellationToken);
-        await TestServices.EditorVerifier.TextEqualsAsync(@"
-class y$$
-{
-}", HangMitigatingCancellationToken);
+        await TestServices.EditorVerifier.TextEqualsAsync("""
+            class y$$
+            {
+            }
+            """, HangMitigatingCancellationToken);
 
         await TestServices.Input.SendWithoutActivateAsync(VirtualKeyCode.ESCAPE, HangMitigatingCancellationToken);
         await TestServices.Workspace.WaitForRenameAsync(HangMitigatingCancellationToken);
-        await TestServices.EditorVerifier.TextEqualsAsync(@"
-class Program$$
-{
-}", HangMitigatingCancellationToken);
+        await TestServices.EditorVerifier.TextEqualsAsync("""
+            class Program$$
+            {
+            }
+            """, HangMitigatingCancellationToken);
 
         await TestServices.SolutionExplorer.OpenFileAsync(ProjectName, "Class2.cs", HangMitigatingCancellationToken);
-        await TestServices.EditorVerifier.TextEqualsAsync(@"
-class SomeOtherClass
-{
-    void M()
-    {
-        Program$$ p = new Program();
-    }
-}", HangMitigatingCancellationToken);
+        await TestServices.EditorVerifier.TextEqualsAsync("""
+            class SomeOtherClass
+            {
+                void M()
+                {
+                    Program$$ p = new Program();
+                }
+            }
+            """, HangMitigatingCancellationToken);
     }
 
     [IdeFact]
     public async Task VerifyCrossProjectRename()
     {
-        await SetUpEditorAsync(@"
-$$class RenameRocks 
-{
-    static void Main(string[] args)
-    {
-        Class2 c = null;
-        c.ToString();
-    }
-}", HangMitigatingCancellationToken);
+        await SetUpEditorAsync("""
+            $$class RenameRocks 
+            {
+                static void Main(string[] args)
+                {
+                    Class2 c = null;
+                    c.ToString();
+                }
+            }
+            """, HangMitigatingCancellationToken);
         var project1 = ProjectName;
         var project2 = "Project2";
-=======
-            await TestServices.Input.SendWithoutActivateAsync(VirtualKeyCode.VK_Y, HangMitigatingCancellationToken);
-            await TestServices.Workspace.WaitForRenameAsync(HangMitigatingCancellationToken);
-            await TestServices.EditorVerifier.TextEqualsAsync("""
-                class SomeOtherClass
-                {
-                    void M()
-                    {
-                        y$$ p = new y();
-                    }
-                }
-                """, HangMitigatingCancellationToken);
-
-            await TestServices.SolutionExplorer.OpenFileAsync(ProjectName, "Class1.cs", HangMitigatingCancellationToken);
-            await TestServices.EditorVerifier.TextEqualsAsync("""
-                class y$$
-                {
-                }
-                """, HangMitigatingCancellationToken);
-
-            await TestServices.Input.SendWithoutActivateAsync(VirtualKeyCode.ESCAPE, HangMitigatingCancellationToken);
-            await TestServices.Workspace.WaitForRenameAsync(HangMitigatingCancellationToken);
-            await TestServices.EditorVerifier.TextEqualsAsync("""
-                class Program$$
-                {
-                }
-                """, HangMitigatingCancellationToken);
-
-            await TestServices.SolutionExplorer.OpenFileAsync(ProjectName, "Class2.cs", HangMitigatingCancellationToken);
-            await TestServices.EditorVerifier.TextEqualsAsync("""
-                class SomeOtherClass
-                {
-                    void M()
-                    {
-                        Program$$ p = new Program();
-                    }
-                }
-                """, HangMitigatingCancellationToken);
-        }
-
-        [IdeFact]
-        public async Task VerifyCrossProjectRename()
-        {
-            await SetUpEditorAsync("""
-                $$class RenameRocks 
-                {
-                    static void Main(string[] args)
-                    {
-                        Class2 c = null;
-                        c.ToString();
-                    }
-                }
-                """, HangMitigatingCancellationToken);
-            var project1 = ProjectName;
-            var project2 = "Project2";
->>>>>>> 3e296484
 
         await TestServices.SolutionExplorer.AddProjectAsync(project2, WellKnownProjectTemplates.ClassLibrary, LanguageName, HangMitigatingCancellationToken);
         await TestServices.SolutionExplorer.AddProjectReferenceAsync(projectName: project1, projectToReferenceName: project2, HangMitigatingCancellationToken);
@@ -1039,34 +559,19 @@
         await TestServices.SolutionExplorer.OpenFileAsync(project1, "Class1.cs", HangMitigatingCancellationToken);
         await TestServices.Editor.PlaceCaretAsync("Class2", charsOffset: 0, HangMitigatingCancellationToken);
 
-<<<<<<< HEAD
         await TestServices.InlineRename.InvokeAsync(HangMitigatingCancellationToken);
         await TestServices.Input.SendWithoutActivateAsync([VirtualKeyCode.VK_Y, VirtualKeyCode.RETURN], HangMitigatingCancellationToken);
         await TestServices.Workspace.WaitForRenameAsync(HangMitigatingCancellationToken);
-        await TestServices.EditorVerifier.TextEqualsAsync(@"
-class RenameRocks 
-{
-    static void Main(string[] args)
-    {
-        y$$ c = null;
-        c.ToString();
-    }
-}", HangMitigatingCancellationToken);
-=======
-            await TestServices.InlineRename.InvokeAsync(HangMitigatingCancellationToken);
-            await TestServices.Input.SendWithoutActivateAsync([VirtualKeyCode.VK_Y, VirtualKeyCode.RETURN], HangMitigatingCancellationToken);
-            await TestServices.Workspace.WaitForRenameAsync(HangMitigatingCancellationToken);
-            await TestServices.EditorVerifier.TextEqualsAsync("""
-                class RenameRocks 
-                {
-                    static void Main(string[] args)
-                    {
-                        y$$ c = null;
-                        c.ToString();
-                    }
-                }
-                """, HangMitigatingCancellationToken);
->>>>>>> 3e296484
+        await TestServices.EditorVerifier.TextEqualsAsync("""
+            class RenameRocks 
+            {
+                static void Main(string[] args)
+                {
+                    y$$ c = null;
+                    c.ToString();
+                }
+            }
+            """, HangMitigatingCancellationToken);
 
         await TestServices.SolutionExplorer.OpenFileAsync(project2, "y.cs", HangMitigatingCancellationToken);
         await TestServices.EditorVerifier.TextEqualsAsync(@"
@@ -1083,17 +588,17 @@
         await TestServices.EditorVerifier.TextEqualsAsync(@"
 public class Class2 { static void Main(string [] args) { } }$$", HangMitigatingCancellationToken);
 
-<<<<<<< HEAD
         await TestServices.SolutionExplorer.OpenFileAsync(ProjectName, "Class1.cs", HangMitigatingCancellationToken);
-        await TestServices.EditorVerifier.TextEqualsAsync(@"
-class RenameRocks 
-{
-    static void Main(string[] args)
-    {
-        Class2$$ c = null;
-        c.ToString();
-    }
-}", HangMitigatingCancellationToken);
+        await TestServices.EditorVerifier.TextEqualsAsync("""
+            class RenameRocks 
+            {
+                static void Main(string[] args)
+                {
+                    Class2$$ c = null;
+                    c.ToString();
+                }
+            }
+            """, HangMitigatingCancellationToken);
     }
 
     [IdeFact]
@@ -1101,103 +606,46 @@
     {
         await TestServices.SolutionExplorer.CloseSolutionAsync(HangMitigatingCancellationToken);
         await TestServices.SolutionExplorer.AddStandaloneFileAsync("StandaloneFile1.cs", HangMitigatingCancellationToken);
-        await TestServices.Editor.SetTextAsync(@"
-class Program
-{
-    void Goo()
-    {
-        var ids = 1;
-        ids = 2;
-    }
-}", HangMitigatingCancellationToken);
+        await TestServices.Editor.SetTextAsync("""
+            class Program
+            {
+                void Goo()
+                {
+                    var ids = 1;
+                    ids = 2;
+                }
+            }
+            """, HangMitigatingCancellationToken);
         await TestServices.Editor.PlaceCaretAsync("ids", charsOffset: 0, HangMitigatingCancellationToken);
-=======
-            await TestServices.SolutionExplorer.OpenFileAsync(ProjectName, "Class1.cs", HangMitigatingCancellationToken);
-            await TestServices.EditorVerifier.TextEqualsAsync("""
-                class RenameRocks 
-                {
-                    static void Main(string[] args)
-                    {
-                        Class2$$ c = null;
-                        c.ToString();
-                    }
-                }
-                """, HangMitigatingCancellationToken);
-        }
-
-        [IdeFact]
-        public async Task VerifyRenameInStandaloneFiles()
-        {
-            await TestServices.SolutionExplorer.CloseSolutionAsync(HangMitigatingCancellationToken);
-            await TestServices.SolutionExplorer.AddStandaloneFileAsync("StandaloneFile1.cs", HangMitigatingCancellationToken);
-            await TestServices.Editor.SetTextAsync("""
-                class Program
-                {
-                    void Goo()
-                    {
-                        var ids = 1;
-                        ids = 2;
-                    }
-                }
-                """, HangMitigatingCancellationToken);
-            await TestServices.Editor.PlaceCaretAsync("ids", charsOffset: 0, HangMitigatingCancellationToken);
->>>>>>> 3e296484
-
-        await TestServices.InlineRename.InvokeAsync(HangMitigatingCancellationToken);
-
-<<<<<<< HEAD
+
+        await TestServices.InlineRename.InvokeAsync(HangMitigatingCancellationToken);
+
         await TestServices.Input.SendWithoutActivateAsync([VirtualKeyCode.VK_Y, VirtualKeyCode.RETURN], HangMitigatingCancellationToken);
         await TestServices.Workspace.WaitForRenameAsync(HangMitigatingCancellationToken);
-        await TestServices.EditorVerifier.TextEqualsAsync(@"
-class Program
-{
-    void Goo()
-    {
-        var y$$ = 1;
-        y = 2;
-    }
-}", HangMitigatingCancellationToken);
+        await TestServices.EditorVerifier.TextEqualsAsync("""
+            class Program
+            {
+                void Goo()
+                {
+                    var y$$ = 1;
+                    y = 2;
+                }
+            }
+            """, HangMitigatingCancellationToken);
     }
 
     [IdeFact, WorkItem("https://github.com/dotnet/roslyn/issues/39617")]
     public async Task VerifyRenameCaseChange()
     {
         await TestServices.SolutionExplorer.AddFileAsync(ProjectName, "Program.cs",
-@"
-class Program
-{
-    static void Main(string[] args)
-    {
-    }
-}", cancellationToken: HangMitigatingCancellationToken);
-=======
-            await TestServices.Input.SendWithoutActivateAsync([VirtualKeyCode.VK_Y, VirtualKeyCode.RETURN], HangMitigatingCancellationToken);
-            await TestServices.Workspace.WaitForRenameAsync(HangMitigatingCancellationToken);
-            await TestServices.EditorVerifier.TextEqualsAsync("""
-                class Program
-                {
-                    void Goo()
-                    {
-                        var y$$ = 1;
-                        y = 2;
-                    }
-                }
-                """, HangMitigatingCancellationToken);
-        }
-
-        [IdeFact, WorkItem("https://github.com/dotnet/roslyn/issues/39617")]
-        public async Task VerifyRenameCaseChange()
-        {
-            await TestServices.SolutionExplorer.AddFileAsync(ProjectName, "Program.cs",
-                """
-                class Program
-                {
-                    static void Main(string[] args)
-                    {
-                    }
-                }
-                """, cancellationToken: HangMitigatingCancellationToken);
->>>>>>> 3e296484
+            """
+            class Program
+            {
+                static void Main(string[] args)
+                {
+                }
+            }
+            """, cancellationToken: HangMitigatingCancellationToken);
 
         await TestServices.SolutionExplorer.OpenFileAsync(ProjectName, "Program.cs", HangMitigatingCancellationToken);
         await TestServices.Editor.PlaceCaretAsync("Program", charsOffset: 0, HangMitigatingCancellationToken);
@@ -1207,15 +655,15 @@
         await TestServices.Input.SendWithoutActivateAsync([VirtualKeyCode.HOME, VirtualKeyCode.DELETE, VirtualKeyCode.VK_P, VirtualKeyCode.RETURN], HangMitigatingCancellationToken);
         await TestServices.Workspace.WaitForRenameAsync(HangMitigatingCancellationToken);
 
-<<<<<<< HEAD
         await TestServices.EditorVerifier.TextEqualsAsync(
-            @"
-class p$$rogram
-{
-    static void Main(string[] args)
-    {
-    }
-}", HangMitigatingCancellationToken);
+            """
+            class p$$rogram
+            {
+                static void Main(string[] args)
+                {
+                }
+            }
+            """, HangMitigatingCancellationToken);
     }
 
     [IdeFact]
@@ -1224,11 +672,12 @@
         var globalOptions = await TestServices.Shell.GetComponentModelServiceAsync<IGlobalOptionService>(HangMitigatingCancellationToken);
         globalOptions.SetGlobalOption(InlineRenameUIOptionsStorage.UseInlineAdornment, true);
         await TestServices.SolutionExplorer.AddFileAsync(ProjectName, "Program.cs",
-@"
-public class Class2
-{
-    public int Field123;
-}", cancellationToken: HangMitigatingCancellationToken);
+            """
+            public class Class2
+            {
+                public int Field123;
+            }
+            """, cancellationToken: HangMitigatingCancellationToken);
 
         await TestServices.SolutionExplorer.OpenFileAsync(ProjectName, "Program.cs", HangMitigatingCancellationToken);
         await TestServices.Editor.PlaceCaretAsync("Field123", charsOffset: 0, HangMitigatingCancellationToken);
@@ -1236,63 +685,24 @@
         await TestServices.Input.SendWithoutActivateAsync(["F", "i"], HangMitigatingCancellationToken);
         await TestServices.Workspace.WaitForRenameAsync(HangMitigatingCancellationToken);
         await TestServices.EditorVerifier.TextEqualsAsync(
-            @"
-public class Class2
-{
-    public int Fi$$;
-}", HangMitigatingCancellationToken);
+            """
+            public class Class2
+            {
+                public int Fi$$;
+            }
+            """, HangMitigatingCancellationToken);
         await TestServices.InlineRename.VerifyStringInFlyout("Fi", HangMitigatingCancellationToken);
         await TestServices.Input.SendWithoutActivateAsync(["e", "l", "d", "3", "2", "1"], HangMitigatingCancellationToken);
-=======
-            await TestServices.EditorVerifier.TextEqualsAsync(
-                """
-                class p$$rogram
-                {
-                    static void Main(string[] args)
-                    {
-                    }
-                }
-                """, HangMitigatingCancellationToken);
-        }
-
-        [IdeFact]
-        public async Task VerifyTextSync()
-        {
-            var globalOptions = await TestServices.Shell.GetComponentModelServiceAsync<IGlobalOptionService>(HangMitigatingCancellationToken);
-            globalOptions.SetGlobalOption(InlineRenameUIOptionsStorage.UseInlineAdornment, true);
-            await TestServices.SolutionExplorer.AddFileAsync(ProjectName, "Program.cs",
-                """
-                public class Class2
-                {
-                    public int Field123;
-                }
-                """, cancellationToken: HangMitigatingCancellationToken);
-
-            await TestServices.SolutionExplorer.OpenFileAsync(ProjectName, "Program.cs", HangMitigatingCancellationToken);
-            await TestServices.Editor.PlaceCaretAsync("Field123", charsOffset: 0, HangMitigatingCancellationToken);
-            await TestServices.InlineRename.InvokeAsync(HangMitigatingCancellationToken);
-            await TestServices.Input.SendWithoutActivateAsync(["F", "i"], HangMitigatingCancellationToken);
-            await TestServices.Workspace.WaitForRenameAsync(HangMitigatingCancellationToken);
-            await TestServices.EditorVerifier.TextEqualsAsync(
-                """
-                public class Class2
-                {
-                    public int Fi$$;
-                }
-                """, HangMitigatingCancellationToken);
-            await TestServices.InlineRename.VerifyStringInFlyout("Fi", HangMitigatingCancellationToken);
-            await TestServices.Input.SendWithoutActivateAsync(["e", "l", "d", "3", "2", "1"], HangMitigatingCancellationToken);
->>>>>>> 3e296484
-
-        await TestServices.Workspace.WaitForRenameAsync(HangMitigatingCancellationToken);
-
-<<<<<<< HEAD
+
+        await TestServices.Workspace.WaitForRenameAsync(HangMitigatingCancellationToken);
+
         await TestServices.EditorVerifier.TextEqualsAsync(
-            @"
-public class Class2
-{
-    public int Field321$$;
-}", HangMitigatingCancellationToken);
+            """
+            public class Class2
+            {
+                public int Field321$$;
+            }
+            """, HangMitigatingCancellationToken);
         await TestServices.InlineRename.VerifyStringInFlyout("Field321", HangMitigatingCancellationToken);
     }
 
@@ -1301,38 +711,14 @@
     {
         var globalOptions = await TestServices.Shell.GetComponentModelServiceAsync<IGlobalOptionService>(HangMitigatingCancellationToken);
         globalOptions.SetGlobalOption(InlineRenameUIOptionsStorage.UseInlineAdornment, true);
-        var startCode = @"
-public class Class2
-{
-    public int LongLongField;
-}";
+        var startCode = """
+            public class Class2
+            {
+                public int LongLongField;
+            }
+            """;
         await TestServices.SolutionExplorer.AddFileAsync(ProjectName, "Program.cs",
-startCode, cancellationToken: HangMitigatingCancellationToken);
-=======
-            await TestServices.EditorVerifier.TextEqualsAsync(
-                """
-                public class Class2
-                {
-                    public int Field321$$;
-                }
-                """, HangMitigatingCancellationToken);
-            await TestServices.InlineRename.VerifyStringInFlyout("Field321", HangMitigatingCancellationToken);
-        }
-
-        [IdeFact, WorkItem("https://github.com/dotnet/roslyn/issues/68374")]
-        public async Task VerifySelectionAsync()
-        {
-            var globalOptions = await TestServices.Shell.GetComponentModelServiceAsync<IGlobalOptionService>(HangMitigatingCancellationToken);
-            globalOptions.SetGlobalOption(InlineRenameUIOptionsStorage.UseInlineAdornment, true);
-            var startCode = """
-                public class Class2
-                {
-                    public int LongLongField;
-                }
-                """;
-            await TestServices.SolutionExplorer.AddFileAsync(ProjectName, "Program.cs",
-                startCode, cancellationToken: HangMitigatingCancellationToken);
->>>>>>> 3e296484
+            startCode, cancellationToken: HangMitigatingCancellationToken);
 
         await TestServices.SolutionExplorer.OpenFileAsync(ProjectName, "Program.cs", HangMitigatingCancellationToken);
         await TestServices.Editor.PlaceCaretAsync("LongLongField", charsOffset: 0, HangMitigatingCancellationToken);
@@ -1341,12 +727,12 @@
         await TestServices.Editor.SendExplicitFocusAsync(HangMitigatingCancellationToken);
         await TestServices.Editor.PlaceCaretAsync("LongLongField", charsOffset: "Long".Length, HangMitigatingCancellationToken);
 
-<<<<<<< HEAD
-        var markedCode = @"
-public class Class2
-{
-    public int Long{|selection:Long|}Field;
-}";
+        var markedCode = """
+            public class Class2
+            {
+                public int Long{|selection:Long|}Field;
+            }
+            """;
         MarkupTestFile.GetPositionAndSpans(markedCode, out var _, out int? _, out var spans);
         var selectedSpan = spans["selection"].Single();
         await TestServices.Editor.SetSelectionAsync(selectedSpan, HangMitigatingCancellationToken);
@@ -1354,46 +740,48 @@
             new InputKey(VirtualKeyCode.BACK, ImmutableArray<VirtualKeyCode>.Empty), HangMitigatingCancellationToken);
         await TestServices.Input.SendWithoutActivateAsync(["Other", "Stuff"], HangMitigatingCancellationToken);
         await TestServices.EditorVerifier.TextEqualsAsync(
-            @"
-public class Class2
-{
-    public int LongOtherStuff$$Field;
-}", HangMitigatingCancellationToken);
-    }
-
-    [IdeFact, WorkItem("https://devdiv.visualstudio.com/DevDiv/_workitems/edit/1903953/")]
+            """
+            public class Class2
+            {
+                public int LongOtherStuff$$Field;
+            }
+            """, HangMitigatingCancellationToken);
+    }
+
+    [IdeFact(Skip = "https://github.com/dotnet/roslyn/issues/73630"), WorkItem("https://devdiv.visualstudio.com/DevDiv/_workitems/edit/1903953/")]
     public async Task VerifyRenameLinkedDocumentsAsync()
     {
         var globalOptions = await TestServices.Shell.GetComponentModelServiceAsync<IGlobalOptionService>(HangMitigatingCancellationToken);
         globalOptions.SetGlobalOption(InlineRenameUIOptionsStorage.UseInlineAdornment, true);
         var projectName = "MultiTFMProject";
-        await TestServices.SolutionExplorer.AddCustomProjectAsync(projectName, ".csproj", @"
-<Project Sdk=""Microsoft.NET.Sdk"">
-  <PropertyGroup>
-    <OutputType>Exe</OutputType>
-    <TargetFrameworks>net6.0-windows;net48</TargetFrameworks>
-    <ImplicitUsings>enable</ImplicitUsings>
-    <Nullable>enable</Nullable>
-    <LangVersion>preview</LangVersion>
-  </PropertyGroup>
-</Project>
-", HangMitigatingCancellationToken);
-
-        var startCode = @"
-public class TestClass
-{
-}
-";
+        await TestServices.SolutionExplorer.AddCustomProjectAsync(projectName, ".csproj", """
+            <Project Sdk="Microsoft.NET.Sdk">
+              <PropertyGroup>
+                <OutputType>Exe</OutputType>
+                <TargetFrameworks>net6.0-windows;net48</TargetFrameworks>
+                <ImplicitUsings>enable</ImplicitUsings>
+                <Nullable>enable</Nullable>
+                <LangVersion>preview</LangVersion>
+              </PropertyGroup>
+            </Project>
+            """, HangMitigatingCancellationToken);
+
+        var startCode = """
+            public class TestClass
+            {
+            }
+            """;
         await TestServices.SolutionExplorer.AddFileAsync(projectName, "TestClass.cs", startCode, cancellationToken: HangMitigatingCancellationToken);
 
-        var referencedCode = @"
-public class MyClass
-{
-    void Method()
-    {
-        TestClass x = new TestClass();
-    }
-}";
+        var referencedCode = """
+            public class MyClass
+            {
+                void Method()
+                {
+                    TestClass x = new TestClass();
+                }
+            }
+            """;
         await TestServices.SolutionExplorer.AddFileAsync(projectName, "MyClass.cs", referencedCode, cancellationToken: HangMitigatingCancellationToken);
         // We made csproj changes, so need to wait for PS to finish all the tasks before moving on.
         await TestServices.Workspace.WaitForProjectSystemAsync(HangMitigatingCancellationToken);
@@ -1405,95 +793,16 @@
         await TestServices.Input.SendWithoutActivateAsync([VirtualKeyCode.HOME, "M", "y", VirtualKeyCode.RETURN], HangMitigatingCancellationToken);
         await TestServices.Workspace.WaitForRenameAsync(HangMitigatingCancellationToken);
         await TestServices.EditorVerifier.TextEqualsAsync(
-            @"
-public class MyClass
-{
-    void Method()
-    {
-        MyTestClass$$ x = new MyTestClass();
-    }
-}", HangMitigatingCancellationToken);
+            """
+            public class MyClass
+            {
+                void Method()
+                {
+                    MyTestClass$$ x = new MyTestClass();
+                }
+            }
+            """, HangMitigatingCancellationToken);
         // Make sure the file is renamed. If the file is not found, this call would throw exception
         await TestServices.SolutionExplorer.GetProjectItemAsync(projectName, "MyTestClass.cs", HangMitigatingCancellationToken);
-=======
-            var markedCode = """
-                public class Class2
-                {
-                    public int Long{|selection:Long|}Field;
-                }
-                """;
-            MarkupTestFile.GetPositionAndSpans(markedCode, out var _, out int? _, out var spans);
-            var selectedSpan = spans["selection"].Single();
-            await TestServices.Editor.SetSelectionAsync(selectedSpan, HangMitigatingCancellationToken);
-            await TestServices.Input.SendWithoutActivateAsync(
-                new InputKey(VirtualKeyCode.BACK, ImmutableArray<VirtualKeyCode>.Empty), HangMitigatingCancellationToken);
-            await TestServices.Input.SendWithoutActivateAsync(["Other", "Stuff"], HangMitigatingCancellationToken);
-            await TestServices.EditorVerifier.TextEqualsAsync(
-                """
-                public class Class2
-                {
-                    public int LongOtherStuff$$Field;
-                }
-                """, HangMitigatingCancellationToken);
-        }
-
-        [IdeFact(Skip = "https://github.com/dotnet/roslyn/issues/73630"), WorkItem("https://devdiv.visualstudio.com/DevDiv/_workitems/edit/1903953/")]
-        public async Task VerifyRenameLinkedDocumentsAsync()
-        {
-            var globalOptions = await TestServices.Shell.GetComponentModelServiceAsync<IGlobalOptionService>(HangMitigatingCancellationToken);
-            globalOptions.SetGlobalOption(InlineRenameUIOptionsStorage.UseInlineAdornment, true);
-            var projectName = "MultiTFMProject";
-            await TestServices.SolutionExplorer.AddCustomProjectAsync(projectName, ".csproj", """
-                <Project Sdk="Microsoft.NET.Sdk">
-                  <PropertyGroup>
-                    <OutputType>Exe</OutputType>
-                    <TargetFrameworks>net6.0-windows;net48</TargetFrameworks>
-                    <ImplicitUsings>enable</ImplicitUsings>
-                    <Nullable>enable</Nullable>
-                    <LangVersion>preview</LangVersion>
-                  </PropertyGroup>
-                </Project>
-                """, HangMitigatingCancellationToken);
-
-            var startCode = """
-                public class TestClass
-                {
-                }
-                """;
-            await TestServices.SolutionExplorer.AddFileAsync(projectName, "TestClass.cs", startCode, cancellationToken: HangMitigatingCancellationToken);
-
-            var referencedCode = """
-                public class MyClass
-                {
-                    void Method()
-                    {
-                        TestClass x = new TestClass();
-                    }
-                }
-                """;
-            await TestServices.SolutionExplorer.AddFileAsync(projectName, "MyClass.cs", referencedCode, cancellationToken: HangMitigatingCancellationToken);
-            // We made csproj changes, so need to wait for PS to finish all the tasks before moving on.
-            await TestServices.Workspace.WaitForProjectSystemAsync(HangMitigatingCancellationToken);
-
-            await TestServices.SolutionExplorer.OpenFileAsync(projectName, "TestClass.cs", HangMitigatingCancellationToken);
-            await TestServices.SolutionExplorer.OpenFileAsync(projectName, "MyClass.cs", HangMitigatingCancellationToken);
-            await TestServices.Editor.PlaceCaretAsync("TestClass", charsOffset: 0, HangMitigatingCancellationToken);
-            await TestServices.InlineRename.InvokeAsync(HangMitigatingCancellationToken);
-            await TestServices.Input.SendWithoutActivateAsync([VirtualKeyCode.HOME, "M", "y", VirtualKeyCode.RETURN], HangMitigatingCancellationToken);
-            await TestServices.Workspace.WaitForRenameAsync(HangMitigatingCancellationToken);
-            await TestServices.EditorVerifier.TextEqualsAsync(
-                """
-                public class MyClass
-                {
-                    void Method()
-                    {
-                        MyTestClass$$ x = new MyTestClass();
-                    }
-                }
-                """, HangMitigatingCancellationToken);
-            // Make sure the file is renamed. If the file is not found, this call would throw exception
-            await TestServices.SolutionExplorer.GetProjectItemAsync(projectName, "MyTestClass.cs", HangMitigatingCancellationToken);
-        }
->>>>>>> 3e296484
     }
 }