﻿// Copyright (c) Microsoft.  All Rights Reserved.  Licensed under the Apache License, Version 2.0.  See License.txt in the project root for license information.

using System.Threading.Tasks;
using Microsoft.CodeAnalysis;
using Microsoft.CodeAnalysis.Test.Utilities;
using Microsoft.VisualStudio.IntegrationTest.Utilities;
using Microsoft.VisualStudio.IntegrationTest.Utilities.Input;
using Roslyn.Test.Utilities;
using Xunit;
using Xunit.Abstractions;

namespace Roslyn.VisualStudio.IntegrationTests.VisualBasic
{
    [Collection(nameof(SharedIntegrationHostFixture))]
    public class BasicIntelliSense : AbstractEditorTest
    {
        protected override string LanguageName => LanguageNames.VisualBasic;

        public BasicIntelliSense(VisualStudioInstanceFactory instanceFactory, ITestOutputHelper testOutputHelper)
            : base(instanceFactory, testOutputHelper, nameof(BasicIntelliSense))
        {
        }

<<<<<<< HEAD
        [WpfFact(Skip = "https://github.com/dotnet/roslyn/issues/38301"), Trait(Traits.Feature, Traits.Features.Completion)]
=======
        public override async Task InitializeAsync()
        {
            await base.InitializeAsync().ConfigureAwait(true);

            // Disable import completion.
            VisualStudio.Workspace.SetImportCompletionOption(false);
        }

        [WpfFact, Trait(Traits.Feature, Traits.Features.Completion)]
>>>>>>> c82648d8
        public void IntelliSenseTriggersOnParenWithBraceCompletionAndCorrectUndoMerging()
        {
            SetUpEditor(@"
Module Module1
    Sub Main()
        $$
    End Sub
End Module");

            VisualStudio.Editor.SetUseSuggestionMode(false);

            VisualStudio.SendKeys.Send("dim q as lis(");
            VisualStudio.Editor.Verify.CompletionItemsExist("Of");

            VisualStudio.Editor.Verify.TextContains(@"
Module Module1
    Sub Main()
        Dim q As List($$)
    End Sub
End Module",
assertCaretPosition: true);

            VisualStudio.SendKeys.Send(
                VirtualKey.Down,
                VirtualKey.Tab);

            VisualStudio.Editor.Verify.TextContains(@"
Module Module1
    Sub Main()
        Dim q As List(Of$$)
    End Sub
End Module",
assertCaretPosition: true);

            VisualStudio.SendKeys.Send(" inte");
            VisualStudio.Editor.Verify.CompletionItemsExist("Integer");

            VisualStudio.SendKeys.Send(')');

            VisualStudio.Editor.Verify.TextContains(@"
Module Module1
    Sub Main()
        Dim q As List(Of Integer)$$
    End Sub
End Module",
assertCaretPosition: true);

            VisualStudio.SendKeys.Send(Ctrl(VirtualKey.Z));

            VisualStudio.Editor.Verify.TextContains(@"
Module Module1
    Sub Main()
        Dim q As List(Of inte)$$
    End Sub
End Module",
assertCaretPosition: true);

            VisualStudio.SendKeys.Send(Ctrl(VirtualKey.Z));

            VisualStudio.Editor.Verify.TextContains(@"
Module Module1
    Sub Main()
        Dim q As List(Of inte$$)
    End Sub
End Module",
assertCaretPosition: true);

            VisualStudio.SendKeys.Send(Ctrl(VirtualKey.Z));

            VisualStudio.Editor.Verify.TextContains(@"
Module Module1
    Sub Main()
        Dim q As List(Of$$)
    End Sub
End Module",
assertCaretPosition: true);

            if (LegacyCompletionCondition.Instance.ShouldSkip)
            {
                // Async completion has an extra undo step
                VisualStudio.SendKeys.Send(Ctrl(VirtualKey.Z));

                VisualStudio.Editor.Verify.TextContains(@"
Module Module1
    Sub Main()
        Dim q As List($$)
    End Sub
End Module",
assertCaretPosition: true);
            }

            VisualStudio.SendKeys.Send(Ctrl(VirtualKey.Z));

            VisualStudio.Editor.Verify.TextContains(@"
Module Module1
    Sub Main()
        Dim q As lis($$)
    End Sub
End Module",
assertCaretPosition: true);

            VisualStudio.SendKeys.Send(Ctrl(VirtualKey.Z));

            VisualStudio.Editor.Verify.TextContains(@"
Module Module1
    Sub Main()
        Dim q As lis($$
    End Sub
End Module",
assertCaretPosition: true);
        }

        [WpfFact, Trait(Traits.Feature, Traits.Features.Completion)]
        public void TypeAVariableDeclaration()
        {
            SetUpEditor(@"
Module Module1
    Sub Main()
        $$
    End Sub
End Module");

            VisualStudio.Editor.SetUseSuggestionMode(false);

            VisualStudio.SendKeys.Send("dim");
            VisualStudio.Editor.Verify.CompletionItemsExist("Dim", "ReDim");

            VisualStudio.SendKeys.Send(' ');
            Assert.Equal(false, VisualStudio.Editor.IsCompletionActive());

            VisualStudio.SendKeys.Send('i');
            Assert.Equal(false, VisualStudio.Editor.IsCompletionActive());

            VisualStudio.SendKeys.Send(' ');
            VisualStudio.Editor.Verify.CompletionItemsExist("As");

            VisualStudio.SendKeys.Send("a ");
            VisualStudio.SendKeys.Send("intege");
            VisualStudio.Editor.Verify.CompletionItemsExist("Integer", "UInteger");

            VisualStudio.SendKeys.Send(' ');
            Assert.Equal(false, VisualStudio.Editor.IsCompletionActive());

            VisualStudio.SendKeys.Send('=');
            Assert.Equal(true, VisualStudio.Editor.IsCompletionActive());

            VisualStudio.SendKeys.Send(' ');
            Assert.Equal(true, VisualStudio.Editor.IsCompletionActive());

            VisualStudio.SendKeys.Send("fooo");
            Assert.Equal(false, VisualStudio.Editor.IsCompletionActive());

            VisualStudio.SendKeys.Send(' ');
            Assert.Equal(true, VisualStudio.Editor.IsCompletionActive());

            VisualStudio.SendKeys.Send(VirtualKey.Backspace);
            Assert.Equal(false, VisualStudio.Editor.IsCompletionActive());

            VisualStudio.SendKeys.Send(VirtualKey.Backspace);
            Assert.Equal(true, VisualStudio.Editor.IsCompletionActive());

            VisualStudio.SendKeys.Send(
                VirtualKey.Left,
                VirtualKey.Delete);
            Assert.Equal(true, VisualStudio.Editor.IsCompletionActive());
        }

        [WpfFact, Trait(Traits.Feature, Traits.Features.Completion)]
        public void DismissIntelliSenseOnApostrophe()
        {
            SetUpEditor(@"
Module Module1
    Sub Main()
        $$
    End Sub
End Module");

            VisualStudio.Editor.SetUseSuggestionMode(false);

            VisualStudio.SendKeys.Send("dim q as ");
            VisualStudio.Editor.Verify.CompletionItemsExist("_AppDomain");

            VisualStudio.SendKeys.Send("'");
            Assert.Equal(false, VisualStudio.Editor.IsCompletionActive());
            var actualText = VisualStudio.Editor.GetText();
            Assert.Contains(@"Module Module1
    Sub Main()
        Dim q As '
    End Sub
End Module", actualText);
        }

        [WpfFact, Trait(Traits.Feature, Traits.Features.Completion)]
        public void TypeLeftAngleAfterImports()
        {
            SetUpEditor(@"
Imports$$");

            VisualStudio.Editor.SetUseSuggestionMode(false);

            VisualStudio.SendKeys.Send(' ');
            VisualStudio.Editor.Verify.CompletionItemsExist("Microsoft", "System");

            VisualStudio.SendKeys.Send('<');
            Assert.Equal(false, VisualStudio.Editor.IsCompletionActive());
        }

        [WpfFact, Trait(Traits.Feature, Traits.Features.Completion)]
        public void DismissAndRetriggerIntelliSenseOnEquals()
        {
            SetUpEditor(@"
Module Module1
    Function M(val As Integer) As Integer
        $$
    End Function
End Module");

            VisualStudio.Editor.SetUseSuggestionMode(false);

            VisualStudio.SendKeys.Send('M');
            VisualStudio.Editor.Verify.CompletionItemsExist("M");

            VisualStudio.SendKeys.Send("=v");
            VisualStudio.Editor.Verify.CompletionItemsExist("val");

            VisualStudio.SendKeys.Send(' ');
            VisualStudio.Editor.Verify.TextContains(@"
Module Module1
    Function M(val As Integer) As Integer
        M=val $$
    End Function
End Module",
assertCaretPosition: true);
        }

        [WpfFact, Trait(Traits.Feature, Traits.Features.Completion)]
        public void CtrlAltSpace()
        {
            VisualStudio.Editor.SetUseSuggestionMode(false);

            VisualStudio.SendKeys.Send("Nam Foo");
            VisualStudio.Editor.Verify.CurrentLineText("Namespace Foo$$", assertCaretPosition: true);

            ClearEditor();

            VisualStudio.Editor.SendKeys(new KeyPress(VirtualKey.Space, ShiftState.Ctrl | ShiftState.Alt));

            VisualStudio.SendKeys.Send("Nam Foo");
            VisualStudio.Editor.Verify.CurrentLineText("Nam Foo$$", assertCaretPosition: true);
        }

        [WpfFact, Trait(Traits.Feature, Traits.Features.Completion)]
        public void CtrlAltSpaceOption()
        {
            VisualStudio.Editor.SetUseSuggestionMode(false);

            VisualStudio.SendKeys.Send("Nam Foo");
            VisualStudio.Editor.Verify.CurrentLineText("Namespace Foo$$", assertCaretPosition: true);

            ClearEditor();

            VisualStudio.ExecuteCommand(WellKnownCommandNames.Edit_ToggleCompletionMode);

            VisualStudio.SendKeys.Send("Nam Foo");
            VisualStudio.Editor.Verify.CurrentLineText("Nam Foo$$", assertCaretPosition: true);
        }

        [WpfFact, Trait(Traits.Feature, Traits.Features.Completion)]
        public void EnterTriggerCompletionListAndImplementInterface()
        {
            SetUpEditor(@"
Interface UFoo
    Sub FooBar()
End Interface

Public Class Bar
    Implements$$

End Class");

            VisualStudio.Editor.SetUseSuggestionMode(false);

            VisualStudio.SendKeys.Send(" UF");
            VisualStudio.Editor.Verify.CompletionItemsExist("UFoo");

            VisualStudio.SendKeys.Send(VirtualKey.Enter);
            Assert.Equal(false, VisualStudio.Editor.IsCompletionActive());
            var actualText = VisualStudio.Editor.GetText();
            Assert.Contains(@"
Interface UFoo
    Sub FooBar()
End Interface

Public Class Bar
    Implements UFoo

    Public Sub FooBar() Implements UFoo.FooBar
        Throw New NotImplementedException()
    End Sub
End Class", actualText);
        }
    }
}<|MERGE_RESOLUTION|>--- conflicted
+++ resolved
@@ -21,9 +21,6 @@
         {
         }
 
-<<<<<<< HEAD
-        [WpfFact(Skip = "https://github.com/dotnet/roslyn/issues/38301"), Trait(Traits.Feature, Traits.Features.Completion)]
-=======
         public override async Task InitializeAsync()
         {
             await base.InitializeAsync().ConfigureAwait(true);
@@ -32,8 +29,7 @@
             VisualStudio.Workspace.SetImportCompletionOption(false);
         }
 
-        [WpfFact, Trait(Traits.Feature, Traits.Features.Completion)]
->>>>>>> c82648d8
+        [WpfFact(Skip = "https://github.com/dotnet/roslyn/issues/38301"), Trait(Traits.Feature, Traits.Features.Completion)]
         public void IntelliSenseTriggersOnParenWithBraceCompletionAndCorrectUndoMerging()
         {
             SetUpEditor(@"
