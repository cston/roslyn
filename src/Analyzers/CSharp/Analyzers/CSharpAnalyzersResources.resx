--- conflicted
+++ resolved
@@ -328,15 +328,13 @@
     <value>Convert to block scoped namespace</value>
     <comment>{Locked="namespace"} "namespace" is a C# keyword and should not be localized.</comment>
   </data>
-<<<<<<< HEAD
   <data name="Use_pattern_matching_may_change_code_meaning" xml:space="preserve">
     <value>Use pattern matching (may change code meaning)</value>
-=======
+  </data>
   <data name="Property_pattern_can_be_simplified" xml:space="preserve">
     <value>Property pattern can be simplified</value>
   </data>
   <data name="Simplify_property_pattern" xml:space="preserve">
     <value>Simplify property pattern</value>
->>>>>>> 26692f54
   </data>
 </root>