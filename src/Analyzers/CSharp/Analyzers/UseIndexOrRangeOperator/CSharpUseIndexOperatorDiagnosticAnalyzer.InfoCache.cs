﻿// Licensed to the .NET Foundation under one or more agreements.
// The .NET Foundation licenses this file to you under the MIT license.
// See the LICENSE file in the project root for more information.

using System.Collections.Concurrent;
using System.Diagnostics;
using System.Diagnostics.CodeAnalysis;
using Microsoft.CodeAnalysis.Shared.Extensions;

namespace Microsoft.CodeAnalysis.CSharp.UseIndexOrRangeOperator
{
    using static Helpers;

    internal partial class CSharpUseIndexOperatorDiagnosticAnalyzer
    {
        /// <summary>
        /// Helper type to cache information about types while analyzing the compilation.
        /// </summary>
        private class InfoCache
        {
            /// <summary>
            /// The <see cref="T:System.Index"/> type.  Needed so that we only fixup code if we see the type
            /// we're using has an indexer that takes an <see cref="T:System.Index"/>.
            /// </summary>
            [SuppressMessage("Documentation", "CA1200:Avoid using cref tags with a prefix", Justification = "Required to avoid ambiguous reference warnings.")]
            public readonly INamedTypeSymbol IndexType;

            /// <summary>
            /// Mapping from a method like <c>MyType.Get(int)</c> to the <c>Length</c>/<c>Count</c> property for
            /// <c>MyType</c> as well as the optional <c>MyType.Get(System.Index)</c> member if it exists.
            /// </summary>
            private readonly ConcurrentDictionary<IMethodSymbol, MemberInfo> _methodToMemberInfo = new();

            private InfoCache(INamedTypeSymbol indexType)
                => IndexType = indexType;

            public static bool TryCreate(Compilation compilation, [NotNullWhen(true)] out InfoCache? infoCache)
            {
                var indexType = compilation.GetBestTypeByMetadataName("System.Index");
<<<<<<< HEAD
                if (indexType == null)
=======
                if (indexType == null || !indexType.IsAccessibleWithin(compilation.Assembly))
>>>>>>> 67d940c4
                {
                    infoCache = null;
                    return false;
                }

                infoCache = new InfoCache(indexType);
                return true;
            }

            public bool TryGetMemberInfo(IMethodSymbol methodSymbol, out MemberInfo memberInfo)
            {
                memberInfo = default;

                if (IsIntIndexingMethod(methodSymbol))
                {
                    memberInfo = _methodToMemberInfo.GetOrAdd(methodSymbol, m => ComputeMemberInfo(m));
                }

                return memberInfo.LengthLikeProperty != null;
            }

            private MemberInfo ComputeMemberInfo(IMethodSymbol method)
            {
                Debug.Assert(IsIntIndexingMethod(method));

                // Check that the type has an int32 'Length' or 'Count' property. If not, we don't
                // consider it something indexable.
                var containingType = method.ContainingType;
                var lengthLikeProperty = TryGetLengthOrCountProperty(containingType);
                if (lengthLikeProperty == null)
                {
                    return default;
                }

                if (method.MethodKind == MethodKind.PropertyGet)
                {
                    // this is the getter for an indexer.  i.e. the user is calling something
                    // like s[...].
                    //
                    // These can always be converted to use a System.Index.  Either because the
                    // type itself has a System.Index-based indexer, or because the language just
                    // allows types to implicitly seem like they support this through:
                    //
                    // https://github.com/dotnet/csharplang/blob/main/proposals/csharp-8.0/ranges.md#implicit-index-support
                    return new MemberInfo(lengthLikeProperty, overloadedMethodOpt: null);
                }
                else
                {
                    Debug.Assert(method.MethodKind == MethodKind.Ordinary);
                    // it's a method like:   `SomeType MyType.Get(int index)`.  Look 
                    // for an overload like: `SomeType MyType.Get(Range)`
                    var overloadedIndexMethod = GetOverload(method, IndexType);
                    if (overloadedIndexMethod != null)
                    {
                        return new MemberInfo(lengthLikeProperty, overloadedIndexMethod);
                    }
                }

                // A index-like method that we can't convert.
                return default;
            }
        }
    }
}<|MERGE_RESOLUTION|>--- conflicted
+++ resolved
@@ -37,11 +37,7 @@
             public static bool TryCreate(Compilation compilation, [NotNullWhen(true)] out InfoCache? infoCache)
             {
                 var indexType = compilation.GetBestTypeByMetadataName("System.Index");
-<<<<<<< HEAD
-                if (indexType == null)
-=======
                 if (indexType == null || !indexType.IsAccessibleWithin(compilation.Assembly))
->>>>>>> 67d940c4
                 {
                     infoCache = null;
                     return false;
