--- conflicted
+++ resolved
@@ -27,15 +27,9 @@
         <target state="translated">Gereksiz atamayı kaldır</target>
         <note />
       </trans-unit>
-<<<<<<< HEAD
-      <trans-unit id="Remove_redundant_suppression">
-        <source>Remove redundant suppression</source>
-        <target state="translated">Gereksiz kodu gizlemeyi kaldır</target>
-=======
       <trans-unit id="Suppress_or_Configure_issues">
         <source>Suppress or Configure issues</source>
         <target state="new">Suppress or Configure issues</target>
->>>>>>> 374affbd
         <note />
       </trans-unit>
       <trans-unit id="Update_suppression_format">
