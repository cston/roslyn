﻿// Licensed to the .NET Foundation under one or more agreements.
// The .NET Foundation licenses this file to you under the MIT license.
// See the LICENSE file in the project root for more information.

using System;
using System.Collections.Generic;
using System.Collections.Immutable;
using System.IO;
using System.Linq;
using System.Threading;
using System.Threading.Tasks;
using Microsoft.CodeAnalysis.CodeActions;
using Microsoft.CodeAnalysis.CodeFixes;
using Microsoft.CodeAnalysis.CodeStyle;
using Microsoft.CodeAnalysis.Diagnostics;
using Microsoft.CodeAnalysis.Editing;
using Microsoft.CodeAnalysis.Formatting;
using Microsoft.CodeAnalysis.LanguageServices;
using Microsoft.CodeAnalysis.Shared.Extensions;

namespace Microsoft.CodeAnalysis.FileHeaders
{
    internal abstract class AbstractFileHeaderCodeFixProvider : CodeFixProvider
    {
        protected abstract AbstractFileHeaderHelper FileHeaderHelper { get; }

        public override ImmutableArray<string> FixableDiagnosticIds { get; }
            = ImmutableArray.Create(IDEDiagnosticIds.FileHeaderMismatch);

        public override Task RegisterCodeFixesAsync(CodeFixContext context)
        {
            foreach (var diagnostic in context.Diagnostics)
            {
                context.RegisterCodeFix(
                    new MyCodeAction(cancellationToken => GetTransformedDocumentAsync(context.Document, cancellationToken)),
                    diagnostic);
            }

            return Task.CompletedTask;
        }

        private async Task<Document> GetTransformedDocumentAsync(Document document, CancellationToken cancellationToken)
            => document.WithSyntaxRoot(await GetTransformedSyntaxRootAsync(document, cancellationToken).ConfigureAwait(false));

        private async Task<SyntaxNode> GetTransformedSyntaxRootAsync(Document document, CancellationToken cancellationToken)
        {
#if CODE_STYLE
            var root = await document.GetRequiredSyntaxRootAsync(cancellationToken).ConfigureAwait(false);
            var options = document.Project.AnalyzerOptions.GetAnalyzerOptionSet(root.SyntaxTree, cancellationToken);
#else
            var options = await document.GetOptionsAsync(cancellationToken).ConfigureAwait(false);
#endif

<<<<<<< HEAD
            return GetTransformedSyntaxRootAsync(SyntaxFacts, FileHeaderHelper, newLineTrivia, document, fileHeaderTemplate: null, cancellationToken);
=======
            var newLine = options.GetOption(FormattingOptions2.NewLine, document.Project.Language);
            var generator = document.GetRequiredLanguageService<SyntaxGeneratorInternal>();
            var newLineTrivia = generator.EndOfLine(newLine);

            return await GetTransformedSyntaxRootAsync(generator.SyntaxFacts, FileHeaderHelper, newLineTrivia, document, fileHeaderTemplate: null, cancellationToken).ConfigureAwait(false);
>>>>>>> 67d940c4
        }

        internal static async Task<SyntaxNode> GetTransformedSyntaxRootAsync(ISyntaxFacts syntaxFacts, AbstractFileHeaderHelper fileHeaderHelper, SyntaxTrivia newLineTrivia, Document document, string? fileHeaderTemplate, CancellationToken cancellationToken)
        {
            var tree = await document.GetRequiredSyntaxTreeAsync(cancellationToken).ConfigureAwait(false);
            var root = await tree.GetRootAsync(cancellationToken).ConfigureAwait(false);

            // If we weren't given a header lets get the one from editorconfig
            if (fileHeaderTemplate is null &&
                !document.Project.AnalyzerOptions.TryGetEditorConfigOption<string>(CodeStyleOptions2.FileHeaderTemplate, tree, out fileHeaderTemplate))
<<<<<<< HEAD
            {
                // No header supplied, no editorconfig setting, nothing to do
                return root;
            }

            if (string.IsNullOrEmpty(fileHeaderTemplate))
            {
=======
            {
                // No header supplied, no editorconfig setting, nothing to do
                return root;
            }

            if (string.IsNullOrEmpty(fileHeaderTemplate))
            {
>>>>>>> 67d940c4
                // Header template is empty, nothing to do. This shouldn't be possible if this method is called in
                // reaction to a diagnostic, but this method is also used when creating new documents so lets be defensive.
                return root;
            }

            var expectedFileHeader = fileHeaderTemplate.Replace("{fileName}", Path.GetFileName(document.FilePath));

            var fileHeader = fileHeaderHelper.ParseFileHeader(root);
            SyntaxNode newSyntaxRoot;
            if (fileHeader.IsMissing)
            {
                newSyntaxRoot = AddHeader(syntaxFacts, fileHeaderHelper, newLineTrivia, root, expectedFileHeader);
            }
            else
            {
                newSyntaxRoot = ReplaceHeader(syntaxFacts, fileHeaderHelper, newLineTrivia, root, expectedFileHeader);
            }

            return newSyntaxRoot;
        }

        private static SyntaxNode ReplaceHeader(ISyntaxFacts syntaxFacts, AbstractFileHeaderHelper fileHeaderHelper, SyntaxTrivia newLineTrivia, SyntaxNode root, string expectedFileHeader)
        {
            // Skip single line comments, whitespace, and end of line trivia until a blank line is encountered.
            var triviaList = root.GetLeadingTrivia();

            // True if the current line is blank so far (empty or whitespace); otherwise, false. The first line is
            // assumed to not be blank, which allows the analysis to detect a file header which follows a blank line at
            // the top of the file.
            var onBlankLine = false;

            // The set of indexes to remove from 'triviaList'. After removing these indexes, the remaining trivia (if
            // any) will be preserved in the document along with the replacement header.
            var removalList = new List<int>();

            // The number of spaces to indent the new header. This is expected to match the indentation of the header
            // which is being replaced.
            var leadingSpaces = string.Empty;

            // The number of spaces found so far on the current line. This will become 'leadingSpaces' if the spaces are
            // followed by a comment which is considered a header comment.
            var possibleLeadingSpaces = string.Empty;

            // Need to do this with index so we get the line endings correct.
            for (var i = 0; i < triviaList.Count; i++)
            {
                var triviaLine = triviaList[i];
                if (triviaLine.RawKind == syntaxFacts.SyntaxKinds.SingleLineCommentTrivia)
                {
                    if (possibleLeadingSpaces != string.Empty)
                    {
                        // One or more spaces precedes the comment. Keep track of these spaces so we can indent the new
                        // header by the same amount.
                        leadingSpaces = possibleLeadingSpaces;
                    }

                    removalList.Add(i);
                    onBlankLine = false;
                }
                else if (triviaLine.RawKind == syntaxFacts.SyntaxKinds.WhitespaceTrivia)
                {
                    if (leadingSpaces == string.Empty)
                    {
                        possibleLeadingSpaces = triviaLine.ToFullString();
                    }

                    removalList.Add(i);
                }
                else if (triviaLine.RawKind == syntaxFacts.SyntaxKinds.EndOfLineTrivia)
                {
                    possibleLeadingSpaces = string.Empty;
                    removalList.Add(i);

                    if (onBlankLine)
                    {
                        break;
                    }
                    else
                    {
                        onBlankLine = true;
                    }
                }
                else
                {
                    break;
                }
            }

            // Remove copyright lines in reverse order.
            for (var i = removalList.Count - 1; i >= 0; i--)
            {
                triviaList = triviaList.RemoveAt(removalList[i]);
            }

            var newHeaderTrivia = CreateNewHeader(syntaxFacts, leadingSpaces + fileHeaderHelper.CommentPrefix, expectedFileHeader, newLineTrivia.ToFullString());

            // Add a blank line and any remaining preserved trivia after the header.
            newHeaderTrivia = newHeaderTrivia.Add(newLineTrivia).Add(newLineTrivia).AddRange(triviaList);

            // Insert header at top of the file.
            return root.WithLeadingTrivia(newHeaderTrivia);
        }

        private static SyntaxNode AddHeader(ISyntaxFacts syntaxFacts, AbstractFileHeaderHelper fileHeaderHelper, SyntaxTrivia newLineTrivia, SyntaxNode root, string expectedFileHeader)
        {
            var newTrivia = CreateNewHeader(syntaxFacts, fileHeaderHelper.CommentPrefix, expectedFileHeader, newLineTrivia.ToFullString()).Add(newLineTrivia).Add(newLineTrivia);

            // Skip blank lines already at the beginning of the document, since we add our own
            var leadingTrivia = root.GetLeadingTrivia();
            var skipCount = 0;
            for (var i = 0; i < leadingTrivia.Count; i++)
            {
                if (leadingTrivia[i].RawKind == syntaxFacts.SyntaxKinds.EndOfLineTrivia)
                {
                    skipCount = i + 1;
                }
                else if (leadingTrivia[i].RawKind != syntaxFacts.SyntaxKinds.WhitespaceTrivia)
                {
                    break;
                }
            }

            newTrivia = newTrivia.AddRange(leadingTrivia.Skip(skipCount));

            return root.WithLeadingTrivia(newTrivia);
        }

        private static SyntaxTriviaList CreateNewHeader(ISyntaxFacts syntaxFacts, string prefixWithLeadingSpaces, string expectedFileHeader, string newLineText)
        {
            var copyrightText = GetCopyrightText(prefixWithLeadingSpaces, expectedFileHeader, newLineText);
            var newHeader = copyrightText;
            return syntaxFacts.ParseLeadingTrivia(newHeader);
        }

        private static string GetCopyrightText(string prefixWithLeadingSpaces, string copyrightText, string newLineText)
        {
            copyrightText = copyrightText.Replace("\r\n", "\n");
            var lines = copyrightText.Split('\n');
            return string.Join(newLineText, lines.Select(line =>
            {
                // Rewrite the lines of the header as comments without trailing whitespace.
                if (string.IsNullOrEmpty(line))
                {
                    // This is a blank line of the header. We want the prefix indicating the line is a comment, but no
                    // additional trailing whitespace.
                    return prefixWithLeadingSpaces;
                }
                else
                {
                    // This is a normal line of the header. We want the prefix, followed by a single space, and then the
                    // text of the header line.
                    return prefixWithLeadingSpaces + " " + line;
                }
            }));
        }

        private class MyCodeAction : CustomCodeActions.DocumentChangeAction
        {
            public MyCodeAction(Func<CancellationToken, Task<Document>> createChangedDocument)
                : base(CodeFixesResources.Add_file_header, createChangedDocument, nameof(AbstractFileHeaderCodeFixProvider))
            {
            }
        }

        public override FixAllProvider GetFixAllProvider()
            => FixAllProvider.Create(async (context, document, diagnostics) =>
            {
                if (diagnostics.IsEmpty)
                    return null;

                return await this.GetTransformedDocumentAsync(document, context.CancellationToken).ConfigureAwait(false);
            });
    }
}<|MERGE_RESOLUTION|>--- conflicted
+++ resolved
@@ -51,15 +51,11 @@
             var options = await document.GetOptionsAsync(cancellationToken).ConfigureAwait(false);
 #endif
 
-<<<<<<< HEAD
-            return GetTransformedSyntaxRootAsync(SyntaxFacts, FileHeaderHelper, newLineTrivia, document, fileHeaderTemplate: null, cancellationToken);
-=======
             var newLine = options.GetOption(FormattingOptions2.NewLine, document.Project.Language);
             var generator = document.GetRequiredLanguageService<SyntaxGeneratorInternal>();
             var newLineTrivia = generator.EndOfLine(newLine);
 
             return await GetTransformedSyntaxRootAsync(generator.SyntaxFacts, FileHeaderHelper, newLineTrivia, document, fileHeaderTemplate: null, cancellationToken).ConfigureAwait(false);
->>>>>>> 67d940c4
         }
 
         internal static async Task<SyntaxNode> GetTransformedSyntaxRootAsync(ISyntaxFacts syntaxFacts, AbstractFileHeaderHelper fileHeaderHelper, SyntaxTrivia newLineTrivia, Document document, string? fileHeaderTemplate, CancellationToken cancellationToken)
@@ -70,7 +66,6 @@
             // If we weren't given a header lets get the one from editorconfig
             if (fileHeaderTemplate is null &&
                 !document.Project.AnalyzerOptions.TryGetEditorConfigOption<string>(CodeStyleOptions2.FileHeaderTemplate, tree, out fileHeaderTemplate))
-<<<<<<< HEAD
             {
                 // No header supplied, no editorconfig setting, nothing to do
                 return root;
@@ -78,15 +73,6 @@
 
             if (string.IsNullOrEmpty(fileHeaderTemplate))
             {
-=======
-            {
-                // No header supplied, no editorconfig setting, nothing to do
-                return root;
-            }
-
-            if (string.IsNullOrEmpty(fileHeaderTemplate))
-            {
->>>>>>> 67d940c4
                 // Header template is empty, nothing to do. This shouldn't be possible if this method is called in
                 // reaction to a diagnostic, but this method is also used when creating new documents so lets be defensive.
                 return root;
