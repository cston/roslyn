--- conflicted
+++ resolved
@@ -53,13 +53,8 @@
             LocalizableString messageFormat,
             bool isUnnecessary = false,
             bool isConfigurable = true,
-<<<<<<< HEAD
-            LocalizableString? description = null,
-            params string[] customTags)
+            LocalizableString? description = null)
 #pragma warning disable RS0030 // Do not used banned APIs
-=======
-            LocalizableString? description = null)
->>>>>>> a6505518
             => new(
                     id, title, messageFormat,
                     DiagnosticCategory.Style,
@@ -67,12 +62,8 @@
                     isEnabledByDefault: true,
                     description: description,
                     helpLinkUri: DiagnosticHelper.GetHelpLinkForDiagnosticId(id),
-<<<<<<< HEAD
-                    customTags: DiagnosticCustomTags.Create(isUnnecessary, isConfigurable, customTags));
+                    customTags: DiagnosticCustomTags.Create(isUnnecessary, isConfigurable, enforceOnBuild));
 #pragma warning restore RS0030 // Do not used banned APIs
-=======
-                    customTags: DiagnosticCustomTags.Create(isUnnecessary, isConfigurable, enforceOnBuild));
->>>>>>> a6505518
 
         public sealed override void Initialize(AnalysisContext context)
         {
