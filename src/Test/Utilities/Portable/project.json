﻿{
<<<<<<< HEAD
  "dependencies": {
=======
  "dependencies": {    
>>>>>>> 5037d5c1
    "Microsoft.CSharp": "4.0.0",
    "Microsoft.NETCore.Platforms": "1.0.1-rc3-24128-00",
    "Microsoft.NETCore.Portable.Compatibility": "1.0.0",
    "System.Collections.Concurrent": "4.0.12-rc3-24128-00",    
    "System.Console": "4.0.0-rc3-24128-00",
    "System.Diagnostics.Debug": "4.0.11-rc3-24128-00",
    "System.Diagnostics.Tools": "4.0.1-rc3-24128-00",
    "System.IO.FileSystem": "4.0.1-rc3-24128-00",
    "System.Reflection.TypeExtensions": "4.1.0-rc3-24128-00",
    "System.Threading.Thread": "4.0.0-rc3-24128-00",
    "System.Xml.XDocument": "4.0.11-rc3-24128-00",
    "System.Xml.XmlDocument": "4.0.1-rc3-24128-00"
  },
  "frameworks": {
    "netstandard1.3": {
      "imports": [
        "portable-net452",
        "dotnet"
      ]
    }
  }
}<|MERGE_RESOLUTION|>--- conflicted
+++ resolved
@@ -1,9 +1,5 @@
 ﻿{
-<<<<<<< HEAD
-  "dependencies": {
-=======
   "dependencies": {    
->>>>>>> 5037d5c1
     "Microsoft.CSharp": "4.0.0",
     "Microsoft.NETCore.Platforms": "1.0.1-rc3-24128-00",
     "Microsoft.NETCore.Portable.Compatibility": "1.0.0",
