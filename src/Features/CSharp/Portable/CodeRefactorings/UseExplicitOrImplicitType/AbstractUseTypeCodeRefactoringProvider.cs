--- conflicted
+++ resolved
@@ -26,14 +26,6 @@
         public override async Task ComputeRefactoringsAsync(CodeRefactoringContext context)
         {
             var (document, textSpan, cancellationToken) = context;
-<<<<<<< HEAD
-            if (!textSpan.IsEmpty)
-            {
-                return;
-            }
-
-=======
->>>>>>> 1113a88f
             if (document.Project.Solution.Workspace.Kind == WorkspaceKind.MiscellaneousFiles)
             {
                 return;
@@ -90,41 +82,25 @@
             // we also want to enable it when only the type node is selected because this refactoring changes the type. We still have to make sure 
             // we're only working on TypeNodes for in above-mentioned situations.
 
-<<<<<<< HEAD
-            var declNode = await context.TryGetSelectedNodeAsync<DeclarationExpressionSyntax>().ConfigureAwait(false);
-=======
             var declNode = await context.TryGetRelevantNodeAsync<DeclarationExpressionSyntax>().ConfigureAwait(false);
->>>>>>> 1113a88f
             if (declNode != null)
             {
                 return declNode;
             }
 
-<<<<<<< HEAD
-            var variableNode = await context.TryGetSelectedNodeAsync<VariableDeclarationSyntax>().ConfigureAwait(false);
-=======
             var variableNode = await context.TryGetRelevantNodeAsync<VariableDeclarationSyntax>().ConfigureAwait(false);
->>>>>>> 1113a88f
             if (variableNode != null)
             {
                 return variableNode;
             }
 
-<<<<<<< HEAD
-            var foreachStatement = await context.TryGetSelectedNodeAsync<ForEachStatementSyntax>().ConfigureAwait(false);
-=======
             var foreachStatement = await context.TryGetRelevantNodeAsync<ForEachStatementSyntax>().ConfigureAwait(false);
->>>>>>> 1113a88f
             if (foreachStatement != null)
             {
                 return foreachStatement;
             }
 
-<<<<<<< HEAD
-            var typeNode = await context.TryGetSelectedNodeAsync<TypeSyntax>().ConfigureAwait(false);
-=======
             var typeNode = await context.TryGetRelevantNodeAsync<TypeSyntax>().ConfigureAwait(false);
->>>>>>> 1113a88f
             var typeNodeParent = typeNode?.Parent;
             if (typeNodeParent != null && typeNodeParent.IsKind(SyntaxKind.DeclarationExpression, SyntaxKind.VariableDeclaration, SyntaxKind.ForEachStatement))
             {
