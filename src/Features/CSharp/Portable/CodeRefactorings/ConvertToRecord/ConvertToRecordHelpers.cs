--- conflicted
+++ resolved
@@ -1,18 +1,6 @@
 ﻿// Licensed to the .NET Foundation under one or more agreements.
 // The .NET Foundation licenses this file to you under the MIT license.
 // See the LICENSE file in the project root for more information.
-
-using System;
-using System.Collections.Generic;
-using System.Collections.Immutable;
-using System.Diagnostics.CodeAnalysis;
-using System.Linq;
-using Microsoft.CodeAnalysis.CSharp.Syntax;
-using Microsoft.CodeAnalysis.Operations;
-using Microsoft.CodeAnalysis.PooledObjects;
-using Microsoft.CodeAnalysis.Shared.Extensions;
-using Microsoft.CodeAnalysis.Shared.Utilities;
-using Roslyn.Utilities;
 
 namespace Microsoft.CodeAnalysis.CSharp.CodeRefactorings.ConvertToRecord
 {
@@ -188,7 +176,6 @@
             var assignedProperties = assignmentValues.SelectAsArray(value => value.left);
             var assignedParameters = assignmentValues.SelectAsArray(value => value.right);
 
-<<<<<<< HEAD
             if (assignmentValues.All(value => value != default && value.left is IPropertySymbol) &&
                 !assignedProperties.HasDuplicates(SymbolEqualityComparer.Default) &&
                 !assignedParameters.HasDuplicates(SymbolEqualityComparer.Default) &&
@@ -210,13 +197,6 @@
             }
 
             return false;
-=======
-            return assignedProperties.SetEquals(properties) &&
-                assignmentValues.All(value =>
-                    value != default &&
-                    value.left is IPropertySymbol property &&
-                    properties.IndexOf(property) == parameters.IndexOf(value.right));
->>>>>>> 4a4928fe
         }
 
         /// <summary>
