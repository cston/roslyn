﻿<?xml version="1.0" encoding="utf-8"?>
<xliff xmlns="urn:oasis:names:tc:xliff:document:1.2" xmlns:xsi="http://www.w3.org/2001/XMLSchema-instance" version="1.2" xsi:schemaLocation="urn:oasis:names:tc:xliff:document:1.2 xliff-core-1.2-transitional.xsd">
  <file datatype="xml" source-language="en" target-language="tr" original="../CSharpFeaturesResources.resx">
    <body>
      <trans-unit id="Add_Await_and_ConfigureAwaitFalse">
        <source>Add await and ConfigureAwait(false)</source>
        <target state="translated">Eklemek bekliyor ve ConfigureAwait(false)</target>
        <note />
      </trans-unit>
      <trans-unit id="Add_await">
        <source>Add await</source>
        <target state="translated">Ekleme bekliyor</target>
        <note />
      </trans-unit>
<<<<<<< HEAD
      <trans-unit id="Add_explicit_cast">
        <source>Add explicit cast</source>
        <target state="translated">Açık tür dönüştürme ekle</target>
        <note />
      </trans-unit>
=======
>>>>>>> 42eb19a5
      <trans-unit id="Add_missing_usings">
        <source>Add missing usings</source>
        <target state="translated">Eksik usings Ekle</target>
        <note>{Locked="using"} "using" is a C# keyword and should not be localized.</note>
      </trans-unit>
      <trans-unit id="Add_remove_braces_for_single_line_control_statements">
        <source>Add/remove braces for single-line control statements</source>
        <target state="translated">Tek satır denetim deyimleri için küme ayracı ekle/küme ayraçlarını kaldır</target>
        <note />
      </trans-unit>
      <trans-unit id="Allow_unsafe_code_in_this_project">
        <source>Allow unsafe code in this project</source>
        <target state="translated">Bu projede güvenli olmayan koda izin ver</target>
        <note />
      </trans-unit>
      <trans-unit id="Apply_expression_block_body_preferences">
        <source>Apply expression/block body preferences</source>
        <target state="translated">İfade/blok gövdesi tercihlerini uygula</target>
        <note />
      </trans-unit>
      <trans-unit id="Apply_implicit_explicit_type_preferences">
        <source>Apply implicit/explicit type preferences</source>
        <target state="translated">Örtük/açık tür tercihlerini uygula</target>
        <note />
      </trans-unit>
      <trans-unit id="Apply_inline_out_variable_preferences">
        <source>Apply inline 'out' variables preferences</source>
        <target state="translated">Satır içi 'out' değişkenlerine ilişkin tercihleri uygula</target>
        <note />
      </trans-unit>
      <trans-unit id="Apply_language_framework_type_preferences">
        <source>Apply language/framework type preferences</source>
        <target state="translated">Dil/çerçeve türü tercihlerini uygula</target>
        <note />
      </trans-unit>
      <trans-unit id="Apply_object_collection_initialization_preferences">
        <source>Apply object/collection initialization preferences</source>
        <target state="translated">Nesne/koleksiyon başlatma tercihlerini uygula</target>
        <note />
      </trans-unit>
      <trans-unit id="Apply_this_qualification_preferences">
        <source>Apply 'this.' qualification preferences</source>
        <target state="translated">'this.' nitelemesi tercihlerini uygula</target>
        <note />
      </trans-unit>
      <trans-unit id="Assign_out_parameters">
        <source>Assign 'out' parameters</source>
        <target state="translated">'out' parametreleri ata</target>
        <note>{Locked="out"} "out" is a C# keyword and should not be localized.</note>
      </trans-unit>
      <trans-unit id="Assign_out_parameters_at_start">
        <source>Assign 'out' parameters (at start)</source>
        <target state="translated">'out' parametreleri ata (başlangıçta)</target>
        <note>{Locked="out"} "out" is a C# keyword and should not be localized.</note>
      </trans-unit>
      <trans-unit id="Assign_to_0">
        <source>Assign to '{0}'</source>
        <target state="new">Assign to '{0}'</target>
        <note />
      </trans-unit>
      <trans-unit id="Autoselect_disabled_due_to_potential_pattern_variable_declaration">
        <source>Autoselect disabled due to potential pattern variable declaration.</source>
        <target state="new">Autoselect disabled due to potential pattern variable declaration.</target>
        <note />
      </trans-unit>
      <trans-unit id="Compare_to_0">
        <source>Compare to '{0}'</source>
        <target state="new">Compare to '{0}'</target>
        <note />
      </trans-unit>
      <trans-unit id="Convert_to_method">
        <source>Convert to method</source>
        <target state="translated">Yönteme dönüştür</target>
        <note />
      </trans-unit>
      <trans-unit id="Convert_to_regular_string">
        <source>Convert to regular string</source>
        <target state="translated">Normal dizeye dönüştür</target>
        <note />
      </trans-unit>
      <trans-unit id="Convert_to_switch_expression">
        <source>Convert to 'switch' expression</source>
        <target state="translated">'switch' deyimine dönüştür</target>
        <note />
      </trans-unit>
      <trans-unit id="Convert_to_switch_statement">
        <source>Convert to 'switch' statement</source>
        <target state="translated">'switch' ifadesine dönüştür</target>
        <note />
      </trans-unit>
      <trans-unit id="Convert_to_verbatim_string">
        <source>Convert to verbatim string</source>
        <target state="translated">Düz metin dizesine dönüştür</target>
        <note />
      </trans-unit>
<<<<<<< HEAD
      <trans-unit id="Convert_type_to_0">
        <source>Convert type to '{0}'</source>
        <target state="translated">Türü '{0}' olarak dönüştür</target>
        <note />
      </trans-unit>
=======
>>>>>>> 42eb19a5
      <trans-unit id="Declare_as_nullable">
        <source>Declare as nullable</source>
        <target state="translated">Olarak null olabilecek ilan</target>
        <note />
      </trans-unit>
      <trans-unit id="Fix_return_type">
        <source>Fix return type</source>
        <target state="translated">Dönüş türünü düzelt</target>
        <note />
      </trans-unit>
      <trans-unit id="Inline_temporary_variable">
        <source>Inline temporary variable</source>
        <target state="translated">Satır içi geçici değişken</target>
        <note />
      </trans-unit>
      <trans-unit id="Conflict_s_detected">
        <source>Conflict(s) detected.</source>
        <target state="translated">Çakışmalar algılandı.</target>
        <note />
      </trans-unit>
      <trans-unit id="Make_private_field_readonly_when_possible">
        <source>Make private fields readonly when possible</source>
        <target state="translated">Özel alanları mümkün olduğunda salt okunur yap</target>
        <note />
      </trans-unit>
      <trans-unit id="Make_ref_struct">
        <source>Make 'ref struct'</source>
        <target state="translated">'ref struct' yap</target>
        <note>{Locked="ref"}{Locked="struct"} "ref" and "struct" are C# keywords and should not be localized.</note>
      </trans-unit>
      <trans-unit id="Remove_unnecessary_casts">
        <source>Remove unnecessary casts</source>
        <target state="translated">Gereksiz atamaları kaldır</target>
        <note />
      </trans-unit>
      <trans-unit id="Remove_unused_variables">
        <source>Remove unused variables</source>
        <target state="translated">Kullanılmayan değişkenleri kaldır</target>
        <note />
      </trans-unit>
      <trans-unit id="Reverse_for_statement">
        <source>Reverse 'for' statement</source>
        <target state="translated">'for' ifadesini tersine çevir</target>
        <note>{Locked="for"} "for" is a C# keyword and should not be localized.</note>
      </trans-unit>
      <trans-unit id="Simplify_lambda_expression">
        <source>Simplify lambda expression</source>
        <target state="translated">Lambda ifadesini basitleştir</target>
        <note />
      </trans-unit>
      <trans-unit id="Simplify_all_occurrences">
        <source>Simplify all occurrences</source>
        <target state="translated">Tüm yinelemeleri basitleştir</target>
        <note />
      </trans-unit>
      <trans-unit id="Sort_accessibility_modifiers">
        <source>Sort accessibility modifiers</source>
        <target state="translated">Erişilebilirlik değiştiricilerini sırala</target>
        <note />
      </trans-unit>
      <trans-unit id="Unseal_class_0">
        <source>Unseal class '{0}'</source>
        <target state="translated">'{0}' sınıfının mührünü aç</target>
        <note />
      </trans-unit>
      <trans-unit id="Warning_Inlining_temporary_into_conditional_method_call">
        <source>Warning: Inlining temporary into conditional method call.</source>
        <target state="translated">Uyarı: Koşullu yöntem çağrısında geçici öğe satır içinde kullanılıyor.</target>
        <note />
      </trans-unit>
      <trans-unit id="_0_is_not_null_here">
        <source>'{0}' is not null here.</source>
        <target state="translated">'{0}' burada null değil.</target>
        <note />
      </trans-unit>
      <trans-unit id="_0_may_be_null_here">
        <source>'{0}' may be null here.</source>
        <target state="translated">'{0}' burada null olabilir.</target>
        <note />
      </trans-unit>
      <trans-unit id="asynchronous_foreach_statement">
        <source>asynchronous foreach statement</source>
        <target state="translated">zaman uyumsuz foreach deyimi</target>
        <note>{Locked="foreach"} "foreach" is a C# keyword and should not be localized.</note>
      </trans-unit>
      <trans-unit id="asynchronous_using_declaration">
        <source>asynchronous using declaration</source>
        <target state="translated">zaman uyumsuz using bildirimi</target>
        <note>{Locked="using"} "using" is a C# keyword and should not be localized.</note>
      </trans-unit>
      <trans-unit id="lambda_expression">
        <source>&lt;lambda expression&gt;</source>
        <target state="translated">&lt; lambda ifadesi &gt;</target>
        <note />
      </trans-unit>
      <trans-unit id="Autoselect_disabled_due_to_potential_lambda_declaration">
        <source>Autoselect disabled due to potential lambda declaration.</source>
        <target state="translated">Otomatik seçim, olası lambda bildirimi nedeniyle devre dışı bırakıldı.</target>
        <note />
      </trans-unit>
      <trans-unit id="local_variable_declaration">
        <source>local variable declaration</source>
        <target state="translated">yerel değişken bildirimi</target>
        <note />
      </trans-unit>
      <trans-unit id="member_name">
        <source>&lt;member name&gt; = </source>
        <target state="translated">&lt; üye adı &gt; = </target>
        <note />
      </trans-unit>
      <trans-unit id="Autoselect_disabled_due_to_possible_explicitly_named_anonymous_type_member_creation">
        <source>Autoselect disabled due to possible explicitly named anonymous type member creation.</source>
        <target state="translated">Otomatik seçim, olası açık adlı anonim tür üyesi oluşturma nedeniyle devre dışı bırakıldı.</target>
        <note />
      </trans-unit>
      <trans-unit id="element_name">
        <source>&lt;element name&gt; : </source>
        <target state="translated">&lt; öğe adı &gt;: </target>
        <note />
      </trans-unit>
      <trans-unit id="Autoselect_disabled_due_to_possible_tuple_type_element_creation">
        <source>Autoselect disabled due to possible tuple type element creation.</source>
        <target state="translated">Olası demet türü öğe oluşturma işleminden dolayı Otomatik seçim devre dışı bırakıldı.</target>
        <note />
      </trans-unit>
      <trans-unit id="pattern_variable">
        <source>&lt;pattern variable&gt;</source>
        <target state="new">&lt;pattern variable&gt;</target>
        <note />
      </trans-unit>
      <trans-unit id="range_variable">
        <source>&lt;range variable&gt;</source>
        <target state="translated">&lt; Aralık değişkeni &gt;</target>
        <note />
      </trans-unit>
      <trans-unit id="Autoselect_disabled_due_to_potential_range_variable_declaration">
        <source>Autoselect disabled due to potential range variable declaration.</source>
        <target state="translated">Otomatik seçim, olası aralık değişkeni bildirimi nedeniyle devre dışı bırakıldı.</target>
        <note />
      </trans-unit>
      <trans-unit id="Simplify_name_0">
        <source>Simplify name '{0}'</source>
        <target state="translated">{0}' adını basitleştir</target>
        <note />
      </trans-unit>
      <trans-unit id="Simplify_member_access_0">
        <source>Simplify member access '{0}'</source>
        <target state="translated">{0}' üye erişimini basitleştir</target>
        <note />
      </trans-unit>
      <trans-unit id="Remove_this_qualification">
        <source>Remove 'this' qualification</source>
        <target state="translated">this' nitelemesini kaldır</target>
        <note />
      </trans-unit>
      <trans-unit id="Name_can_be_simplified">
        <source>Name can be simplified</source>
        <target state="translated">Ad basitleştirilebilir</target>
        <note />
      </trans-unit>
      <trans-unit id="Can_t_determine_valid_range_of_statements_to_extract">
        <source>Can't determine valid range of statements to extract</source>
        <target state="translated">Ayıklanacak deyimlerin geçerli aralığı belirlenemiyor</target>
        <note />
      </trans-unit>
      <trans-unit id="Not_all_code_paths_return">
        <source>Not all code paths return</source>
        <target state="translated">Kod yollarından bazıları dönmüyor</target>
        <note />
      </trans-unit>
      <trans-unit id="Selection_does_not_contain_a_valid_node">
        <source>Selection does not contain a valid node</source>
        <target state="translated">Seçim, geçerli bir düğüm içermiyor</target>
        <note />
      </trans-unit>
      <trans-unit id="Invalid_selection">
        <source>Invalid selection.</source>
        <target state="translated">Geçersiz seçim.</target>
        <note />
      </trans-unit>
      <trans-unit id="Selection_does_not_contain_a_valid_token">
        <source>Selection does not contain a valid token.</source>
        <target state="translated">Seçim, geçerli bir belirteç içermiyor.</target>
        <note />
      </trans-unit>
      <trans-unit id="No_valid_selection_to_perform_extraction">
        <source>No valid selection to perform extraction.</source>
        <target state="translated">Ayıklamayı gerçekleştirme için geçerli seçim yok.</target>
        <note />
      </trans-unit>
      <trans-unit id="No_common_root_node_for_extraction">
        <source>No common root node for extraction.</source>
        <target state="translated">Ayıklama için ortak kök düğümü yok.</target>
        <note />
      </trans-unit>
      <trans-unit id="Contains_invalid_selection">
        <source>Contains invalid selection.</source>
        <target state="translated">Geçersiz seçimi içerir.</target>
        <note />
      </trans-unit>
      <trans-unit id="The_selection_contains_syntactic_errors">
        <source>The selection contains syntactic errors</source>
        <target state="translated">Seçim söz dizimsel hatalar içeriyor</target>
        <note />
      </trans-unit>
      <trans-unit id="Selection_can_not_cross_over_preprocessor_directives">
        <source>Selection can not cross over preprocessor directives.</source>
        <target state="translated">Seçim önişlemci yönergeleriyle çapraz olamaz.</target>
        <note />
      </trans-unit>
      <trans-unit id="Selection_can_not_contain_a_yield_statement">
        <source>Selection can not contain a yield statement.</source>
        <target state="translated">Seçim bir bırakma ifadesi içeremez.</target>
        <note />
      </trans-unit>
      <trans-unit id="Selection_can_not_contain_throw_statement">
        <source>Selection can not contain throw statement.</source>
        <target state="translated">Seçim bir atma ifadesi içeremez.</target>
        <note />
      </trans-unit>
      <trans-unit id="Selection_can_not_be_part_of_constant_initializer_expression">
        <source>Selection can not be part of constant initializer expression.</source>
        <target state="translated">Seçim, sabit başlatıcı ifadesinin parçası olamaz.</target>
        <note />
      </trans-unit>
      <trans-unit id="Selection_can_not_contain_a_pattern_expression">
        <source>Selection can not contain a pattern expression.</source>
        <target state="translated">Seçim, bir desen ifadesi içeremez.</target>
        <note />
      </trans-unit>
      <trans-unit id="The_selected_code_is_inside_an_unsafe_context">
        <source>The selected code is inside an unsafe context.</source>
        <target state="translated">Seçili kod güvenli olmayan bir bağlam içinde.</target>
        <note />
      </trans-unit>
      <trans-unit id="No_valid_statement_range_to_extract">
        <source>No valid statement range to extract</source>
        <target state="translated">Ayıklanacak geçerli deyim aralığı yok</target>
        <note />
      </trans-unit>
      <trans-unit id="deprecated">
        <source>deprecated</source>
        <target state="translated">kullanım dışı</target>
        <note />
      </trans-unit>
      <trans-unit id="extension">
        <source>extension</source>
        <target state="translated">uzantı</target>
        <note />
      </trans-unit>
      <trans-unit id="awaitable">
        <source>awaitable</source>
        <target state="translated">awaitable</target>
        <note />
      </trans-unit>
      <trans-unit id="awaitable_extension">
        <source>awaitable, extension</source>
        <target state="translated">awaitable, uzantı</target>
        <note />
      </trans-unit>
      <trans-unit id="Organize_Usings">
        <source>Organize Usings</source>
        <target state="translated">Kullanımları Düzenle</target>
        <note />
      </trans-unit>
      <trans-unit id="Insert_await">
        <source>Insert 'await'.</source>
        <target state="translated">await' ekle.</target>
        <note />
      </trans-unit>
      <trans-unit id="Make_0_return_Task_instead_of_void">
        <source>Make {0} return Task instead of void.</source>
        <target state="translated">{0} öğesi boşluk yerine Görev döndürsün.</target>
        <note />
      </trans-unit>
      <trans-unit id="Change_return_type_from_0_to_1">
        <source>Change return type from {0} to {1}</source>
        <target state="translated">Dönüş türünü {0} değerinden {1} olarak değiştir</target>
        <note />
      </trans-unit>
      <trans-unit id="Replace_return_with_yield_return">
        <source>Replace return with yield return</source>
        <target state="translated">Dönüşü, bırakma dönüşüyle değiştir</target>
        <note />
      </trans-unit>
      <trans-unit id="Generate_explicit_conversion_operator_in_0">
        <source>Generate explicit conversion operator in '{0}'</source>
        <target state="translated">{0}' içinde açık dönüşüm işleci oluştur</target>
        <note />
      </trans-unit>
      <trans-unit id="Generate_implicit_conversion_operator_in_0">
        <source>Generate implicit conversion operator in '{0}'</source>
        <target state="translated">{0}' içinde örtük dönüşüm işleci oluştur</target>
        <note />
      </trans-unit>
      <trans-unit id="switch_statement">
        <source>switch statement</source>
        <target state="translated">switch deyimi</target>
        <note>{Locked="switch"} "switch" is a C# keyword and should not be localized.</note>
      </trans-unit>
      <trans-unit id="switch_statement_case_clause">
        <source>switch statement case clause</source>
        <target state="translated">switch deyimi case yan tümcesi</target>
        <note>{Locked="switch"}{Locked="case"} "switch" and "case" are a C# keyword and should not be localized.</note>
      </trans-unit>
      <trans-unit id="try_block">
        <source>try block</source>
        <target state="translated">try bloğu</target>
        <note>{Locked="try"} "try" is a C# keyword and should not be localized.</note>
      </trans-unit>
      <trans-unit id="catch_clause">
        <source>catch clause</source>
        <target state="translated">catch yan tümcesi</target>
        <note>{Locked="catch"} "catch" is a C# keyword and should not be localized.</note>
      </trans-unit>
      <trans-unit id="filter_clause">
        <source>filter clause</source>
        <target state="translated">filter yan tümcesi</target>
        <note />
      </trans-unit>
      <trans-unit id="finally_clause">
        <source>finally clause</source>
        <target state="translated">finally yan tümcesi</target>
        <note>{Locked="finally"} "finally" is a C# keyword and should not be localized.</note>
      </trans-unit>
      <trans-unit id="fixed_statement">
        <source>fixed statement</source>
        <target state="translated">fixed deyimi</target>
        <note>{Locked="fixed"} "fixed" is a C# keyword and should not be localized.</note>
      </trans-unit>
      <trans-unit id="using_declaration">
        <source>using declaration</source>
        <target state="translated">using bildirimi</target>
        <note>{Locked="using"} "using" is a C# keyword and should not be localized.</note>
      </trans-unit>
      <trans-unit id="using_statement">
        <source>using statement</source>
        <target state="translated">using deyimi</target>
        <note>{Locked="using"} "using" is a C# keyword and should not be localized.</note>
      </trans-unit>
      <trans-unit id="lock_statement">
        <source>lock statement</source>
        <target state="translated">lock deyimi</target>
        <note>{Locked="lock"} "lock" is a C# keyword and should not be localized.</note>
      </trans-unit>
      <trans-unit id="foreach_statement">
        <source>foreach statement</source>
        <target state="translated">foreach deyimi</target>
        <note>{Locked="foreach"} "foreach" is a C# keyword and should not be localized.</note>
      </trans-unit>
      <trans-unit id="checked_statement">
        <source>checked statement</source>
        <target state="translated">checked deyimi</target>
        <note>{Locked="checked"} "checked" is a C# keyword and should not be localized.</note>
      </trans-unit>
      <trans-unit id="unchecked_statement">
        <source>unchecked statement</source>
        <target state="translated">unchecked deyimi</target>
        <note>{Locked="unchecked"} "unchecked" is a C# keyword and should not be localized.</note>
      </trans-unit>
      <trans-unit id="await_expression">
        <source>await expression</source>
        <target state="translated">await ifadesi</target>
        <note>{Locked="await"} "await" is a C# keyword and should not be localized.</note>
      </trans-unit>
      <trans-unit id="lambda">
        <source>lambda</source>
        <target state="translated">lambda</target>
        <note />
      </trans-unit>
      <trans-unit id="anonymous_method">
        <source>anonymous method</source>
        <target state="translated">anonim yöntem</target>
        <note />
      </trans-unit>
      <trans-unit id="from_clause">
        <source>from clause</source>
        <target state="translated">from yan tümcesi</target>
        <note />
      </trans-unit>
      <trans-unit id="join_clause">
        <source>join clause</source>
        <target state="translated">join yan tümcesi</target>
        <note>{Locked="join"} "join" is a C# keyword and should not be localized.</note>
      </trans-unit>
      <trans-unit id="let_clause">
        <source>let clause</source>
        <target state="translated">let yan tümcesi</target>
        <note>{Locked="let"} "let" is a C# keyword and should not be localized.</note>
      </trans-unit>
      <trans-unit id="where_clause">
        <source>where clause</source>
        <target state="translated">where yan tümcesi</target>
        <note>{Locked="where"} "where" is a C# keyword and should not be localized.</note>
      </trans-unit>
      <trans-unit id="orderby_clause">
        <source>orderby clause</source>
        <target state="translated">orderby yan tümcesi</target>
        <note>{Locked="orderby"} "orderby" is a C# keyword and should not be localized.</note>
      </trans-unit>
      <trans-unit id="select_clause">
        <source>select clause</source>
        <target state="translated">select yan tümcesi</target>
        <note>{Locked="select"} "select" is a C# keyword and should not be localized.</note>
      </trans-unit>
      <trans-unit id="groupby_clause">
        <source>groupby clause</source>
        <target state="translated">groupby yan tümcesi</target>
        <note>{Locked="groupby"} "groupby" is a C# keyword and should not be localized.</note>
      </trans-unit>
      <trans-unit id="query_body">
        <source>query body</source>
        <target state="translated">sorgu gövdesi</target>
        <note />
      </trans-unit>
      <trans-unit id="into_clause">
        <source>into clause</source>
        <target state="translated">into yan tümcesi</target>
        <note>{Locked="into"} "into" is a C# keyword and should not be localized.</note>
      </trans-unit>
      <trans-unit id="is_pattern">
        <source>is pattern</source>
        <target state="translated">is deseni</target>
        <note>{Locked="is"} "is" is a C# keyword and should not be localized.</note>
      </trans-unit>
      <trans-unit id="deconstruction">
        <source>deconstruction</source>
        <target state="translated">ayrıştırma</target>
        <note />
      </trans-unit>
      <trans-unit id="tuple">
        <source>tuple</source>
        <target state="translated">demet</target>
        <note />
      </trans-unit>
      <trans-unit id="local_function">
        <source>local function</source>
        <target state="translated">yerel işlev</target>
        <note />
      </trans-unit>
      <trans-unit id="out_var">
        <source>out variable</source>
        <target state="translated">out değişkeni</target>
        <note>{Locked="out"} "out" is a C# keyword and should not be localized.</note>
      </trans-unit>
      <trans-unit id="ref_local_or_expression">
        <source>ref local or expression</source>
        <target state="translated">yerel ref veya ifade</target>
        <note>{Locked="ref"} "ref" is a C# keyword and should not be localized.</note>
      </trans-unit>
      <trans-unit id="global_statement">
        <source>global statement</source>
        <target state="translated">global deyimi</target>
        <note>{Locked="global"} "global" is a C# keyword and should not be localized.</note>
      </trans-unit>
      <trans-unit id="using_namespace">
        <source>using namespace</source>
        <target state="translated">using namespace</target>
        <note />
      </trans-unit>
      <trans-unit id="using_directive">
        <source>using directive</source>
        <target state="translated">using yönergesi</target>
        <note />
      </trans-unit>
      <trans-unit id="event_field">
        <source>event field</source>
        <target state="translated">olay alanı</target>
        <note />
      </trans-unit>
      <trans-unit id="conversion_operator">
        <source>conversion operator</source>
        <target state="translated">dönüştürme işleci</target>
        <note />
      </trans-unit>
      <trans-unit id="destructor">
        <source>destructor</source>
        <target state="translated">yok edici</target>
        <note />
      </trans-unit>
      <trans-unit id="indexer">
        <source>indexer</source>
        <target state="translated">dizin oluşturucu</target>
        <note />
      </trans-unit>
      <trans-unit id="property_getter">
        <source>property getter</source>
        <target state="translated">özellik alıcısı</target>
        <note />
      </trans-unit>
      <trans-unit id="indexer_getter">
        <source>indexer getter</source>
        <target state="translated">dizin oluşturucu alıcısı</target>
        <note />
      </trans-unit>
      <trans-unit id="property_setter">
        <source>property setter</source>
        <target state="translated">özellik ayarlayıcısı</target>
        <note />
      </trans-unit>
      <trans-unit id="indexer_setter">
        <source>indexer setter</source>
        <target state="translated">dizin oluşturucu ayarlayıcısı</target>
        <note />
      </trans-unit>
      <trans-unit id="attribute_target">
        <source>attribute target</source>
        <target state="translated">öznitelik hedefi</target>
        <note />
      </trans-unit>
      <trans-unit id="_0_does_not_contain_a_constructor_that_takes_that_many_arguments">
        <source>'{0}' does not contain a constructor that takes that many arguments.</source>
        <target state="translated">'{0}' bu kadar çok sayıda bağımsız değişken alan bir oluşturucu içermiyor.</target>
        <note />
      </trans-unit>
      <trans-unit id="The_name_0_does_not_exist_in_the_current_context">
        <source>The name '{0}' does not exist in the current context.</source>
        <target state="translated">{0}' adı geçerli bağlamda yok.</target>
        <note />
      </trans-unit>
      <trans-unit id="Hide_base_member">
        <source>Hide base member</source>
        <target state="translated">Temel üyeyi gizle</target>
        <note />
      </trans-unit>
      <trans-unit id="Properties">
        <source>Properties</source>
        <target state="translated">Özellikler</target>
        <note />
      </trans-unit>
      <trans-unit id="Autoselect_disabled_due_to_namespace_declaration">
        <source>Autoselect disabled due to namespace declaration.</source>
        <target state="translated">Ad alanı bildirimi nedeniyle otomatik seçme devre dışı bırakıldı.</target>
        <note />
      </trans-unit>
      <trans-unit id="namespace_name">
        <source>&lt;namespace name&gt;</source>
        <target state="translated">&lt; ad alanı adı &gt;</target>
        <note />
      </trans-unit>
      <trans-unit id="Autoselect_disabled_due_to_type_declaration">
        <source>Autoselect disabled due to type declaration.</source>
        <target state="translated">Tür bildirimine göre devre dışı bırakılanı otomatik olarak seç.</target>
        <note />
      </trans-unit>
      <trans-unit id="Autoselect_disabled_due_to_possible_deconstruction_declaration">
        <source>Autoselect disabled due to possible deconstruction declaration.</source>
        <target state="translated">Otomatik seçim, olası ayrıştırma bildiriminden dolayı devre dışı bırakıldı.</target>
        <note />
      </trans-unit>
      <trans-unit id="Upgrade_this_project_to_csharp_language_version_0">
        <source>Upgrade this project to C# language version '{0}'</source>
        <target state="translated">Bu projeyi C# '{0}' dil sürümüne yükselt</target>
        <note />
      </trans-unit>
      <trans-unit id="Upgrade_all_csharp_projects_to_language_version_0">
        <source>Upgrade all C# projects to language version '{0}'</source>
        <target state="translated">Tüm C# projelerini '{0}' dil sürümüne yükselt</target>
        <note />
      </trans-unit>
      <trans-unit id="class_name">
        <source>&lt;class name&gt;</source>
        <target state="translated">&lt; sınıf adı &gt;</target>
        <note />
      </trans-unit>
      <trans-unit id="interface_name">
        <source>&lt;interface name&gt;</source>
        <target state="translated">&lt; arabirim adı &gt;</target>
        <note />
      </trans-unit>
      <trans-unit id="designation_name">
        <source>&lt;designation name&gt;</source>
        <target state="translated">&lt; atama adı &gt;</target>
        <note />
      </trans-unit>
      <trans-unit id="struct_name">
        <source>&lt;struct name&gt;</source>
        <target state="translated">&lt; yapı adı &gt;</target>
        <note />
      </trans-unit>
      <trans-unit id="Make_method_async">
        <source>Make method async</source>
        <target state="translated">Metodu asenkron yap</target>
        <note />
      </trans-unit>
      <trans-unit id="Make_method_async_remain_void">
        <source>Make method async (stay void)</source>
        <target state="translated">Metodu zaman uyumsuz yap (void olarak bırak)</target>
        <note />
      </trans-unit>
      <trans-unit id="Name">
        <source>&lt;Name&gt;</source>
        <target state="translated">&lt; ad &gt;</target>
        <note />
      </trans-unit>
      <trans-unit id="Autoselect_disabled_due_to_member_declaration">
        <source>Autoselect disabled due to member declaration</source>
        <target state="translated">Üye bildirimi nedeniyle otomatik seçim devre dışı</target>
        <note />
      </trans-unit>
      <trans-unit id="Suggested_name">
        <source>(Suggested name)</source>
        <target state="translated">(Önerilen ad)</target>
        <note />
      </trans-unit>
      <trans-unit id="Remove_unused_function">
        <source>Remove unused function</source>
        <target state="translated">Kullanılmayan işlevi kaldır</target>
        <note />
      </trans-unit>
      <trans-unit id="Add_parentheses_around_conditional_expression_in_interpolated_string">
        <source>Add parentheses</source>
        <target state="translated">Parantez ekle</target>
        <note />
      </trans-unit>
      <trans-unit id="Convert_to_foreach">
        <source>Convert to 'foreach'</source>
        <target state="translated">'foreach' deyimine dönüştür</target>
        <note />
      </trans-unit>
      <trans-unit id="Convert_to_for">
        <source>Convert to 'for'</source>
        <target state="translated">'for' deyimine dönüştür</target>
        <note />
      </trans-unit>
      <trans-unit id="Invert_if">
        <source>Invert if</source>
        <target state="translated">if ifadesini tersine çevir</target>
        <note />
      </trans-unit>
      <trans-unit id="Add_Obsolete">
        <source>Add [Obsolete]</source>
        <target state="translated">Ekle [Eski]</target>
        <note />
      </trans-unit>
      <trans-unit id="Use_0">
        <source>Use '{0}'</source>
        <target state="translated">'{0}' kullan</target>
        <note />
      </trans-unit>
      <trans-unit id="Introduce_using_statement">
        <source>Introduce 'using' statement</source>
        <target state="translated">'using' deyimi ekle</target>
        <note>{Locked="using"} "using" is a C# keyword and should not be localized.</note>
      </trans-unit>
      <trans-unit id="yield_break_statement">
        <source>yield break statement</source>
        <target state="translated">yield break deyimi</target>
        <note>{Locked="yield break"} "yield break" is a C# keyword and should not be localized.</note>
      </trans-unit>
      <trans-unit id="yield_return_statement">
        <source>yield return statement</source>
        <target state="translated">yield return deyimi</target>
        <note>{Locked="yield return"} "yield return" is a C# keyword and should not be localized.</note>
      </trans-unit>
    </body>
  </file>
</xliff><|MERGE_RESOLUTION|>--- conflicted
+++ resolved
@@ -12,14 +12,6 @@
         <target state="translated">Ekleme bekliyor</target>
         <note />
       </trans-unit>
-<<<<<<< HEAD
-      <trans-unit id="Add_explicit_cast">
-        <source>Add explicit cast</source>
-        <target state="translated">Açık tür dönüştürme ekle</target>
-        <note />
-      </trans-unit>
-=======
->>>>>>> 42eb19a5
       <trans-unit id="Add_missing_usings">
         <source>Add missing usings</source>
         <target state="translated">Eksik usings Ekle</target>
@@ -115,14 +107,6 @@
         <target state="translated">Düz metin dizesine dönüştür</target>
         <note />
       </trans-unit>
-<<<<<<< HEAD
-      <trans-unit id="Convert_type_to_0">
-        <source>Convert type to '{0}'</source>
-        <target state="translated">Türü '{0}' olarak dönüştür</target>
-        <note />
-      </trans-unit>
-=======
->>>>>>> 42eb19a5
       <trans-unit id="Declare_as_nullable">
         <source>Declare as nullable</source>
         <target state="translated">Olarak null olabilecek ilan</target>
