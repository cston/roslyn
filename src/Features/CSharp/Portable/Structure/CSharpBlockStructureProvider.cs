--- conflicted
+++ resolved
@@ -51,11 +51,8 @@
             builder.Add<LiteralExpressionSyntax, StringLiteralExpressionStructureProvider>();
             builder.Add<InterpolatedStringExpressionSyntax, InterpolatedStringExpressionStructureProvider>();
             builder.Add<IfDirectiveTriviaSyntax, IfDirectiveTriviaStructureProvider>();
-<<<<<<< HEAD
+            builder.Add<CollectionExpressionSyntax, CollectionExpressionStructureProvider>();
             builder.Add<ArgumentListSyntax, ArgumentListStructureProvider>();
-=======
-            builder.Add<CollectionExpressionSyntax, CollectionExpressionStructureProvider>();
->>>>>>> 9874926a
 
             return builder.ToImmutable();
         }
