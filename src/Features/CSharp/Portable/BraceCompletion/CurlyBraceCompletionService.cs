--- conflicted
+++ resolved
@@ -352,8 +352,7 @@
             public override AbstractFormattingRule WithOptions(SyntaxFormattingOptions options)
             {
                 var newOptions = options as CSharpSyntaxFormattingOptions ?? CSharpSyntaxFormattingOptions.Default;
-
-                if (_options.NewLines.HasFlag(NewLinePlacement.BeforeOpenBraceInObjectCollectionArrayInitializers) == newOptions.NewLines.HasFlag(NewLinePlacement.BeforeOpenBraceInObjectCollectionArrayInitializers))
+                if (_options.NewLines == newOptions.NewLines)
                 {
                     return this;
                 }
@@ -361,7 +360,7 @@
                 return new BraceCompletionFormattingRule(_indentStyle, newOptions);
             }
 
-            private static bool? NeedsNewLine(in SyntaxToken currentToken, CachedOptions options)
+            private static bool? NeedsNewLine(in SyntaxToken currentToken, CSharpSyntaxFormattingOptions options)
             {
                 if (!currentToken.IsKind(SyntaxKind.OpenBraceToken))
                 {
@@ -384,8 +383,7 @@
                     SyntaxKind.WithInitializerExpression,
                     SyntaxKind.PropertyPatternClause))
                 {
-<<<<<<< HEAD
-                    return options.NewLinesForBracesInObjectCollectionArrayInitializers;
+                    return options.NewLines.HasFlag(NewLinePlacement.BeforeOpenBraceInObjectCollectionArrayInitializers);
                 }
 
                 var currentTokenParentParent = currentToken.Parent?.Parent;
@@ -393,45 +391,45 @@
                 // * { - in the property accessor context
                 if (currentTokenParentParent is AccessorDeclarationSyntax)
                 {
-                    return options.NewLinesForBracesInAccessors;
+                    return options.NewLines.HasFlag(NewLinePlacement.BeforeOpenBraceInAccessors);
                 }
 
                 // * { - in the anonymous Method context
                 if (currentTokenParentParent.IsKind(SyntaxKind.AnonymousMethodExpression))
                 {
-                    return options.NewLinesForBracesInAnonymousMethods;
+                    return options.NewLines.HasFlag(NewLinePlacement.BeforeOpenBraceInAnonymousMethods);
                 }
 
                 // new { - Anonymous object creation
                 if (currentToken.Parent.IsKind(SyntaxKind.AnonymousObjectCreationExpression))
                 {
-                    return options.NewLinesForBracesInAnonymousTypes;
+                    return options.NewLines.HasFlag(NewLinePlacement.BeforeMembersInAnonymousTypes);
                 }
 
                 // * { - in the control statement context
                 if (IsControlBlock(currentToken.Parent))
                 {
-                    return options.NewLinesForBracesInControlBlocks;
+                    return options.NewLines.HasFlag(NewLinePlacement.BeforeOpenBraceInControlBlocks);
                 }
 
                 // * { - in the simple Lambda context
                 if (currentTokenParentParent.IsKind(SyntaxKind.SimpleLambdaExpression, SyntaxKind.ParenthesizedLambdaExpression))
                 {
-                    return options.NewLinesForBracesInLambdaExpressionBody;
+                    return options.NewLines.HasFlag(NewLinePlacement.BeforeOpenBraceInLambdaExpressionBody);
                 }
 
                 // * { - in the member declaration context
                 if (currentTokenParentParent is MemberDeclarationSyntax)
                 {
                     return currentTokenParentParent is BasePropertyDeclarationSyntax
-                        ? options.NewLinesForBracesInProperties
-                        : options.NewLinesForBracesInMethods;
+                        ? options.NewLines.HasFlag(NewLinePlacement.BeforeOpenBraceInProperties)
+                        : options.NewLines.HasFlag(NewLinePlacement.BeforeOpenBraceInMethods);
                 }
 
                 // * { - in the type declaration context
                 if (currentToken.Parent is BaseTypeDeclarationSyntax or NamespaceDeclarationSyntax)
                 {
-                    return options.NewLinesForBracesInTypes;
+                    return options.NewLines.HasFlag(NewLinePlacement.BeforeOpenBraceInTypes);;
                 }
 
                 return null;
@@ -481,16 +479,6 @@
                 else if (needsNewLine == false)
                 {
                     return null;
-=======
-                    if (_options.NewLines.HasFlag(NewLinePlacement.BeforeOpenBraceInObjectCollectionArrayInitializers))
-                    {
-                        return CreateAdjustNewLinesOperation(1, AdjustNewLinesOption.PreserveLines);
-                    }
-                    else
-                    {
-                        return null;
-                    }
->>>>>>> f505fb8c
                 }
 
                 return base.GetAdjustNewLinesOperation(in previousToken, in currentToken, in nextOperation);
@@ -525,44 +513,6 @@
                     list.RemoveAll(s_predicate);
                 }
             }
-<<<<<<< HEAD
-
-            private readonly record struct CachedOptions(
-                bool NewLinesForBracesInAccessors,
-                bool NewLinesForBracesInAnonymousMethods,
-                bool NewLinesForBracesInAnonymousTypes,
-                bool NewLinesForBracesInControlBlocks,
-                bool NewLinesForBracesInLambdaExpressionBody,
-                bool NewLinesForBracesInMethods,
-                bool NewLinesForBracesInObjectCollectionArrayInitializers,
-                bool NewLinesForBracesInProperties,
-                bool NewLinesForBracesInTypes
-                )
-            {
-                public CachedOptions(AnalyzerConfigOptions? options) : this(
-                    NewLinesForBracesInAccessors: GetOptionOrDefault(options, CSharpFormattingOptions2.NewLinesForBracesInAccessors),
-                    NewLinesForBracesInAnonymousMethods: GetOptionOrDefault(options, CSharpFormattingOptions2.NewLinesForBracesInAnonymousMethods),
-                    NewLinesForBracesInAnonymousTypes: GetOptionOrDefault(options, CSharpFormattingOptions2.NewLinesForBracesInAnonymousTypes),
-                    NewLinesForBracesInControlBlocks: GetOptionOrDefault(options, CSharpFormattingOptions2.NewLinesForBracesInControlBlocks),
-                    NewLinesForBracesInLambdaExpressionBody: GetOptionOrDefault(options, CSharpFormattingOptions2.NewLinesForBracesInLambdaExpressionBody),
-                    NewLinesForBracesInMethods: GetOptionOrDefault(options, CSharpFormattingOptions2.NewLinesForBracesInMethods),
-                    NewLinesForBracesInObjectCollectionArrayInitializers: GetOptionOrDefault(options, CSharpFormattingOptions2.NewLinesForBracesInObjectCollectionArrayInitializers),
-                    NewLinesForBracesInProperties: GetOptionOrDefault(options, CSharpFormattingOptions2.NewLinesForBracesInProperties),
-                    NewLinesForBracesInTypes: GetOptionOrDefault(options, CSharpFormattingOptions2.NewLinesForBracesInTypes)
-                    )
-                {
-                }
-
-                private static T GetOptionOrDefault<T>(AnalyzerConfigOptions? options, Option2<T> option)
-                {
-                    if (options is null)
-                        return option.DefaultValue;
-
-                    return options.GetOption(option);
-                }
-            }
-=======
->>>>>>> f505fb8c
         }
     }
 }