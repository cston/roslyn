--- conflicted
+++ resolved
@@ -12,7 +12,6 @@
     [ExportCodeFixProvider(LanguageNames.CSharp), Shared]
     internal class CSharpUpgradeProjectCodeFixProvider : AbstractUpgradeProjectCodeFixProvider
     {
-<<<<<<< HEAD
         public override ImmutableArray<string> FixableDiagnosticIds { get; } = ImmutableArray.Create(
             new[]
             {
@@ -31,29 +30,8 @@
                 "CS8370", // error CS8370: Feature is not available in C# 7.3. Please use language version X or greater.
                 "CS8371", // warning CS8371: Field-targeted attributes on auto-properties are not supported in language version 7.2. Please use language version 7.3 or greater.
                 "CS8400", // error CS8400: Feature is not available in C# 8.0. Please use language version X or greater.
+                "CS8401", // error CS8401: To use '@$' instead of '$@" for a verbatim interpolated string, please use language version 8.0 or greater.
             });
-=======
-        private const string CS8022 = nameof(CS8022); // error CS8022: Feature is not available in C# 1. Please use language version X or greater.
-        private const string CS8023 = nameof(CS8023); // error CS8023: Feature is not available in C# 2. Please use language version X or greater.
-        private const string CS8024 = nameof(CS8024); // error CS8024: Feature is not available in C# 3. Please use language version X or greater.
-        private const string CS8025 = nameof(CS8025); // error CS8025: Feature is not available in C# 4. Please use language version X or greater.
-        private const string CS8026 = nameof(CS8026); // error CS8026: Feature is not available in C# 5. Please use language version X or greater.
-        private const string CS8059 = nameof(CS8059); // error CS8059: Feature is not available in C# 6. Please use language version X or greater.
-        private const string CS8107 = nameof(CS8107); // error CS8059: Feature is not available in C# 7.0. Please use language version X or greater.
-        private const string CS8302 = nameof(CS8302); // error CS8302: Feature is not available in C# 7.1. Please use language version X or greater.
-        private const string CS8306 = nameof(CS8306); // error CS8306: ... Please use language version 7.1 or greater to access a un-named element by its inferred name.
-        private const string CS8314 = nameof(CS8314); // error CS9003: An expression of type '{0}' cannot be handled by a pattern of type '{1}' in C# {2}. Please use language version {3} or greater.
-        private const string CS8320 = nameof(CS8320); // error CS8320: Feature is not available in C# 7.2. Please use language version X or greater.
-        private const string CS1738 = nameof(CS1738); // error CS1738: Named argument specifications must appear after all fixed arguments have been specified. Please use language version 7.2 or greater to allow non-trailing named arguments.
-        private const string CS8370 = nameof(CS8370); // error CS8370: Feature is not available in C# 7.3. Please use language version X or greater.
-        private const string CS8371 = nameof(CS8371); // warning CS8371: Field-targeted attributes on auto-properties are not supported in language version 7.2. Please use language version 7.3 or greater.
-        private const string CS8400 = nameof(CS8400); // error CS8400: Feature is not available in C# 8.0. Please use language version X or greater.
-        private const string CS8401 = nameof(CS8401); // error CS8401: To use '@$' instead of '$@" for a verbatim interpolated string, please use language version 8.0 or greater.
-
-        public override ImmutableArray<string> FixableDiagnosticIds { get; } =
-            ImmutableArray.Create(CS8022, CS8023, CS8024, CS8025, CS8026, CS8059, CS8107,
-                CS8302, CS8306, CS8314, CS8320, CS1738, CS8370, CS8371, CS8400, CS8401);
->>>>>>> 4c065fae
 
         public override string UpgradeThisProjectResource => CSharpFeaturesResources.Upgrade_this_project_to_csharp_language_version_0;
         public override string UpgradeAllProjectsResource => CSharpFeaturesResources.Upgrade_all_csharp_projects_to_language_version_0;
