--- conflicted
+++ resolved
@@ -196,10 +196,6 @@
             return sourceText.GetSubText(new Text.TextSpan(span.Start, Math.Min(maxLength, span.Length))).ToString();
         }).ToImmutableArray();
 
-<<<<<<< HEAD
-        return new OnTheFlyDocsInfo(symbol.ToDisplayString(), symbolStrings, symbol.Language);
-=======
-        return new OnTheFlyDocsElement(symbol.ToDisplayString(), symbolStrings, symbol.Language, hasContentExcluded);
->>>>>>> 2f6b493d
+        return new OnTheFlyDocsInfo(symbol.ToDisplayString(), symbolStrings, symbol.Language, hasContentExcluded);
     }
 }