﻿// Licensed to the .NET Foundation under one or more agreements.
// The .NET Foundation licenses this file to you under the MIT license.
// See the LICENSE file in the project root for more information.

#nullable enable

// #define LOG

using System;
using System.Collections.Concurrent;
using System.Collections.Generic;
using System.Collections.Immutable;
using System.Diagnostics.CodeAnalysis;
using System.Runtime.CompilerServices;
using System.Threading;
using Microsoft.CodeAnalysis.CodeStyle;
using Microsoft.CodeAnalysis.Diagnostics;
using Microsoft.CodeAnalysis.Options;
using Microsoft.CodeAnalysis.Shared.Collections;
using Microsoft.CodeAnalysis.Shared.Extensions;
using Microsoft.CodeAnalysis.Text;
using Roslyn.Utilities;

#if LOG
using System.IO;
using System.Text.RegularExpressions;
#endif

namespace Microsoft.CodeAnalysis.SimplifyTypeNames
{
    internal abstract class SimplifyTypeNamesDiagnosticAnalyzerBase<TLanguageKindEnum> : DiagnosticAnalyzer, IBuiltInAnalyzer where TLanguageKindEnum : struct
    {
#if LOG
        private static string _logFile = @"c:\temp\simplifytypenames.txt";
        private static object _logGate = new object();
        private static readonly Regex s_newlinePattern = new Regex(@"[\r\n]+");
#endif

        private static readonly LocalizableString s_localizableMessage = new LocalizableResourceString(nameof(WorkspacesResources.Name_can_be_simplified), WorkspacesResources.ResourceManager, typeof(WorkspacesResources));

        private static readonly LocalizableString s_localizableTitleSimplifyNames = new LocalizableResourceString(nameof(FeaturesResources.Simplify_Names), FeaturesResources.ResourceManager, typeof(FeaturesResources));
        private static readonly DiagnosticDescriptor s_descriptorSimplifyNames = new DiagnosticDescriptor(IDEDiagnosticIds.SimplifyNamesDiagnosticId,
                                                                    s_localizableTitleSimplifyNames,
                                                                    s_localizableMessage,
                                                                    DiagnosticCategory.Style,
                                                                    DiagnosticSeverity.Hidden,
                                                                    isEnabledByDefault: true,
                                                                    customTags: DiagnosticCustomTags.Unnecessary);

        private static readonly LocalizableString s_localizableTitleSimplifyMemberAccess = new LocalizableResourceString(nameof(FeaturesResources.Simplify_Member_Access), FeaturesResources.ResourceManager, typeof(FeaturesResources));
        private static readonly DiagnosticDescriptor s_descriptorSimplifyMemberAccess = new DiagnosticDescriptor(IDEDiagnosticIds.SimplifyMemberAccessDiagnosticId,
                                                                    s_localizableTitleSimplifyMemberAccess,
                                                                    s_localizableMessage,
                                                                    DiagnosticCategory.Style,
                                                                    DiagnosticSeverity.Hidden,
                                                                    isEnabledByDefault: true,
                                                                    customTags: DiagnosticCustomTags.Unnecessary);

        private static readonly DiagnosticDescriptor s_descriptorPreferBuiltinOrFrameworkType = new DiagnosticDescriptor(IDEDiagnosticIds.PreferBuiltInOrFrameworkTypeDiagnosticId,
            s_localizableTitleSimplifyNames,
            s_localizableMessage,
            DiagnosticCategory.Style,
            DiagnosticSeverity.Hidden,
            isEnabledByDefault: true,
            customTags: DiagnosticCustomTags.Unnecessary);

        internal abstract bool IsCandidate(SyntaxNode node);
        internal abstract bool CanSimplifyTypeNameExpression(
            SemanticModel model, SyntaxNode node, OptionSet optionSet,
            out TextSpan issueSpan, out string diagnosticId, out bool inDeclaration,
            CancellationToken cancellationToken);

        public override ImmutableArray<DiagnosticDescriptor> SupportedDiagnostics { get; }
            = ImmutableArray.Create(
                    s_descriptorSimplifyNames,
                    s_descriptorSimplifyMemberAccess,
                    s_descriptorPreferBuiltinOrFrameworkType);

        protected SimplifyTypeNamesDiagnosticAnalyzerBase()
        {
        }

        public bool OpenFileOnly(OptionSet options)
        {
            var preferTypeKeywordInDeclarationOption = options.GetOption(
                CodeStyleOptions.PreferIntrinsicPredefinedTypeKeywordInDeclaration, GetLanguageName())!.Notification;
            var preferTypeKeywordInMemberAccessOption = options.GetOption(
                CodeStyleOptions.PreferIntrinsicPredefinedTypeKeywordInMemberAccess, GetLanguageName())!.Notification;

            return !(preferTypeKeywordInDeclarationOption == NotificationOption.Warning || preferTypeKeywordInDeclarationOption == NotificationOption.Error ||
                     preferTypeKeywordInMemberAccessOption == NotificationOption.Warning || preferTypeKeywordInMemberAccessOption == NotificationOption.Error);
        }

        public sealed override void Initialize(AnalysisContext context)
        {
            context.ConfigureGeneratedCodeAnalysis(GeneratedCodeAnalysisFlags.None);
            context.EnableConcurrentExecution();

            context.RegisterCompilationStartAction(AnalyzeCompilation);
        }

        private void AnalyzeCompilation(CompilationStartAnalysisContext context)
        {
            var analyzer = new AnalyzerImpl(this);
            context.RegisterCodeBlockAction(analyzer.AnalyzeCodeBlock);
            context.RegisterSemanticModelAction(analyzer.AnalyzeSemanticModel);
        }

        /// <summary>
        /// Determine if a code block is eligible for analysis by <see cref="AnalyzeCodeBlock"/>.
        /// </summary>
        /// <param name="codeBlock">The syntax node provided via <see cref="CodeBlockAnalysisContext.CodeBlock"/>.</param>
        /// <returns><see langword="true"/> if the code block should be analyzed by <see cref="AnalyzeCodeBlock"/>;
        /// otherwise, <see langword="false"/> to skip analysis of the block. If a block is skipped, one or more child
        /// blocks may be analyzed by <see cref="AnalyzeCodeBlock"/>, and any remaining spans can be analyzed by
        /// <see cref="AnalyzeSemanticModel"/>.</returns>
        protected abstract bool IsIgnoredCodeBlock(SyntaxNode codeBlock);
        protected abstract void AnalyzeCodeBlock(CodeBlockAnalysisContext context);
        protected abstract void AnalyzeSemanticModel(SemanticModelAnalysisContext context, SimpleIntervalTree<TextSpan, TextSpanIntervalIntrospector>? codeBlockIntervalTree);

        protected abstract string GetLanguageName();

        public bool TrySimplify(SemanticModel model, SyntaxNode node, [NotNullWhen(true)] out Diagnostic? diagnostic, OptionSet optionSet, CancellationToken cancellationToken)
        {
<<<<<<< HEAD
            diagnostic = default;

            var syntaxTree = node.SyntaxTree;
            var optionSet = analyzerOptions.GetAnalyzerOptionSet(syntaxTree, cancellationToken);

            if (!CanSimplifyTypeNameExpressionCore(
=======
            if (!CanSimplifyTypeNameExpression(
>>>>>>> ddcf4de1
                    model, node, optionSet,
                    out var issueSpan, out var diagnosticId, out var inDeclaration,
                    cancellationToken))
            {
                diagnostic = null;
                return false;
            }

            if (model.SyntaxTree.OverlapsHiddenPosition(issueSpan, cancellationToken))
            {
                diagnostic = null;
                return false;
            }

            diagnostic = CreateDiagnostic(model, optionSet, issueSpan, diagnosticId, inDeclaration);
            return true;
        }

        internal static Diagnostic CreateDiagnostic(SemanticModel model, OptionSet optionSet, TextSpan issueSpan, string diagnosticId, bool inDeclaration)
        {
            PerLanguageOption<CodeStyleOption<bool>> option;
            DiagnosticDescriptor descriptor;
            ReportDiagnostic severity;
            switch (diagnosticId)
            {
                case IDEDiagnosticIds.SimplifyNamesDiagnosticId:
                    descriptor = s_descriptorSimplifyNames;
                    severity = descriptor.DefaultSeverity.ToReportDiagnostic();
                    break;

                case IDEDiagnosticIds.SimplifyMemberAccessDiagnosticId:
                    descriptor = s_descriptorSimplifyMemberAccess;
                    severity = descriptor.DefaultSeverity.ToReportDiagnostic();
                    break;

                case IDEDiagnosticIds.PreferBuiltInOrFrameworkTypeDiagnosticId:
                    option = inDeclaration
                        ? CodeStyleOptions.PreferIntrinsicPredefinedTypeKeywordInDeclaration
                        : CodeStyleOptions.PreferIntrinsicPredefinedTypeKeywordInMemberAccess;
                    descriptor = s_descriptorPreferBuiltinOrFrameworkType;

                    var optionValue = optionSet.GetOption(option, model.Language)!;
                    severity = optionValue.Notification.Severity;
                    break;
                default:
                    throw ExceptionUtilities.UnexpectedValue(diagnosticId);
            }

            var tree = model.SyntaxTree;
            var builder = ImmutableDictionary.CreateBuilder<string, string>();
            builder["OptionName"] = nameof(CodeStyleOptions.PreferIntrinsicPredefinedTypeKeywordInMemberAccess); // TODO: need the actual one
            builder["OptionLanguage"] = model.Language;
            var diagnostic = DiagnosticHelper.Create(descriptor, tree.GetLocation(issueSpan), severity, additionalLocations: null, builder.ToImmutable());

#if LOG
            var sourceText = tree.GetText();
            sourceText.GetLineAndOffset(issueSpan.Start, out var startLineNumber, out var startOffset);
            sourceText.GetLineAndOffset(issueSpan.End, out var endLineNumber, out var endOffset);
            var logLine = tree.FilePath + "," + startLineNumber + "\t" + diagnosticId + "\t" + inDeclaration + "\t";

            var leading = sourceText.ToString(TextSpan.FromBounds(
                sourceText.Lines[startLineNumber].Start, issueSpan.Start));
            var mid = sourceText.ToString(issueSpan);
            var trailing = sourceText.ToString(TextSpan.FromBounds(
                issueSpan.End, sourceText.Lines[endLineNumber].End));

            var contents = leading + "[|" + s_newlinePattern.Replace(mid, " ") + "|]" + trailing;
            logLine += contents + "\r\n";

            lock (_logGate)
            {
                File.AppendAllText(_logFile, logLine);
            }
#endif

            return diagnostic;
        }

        public DiagnosticAnalyzerCategory GetAnalyzerCategory()
            => DiagnosticAnalyzerCategory.SemanticSpanAnalysis;

        private class AnalyzerImpl
        {
            private readonly SimplifyTypeNamesDiagnosticAnalyzerBase<TLanguageKindEnum> _analyzer;

            /// <summary>
            /// Tracks the analysis state of syntax trees in a compilation. Each syntax tree has the properties:
            /// <list type="bullet">
            /// <item><description>
            /// <para><c>completed</c>: <see langword="true"/> to indicate that <c>intervalTree</c> has been obtained
            /// for use in a <see cref="SemanticModelAnalysisContext"/> callback; otherwise, <see langword="false"/> to
            /// indicate that <c>intervalTree</c> may be updated by adding a new non-overlapping <see cref="TextSpan"/>
            /// for analysis performed by a <see cref="CodeBlockAnalysisContext"/> callback.</para>
            ///
            /// <para>This field also serves as the lock object for updating both <c>completed</c> and
            /// <c>intervalTree</c>.</para>
            /// </description></item>
            /// <item><description>
            /// <para><c>intervalTree</c>: the set of intervals analyzed by <see cref="CodeBlockAnalysisContext"/>
            /// callbacks, and therefore do not need to be analyzed again by a
            /// <see cref="SemanticModelAnalysisContext"/> callback.</para>
            ///
            /// <para>This field may only be accessed while <c>completed</c> is locked, and is not valid after
            /// <c>completed</c> is <see langword="true"/>.</para>
            /// </description></item>
            /// </list>
            /// </summary>
            private readonly ConcurrentDictionary<SyntaxTree, (StrongBox<bool> completed, SimpleIntervalTree<TextSpan, TextSpanIntervalIntrospector>? intervalTree)> _codeBlockIntervals
                = new ConcurrentDictionary<SyntaxTree, (StrongBox<bool> completed, SimpleIntervalTree<TextSpan, TextSpanIntervalIntrospector>? intervalTree)>();

            public AnalyzerImpl(SimplifyTypeNamesDiagnosticAnalyzerBase<TLanguageKindEnum> analyzer)
            {
                _analyzer = analyzer;
            }

            public void AnalyzeCodeBlock(CodeBlockAnalysisContext context)
            {
                if (_analyzer.IsIgnoredCodeBlock(context.CodeBlock))
                    return;

                var (completed, intervalTree) = _codeBlockIntervals.GetOrAdd(context.CodeBlock.SyntaxTree, _ => (new StrongBox<bool>(false), SimpleIntervalTree.Create(new TextSpanIntervalIntrospector(), Array.Empty<TextSpan>())));
                if (completed.Value)
                    return;

                RoslynDebug.AssertNotNull(intervalTree);
                lock (completed)
                {
                    if (completed.Value)
                        return;

                    if (intervalTree.HasIntervalThatOverlapsWith(context.CodeBlock.FullSpan.Start, context.CodeBlock.FullSpan.End))
                        return;

                    intervalTree.AddIntervalInPlace(context.CodeBlock.FullSpan);
                }

                _analyzer.AnalyzeCodeBlock(context);
            }

            public void AnalyzeSemanticModel(SemanticModelAnalysisContext context)
            {
                // Get the state information for the syntax tree. If the state information is not available, it is
                // initialized directly to a completed state, ensuring that concurrent (or future) calls to
                // AnalyzeCodeBlock will always read completed==true, and intervalTree does not need to be initialized
                // to a non-null value.
                var (completed, intervalTree) = _codeBlockIntervals.GetOrAdd(context.SemanticModel.SyntaxTree, syntaxTree => (new StrongBox<bool>(true), null));

                // Since SemanticModel callbacks only occur once per syntax tree, the completed state can be safely read
                // here. It will have one of the values:
                //
                //   false: the state was initialized in AnalyzeCodeBlock, and intervalTree will be a non-null tree.
                //   true: the state was initialized on the previous line, and intervalTree will be null.
                if (!completed.Value)
                {
                    // This lock ensures we do not use intervalTree while it is being updated by a concurrent call to
                    // AnalyzeCodeBlock.
                    lock (completed)
                    {
                        // Prevent future code block callbacks from analyzing more spans within this tree
                        completed.Value = true;
                    }
                }

                _analyzer.AnalyzeSemanticModel(context, intervalTree);
            }
        }
    }
}<|MERGE_RESOLUTION|>--- conflicted
+++ resolved
@@ -122,16 +122,7 @@
 
         public bool TrySimplify(SemanticModel model, SyntaxNode node, [NotNullWhen(true)] out Diagnostic? diagnostic, OptionSet optionSet, CancellationToken cancellationToken)
         {
-<<<<<<< HEAD
-            diagnostic = default;
-
-            var syntaxTree = node.SyntaxTree;
-            var optionSet = analyzerOptions.GetAnalyzerOptionSet(syntaxTree, cancellationToken);
-
-            if (!CanSimplifyTypeNameExpressionCore(
-=======
             if (!CanSimplifyTypeNameExpression(
->>>>>>> ddcf4de1
                     model, node, optionSet,
                     out var issueSpan, out var diagnosticId, out var inDeclaration,
                     cancellationToken))
