--- conflicted
+++ resolved
@@ -318,12 +318,6 @@
                     return service.IsMethodLevelMember(memberNode) ? memberNode : null;
                 }
 
-<<<<<<< HEAD
-                internal ProjectId? GetActiveProjectId()
-                    => _documentTracker.TryGetActiveDocument()?.ProjectId;
-
-=======
->>>>>>> 46cbaab3
                 private static string EnqueueLogger(int tick, object documentOrProjectId, bool replaced)
                 {
                     if (documentOrProjectId is DocumentId documentId)
