﻿// Licensed to the .NET Foundation under one or more agreements.
// The .NET Foundation licenses this file to you under the MIT license.
// See the LICENSE file in the project root for more information.

using System;
using System.Threading;

namespace Microsoft.CodeAnalysis.SolutionCrawler
{
    internal partial class SolutionCrawlerRegistrationService : ISolutionCrawlerRegistrationService
    {
        /// <summary>
        /// Progress reporter
        /// 
        /// this progress reporter is a best effort implementation. it doesn't stop world to find out accurate data
        /// 
        /// what this reporter care is we show start/stop background work and show things are moving or paused
        /// without too much cost.
        /// 
        /// due to how solution cralwer calls Start/Stop (see caller of those 2), those 2 can't have a race
        /// and that is all we care for this reporter
        /// </summary>
        private class SolutionCrawlerProgressReporter : ISolutionCrawlerProgressReporter
        {
            // we use ref count here since solution crawler has multiple queues per priority
            // where an item can be enqueued and dequeued independently. 
            // first item added in any of those queues will cause the "start" event to be sent
            // and the very last item processed from those queues will cause "stop" event to be sent
            // evaluating and paused is also ref counted since work in the lower priority queue can
            // be canceled due to new higher priority work item enqueued to higher queue.
            // but before lower priority work actually exit due to cancellation, higher work could
            // start processing. causing an overlap. the ref count make sure that exiting lower
            // work doesn't flip evaluating state to paused state.
            private int _progressStartCount = 0;
            private int _progressEvaluateCount = 0;

            public event EventHandler<ProgressData> ProgressChanged;

            public bool InProgress => _progressStartCount > 0;

            public void Start() => ChangeProgressStatus(ref _progressStartCount, ProgressStatus.Started);
            public void Stop() => ChangeProgressStatus(ref _progressStartCount, ProgressStatus.Stopped);

            private void Evaluate() => ChangeProgressStatus(ref _progressEvaluateCount, ProgressStatus.Evaluating);
            private void Pause() => ChangeProgressStatus(ref _progressEvaluateCount, ProgressStatus.Paused);


            public void UpdatePendingItemCount(int pendingItemCount)
            {
                if (_progressStartCount > 0)
                {
                    var progressData = new ProgressData(ProgressStatus.PendingItemCountUpdated, pendingItemCount);
                    OnProgressChanged(progressData);
                }
            }

<<<<<<< HEAD
#pragma warning disable VSTHRD200 // Use "Async" suffix for async methods
            public Task Start()
#pragma warning restore VSTHRD200 // Use "Async" suffix for async methods
            {
                if (Interlocked.Increment(ref _count) == 1)
                {
                    var asyncToken = _listener.BeginAsyncOperation("ProgressReportStart");
                    return RaiseStartedAsync().CompletesAsyncOperation(asyncToken);
                }

                return Task.CompletedTask;
            }

#pragma warning disable VSTHRD200 // Use "Async" suffix for async methods
            public Task Stop()
#pragma warning restore VSTHRD200 // Use "Async" suffix for async methods
=======
            /// <summary>
            /// Allows the solution crawler to start evaluating work enqueued to it. 
            /// Returns an IDisposable that the caller must dispose of to indicate that it no longer needs the crawler to continue evaluating. 
            /// Multiple callers can call into this simultaneously. 
            /// Only when the last one actually disposes the scope-object will the crawler 
            /// actually revert back to the paused state where no work proceeds.
            /// </summary>
            public IDisposable GetEvaluatingScope()
            {
                return new ProgressStatusRAII(this);
            }

            private void ChangeProgressStatus(ref int referenceCount, ProgressStatus status)
>>>>>>> e0567782
            {
                var start = status == ProgressStatus.Started || status == ProgressStatus.Evaluating;
                if (start ? (Interlocked.Increment(ref referenceCount) == 1) : (Interlocked.Decrement(ref referenceCount) == 0))
                {
<<<<<<< HEAD
                    var asyncToken = _listener.BeginAsyncOperation("ProgressReportStop");
                    return RaiseStoppedAsync().CompletesAsyncOperation(asyncToken);
=======
                    var progressData = new ProgressData(status, pendingItemCount: null);
                    OnProgressChanged(progressData);
>>>>>>> e0567782
                }
            }

<<<<<<< HEAD
            private Task RaiseStartedAsync()
            {
                return RaiseEventAsync(nameof(ProgressChanged), running: true);
            }
            private Task RaiseStoppedAsync()
            {
                return RaiseEventAsync(nameof(ProgressChanged), running: false);
            }

            private Task RaiseEventAsync(string eventName, bool running)
            {
                // this method name doesn't have Async since it should work as async void.
                var ev = _eventMap.GetEventHandlers<EventHandler<bool>>(eventName);
                if (ev.HasHandlers)
=======
            private void OnProgressChanged(ProgressData progressData)
            {
                ProgressChanged?.Invoke(this, progressData);
            }

            private struct ProgressStatusRAII : IDisposable
            {
                private readonly SolutionCrawlerProgressReporter _owner;

                public ProgressStatusRAII(SolutionCrawlerProgressReporter owner)
>>>>>>> e0567782
                {
                    _owner = owner;
                    _owner.Evaluate();
                }

                public void Dispose()
                {
                    _owner.Pause();
                }
            }
        }

        /// <summary>
        /// reporter that doesn't do anything
        /// </summary>
        private class NullReporter : ISolutionCrawlerProgressReporter
        {
            public static readonly NullReporter Instance = new NullReporter();

            public bool InProgress => false;

            public event EventHandler<ProgressData> ProgressChanged
            {
                add { }
                remove { }
            }
        }
    }
}<|MERGE_RESOLUTION|>--- conflicted
+++ resolved
@@ -54,24 +54,6 @@
                 }
             }
 
-<<<<<<< HEAD
-#pragma warning disable VSTHRD200 // Use "Async" suffix for async methods
-            public Task Start()
-#pragma warning restore VSTHRD200 // Use "Async" suffix for async methods
-            {
-                if (Interlocked.Increment(ref _count) == 1)
-                {
-                    var asyncToken = _listener.BeginAsyncOperation("ProgressReportStart");
-                    return RaiseStartedAsync().CompletesAsyncOperation(asyncToken);
-                }
-
-                return Task.CompletedTask;
-            }
-
-#pragma warning disable VSTHRD200 // Use "Async" suffix for async methods
-            public Task Stop()
-#pragma warning restore VSTHRD200 // Use "Async" suffix for async methods
-=======
             /// <summary>
             /// Allows the solution crawler to start evaluating work enqueued to it. 
             /// Returns an IDisposable that the caller must dispose of to indicate that it no longer needs the crawler to continue evaluating. 
@@ -85,37 +67,15 @@
             }
 
             private void ChangeProgressStatus(ref int referenceCount, ProgressStatus status)
->>>>>>> e0567782
             {
                 var start = status == ProgressStatus.Started || status == ProgressStatus.Evaluating;
                 if (start ? (Interlocked.Increment(ref referenceCount) == 1) : (Interlocked.Decrement(ref referenceCount) == 0))
                 {
-<<<<<<< HEAD
-                    var asyncToken = _listener.BeginAsyncOperation("ProgressReportStop");
-                    return RaiseStoppedAsync().CompletesAsyncOperation(asyncToken);
-=======
                     var progressData = new ProgressData(status, pendingItemCount: null);
                     OnProgressChanged(progressData);
->>>>>>> e0567782
                 }
             }
 
-<<<<<<< HEAD
-            private Task RaiseStartedAsync()
-            {
-                return RaiseEventAsync(nameof(ProgressChanged), running: true);
-            }
-            private Task RaiseStoppedAsync()
-            {
-                return RaiseEventAsync(nameof(ProgressChanged), running: false);
-            }
-
-            private Task RaiseEventAsync(string eventName, bool running)
-            {
-                // this method name doesn't have Async since it should work as async void.
-                var ev = _eventMap.GetEventHandlers<EventHandler<bool>>(eventName);
-                if (ev.HasHandlers)
-=======
             private void OnProgressChanged(ProgressData progressData)
             {
                 ProgressChanged?.Invoke(this, progressData);
@@ -126,7 +86,6 @@
                 private readonly SolutionCrawlerProgressReporter _owner;
 
                 public ProgressStatusRAII(SolutionCrawlerProgressReporter owner)
->>>>>>> e0567782
                 {
                     _owner = owner;
                     _owner.Evaluate();
