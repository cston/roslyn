--- conflicted
+++ resolved
@@ -62,12 +62,8 @@
 
             var addImportOptions = new AddImportOptions(
                 SearchReferenceAssemblies: true,
-<<<<<<< HEAD
-                HideAdvancedMembers: options.HideAdvancedMembers);
-=======
                 HideAdvancedMembers: options.HideAdvancedMembers,
                 Placement: options.Placement);
->>>>>>> 79128992
 
             var unambiguousFixes = await addImportFeatureService.GetUniqueFixesAsync(
                 document, textSpan, FixableDiagnosticIds, symbolSearchService,
