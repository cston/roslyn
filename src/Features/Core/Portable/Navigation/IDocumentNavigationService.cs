--- conflicted
+++ resolved
@@ -75,41 +75,6 @@
         /// <summary>
         /// Navigates to the given virtual position in the specified document, opening it if necessary.
         /// </summary>
-<<<<<<< HEAD
-        bool TryNavigateToPosition(Workspace workspace, DocumentId documentId, int position, int virtualSpace, NavigationOptions options, CancellationToken cancellationToken);
-
-        /// <summary>
-        /// Navigates to the given virtual position in the specified document, opening it if necessary.
-        /// </summary>
-        Task<INavigationLocation?> TryGetPositionLocationAsync(Workspace workspace, DocumentId documentId, int position, int virtualSpace, NavigationOptions options, CancellationToken cancellationToken);
-    }
-
-    internal static class IDocumentNavigationServiceExtensions
-    {
-        /// <remarks>Only legal to call on the UI thread.</remarks>
-        public static bool CanNavigateToPosition(this IDocumentNavigationService service, Workspace workspace, DocumentId documentId, int position, CancellationToken cancellationToken)
-            => service.CanNavigateToPosition(workspace, documentId, position, virtualSpace: 0, cancellationToken);
-
-        /// <remarks>Only legal to call on the UI thread.</remarks>
-        public static bool TryNavigateToSpan(this IDocumentNavigationService service, Workspace workspace, DocumentId documentId, TextSpan textSpan, CancellationToken cancellationToken)
-            => service.TryNavigateToSpan(workspace, documentId, textSpan, NavigationOptions.Default, cancellationToken);
-
-        /// <remarks>Only legal to call on the UI thread.</remarks>
-        public static bool TryNavigateToSpan(this IDocumentNavigationService service, Workspace workspace, DocumentId documentId, TextSpan textSpan, NavigationOptions options, CancellationToken cancellationToken)
-            => service.TryNavigateToSpan(workspace, documentId, textSpan, options, allowInvalidSpan: false, cancellationToken);
-
-        /// <remarks>Legal to call from any thread.</remarks>
-        public static Task<bool> TryNavigateToSpanAsync(this IDocumentNavigationService service, Workspace workspace, DocumentId documentId, TextSpan textSpan, NavigationOptions options, CancellationToken cancellationToken)
-            => service.TryNavigateToSpanAsync(workspace, documentId, textSpan, options, allowInvalidSpan: false, cancellationToken);
-
-        /// <remarks>Only legal to call on the UI thread.</remarks>
-        public static bool TryNavigateToLineAndOffset(this IDocumentNavigationService service, Workspace workspace, DocumentId documentId, int lineNumber, int offset, CancellationToken cancellationToken)
-            => service.TryNavigateToLineAndOffset(workspace, documentId, lineNumber, offset, NavigationOptions.Default, cancellationToken);
-
-        /// <remarks>Only legal to call on the UI thread.</remarks>
-        public static bool TryNavigateToPosition(this IDocumentNavigationService service, Workspace workspace, DocumentId documentId, int position, CancellationToken cancellationToken)
-            => service.TryNavigateToPosition(workspace, documentId, position, virtualSpace: 0, NavigationOptions.Default, cancellationToken);
-=======
         public static async Task<bool> TryNavigateToPositionAsync(this IDocumentNavigationService service, Workspace workspace, DocumentId documentId, int position, int virtualSpace, NavigationOptions options, CancellationToken cancellationToken)
         {
             var location = await service.GetNavigableLocationForPositionAsync(
@@ -117,6 +82,5 @@
             return location != null &&
                 await location.NavigateToAsync(cancellationToken).ConfigureAwait(false);
         }
->>>>>>> 9db75196
     }
 }