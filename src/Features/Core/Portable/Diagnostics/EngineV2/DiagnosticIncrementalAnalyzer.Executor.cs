﻿// Copyright (c) Microsoft.  All Rights Reserved.  Licensed under the Apache License, Version 2.0.  See License.txt in the project root for license information.

using System;
using System.Collections.Generic;
using System.Collections.Immutable;
using System.Linq;
using System.Threading;
using System.Threading.Tasks;
using Microsoft.CodeAnalysis.Diagnostics.Log;
using Microsoft.CodeAnalysis.Diagnostics.Telemetry;
using Microsoft.CodeAnalysis.ErrorReporting;
using Microsoft.CodeAnalysis.Execution;
using Microsoft.CodeAnalysis.Internal.Log;
using Microsoft.CodeAnalysis.Shared.Options;
using Microsoft.CodeAnalysis.Text;
using Microsoft.CodeAnalysis.Workspaces.Diagnostics;
using Roslyn.Utilities;

namespace Microsoft.CodeAnalysis.Diagnostics.EngineV2
{
    internal partial class DiagnosticIncrementalAnalyzer
    {
        /// <summary>
        /// This is responsible for getting diagnostics for given input.
        /// It either return one from cache or calculate new one.
        /// </summary>
        private class Executor
        {
            private readonly DiagnosticIncrementalAnalyzer _owner;

            public Executor(DiagnosticIncrementalAnalyzer owner)
            {
                _owner = owner;
            }

            public IEnumerable<DiagnosticData> ConvertToLocalDiagnostics(Document targetDocument, IEnumerable<Diagnostic> diagnostics, TextSpan? span = null)
            {
                var project = targetDocument.Project;

                if (project.SupportsCompilation)
                {
                    return ConvertToLocalDiagnosticsWithCompilation(targetDocument, diagnostics, span);
                }

                return ConvertToLocalDiagnosticsWithoutCompilation(targetDocument, diagnostics, span);
            }

            /// <summary>
            /// Return all local diagnostics (syntax, semantic) that belong to given document for the given StateSet (analyzer) either from cache or by calculating them
            /// </summary>
            public async Task<DocumentAnalysisData> GetDocumentAnalysisDataAsync(
                CompilationWithAnalyzers analyzerDriverOpt, Document document, StateSet stateSet, AnalysisKind kind, CancellationToken cancellationToken)
            {
                // get log title and functionId
                GetLogFunctionIdAndTitle(kind, out var functionId, out var title);

                using (Logger.LogBlock(functionId, GetDocumentLogMessage, title, document, stateSet.Analyzer, cancellationToken))
                {
                    try
                    {
                        var version = await GetDiagnosticVersionAsync(document.Project, cancellationToken).ConfigureAwait(false);
                        var state = stateSet.GetActiveFileState(document.Id);
                        var existingData = state.GetAnalysisData(kind);

                        if (existingData.Version == version)
                        {
                            return existingData;
                        }

                        // perf optimization. check whether analyzer is suppressed and avoid getting diagnostics if suppressed.
                        // REVIEW: IsAnalyzerSuppressed call seems can be quite expensive in certain condition. is there any other way to do this?
                        if (_owner.Owner.IsAnalyzerSuppressed(stateSet.Analyzer, document.Project))
                        {
                            return new DocumentAnalysisData(version, existingData.Items, ImmutableArray<DiagnosticData>.Empty);
                        }

                        var nullFilterSpan = (TextSpan?)null;
                        var diagnostics = await ComputeDiagnosticsAsync(analyzerDriverOpt, document, stateSet.Analyzer, kind, nullFilterSpan, cancellationToken).ConfigureAwait(false);

                        // we only care about local diagnostics
                        return new DocumentAnalysisData(version, existingData.Items, diagnostics.ToImmutableArrayOrEmpty());
                    }
                    catch (Exception e) when (FatalError.ReportUnlessCanceled(e))
                    {
                        throw ExceptionUtilities.Unreachable;
                    }
                }
            }

            /// <summary>
            /// Return all diagnostics that belong to given project for the given StateSets (analyzers) either from cache or by calculating them
            /// </summary>
            public async Task<ProjectAnalysisData> GetProjectAnalysisDataAsync(
                CompilationWithAnalyzers analyzerDriverOpt, Project project, IEnumerable<StateSet> stateSets, bool forceAnalyzerRun, CancellationToken cancellationToken)
            {
                using (Logger.LogBlock(FunctionId.Diagnostics_ProjectDiagnostic, GetProjectLogMessage, project, stateSets, cancellationToken))
                {
                    try
                    {
                        // PERF: we need to flip this to false when we do actual diffing.
                        var avoidLoadingData = true;
                        var version = await GetDiagnosticVersionAsync(project, cancellationToken).ConfigureAwait(false);
                        var existingData = await ProjectAnalysisData.CreateAsync(project, stateSets, avoidLoadingData, cancellationToken).ConfigureAwait(false);

                        // we can't return here if we have open file only analyzers sine saved data for open file only analyzer
                        // is wrong. (since it only contains info on open files rather than whole project)
                        if (existingData.Version == version && !analyzerDriverOpt.ContainsOpenFileOnlyAnalyzers(project.Solution.Workspace))
                        {
                            return existingData;
                        }

                        // perf optimization. check whether we want to analyze this project or not.
<<<<<<< HEAD
                        if (!FullAnalysisEnabled(project, ignoreFullAnalysisOptions))
=======
                        if (!await FullAnalysisEnabledAsync(project, forceAnalyzerRun, cancellationToken).ConfigureAwait(false))
>>>>>>> fc8433ab
                        {
                            return new ProjectAnalysisData(project.Id, VersionStamp.Default, existingData.Result, ImmutableDictionary<DiagnosticAnalyzer, DiagnosticAnalysisResult>.Empty);
                        }

                        var result = await ComputeDiagnosticsAsync(analyzerDriverOpt, project, stateSets, existingData.Result, cancellationToken).ConfigureAwait(false);

                        // if project is not loaded successfully, get rid of any semantic errors from compiler analyzer
                        // * NOTE * previously when project is not loaded successfully, we actually dropped doing anything on the project, but now
                        //          we do everything but filter out some information. so on such projects, there will be some perf degradation.
                        result = await FilterOutCompilerSemanticErrorsIfNeccessaryAsync(project, result, cancellationToken).ConfigureAwait(false);

                        return new ProjectAnalysisData(project.Id, version, existingData.Result, result);
                    }
                    catch (Exception e) when (FatalError.ReportUnlessCanceled(e))
                    {
                        throw ExceptionUtilities.Unreachable;
                    }
                }
            }

            private async Task<ImmutableDictionary<DiagnosticAnalyzer, DiagnosticAnalysisResult>> FilterOutCompilerSemanticErrorsIfNeccessaryAsync(
                Project project, ImmutableDictionary<DiagnosticAnalyzer, DiagnosticAnalysisResult> result, CancellationToken cancellationToken)
            {
                // see whether solution is loaded successfully
                var projectLoadedSuccessfully = await project.HasSuccessfullyLoadedAsync(cancellationToken).ConfigureAwait(false);
                if (projectLoadedSuccessfully)
                {
                    return result;
                }

                var compilerAnalyzer = _owner.HostAnalyzerManager.GetCompilerDiagnosticAnalyzer(project.Language);
                if (compilerAnalyzer == null)
                {
                    // this language doesn't support compiler analyzer
                    return result;
                }

                DiagnosticAnalysisResult analysisResult;
                if (!result.TryGetValue(compilerAnalyzer, out analysisResult))
                {
                    // no result from compiler analyzer
                    return result;
                }

                // get rid of any result except syntax from compiler analyzer result
                var newCompilerAnalysisResult = new DiagnosticAnalysisResult(
                    analysisResult.ProjectId,
                    analysisResult.Version,
                    analysisResult.SyntaxLocals,
                    semanticLocals: ImmutableDictionary<DocumentId, ImmutableArray<DiagnosticData>>.Empty,
                    nonLocals: ImmutableDictionary<DocumentId, ImmutableArray<DiagnosticData>>.Empty,
                    others: ImmutableArray<DiagnosticData>.Empty,
                    documentIds: null,
                    fromBuild: false);

                // return new result
                return result.SetItem(compilerAnalyzer, newCompilerAnalysisResult);
            }

            /// <summary>
            /// Return all local diagnostics (syntax, semantic) that belong to given document for the given StateSet (analyzer) by calculating them
            /// </summary>
            public async Task<IEnumerable<DiagnosticData>> ComputeDiagnosticsAsync(
                CompilationWithAnalyzers analyzerDriverOpt, Document document, DiagnosticAnalyzer analyzer, AnalysisKind kind, TextSpan? spanOpt, CancellationToken cancellationToken)
            {
                var documentAnalyzer = analyzer as DocumentDiagnosticAnalyzer;
                if (documentAnalyzer != null)
                {
                    var diagnostics = await ComputeDocumentDiagnosticAnalyzerDiagnosticsAsync(document, documentAnalyzer, kind, analyzerDriverOpt?.Compilation, cancellationToken).ConfigureAwait(false);
                    return ConvertToLocalDiagnostics(document, diagnostics);
                }

                var documentDiagnostics = await ComputeDiagnosticAnalyzerDiagnosticsAsync(analyzerDriverOpt, document, analyzer, kind, spanOpt, cancellationToken).ConfigureAwait(false);
                return ConvertToLocalDiagnostics(document, documentDiagnostics);
            }

            /// <summary>
            /// Return all diagnostics that belong to given project for the given StateSets (analyzers) by calculating them
            /// </summary>
            public async Task<ImmutableDictionary<DiagnosticAnalyzer, DiagnosticAnalysisResult>> ComputeDiagnosticsAsync(
                CompilationWithAnalyzers analyzerDriverOpt, Project project, IEnumerable<StateSet> stateSets, CancellationToken cancellationToken)
            {
                try
                {
                    var result = ImmutableDictionary<DiagnosticAnalyzer, DiagnosticAnalysisResult>.Empty;

                    // analyzerDriver can be null if given project doesn't support compilation.
                    if (analyzerDriverOpt != null)
                    {
                        // calculate regular diagnostic analyzers diagnostics
                        var compilerResult = await AnalyzeAsync(analyzerDriverOpt, project, cancellationToken).ConfigureAwait(false);
                        result = compilerResult.AnalysisResult;

                        // record telemetry data
                        UpdateAnalyzerTelemetryData(compilerResult, project, cancellationToken);
                    }

                    // check whether there is IDE specific project diagnostic analyzer
                    return await MergeProjectDiagnosticAnalyzerDiagnosticsAsync(project, stateSets, analyzerDriverOpt?.Compilation, result, cancellationToken).ConfigureAwait(false);
                }
                catch (Exception e) when (FatalError.ReportUnlessCanceled(e))
                {
                    throw ExceptionUtilities.Unreachable;
                }
            }

            private async Task<ImmutableDictionary<DiagnosticAnalyzer, DiagnosticAnalysisResult>> ComputeDiagnosticsAsync(
                CompilationWithAnalyzers analyzerDriverOpt, Project project, IEnumerable<StateSet> stateSets,
                ImmutableDictionary<DiagnosticAnalyzer, DiagnosticAnalysisResult> existing, CancellationToken cancellationToken)
            {
                try
                {
                    // PERF: check whether we can reduce number of analyzers we need to run.
                    //       this can happen since caller could have created the driver with different set of analyzers that are different
                    //       than what we used to create the cache.
                    var version = await GetDiagnosticVersionAsync(project, cancellationToken).ConfigureAwait(false);
                    if (TryReduceAnalyzersToRun(analyzerDriverOpt, project, version, existing, out var analyzersToRun))
                    {
                        // it looks like we can reduce the set. create new CompilationWithAnalyzer.
                        // if we reduced to 0, we just pass in null for analyzer drvier. it could be reduced to 0
                        // since we might have up to date results for analyzers from compiler but not for 
                        // workspace analyzers.
                        var analyzerDriverWithReducedSet =
                            analyzersToRun.Length == 0 ?
                                null : await _owner._compilationManager.CreateAnalyzerDriverAsync(
                                        project, analyzersToRun, analyzerDriverOpt.AnalysisOptions.ReportSuppressedDiagnostics, cancellationToken).ConfigureAwait(false);

                        var result = await ComputeDiagnosticsAsync(analyzerDriverWithReducedSet, project, stateSets, cancellationToken).ConfigureAwait(false);
                        return MergeExistingDiagnostics(version, existing, result);
                    }

                    // we couldn't reduce the set.
                    return await ComputeDiagnosticsAsync(analyzerDriverOpt, project, stateSets, cancellationToken).ConfigureAwait(false);
                }
                catch (Exception e) when (FatalError.ReportUnlessCanceled(e))
                {
                    throw ExceptionUtilities.Unreachable;
                }
            }

            private ImmutableDictionary<DiagnosticAnalyzer, DiagnosticAnalysisResult> MergeExistingDiagnostics(
                VersionStamp version, ImmutableDictionary<DiagnosticAnalyzer, DiagnosticAnalysisResult> existing, ImmutableDictionary<DiagnosticAnalyzer, DiagnosticAnalysisResult> result)
            {
                // quick bail out.
                if (existing.IsEmpty)
                {
                    return result;
                }

                foreach (var kv in existing)
                {
                    if (kv.Value.Version != version)
                    {
                        continue;
                    }

                    result = result.SetItem(kv.Key, kv.Value);
                }

                return result;
            }

            private bool TryReduceAnalyzersToRun(
                CompilationWithAnalyzers analyzerDriverOpt, Project project, VersionStamp version,
                ImmutableDictionary<DiagnosticAnalyzer, DiagnosticAnalysisResult> existing,
                out ImmutableArray<DiagnosticAnalyzer> analyzers)
            {
                analyzers = default(ImmutableArray<DiagnosticAnalyzer>);

                // we don't have analyzer driver, nothing to reduce.
                if (analyzerDriverOpt == null)
                {
                    return false;
                }

                var existingAnalyzers = analyzerDriverOpt.Analyzers;
                var builder = ImmutableArray.CreateBuilder<DiagnosticAnalyzer>();
                foreach (var analyzer in existingAnalyzers)
                {
                    if (existing.TryGetValue(analyzer, out var analysisResult) &&
                        analysisResult.Version == version &&
                        !analyzer.IsOpenFileOnly(project.Solution.Workspace))
                    {
                        // we already have up to date result.
                        continue;
                    }

                    // analyzer that is out of date.
                    // open file only analyzer is always out of date for project wide data
                    builder.Add(analyzer);
                }

                // all of analyzers are out of date.
                if (builder.Count == existingAnalyzers.Length)
                {
                    return false;
                }

                analyzers = builder.ToImmutable();
                return true;
            }

            private async Task<ImmutableDictionary<DiagnosticAnalyzer, DiagnosticAnalysisResult>> MergeProjectDiagnosticAnalyzerDiagnosticsAsync(
                Project project, IEnumerable<StateSet> stateSets, Compilation compilationOpt, ImmutableDictionary<DiagnosticAnalyzer, DiagnosticAnalysisResult> result, CancellationToken cancellationToken)
            {
                try
                {
                    // check whether there is IDE specific project diagnostic analyzer
                    var ideAnalyzers = stateSets.Select(s => s.Analyzer).Where(a => a is ProjectDiagnosticAnalyzer || a is DocumentDiagnosticAnalyzer).ToImmutableArrayOrEmpty();
                    if (ideAnalyzers.Length <= 0)
                    {
                        return result;
                    }

                    // create result map
                    var version = await GetDiagnosticVersionAsync(project, cancellationToken).ConfigureAwait(false);
                    var builder = new DiagnosticAnalysisResultBuilder(project, version);

                    foreach (var analyzer in ideAnalyzers)
                    {
                        var documentAnalyzer = analyzer as DocumentDiagnosticAnalyzer;
                        if (documentAnalyzer != null)
                        {
                            foreach (var document in project.Documents)
                            {
                                if (document.SupportsSyntaxTree)
                                {
                                    var tree = await document.GetSyntaxTreeAsync(cancellationToken).ConfigureAwait(false);
                                    builder.AddSyntaxDiagnostics(tree, await ComputeDocumentDiagnosticAnalyzerDiagnosticsAsync(document, documentAnalyzer, AnalysisKind.Syntax, compilationOpt, cancellationToken).ConfigureAwait(false));
                                    builder.AddSemanticDiagnostics(tree, await ComputeDocumentDiagnosticAnalyzerDiagnosticsAsync(document, documentAnalyzer, AnalysisKind.Semantic, compilationOpt, cancellationToken).ConfigureAwait(false));
                                }
                                else
                                {
                                    builder.AddExternalSyntaxDiagnostics(document.Id, await ComputeDocumentDiagnosticAnalyzerDiagnosticsAsync(document, documentAnalyzer, AnalysisKind.Syntax, compilationOpt, cancellationToken).ConfigureAwait(false));
                                    builder.AddExternalSemanticDiagnostics(document.Id, await ComputeDocumentDiagnosticAnalyzerDiagnosticsAsync(document, documentAnalyzer, AnalysisKind.Semantic, compilationOpt, cancellationToken).ConfigureAwait(false));
                                }
                            }
                        }

                        var projectAnalyzer = analyzer as ProjectDiagnosticAnalyzer;
                        if (projectAnalyzer != null)
                        {
                            builder.AddCompilationDiagnostics(await ComputeProjectDiagnosticAnalyzerDiagnosticsAsync(project, projectAnalyzer, compilationOpt, cancellationToken).ConfigureAwait(false));
                        }

                        // merge the result to existing one.
                        // there can be existing one from compiler driver with empty set. overwrite it with
                        // ide one.
                        result = result.SetItem(analyzer, new DiagnosticAnalysisResult(builder));
                    }

                    return result;
                }
                catch (Exception e) when (FatalError.ReportUnlessCanceled(e))
                {
                    throw ExceptionUtilities.Unreachable;
                }
            }

            private async Task<IEnumerable<Diagnostic>> ComputeProjectDiagnosticAnalyzerDiagnosticsAsync(
                Project project, ProjectDiagnosticAnalyzer analyzer, Compilation compilationOpt, CancellationToken cancellationToken)
            {
                cancellationToken.ThrowIfCancellationRequested();

                try
                {
                    var diagnostics = await analyzer.AnalyzeProjectAsync(project, cancellationToken).ConfigureAwait(false);

                    // Apply filtering from compilation options (source suppressions, ruleset, etc.)
                    if (compilationOpt != null)
                    {
                        diagnostics = CompilationWithAnalyzers.GetEffectiveDiagnostics(diagnostics, compilationOpt).ToImmutableArrayOrEmpty();
                    }

                    return diagnostics;
                }
                catch (Exception e) when (!IsCanceled(e, cancellationToken))
                {
                    OnAnalyzerException(analyzer, project.Id, compilationOpt, e);
                    return ImmutableArray<Diagnostic>.Empty;
                }
            }

            private async Task<IEnumerable<Diagnostic>> ComputeDocumentDiagnosticAnalyzerDiagnosticsAsync(
                Document document, DocumentDiagnosticAnalyzer analyzer, AnalysisKind kind, Compilation compilationOpt, CancellationToken cancellationToken)
            {
                cancellationToken.ThrowIfCancellationRequested();

                try
                {
                    Task<ImmutableArray<Diagnostic>> analyzeAsync;

                    switch (kind)
                    {
                        case AnalysisKind.Syntax:
                            analyzeAsync = analyzer.AnalyzeSyntaxAsync(document, cancellationToken);
                            break;

                        case AnalysisKind.Semantic:
                            analyzeAsync = analyzer.AnalyzeSemanticsAsync(document, cancellationToken);
                            break;

                        default:
                            throw ExceptionUtilities.UnexpectedValue(kind);
                    }

                    var diagnostics = (await analyzeAsync.ConfigureAwait(false)).NullToEmpty();
                    if (compilationOpt != null)
                    {
                        return CompilationWithAnalyzers.GetEffectiveDiagnostics(diagnostics, compilationOpt);
                    }

                    return diagnostics;
                }
                catch (Exception e) when (!IsCanceled(e, cancellationToken))
                {
                    OnAnalyzerException(analyzer, document.Project.Id, compilationOpt, e);
                    return ImmutableArray<Diagnostic>.Empty;
                }
            }

            private async Task<IEnumerable<Diagnostic>> ComputeDiagnosticAnalyzerDiagnosticsAsync(
                CompilationWithAnalyzers analyzerDriverOpt, Document document, DiagnosticAnalyzer analyzer, AnalysisKind kind, TextSpan? spanOpt, CancellationToken cancellationToken)
            {
                // quick optimization to reduce allocations.
                if (analyzerDriverOpt == null || !_owner.SupportAnalysisKind(analyzer, document.Project.Language, kind))
                {
                    return ImmutableArray<Diagnostic>.Empty;
                }

                if (!await SemanticAnalysisEnabled(document, analyzer, kind, cancellationToken).ConfigureAwait(false))
                {
                    return ImmutableArray<Diagnostic>.Empty;
                }

                // REVIEW: more unnecessary allocations just to get diagnostics per analyzer
                var oneAnalyzers = ImmutableArray.Create(analyzer);

                switch (kind)
                {
                    case AnalysisKind.Syntax:
                        var tree = await document.GetSyntaxTreeAsync(cancellationToken).ConfigureAwait(false);
                        var diagnostics = await analyzerDriverOpt.GetAnalyzerSyntaxDiagnosticsAsync(tree, oneAnalyzers, cancellationToken).ConfigureAwait(false);

                        Contract.Requires(diagnostics.Count() == CompilationWithAnalyzers.GetEffectiveDiagnostics(diagnostics, analyzerDriverOpt.Compilation).Count());
                        return diagnostics.ToImmutableArrayOrEmpty();
                    case AnalysisKind.Semantic:
                        var model = await document.GetSemanticModelAsync(cancellationToken).ConfigureAwait(false);
                        diagnostics = await analyzerDriverOpt.GetAnalyzerSemanticDiagnosticsAsync(model, spanOpt, oneAnalyzers, cancellationToken).ConfigureAwait(false);

                        Contract.Requires(diagnostics.Count() == CompilationWithAnalyzers.GetEffectiveDiagnostics(diagnostics, analyzerDriverOpt.Compilation).Count());
                        return diagnostics.ToImmutableArrayOrEmpty();
                    default:
                        return Contract.FailWithReturn<ImmutableArray<Diagnostic>>("shouldn't reach here");
                }
            }

            private async Task<bool> SemanticAnalysisEnabled(Document document, DiagnosticAnalyzer analyzer, AnalysisKind kind, CancellationToken cancellationToken)
            {
                // if project is not loaded successfully then, we disable semantic errors for compiler analyzers
                var disabled = kind != AnalysisKind.Syntax &&
                               _owner.HostAnalyzerManager.IsCompilerDiagnosticAnalyzer(document.Project.Language, analyzer) &&
                               !await document.Project.HasSuccessfullyLoadedAsync(cancellationToken).ConfigureAwait(false);

                return !disabled;
            }

            private void UpdateAnalyzerTelemetryData(
                DiagnosticAnalysisResultMap<DiagnosticAnalyzer, DiagnosticAnalysisResult> analysisResults, Project project, CancellationToken cancellationToken)
            {
                foreach (var kv in analysisResults.TelemetryInfo)
                {
                    DiagnosticAnalyzerLogger.UpdateAnalyzerTypeCount(kv.Key, kv.Value, project, _owner.DiagnosticLogAggregator);
                }
            }

            private static bool FullAnalysisEnabled(Project project, bool ignoreFullAnalysisOptions)
            {
                if (ignoreFullAnalysisOptions)
                {
                    // asked to ignore any checks.
                    return true;
                }

                if (!ServiceFeatureOnOffOptions.IsClosedFileDiagnosticsEnabled(project) ||
                    !project.Solution.Options.GetOption(RuntimeOptions.FullSolutionAnalysis))
                {
                    return false;
                }

                return true;
            }

            private static bool IsCanceled(Exception ex, CancellationToken cancellationToken)
            {
                return (ex as OperationCanceledException)?.CancellationToken == cancellationToken;
            }

            private void OnAnalyzerException(DiagnosticAnalyzer analyzer, ProjectId projectId, Compilation compilationOpt, Exception ex)
            {
                var exceptionDiagnostic = AnalyzerHelper.CreateAnalyzerExceptionDiagnostic(analyzer, ex);

                if (compilationOpt != null)
                {
                    exceptionDiagnostic = CompilationWithAnalyzers.GetEffectiveDiagnostics(ImmutableArray.Create(exceptionDiagnostic), compilationOpt).SingleOrDefault();
                }

                var onAnalyzerException = _owner.GetOnAnalyzerException(projectId);
                onAnalyzerException(ex, analyzer, exceptionDiagnostic);
            }

            private IEnumerable<DiagnosticData> ConvertToLocalDiagnosticsWithoutCompilation(Document targetDocument, IEnumerable<Diagnostic> diagnostics, TextSpan? span = null)
            {
                var project = targetDocument.Project;
                Contract.ThrowIfTrue(project.SupportsCompilation);

                foreach (var diagnostic in diagnostics)
                {
                    var location = diagnostic.Location;
                    if (location.Kind != LocationKind.ExternalFile)
                    {
                        continue;
                    }

                    var lineSpan = location.GetLineSpan();

                    var documentIds = project.Solution.GetDocumentIdsWithFilePath(lineSpan.Path);
                    if (documentIds.IsEmpty || documentIds.All(id => id != targetDocument.Id))
                    {
                        continue;
                    }

                    yield return DiagnosticData.Create(targetDocument, diagnostic);
                }
            }

            private async Task<DiagnosticAnalysisResultMap<DiagnosticAnalyzer, DiagnosticAnalysisResult>> AnalyzeAsync(
                CompilationWithAnalyzers analyzerDriver, Project project, CancellationToken cancellationToken)
            {
                // quick bail out
                if (analyzerDriver.Analyzers.Length == 0)
                {
                    return DiagnosticAnalysisResultMap.Create(
                        ImmutableDictionary<DiagnosticAnalyzer, DiagnosticAnalysisResult>.Empty,
                        ImmutableDictionary<DiagnosticAnalyzer, AnalyzerTelemetryInfo>.Empty);
                }

                var executor = project.Solution.Workspace.Services.GetService<ICodeAnalysisDiagnosticAnalyzerExecutor>();
                return await executor.AnalyzeAsync(analyzerDriver, project, cancellationToken).ConfigureAwait(false);
            }

            private IEnumerable<DiagnosticData> ConvertToLocalDiagnosticsWithCompilation(Document targetDocument, IEnumerable<Diagnostic> diagnostics, TextSpan? span = null)
            {
                var project = targetDocument.Project;
                Contract.ThrowIfFalse(project.SupportsCompilation);

                foreach (var diagnostic in diagnostics)
                {
                    var document = project.GetDocument(diagnostic.Location.SourceTree);
                    if (document == null || document != targetDocument)
                    {
                        continue;
                    }

                    if (span.HasValue && !span.Value.Contains(diagnostic.Location.SourceSpan))
                    {
                        continue;
                    }

                    yield return DiagnosticData.Create(document, diagnostic);
                }
            }

            private static void GetLogFunctionIdAndTitle(AnalysisKind kind, out FunctionId functionId, out string title)
            {
                switch (kind)
                {
                    case AnalysisKind.Syntax:
                        functionId = FunctionId.Diagnostics_SyntaxDiagnostic;
                        title = "syntax";
                        break;
                    case AnalysisKind.Semantic:
                        functionId = FunctionId.Diagnostics_SemanticDiagnostic;
                        title = "semantic";
                        break;
                    default:
                        functionId = FunctionId.Diagnostics_ProjectDiagnostic;
                        title = "nonLocal";
                        Contract.Fail("shouldn't reach here");
                        break;
                }
            }
        }
    }
}<|MERGE_RESOLUTION|>--- conflicted
+++ resolved
@@ -110,11 +110,7 @@
                         }
 
                         // perf optimization. check whether we want to analyze this project or not.
-<<<<<<< HEAD
-                        if (!FullAnalysisEnabled(project, ignoreFullAnalysisOptions))
-=======
-                        if (!await FullAnalysisEnabledAsync(project, forceAnalyzerRun, cancellationToken).ConfigureAwait(false))
->>>>>>> fc8433ab
+                        if (!FullAnalysisEnabled(project, forceAnalyzerRun))
                         {
                             return new ProjectAnalysisData(project.Id, VersionStamp.Default, existingData.Result, ImmutableDictionary<DiagnosticAnalyzer, DiagnosticAnalysisResult>.Empty);
                         }
@@ -491,9 +487,9 @@
                 }
             }
 
-            private static bool FullAnalysisEnabled(Project project, bool ignoreFullAnalysisOptions)
-            {
-                if (ignoreFullAnalysisOptions)
+            private static bool FullAnalysisEnabled(Project project, bool forceAnalyzerRun)
+            {
+                if (forceAnalyzerRun)
                 {
                     // asked to ignore any checks.
                     return true;
