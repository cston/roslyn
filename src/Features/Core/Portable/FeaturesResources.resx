--- conflicted
+++ resolved
@@ -712,12 +712,9 @@
   <data name="Solution" xml:space="preserve">
     <value>Solution</value>
   </data>
-<<<<<<< HEAD
   <data name="Selection" xml:space="preserve">
     <value>Selection</value>
   </data>
-=======
->>>>>>> ae66fbc9
   <data name="Containing_Member" xml:space="preserve">
     <value>Containing Member</value>
   </data>
