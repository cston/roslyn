--- conflicted
+++ resolved
@@ -1604,18 +1604,16 @@
   <data name="Remove_unused_parameter_0_its_initial_value_is_never_used" xml:space="preserve">
     <value>Remove unused parameter '{0}', its initial value is never used</value>
   </data>
-<<<<<<< HEAD
   <data name="Merge_with_nested_0_statement" xml:space="preserve">
     <value>Merge with nested '{0}' statement</value>
   </data>
   <data name="Merge_with_next_0_statement" xml:space="preserve">
     <value>Merge with next '{0}' statement</value>
-=======
+  </data>
   <data name="Use_block_body_for_local_functions" xml:space="preserve">
     <value>Use block body for local functions</value>
   </data>
   <data name="Use_expression_body_for_local_functions" xml:space="preserve">
     <value>Use expression body for local functions</value>
->>>>>>> f15d8f70
   </data>
 </root>