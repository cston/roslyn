--- conflicted
+++ resolved
@@ -965,13 +965,8 @@
   <data name="Asynchronously_waits_for_the_task_to_finish" xml:space="preserve">
     <value>Asynchronously waits for the task to finish.</value>
   </data>
-<<<<<<< HEAD
-  <data name="Make_containing_scope_async" xml:space="preserve">
-    <value>Make containing scope async</value>
-=======
   <data name="Await_the_preceding_expression" xml:space="preserve">
     <value>Await the preceding expression</value>
->>>>>>> 67d940c4
   </data>
   <data name="Await_the_preceding_expression_and_add_ConfigureAwait_0" xml:space="preserve">
     <value>Await the preceding expression and add ConfigureAwait({0}).</value>
@@ -2935,20 +2930,15 @@
   <data name="Renaming_0_requires_restarting_the_application_because_it_is_not_supported_by_the_runtime" xml:space="preserve">
     <value>Renaming {0} requires restarting the application because it is not supported by the runtime.</value>
   </data>
-<<<<<<< HEAD
-=======
   <data name="Move_static_members_to_another_type" xml:space="preserve">
     <value>Move static members to another type...</value>
   </data>
->>>>>>> 67d940c4
   <data name="Changing_pseudo_custom_attribute_0_of_1_requires_restarting_th_application" xml:space="preserve">
     <value>Changing pseudo-custom attribute '{0}' of {1} requires restarting the application</value>
   </data>
   <data name="ChangesRequiredSynthesizedType" xml:space="preserve">
     <value>One or more changes result in a new type being created by the compiler, which requires restarting the application because it is not supported by the runtime</value>
   </data>
-<<<<<<< HEAD
-=======
   <data name="Miscellaneous_Files" xml:space="preserve">
     <value>Miscellaneous Files</value>
   </data>
@@ -2958,5 +2948,4 @@
   <data name="Silent" xml:space="preserve">
     <value>Silent</value>
   </data>
->>>>>>> 67d940c4
 </root>