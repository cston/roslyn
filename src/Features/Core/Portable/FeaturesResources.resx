--- conflicted
+++ resolved
@@ -1574,42 +1574,40 @@
   <data name="_0_can_be_simplified" xml:space="preserve">
     <value>{0} can be simplified</value>
   </data>
-<<<<<<< HEAD
+  <data name="Unwrap_expression" xml:space="preserve">
+    <value>Unwrap expression</value>
+  </data>
+  <data name="Wrap_expression" xml:space="preserve">
+    <value>Wrap expression</value>
+  </data>
+  <data name="Wrapping" xml:space="preserve">
+    <value>Wrapping</value>
+  </data>
+  <data name="Remove_unused_parameter_0_if_it_is_not_part_of_a_shipped_public_API" xml:space="preserve">
+    <value>Remove unused parameter '{0}' if it is not part of a shipped public API</value>
+  </data>
+  <data name="Remove_unused_parameter_0_if_it_is_not_part_of_a_shipped_public_API_its_initial_value_is_never_used" xml:space="preserve">
+    <value>Remove unused parameter '{0}' if it is not part of a shipped public API, its initial value is never used</value>
+  </data>
+  <data name="Remove_unused_parameter_0_its_initial_value_is_never_used" xml:space="preserve">
+    <value>Remove unused parameter '{0}', its initial value is never used</value>
+  </data>
+  <data name="Pull_0_up" xml:space="preserve">
+    <value>Pull '{0}' up</value>
+  </data>
+  <data name="Pull_members_up_to_base_type" xml:space="preserve">
+    <value>Pull members up to base type...</value>
+  </data>
+  <data name="Use_block_body_for_local_functions" xml:space="preserve">
+    <value>Use block body for local functions</value>
+  </data>
+  <data name="Use_expression_body_for_local_functions" xml:space="preserve">
+    <value>Use expression body for local functions</value>
+  </data>
+  <data name="Pull_0_up_to_1" xml:space="preserve">
+    <value>Pull '{0}' up to '{1}'</value>
+  </data>
   <data name="Make_readonly_fields_writable" xml:space="preserve">
     <value>Make readonly fields writable</value>
-=======
-  <data name="Unwrap_expression" xml:space="preserve">
-    <value>Unwrap expression</value>
-  </data>
-  <data name="Wrap_expression" xml:space="preserve">
-    <value>Wrap expression</value>
-  </data>
-  <data name="Wrapping" xml:space="preserve">
-    <value>Wrapping</value>
-  </data>
-  <data name="Remove_unused_parameter_0_if_it_is_not_part_of_a_shipped_public_API" xml:space="preserve">
-    <value>Remove unused parameter '{0}' if it is not part of a shipped public API</value>
-  </data>
-  <data name="Remove_unused_parameter_0_if_it_is_not_part_of_a_shipped_public_API_its_initial_value_is_never_used" xml:space="preserve">
-    <value>Remove unused parameter '{0}' if it is not part of a shipped public API, its initial value is never used</value>
-  </data>
-  <data name="Remove_unused_parameter_0_its_initial_value_is_never_used" xml:space="preserve">
-    <value>Remove unused parameter '{0}', its initial value is never used</value>
-  </data>
-  <data name="Pull_0_up" xml:space="preserve">
-    <value>Pull '{0}' up</value>
-  </data>
-  <data name="Pull_members_up_to_base_type" xml:space="preserve">
-    <value>Pull members up to base type...</value>
-  </data>
-  <data name="Use_block_body_for_local_functions" xml:space="preserve">
-    <value>Use block body for local functions</value>
-  </data>
-  <data name="Use_expression_body_for_local_functions" xml:space="preserve">
-    <value>Use expression body for local functions</value>
-  </data>
-  <data name="Pull_0_up_to_1" xml:space="preserve">
-    <value>Pull '{0}' up to '{1}'</value>
->>>>>>> 8dc07368
   </data>
 </root>