--- conflicted
+++ resolved
@@ -92,18 +92,8 @@
             }
 
             var options = context.Options;
-<<<<<<< HEAD
             var optionSet = options.GetAnalyzerOptionSetAsync(syntaxTree, cancellationToken).GetAwaiter().GetResult();
-            var option = optionSet.GetOption(CodeStyleOptions.PreferThrowExpression, throwStatementSyntax.Language);
-=======
-            var optionSet = options.GetDocumentOptionSetAsync(syntaxTree, cancellationToken).GetAwaiter().GetResult();
-            if (optionSet == null)
-            {
-                return;
-            }
-
             var option = optionSet.GetOption(_preferThrowExpressionOption);
->>>>>>> 40f4f254
             if (!option.Value)
             {
                 return;
