--- conflicted
+++ resolved
@@ -47,11 +47,7 @@
             return ExtensionMethodSymbolComputer.PopulateIndicesAsync(document.Project, cacheService, cancellationToken);
         }
 
-<<<<<<< HEAD
-        public static async Task<ImmutableArray<SerializableImportCompletionItem>> GetUnimportedExtensionMethodsAsync(
-=======
         public static async Task<SerializableUnimportedExtensionMethods?> GetUnimportedExtensionMethodsAsync(
->>>>>>> 67d940c4
             Document document,
             int position,
             ITypeSymbol receiverTypeSymbol,
@@ -70,26 +66,12 @@
 
                 // Call the project overload.  Add-import-for-extension-method doesn't search outside of the current
                 // project cone.
-<<<<<<< HEAD
-                var result = await client.TryInvokeAsync<IRemoteExtensionMethodImportCompletionService, SerializableUnimportedExtensionMethods>(
-                    project,
-                    (service, solutionInfo, cancellationToken) => service.GetUnimportedExtensionMethodsAsync(
-                        solutionInfo, document.Id, position, receiverTypeSymbolKeyData, namespaceInScope.ToImmutableArray(),
-                        targetTypesSymbolKeyData, forceIndexCreation, cancellationToken),
-                    cancellationToken).ConfigureAwait(false);
-
-                if (!result.HasValue)
-                {
-                    return ImmutableArray<SerializableImportCompletionItem>.Empty;
-                }
-=======
                 var result = await client.TryInvokeAsync<IRemoteExtensionMethodImportCompletionService, SerializableUnimportedExtensionMethods?>(
                      project,
                      (service, solutionInfo, cancellationToken) => service.GetUnimportedExtensionMethodsAsync(
                          solutionInfo, document.Id, position, receiverTypeSymbolKeyData, namespaceInScope.ToImmutableArray(),
                          targetTypesSymbolKeyData, forceIndexCreation, hideAdvancedMembers, cancellationToken),
                      cancellationToken).ConfigureAwait(false);
->>>>>>> 67d940c4
 
                 return result.HasValue ? result.Value : null;
             }
@@ -147,11 +129,7 @@
 
             var createItemsTicks = Environment.TickCount - ticks;
 
-<<<<<<< HEAD
-            return new SerializableUnimportedExtensionMethods(items, isPartialResult, getSymbolsTicks, createItemsTicks);
-=======
             return new SerializableUnimportedExtensionMethods(items, isPartialResult, getSymbolsTicks, createItemsTicks, isRemote);
->>>>>>> 67d940c4
         }
 
         private static ImmutableArray<SerializableImportCompletionItem> ConvertSymbolsToCompletionItems(
