--- conflicted
+++ resolved
@@ -317,10 +317,6 @@
                     globalOptions.SetGlobalOption(SolutionCrawlerOptionsStorage.BackgroundAnalysisScopeOption, LanguageNames.CSharp, scope);
                     globalOptions.SetGlobalOption(SolutionCrawlerOptionsStorage.BackgroundAnalysisScopeOption, LanguageNames.VisualBasic, scope);
                     globalOptions.SetGlobalOption(SolutionCrawlerOptionsStorage.BackgroundAnalysisScopeOption, InternalLanguageNames.TypeScript, scope);
-<<<<<<< HEAD
-=======
-                    globalOptions.SetGlobalOption(InternalDiagnosticsOptionsStorage.NormalDiagnosticMode, mode);
->>>>>>> e47b15b2
                     globalOptions.SetGlobalOption(SolutionCrawlerOptionsStorage.EnableDiagnosticsInSourceGeneratedFiles, true);
                 },
                 ServerKind = serverKind,
