--- conflicted
+++ resolved
@@ -172,13 +172,8 @@
             Assert.NotNull(results.ItemDefaults.EditRange);
         }
 
-<<<<<<< HEAD
         [Theory, CombinatorialData, WorkItem("https://devdiv.visualstudio.com/DevDiv/_workitems/edit/1777096")]
         public async Task TestGetExtensionMethodCoreLsp(bool mutatingLspWorkspace)
-=======
-        [Fact, WorkItem("https://devdiv.visualstudio.com/DevDiv/_workitems/edit/1777096")]
-        public async Task TestGetExtensionMethodCoreLsp()
->>>>>>> 06ec2b5d
         {
             var markup =
 @"class A
@@ -194,11 +189,7 @@
     public static void Goo(this A a) { }
 }
 ";
-<<<<<<< HEAD
-            await using var testLspServer = await CreateTestLspServerAsync(markup, mutatingLspWorkspace, s_vsCompletionCapabilities);
-=======
-            await using var testLspServer = await CreateTestLspServerAsync(markup, s_vsCompletionCapabilities);
->>>>>>> 06ec2b5d
+            await using var testLspServer = await CreateTestLspServerAsync(markup, mutatingLspWorkspace, s_vsCompletionCapabilities);
             var completionParams = CreateCompletionParams(
                 testLspServer.GetLocations("caret").Single(),
                 invokeKind: LSP.VSInternalCompletionInvokeKind.Explicit,
@@ -208,24 +199,15 @@
             var document = testLspServer.GetCurrentSolution().Projects.First().Documents.First();
 
             var expected = await CreateCompletionItemAsync(label: "Goo", kind: LSP.CompletionItemKind.Method, tags: new string[] { "ExtensionMethod", "Public" },
-<<<<<<< HEAD
-                request: completionParams, document: document, commitCharacters: null).ConfigureAwait(false);
-=======
                 request: completionParams, document: document, commitCharacters: null, textEditText: "Goo").ConfigureAwait(false);
->>>>>>> 06ec2b5d
 
             var results = await RunGetCompletionsAsync(testLspServer, completionParams).ConfigureAwait(false);
             AssertJsonEquals(expected, results.Items.Single(i => i.Label == "Goo"));
             Assert.NotNull(results.ItemDefaults.EditRange);
         }
 
-<<<<<<< HEAD
         [Theory, CombinatorialData, WorkItem("https://devdiv.visualstudio.com/DevDiv/_workitems/edit/1777096")]
         public async Task TestGetExtensionMethodCoreVSLsp(bool mutatingLspWorkspace)
-=======
-        [Fact, WorkItem("https://devdiv.visualstudio.com/DevDiv/_workitems/edit/1777096")]
-        public async Task TestGetExtensionMethodCoreVSLsp()
->>>>>>> 06ec2b5d
         {
             var markup =
 @"class A
@@ -246,11 +228,7 @@
             var capabilities = CreateCoreCompletionCapabilities();
             capabilities.TextDocument.Completion.CompletionItemKind.ValueSet = new[] { LSP.CompletionItemKind.ExtensionMethod };
 
-<<<<<<< HEAD
             await using var testLspServer = await CreateTestLspServerAsync(markup, mutatingLspWorkspace, capabilities);
-=======
-            await using var testLspServer = await CreateTestLspServerAsync(markup, capabilities);
->>>>>>> 06ec2b5d
             var completionParams = CreateCompletionParams(
                 testLspServer.GetLocations("caret").Single(),
                 invokeKind: LSP.VSInternalCompletionInvokeKind.Explicit,
@@ -260,24 +238,15 @@
             var document = testLspServer.GetCurrentSolution().Projects.First().Documents.First();
 
             var expected = await CreateCompletionItemAsync(label: "Goo", kind: LSP.CompletionItemKind.ExtensionMethod, tags: new string[] { "ExtensionMethod", "Public" },
-<<<<<<< HEAD
-                request: completionParams, document: document, commitCharacters: null).ConfigureAwait(false);
-=======
                 request: completionParams, document: document, commitCharacters: null, textEditText: "Goo").ConfigureAwait(false);
->>>>>>> 06ec2b5d
 
             var results = await RunGetCompletionsAsync(testLspServer, completionParams).ConfigureAwait(false);
             AssertJsonEquals(expected, results.Items.Single(i => i.Label == "Goo"));
             Assert.NotNull(results.ItemDefaults.EditRange);
         }
 
-<<<<<<< HEAD
         [Theory, CombinatorialData]
         public async Task TestGetCompletionsTypingAsync(bool mutatingLspWorkspace)
-=======
-        [Fact]
-        public async Task TestGetCompletionsTypingAsync()
->>>>>>> 06ec2b5d
         {
             var markup =
 @"class A
