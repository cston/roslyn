--- conflicted
+++ resolved
@@ -59,13 +59,8 @@
                 PrepareProvider = true,
             };
             capabilities.ImplementationProvider = true;
-<<<<<<< HEAD
-            capabilities.CodeActionProvider = new CodeActionOptions { CodeActionKinds = new[] { CodeActionKind.QuickFix, CodeActionKind.Refactor }, ResolveProvider = true };
+            capabilities.CodeActionProvider = new CodeActionOptions { CodeActionKinds = [CodeActionKind.QuickFix, CodeActionKind.Refactor], ResolveProvider = true };
             capabilities.CompletionProvider = new Roslyn.LanguageServer.Protocol.CompletionOptions
-=======
-            capabilities.CodeActionProvider = new CodeActionOptions { CodeActionKinds = [CodeActionKind.QuickFix, CodeActionKind.Refactor], ResolveProvider = true };
-            capabilities.CompletionProvider = new VisualStudio.LanguageServer.Protocol.CompletionOptions
->>>>>>> d0a733c8
             {
                 ResolveProvider = true,
                 AllCommitCharacters = commitCharacters,
