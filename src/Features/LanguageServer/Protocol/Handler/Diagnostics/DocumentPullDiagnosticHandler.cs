--- conflicted
+++ resolved
@@ -3,10 +3,6 @@
 // See the LICENSE file in the project root for more information.
 
 using System.Collections.Immutable;
-<<<<<<< HEAD
-using System.Composition;
-=======
->>>>>>> 65700185
 using System.Threading;
 using System.Threading.Tasks;
 using Microsoft.CodeAnalysis.Diagnostics;
