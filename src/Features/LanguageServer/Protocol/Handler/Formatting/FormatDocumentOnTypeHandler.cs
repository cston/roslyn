--- conflicted
+++ resolved
@@ -21,16 +21,12 @@
     [ExportLspMethod(Methods.TextDocumentOnTypeFormattingName)]
     internal class FormatDocumentOnTypeHandler : IRequestHandler<DocumentOnTypeFormattingParams, TextEdit[]>
     {
-<<<<<<< HEAD
         [ImportingConstructor]
         public FormatDocumentOnTypeHandler()
         {
         }
 
-        public async Task<TextEdit[]> HandleRequestAsync(Solution solution, DocumentOnTypeFormattingParams request, ClientCapabilities clientCapabilities,
-=======
         public async Task<TextEdit[]> HandleRequestAsync(Solution solution, DocumentOnTypeFormattingParams request, ClientCapabilities? clientCapabilities,
->>>>>>> bc070497
             CancellationToken cancellationToken)
         {
             var edits = new ArrayBuilder<TextEdit>();
