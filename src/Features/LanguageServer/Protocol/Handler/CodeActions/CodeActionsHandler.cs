--- conflicted
+++ resolved
@@ -39,28 +39,6 @@
             var result = new ArrayBuilder<object>();
             foreach (var codeAction in codeActions)
             {
-<<<<<<< HEAD
-                // If we have a codeaction with a single applychangesoperation, we want to send the codeaction with the edits.
-                var operations = await codeAction.GetOperationsAsync(cancellationToken).ConfigureAwait(false);
-                if (clientSupportsWorkspaceEdits && operations.Length == 1 && operations.First() is ApplyChangesOperation applyChangesOperation)
-                {
-                    var workspaceEdit = new LSP.WorkspaceEdit { Changes = new Dictionary<string, LSP.TextEdit[]>() };
-                    var changes = applyChangesOperation.ChangedSolution.GetChanges(solution);
-                    var changedDocuments = changes.GetProjectChanges().SelectMany(pc => pc.GetChangedDocuments());
-
-                    foreach (var docId in changedDocuments)
-                    {
-                        var newDoc = applyChangesOperation.ChangedSolution.GetDocument(docId);
-                        var oldDoc = solution.GetDocument(docId);
-                        var oldText = await oldDoc.GetTextAsync(cancellationToken).ConfigureAwait(false);
-                        var textChanges = await newDoc.GetTextChangesAsync(oldDoc).ConfigureAwait(false);
-
-                        var edits = textChanges.Select(tc => new LSP.TextEdit
-                        {
-                            NewText = tc.NewText,
-                            Range = ProtocolConversions.TextSpanToRange(tc.Span, oldText)
-                        });
-=======
                 // Always return the Command instead of a precalculated set of workspace edits. 
                 // The edits will be calculated when the code action is either previewed or 
                 // invoked.
@@ -68,7 +46,6 @@
                 // It's safe for the client to pass back the range/filename in the command to run
                 // on the server because the client will always re-issue a get code actions request
                 // before invoking a preview or running the command on the server.
->>>>>>> 73423ea8
 
                 result.Add(
                     new LSP.Command
