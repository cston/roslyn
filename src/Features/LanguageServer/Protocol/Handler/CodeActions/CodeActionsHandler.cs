--- conflicted
+++ resolved
@@ -54,12 +54,7 @@
             }
 
             var codeActions = await CodeActionHelpers.GetVSCodeActionsAsync(
-<<<<<<< HEAD
-                request, _codeActionsCache, document, _codeFixService, _codeRefactoringService, _threadingContext,
-=======
-                request, document, _codeFixService, _codeRefactoringService, request.Range,
->>>>>>> decc86a1
-                cancellationToken).ConfigureAwait(false);
+                request, _codeActionsCache, document, _codeFixService, _codeRefactoringService, cancellationToken).ConfigureAwait(false);
 
             return codeActions;
         }
