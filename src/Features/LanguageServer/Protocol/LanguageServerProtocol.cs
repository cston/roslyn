--- conflicted
+++ resolved
@@ -55,236 +55,5 @@
 
             return handler.HandleRequestAsync(solution, request, clientCapabilities, clientName, cancellationToken);
         }
-<<<<<<< HEAD
-
-        /// <summary>
-        /// Answers an execute workspace command request by handling the specified command name.
-        /// https://microsoft.github.io/language-server-protocol/specification#workspace_executeCommand
-        /// </summary>
-        /// <param name="solution">the solution relevant to the workspace.</param>
-        /// <param name="request">the request command name and arguments.</param>
-        /// <param name="clientCapabilities">the client capabilities for the request.</param>
-        /// <param name="cancellationToken">a cancellation token.</param>
-        /// <returns>any or null.</returns>
-        public Task<object> ExecuteWorkspaceCommandAsync(Solution solution, LSP.ExecuteCommandParams request, LSP.ClientCapabilities clientCapabilities, CancellationToken cancellationToken)
-            => ExecuteRequestAsync<LSP.ExecuteCommandParams, object>(LSP.Methods.WorkspaceExecuteCommandName, solution, request, clientCapabilities, cancellationToken);
-
-        /// <summary>
-        /// Answers an implementation request by returning the implementation location(s) of a given symbol.
-        /// https://microsoft.github.io/language-server-protocol/specification#textDocument_implementation
-        /// </summary>
-        /// <param name="solution">the solution containing the request document.</param>
-        /// <param name="request">the request document symbol location.</param>
-        /// <param name="clientCapabilities">the client capabilities for the request.</param>
-        /// <param name="cancellationToken">a cancellation token.</param>
-        /// <returns>the location(s) of the implementations of the symbol.</returns>
-        public Task<LSP.SumType<LSP.Location, LSP.Location[]>?> FindImplementationsAsync(Solution solution, LSP.TextDocumentPositionParams request, LSP.ClientCapabilities clientCapabilities, CancellationToken cancellationToken)
-            => ExecuteRequestAsync<LSP.TextDocumentPositionParams, LSP.SumType<LSP.Location, LSP.Location[]>?>(LSP.Methods.TextDocumentImplementationName, solution, request, clientCapabilities, cancellationToken);
-
-        /// <summary>
-        /// Answers a format document request to format the entire document.
-        /// https://microsoft.github.io/language-server-protocol/specification#textDocument_formatting
-        /// </summary>
-        /// <param name="solution">the solution containing the document.</param>
-        /// <param name="request">the request document and formatting options.</param>
-        /// <param name="clientCapabilities">the client capabilities for the request.</param>
-        /// <param name="cancellationToken">a cancellation token.</param>
-        /// <returns>the text edits describing the document modifications.</returns>
-        public Task<LSP.TextEdit[]> FormatDocumentAsync(Solution solution, LSP.DocumentFormattingParams request, LSP.ClientCapabilities clientCapabilities, CancellationToken cancellationToken)
-            => ExecuteRequestAsync<LSP.DocumentFormattingParams, LSP.TextEdit[]>(LSP.Methods.TextDocumentFormattingName, solution, request, clientCapabilities, cancellationToken);
-
-        /// <summary>
-        /// Answers a format document on type request to format parts of the document during typing.
-        /// https://microsoft.github.io/language-server-protocol/specification#textDocument_onTypeFormatting
-        /// </summary>
-        /// <param name="solution">the solution containing the document.</param>
-        /// <param name="request">the request document, formatting options, and typing information.</param>
-        /// <param name="clientCapabilities">the client capabilities for the request.</param>
-        /// <param name="cancellationToken">a cancellation token.</param>
-        /// <returns>the text edits describing the document modifications.</returns>
-        public Task<LSP.TextEdit[]> FormatDocumentOnTypeAsync(Solution solution, LSP.DocumentOnTypeFormattingParams request, LSP.ClientCapabilities clientCapabilities, CancellationToken cancellationToken)
-            => ExecuteRequestAsync<LSP.DocumentOnTypeFormattingParams, LSP.TextEdit[]>(LSP.Methods.TextDocumentOnTypeFormattingName, solution, request, clientCapabilities, cancellationToken);
-
-        /// <summary>
-        /// Answers a format document range request to format a specific range in the document.
-        /// https://microsoft.github.io/language-server-protocol/specification#textDocument_rangeFormatting
-        /// </summary>
-        /// <param name="solution">the solution containing the document.</param>
-        /// <param name="request">the request document, formatting options, and range to format.</param>
-        /// <param name="clientCapabilities">the client capabilities for the request.</param>
-        /// <param name="cancellationToken">a cancellation token.</param>
-        /// <returns>the text edits describing the document modifications.</returns>
-        public Task<LSP.TextEdit[]> FormatDocumentRangeAsync(Solution solution, LSP.DocumentRangeFormattingParams request, LSP.ClientCapabilities clientCapabilities, CancellationToken cancellationToken)
-            => ExecuteRequestAsync<LSP.DocumentRangeFormattingParams, LSP.TextEdit[]>(LSP.Methods.TextDocumentRangeFormattingName, solution, request, clientCapabilities, cancellationToken);
-
-        /// <summary>
-        /// Answers a code action request by returning the code actions for the document and range.
-        /// https://microsoft.github.io/language-server-protocol/specification#textDocument_codeAction
-        /// </summary>
-        /// <param name="solution">the solution containing the document.</param>
-        /// <param name="request">the document and range to get code actions for.</param>
-        /// <param name="clientCapabilities">the client capabilities for the request.</param>
-        /// <param name="cancellationToken">a cancellation token.</param>
-        /// <returns>a list of commands representing code actions.</returns>
-        public Task<LSP.SumType<LSP.Command, LSP.CodeAction>[]> GetCodeActionsAsync(Solution solution, LSP.CodeActionParams request, LSP.ClientCapabilities clientCapabilities, CancellationToken cancellationToken)
-            => ExecuteRequestAsync<LSP.CodeActionParams, LSP.SumType<LSP.Command, LSP.CodeAction>[]>(LSP.Methods.TextDocumentCodeActionName, solution, request, clientCapabilities, cancellationToken);
-
-        /// <summary>
-        /// Answers a completion request by returning the valid completions at the location.
-        /// https://microsoft.github.io/language-server-protocol/specification#textDocument_completion
-        /// </summary>
-        /// <param name="solution">the solution containing the document.</param>
-        /// <param name="request">the document position and completion context.</param>
-        /// <param name="clientCapabilities">the client capabilities for the request.</param>
-        /// <param name="cancellationToken">a cancellation token.</param>
-        /// <returns>a list of completions.</returns>
-        public Task<LSP.SumType<LSP.CompletionItem[], LSP.CompletionList>?> GetCompletionsAsync(Solution solution, LSP.CompletionParams request, LSP.ClientCapabilities clientCapabilities, CancellationToken cancellationToken)
-            => ExecuteRequestAsync<LSP.CompletionParams, LSP.SumType<LSP.CompletionItem[], LSP.CompletionList>?>(LSP.Methods.TextDocumentCompletionName, solution, request, clientCapabilities, cancellationToken);
-
-        /// <summary>
-        /// Answers a document highlights request by returning the highlights for a given document location.
-        /// https://microsoft.github.io/language-server-protocol/specification#textDocument_documentHighlight
-        /// </summary>
-        /// <param name="solution">the solution containing the request document.</param>
-        /// <param name="request">the request document location.</param>
-        /// <param name="clientCapabilities">the client capabilities for the request.</param>
-        /// <param name="cancellationToken">a cancellation token.</param>
-        /// <returns>the highlights in the document for the given document location.</returns>
-        public Task<LSP.DocumentHighlight[]> GetDocumentHighlightAsync(Solution solution, LSP.TextDocumentPositionParams request, LSP.ClientCapabilities clientCapabilities, CancellationToken cancellationToken)
-            => ExecuteRequestAsync<LSP.TextDocumentPositionParams, LSP.DocumentHighlight[]>(LSP.Methods.TextDocumentDocumentHighlightName, solution, request, clientCapabilities, cancellationToken);
-
-        /// <summary>
-        /// Answers a document references request by returning references information associated with the symbol at a given document location.
-        /// https://microsoft.github.io/language-server-protocol/specification#textDocument_references
-        /// </summary>
-        /// <param name="solution">the solution containing the request document.</param>
-        /// <param name="request">the references request.</param>
-        /// <param name="clientCapabilities">the client capabilities for the request.</param>
-        /// <param name="cancellationToken">a cancellation token.</param>
-        /// <returns>references information associated with the symbol at the given document location.</returns>
-        public Task<LSP.VSReferenceItem[]> GetDocumentReferencesAsync(Solution solution, LSP.ReferenceParams request, LSP.ClientCapabilities clientCapabilities, CancellationToken cancellationToken)
-            => ExecuteRequestAsync<LSP.ReferenceParams, LSP.VSReferenceItem[]>(LSP.Methods.TextDocumentReferencesName, solution, request, clientCapabilities, cancellationToken);
-
-        /// <summary>
-        /// Answers a document symbols request by returning a list of symbols in the document.
-        /// https://microsoft.github.io/language-server-protocol/specification#textDocument_documentSymbol
-        /// </summary>
-        /// <param name="solution">the solution containing the document.</param>
-        /// <param name="request">the document to get symbols from.</param>
-        /// <param name="clientCapabilities">the client capabilities for the request.</param>
-        /// <param name="cancellationToken">a cancellation token.</param>
-        /// <returns>a list of symbols in the document.</returns>
-        public Task<object[]> GetDocumentSymbolsAsync(Solution solution, LSP.DocumentSymbolParams request, LSP.ClientCapabilities clientCapabilities, CancellationToken cancellationToken)
-            => ExecuteRequestAsync<LSP.DocumentSymbolParams, object[]>(LSP.Methods.TextDocumentDocumentSymbolName, solution, request, clientCapabilities, cancellationToken);
-
-        /// <summary>
-        /// Answers a folding range request by returning all folding ranges in a given document.
-        /// https://microsoft.github.io/language-server-protocol/specification#textDocument_foldingRange
-        /// </summary>
-        /// <param name="solution">the solution containing the document.</param>
-        /// <param name="request">the request document.</param>
-        /// <param name="clientCapabilities">the client capabilities for the request.</param>
-        /// <param name="cancellationToken">a cancellation token.</param>
-        /// <returns>a list of folding ranges in the document.</returns>
-        public Task<LSP.FoldingRange[]> GetFoldingRangeAsync(Solution solution, LSP.FoldingRangeParams request, LSP.ClientCapabilities clientCapabilities, CancellationToken cancellationToken)
-            => ExecuteRequestAsync<LSP.FoldingRangeParams, LSP.FoldingRange[]>(LSP.Methods.TextDocumentFoldingRangeName, solution, request, clientCapabilities, cancellationToken);
-
-        /// <summary>
-        /// Answers a Hover request by returning the quick info at the requested location.
-        /// https://microsoft.github.io/language-server-protocol/specification#textDocument_hover
-        /// </summary>
-        /// <param name="solution">the solution containing any documents in the request.</param>
-        /// <param name="request">the hover request.</param>
-        /// <param name="clientCapabilities">the client capabilities for the request.</param>
-        /// <param name="cancellationToken">a cancellation token.</param>
-        /// <returns>the Hover using MarkupContent.</returns>
-        public Task<LSP.Hover> GetHoverAsync(Solution solution, LSP.TextDocumentPositionParams request, LSP.ClientCapabilities clientCapabilities, CancellationToken cancellationToken)
-            => ExecuteRequestAsync<LSP.TextDocumentPositionParams, LSP.Hover>(LSP.Methods.TextDocumentHoverName, solution, request, clientCapabilities, cancellationToken);
-
-        /// <summary>
-        /// Answers a signature help request to get signature information at a given cursor position.
-        /// https://microsoft.github.io/language-server-protocol/specification#textDocument_signatureHelp
-        /// </summary>
-        /// <param name="solution">the solution containing the document.</param>
-        /// <param name="request">the request document position.</param>
-        /// <param name="clientCapabilities">the client capabilities for the request.</param>
-        /// <param name="cancellationToken">a cancellation token.</param>
-        /// <returns>the signature help at a given location.</returns>
-        public Task<LSP.SignatureHelp> GetSignatureHelpAsync(Solution solution, LSP.TextDocumentPositionParams request, LSP.ClientCapabilities clientCapabilities, CancellationToken cancellationToken)
-            => ExecuteRequestAsync<LSP.TextDocumentPositionParams, LSP.SignatureHelp>(LSP.Methods.TextDocumentSignatureHelpName, solution, request, clientCapabilities, cancellationToken);
-
-        /// <summary>
-        /// Answers a workspace symbols request by providing a list of symbols found in a given workspace.
-        /// https://microsoft.github.io/language-server-protocol/specification#workspace_symbol
-        /// </summary>
-        /// <param name="solution">the current solution.</param>
-        /// <param name="request">the workspace request with the query to invoke.</param>
-        /// <param name="clientCapabilities">the client capabilities for the request.</param>
-        /// <param name="cancellationToken">a cancellation token.</param>
-        /// <returns>a list of symbols in the workspace.</returns>
-        public Task<LSP.SymbolInformation[]> GetWorkspaceSymbolsAsync(Solution solution, LSP.WorkspaceSymbolParams request, LSP.ClientCapabilities clientCapabilities, CancellationToken cancellationToken)
-            => ExecuteRequestAsync<LSP.WorkspaceSymbolParams, LSP.SymbolInformation[]>(LSP.Methods.WorkspaceSymbolName, solution, request, clientCapabilities, cancellationToken);
-
-        /// <summary>
-        /// Answers a goto definition request by returning the location for a given symbol definition.
-        /// https://microsoft.github.io/language-server-protocol/specification#textDocument_definition
-        /// </summary>
-        /// <param name="solution">the solution containing the request.</param>
-        /// <param name="request">the document position of the symbol to go to.</param>
-        /// <param name="clientCapabilities">the client capabilities for the request.</param>
-        /// <param name="cancellationToken">a cancellation token.</param>
-        /// <returns>the location(s) of a given symbol.</returns>
-        public Task<LSP.SumType<LSP.Location, LSP.Location[]>?> GoToDefinitionAsync(Solution solution, LSP.TextDocumentPositionParams request, LSP.ClientCapabilities clientCapabilities, CancellationToken cancellationToken)
-            => ExecuteRequestAsync<LSP.TextDocumentPositionParams, LSP.SumType<LSP.Location, LSP.Location[]>?>(LSP.Methods.TextDocumentDefinitionName, solution, request, clientCapabilities, cancellationToken);
-
-        /// <summary>
-        /// Answers a goto type definition request by returning the location of a given type definition.
-        /// https://microsoft.github.io/language-server-protocol/specification#textDocument_typeDefinition
-        /// </summary>
-        /// <param name="solution">the solution containing the request.</param>
-        /// <param name="request">the document position of the type to go to.</param>
-        /// <param name="clientCapabilities">the client capabilities for the request.</param>
-        /// <param name="cancellationToken">a cancellation token.</param>
-        /// <returns>the location of a type definition.</returns>
-        public Task<LSP.Location[]> GoToTypeDefinitionAsync(Solution solution, LSP.TextDocumentPositionParams request, LSP.ClientCapabilities clientCapabilities, CancellationToken cancellationToken)
-            => ExecuteRequestAsync<LSP.TextDocumentPositionParams, LSP.Location[]>(LSP.Methods.TextDocumentTypeDefinitionName, solution, request, clientCapabilities, cancellationToken);
-
-        /// <summary>
-        /// Answers an initialize request by returning the server capabilities.
-        /// https://microsoft.github.io/language-server-protocol/specification#initialize
-        /// </summary>
-        /// <param name="solution">the solution containing the document.</param>
-        /// <param name="request">the initialize parameters.</param>
-        /// <param name="clientCapabilities">the client capabilities for the request.</param>
-        /// <param name="cancellationToken">a cancellation token.</param>
-        /// <returns>the server capabilities.</returns>
-        public Task<LSP.InitializeResult> InitializeAsync(Solution solution, LSP.InitializeParams request, LSP.ClientCapabilities clientCapabilities, CancellationToken cancellationToken)
-            => ExecuteRequestAsync<LSP.InitializeParams, LSP.InitializeResult>(LSP.Methods.InitializeName, solution, request, clientCapabilities, cancellationToken);
-
-        /// <summary>
-        /// Answers a rename request by returning the workspace edit for a given symbol.
-        /// https://microsoft.github.io/language-server-protocol/specification#textDocument_rename
-        /// </summary>
-        /// <param name="solution">the solution containing the request.</param>
-        /// <param name="request">the document position of the symbol to rename.</param>
-        /// <param name="clientCapabilities">the client capabilities for the request.</param>
-        /// <param name="cancellationToken">a cancellation token.</param>
-        /// <returns>the workspace edits to rename the given symbol</returns>
-        public Task<WorkspaceEdit> RenameAsync(Solution solution, LSP.RenameParams request, LSP.ClientCapabilities clientCapabilities, CancellationToken cancellationToken)
-            => ExecuteRequestAsync<LSP.RenameParams, WorkspaceEdit>(LSP.Methods.TextDocumentRenameName, solution, request, clientCapabilities, cancellationToken);
-
-        /// <summary>
-        /// Answers a request to resolve a completion item.
-        /// https://microsoft.github.io/language-server-protocol/specification#completionItem_resolve
-        /// </summary>
-        /// <param name="solution">the solution containing the document.</param>
-        /// <param name="request">the completion item to resolve.</param>
-        /// <param name="clientCapabilities">the client capabilities for the request.</param>
-        /// <param name="cancellationToken">a cancellation token.</param>
-        /// <returns>a resolved completion item.</returns>
-        public Task<LSP.CompletionItem> ResolveCompletionItemAsync(Solution solution, LSP.CompletionItem request, LSP.ClientCapabilities clientCapabilities, CancellationToken cancellationToken)
-            => ExecuteRequestAsync<LSP.CompletionItem, LSP.CompletionItem>(LSP.Methods.TextDocumentCompletionResolveName, solution, request, clientCapabilities, cancellationToken);
-=======
->>>>>>> 9e672772
     }
 }