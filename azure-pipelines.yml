# Branches that trigger a build on commit
trigger:
- main
- main-vs-deps
- release/*
- features/*
- demos/*

# Branches that trigger builds on PR
pr:
  branches:
    include:
    - main
    - main-vs-deps
    - release/*
    - features/*
    - demos/*
  paths:
    exclude:
      - docs/*
      - eng/config/PublishData.json
      - src/Features/LanguageServer/Microsoft.CommonLanguageServerProtocol.Framework/README.md
      - .vscode/*
      - .github/*
      - .devcontainer/*
      - .git-blame-ignore-revs
      - .vsconfig
      - CODE-OF-CONDUCT.md
      - CONTRIBUTING.md
      - README.md

variables:
  # This value is conditionally overriden by the variable group DotNet-HelixApi-Access.
  # ADO only lets us conditionally include a variable group on individual stages.
  - name: HelixApiAccessToken
    value: ''

  # Set pool / queue name variables depending on which instance we're running in.
  - name: PoolName
    ${{ if eq(variables['System.TeamProject'], 'public') }}:
      value: NetCore-Public
    ${{ else }}:
      value: NetCore1ESPool-Internal

  - name: Vs2022PreviewQueueName
    ${{ if eq(variables['System.TeamProject'], 'public') }}:
      value: windows.vs2022preview.amd64.open
    ${{ else }}:
      value: windows.vs2022preview.amd64

  - name: Vs2022QueueName
    ${{ if eq(variables['System.TeamProject'], 'public') }}:
      value: windows.vs2022.amd64.open
    ${{ else }}:
      value: windows.vs2022.amd64

  - name: UbuntuQueueName
    ${{ if eq(variables['System.TeamProject'], 'public') }}:
      value: Build.Ubuntu.1804.Amd64.Open
    ${{ else }}:
      value: Build.Ubuntu.1804.Amd64

  - name: HelixWindowsQueueName
    ${{ if eq(variables['System.TeamProject'], 'public') }}:
      value: Windows.10.Amd64.Open
    ${{ else }}:
      value: Windows.10.Amd64

  - name: HelixWindowsSpanishQueueName
    ${{ if eq(variables['System.TeamProject'], 'public') }}:
      value: Windows.10.Amd64.Server2022.ES.Open
    ${{ else }}:
      value: Windows.10.Amd64.Server2022.ES

  - name: HelixUbuntuQueueName
    ${{ if eq(variables['System.TeamProject'], 'public') }}:
      value: Ubuntu.1804.Amd64.Open
    ${{ else }}:
      value: Ubuntu.1804.Amd64

  - name: HelixMacOsQueueName
    ${{ if eq(variables['System.TeamProject'], 'public') }}:
      value: OSX.13.Amd64.Open
    ${{ else }}:
      value: OSX.13.Amd64

stages:
- stage: Windows_Debug_Build
  dependsOn: []
  jobs:
  - template: eng/pipelines/build-windows-job.yml
    parameters:
      jobName: Build_Windows_Debug
      testArtifactName: Transport_Artifacts_Windows_Debug
      configuration: Debug
      poolName: $(PoolName)
      queueName: $(Vs2022PreviewQueueName)
      restoreArguments: -msbuildEngine dotnet /p:UsingToolVSSDK=false /p:GenerateSatelliteAssemblies=false
      buildArguments: -msbuildEngine dotnet /p:UsingToolVSSDK=false /p:GenerateSatelliteAssemblies=false /p:PublishReadyToRun=false

- stage: Windows_Release_Build
  dependsOn: []
  jobs:
  - template: eng/pipelines/build-windows-job.yml
    parameters:
      jobName: Build_Windows_Release
      testArtifactName: Transport_Artifacts_Windows_Release
      configuration: Release
      poolName: $(PoolName)
      queueName: $(Vs2022PreviewQueueName)
      restoreArguments: -msbuildEngine dotnet /p:UsingToolVSSDK=false /p:GenerateSatelliteAssemblies=false
      buildArguments: -msbuildEngine dotnet /p:UsingToolVSSDK=false /p:GenerateSatelliteAssemblies=false /p:PublishReadyToRun=false

- stage: Unix_Build
  dependsOn: []
  jobs:
  - template: eng/pipelines/build-unix-job.yml
    parameters:
      jobName: Build_Unix_Debug
      testArtifactName: Transport_Artifacts_Unix_Debug
      configuration: Debug
<<<<<<< HEAD
      queueName: Build.Ubuntu.2004.Amd64.Open
=======
      poolName: $(PoolName)
      queueName: $(UbuntuQueueName)
>>>>>>> e0d0febd

- stage: Source_Build
  dependsOn: []
  jobs:
  # Like template `eng/common/templates/jobs/source-build.yml`
  - job: Source_Build_Managed
    displayName: Source-Build (Managed)
    container: mcr.microsoft.com/dotnet-buildtools/prereqs:centos-stream8
    pool:
      ${{ if eq(variables['System.TeamProject'], 'public') }}:
        name: $[replace(replace(eq(contains(coalesce(variables['System.PullRequest.TargetBranch'], variables['Build.SourceBranch'], 'refs/heads/main'), 'release'), 'true'), True, 'NetCore-Svc-Public' ), False, 'NetCore-Public')]
        demands: ImageOverride -equals Build.Ubuntu.2004.Amd64.Open

      ${{ if eq(variables['System.TeamProject'], 'internal') }}:
        name: $[replace(replace(eq(contains(coalesce(variables['System.PullRequest.TargetBranch'], variables['Build.SourceBranch'], 'refs/heads/main'), 'release'), 'true'), True, 'NetCore1ESPool-Svc-Internal'), False, 'NetCore1ESPool-Internal')]
        demands: ImageOverride -equals Build.Ubuntu.1804.Amd64
    workspace:
      clean: all
    steps:
    - template: /eng/common/templates/steps/source-build.yml
      parameters:
        platform:
          name: 'Managed'
          container: 'mcr.microsoft.com/dotnet-buildtools/prereqs:centos-stream8'

- stage: Windows_Debug_Desktop
  dependsOn: Windows_Debug_Build
  variables:
  - ${{ if ne(variables['System.TeamProject'], 'public') }}:
    - group: DotNet-HelixApi-Access
  jobs:
  - ${{ if ne(variables['Build.Reason'], 'PullRequest') }}:
    - template: eng/pipelines/test-windows-job.yml
      parameters:
        testRunName: 'Test Windows Desktop Debug 32'
        jobName: Test_Windows_Desktop_Debug_32
        testArtifactName: Transport_Artifacts_Windows_Debug
        configuration: Debug
        testArguments: -testDesktop -testArch x86
        helixQueueName: $(HelixWindowsQueueName)
        helixApiAccessToken: $(HelixApiAccessToken)

  - template: eng/pipelines/test-windows-job.yml
    parameters:
      testRunName: 'Test Windows Desktop Debug 64'
      jobName: Test_Windows_Desktop_Debug_64
      testArtifactName: Transport_Artifacts_Windows_Debug
      configuration: Debug
      testArguments: -testDesktop -testArch x64
      helixQueueName: $(HelixWindowsQueueName)
      helixApiAccessToken: $(HelixApiAccessToken)

- stage: Windows_Release_Desktop
  dependsOn: Windows_Release_Build
  variables:
  - ${{ if ne(variables['System.TeamProject'], 'public') }}:
    - group: DotNet-HelixApi-Access
  jobs:
  - template: eng/pipelines/test-windows-job.yml
    parameters:
      testRunName: 'Test Windows Desktop Release 32'
      jobName: Test_Windows_Desktop_Release_32
      testArtifactName: Transport_Artifacts_Windows_Release
      configuration: Release
      testArguments: -testDesktop -testArch x86
      helixQueueName: $(HelixWindowsQueueName)
      helixApiAccessToken: $(HelixApiAccessToken)

  - ${{ if ne(variables['Build.Reason'], 'PullRequest') }}:
    - template: eng/pipelines/test-windows-job.yml
      parameters:
        testRunName: 'Test Windows Desktop Release 64'
        jobName: Test_Windows_Desktop_Release_64
        testArtifactName: Transport_Artifacts_Windows_Release
        configuration: Release
        testArguments: -testDesktop -testArch x64
        helixQueueName: $(HelixWindowsQueueName)
        helixApiAccessToken: $(HelixApiAccessToken)

  - template: eng/pipelines/test-windows-job.yml
    parameters:
      testRunName: 'Test Windows Desktop Spanish Release 64'
      jobName: Test_Windows_Desktop_Spanish_Release_64
      testArtifactName: Transport_Artifacts_Windows_Release
      configuration: Release
      testArguments: -testDesktop -testArch x64
      helixQueueName: $(HelixWindowsSpanishQueueName)
      helixApiAccessToken: $(HelixApiAccessToken)

- stage: Windows_Debug_CoreClr
  dependsOn: Windows_Debug_Build
  variables:
  - ${{ if ne(variables['System.TeamProject'], 'public') }}:
    - group: DotNet-HelixApi-Access
  jobs:
  - template: eng/pipelines/test-windows-job.yml
    parameters:
      testRunName: 'Test Windows CoreClr Debug'
      jobName: Test_Windows_CoreClr_Debug
      testArtifactName: Transport_Artifacts_Windows_Debug
      configuration: Debug
      testArguments: -testCoreClr
      helixQueueName: $(HelixWindowsQueueName)
      helixApiAccessToken: $(HelixApiAccessToken)

  - ${{ if ne(variables['Build.Reason'], 'PullRequest') }}:
    - template: eng/pipelines/test-windows-job-single-machine.yml
      parameters:
        testRunName: 'Test Windows CoreClr Debug Single Machine'
        jobName: Test_Windows_CoreClr_Debug_Single_Machine
        testArtifactName: Transport_Artifacts_Windows_Debug
        configuration: Debug
        poolName: $(PoolName)
        queueName: $(Vs2022QueueName)
        testArguments: -testCoreClr

  - template: eng/pipelines/test-windows-job.yml
    parameters:
      testRunName: 'Test Windows CoreCLR IOperation Debug'
      jobName: Test_Windows_CoreClr_IOperation_Debug
      testArtifactName: Transport_Artifacts_Windows_Debug
      configuration: Debug
      testArguments: -testCoreClr -testIOperation -testCompilerOnly
      helixQueueName: $(HelixWindowsQueueName)
      helixApiAccessToken: $(HelixApiAccessToken)

  # This leg runs almost all the compiler tests supported on CoreCLR, but
  #  with additional validation for used assemblies and GetEmitDiagnostics
  - template: eng/pipelines/test-windows-job.yml
    parameters:
      testRunName: 'Test Windows CoreCLR UsedAssemblies Debug'
      jobName: Test_Windows_CoreClr_UsedAssemblies_Debug
      testArtifactName: Transport_Artifacts_Windows_Debug
      configuration: Debug
      testArguments: -testCoreClr -testUsedAssemblies -testCompilerOnly
      helixQueueName: $(HelixWindowsQueueName)
      helixApiAccessToken: $(HelixApiAccessToken)

- stage: Windows_Release_CoreClr
  dependsOn: Windows_Release_Build
  variables:
  - ${{ if ne(variables['System.TeamProject'], 'public') }}:
    - group: DotNet-HelixApi-Access
  jobs:
  - template: eng/pipelines/test-windows-job.yml
    parameters:
      testRunName: 'Test Windows CoreClr Release'
      jobName: Test_Windows_CoreClr_Release
      testArtifactName: Transport_Artifacts_Windows_Release
      configuration: Release
      testArguments: -testCoreClr
      helixQueueName: $(HelixWindowsQueueName)
      helixApiAccessToken: $(HelixApiAccessToken)

- stage: Unix_Debug_CoreClr
  dependsOn: Unix_Build
  variables:
  - ${{ if ne(variables['System.TeamProject'], 'public') }}:
    - group: DotNet-HelixApi-Access
  jobs:
  - template: eng/pipelines/test-unix-job.yml
    parameters:
      testRunName: 'Test Linux Debug'
      jobName: Test_Linux_Debug
      testArtifactName: Transport_Artifacts_Unix_Debug
      configuration: Debug
<<<<<<< HEAD
      testArguments: --testCoreClr --helixQueueName Ubuntu.2004.Amd64.Open
=======
      testArguments: --testCoreClr
      helixQueueName: $(HelixUbuntuQueueName)
      helixApiAccessToken: $(HelixApiAccessToken)
>>>>>>> e0d0febd

  - ${{ if ne(variables['Build.Reason'], 'PullRequest') }}:
    - template: eng/pipelines/test-unix-job-single-machine.yml
      parameters:
        testRunName: 'Test Linux Debug Single Machine'
        jobName: Test_Linux_Debug_Single_Machine
        testArtifactName: Transport_Artifacts_Unix_Debug
        configuration: Debug
        testArguments: --testCoreClr
<<<<<<< HEAD
        queueName: Build.Ubuntu.2004.Amd64.Open
=======
        poolName: $(PoolName)
        queueName: $(UbuntuQueueName)
>>>>>>> e0d0febd

  - ${{ if ne(variables['Build.Reason'], 'PullRequest') }}:
    - template: eng/pipelines/test-unix-job.yml
      parameters:
        testRunName: 'Test macOS Debug'
        jobName: Test_macOS_Debug
        testArtifactName: Transport_Artifacts_Unix_Debug
        configuration: Debug
        testArguments: --testCoreClr 
        helixQueueName: $(HelixMacOsQueueName)
        helixApiAccessToken: $(HelixApiAccessToken)

- stage: Correctness
  dependsOn: []
  jobs:
  - template: eng/pipelines/evaluate-changed-files.yml
    parameters:
      jobName: Determine_Changes
      poolName: $(PoolName)
      vmImageName: ubuntu-latest
      paths:
        - subset: compilers
          include:
          - src/Compilers/*
          - src/Dependencies/*
          - src/NuGet/Microsoft.Net.Compilers.Toolset/*
          - eng/*
          - src/Tools/Source/CompilerGeneratorTools/*

  - job: Correctness_Build_Artifacts
    dependsOn: Determine_Changes
    pool:
      name: $(PoolName)
      demands: ImageOverride -equals $(Vs2022PreviewQueueName)
    timeoutInMinutes: 90
    variables:
      - template: eng/pipelines/variables-build.yml
        parameters:
          configuration: Release
      - name: compilerChange
        value: $[dependencies.Determine_Changes.outputs['SetPathVars_compilers.containsChange']]
    steps:
      - template: eng/pipelines/checkout-windows-task.yml

      - task: PowerShell@2
        displayName: Restore
        inputs:
          filePath: eng/build.ps1
          arguments: -configuration Release -prepareMachine -ci -restore -binaryLogName Restore.binlog 

      - task: PowerShell@2
        displayName: Build
        inputs:
          filePath: eng/build.ps1
          arguments: -configuration Release -prepareMachine -ci -build -pack -publish -sign -binaryLogName Build.binlog

      - script: $(Build.SourcesDirectory)\artifacts\bin\BuildBoss\Release\net472\BuildBoss.exe  -r "$(Build.SourcesDirectory)/" -c Release -p Roslyn.sln
        displayName: Validate Build Artifacts

      - script: eng/validate-rules-missing-documentation.cmd -ci
        displayName: Validate rules missing documentation

      - task: PowerShell@2
        displayName: Generate Syntax Files
        inputs:
          filePath: eng/generate-compiler-code.ps1
          arguments: -test -configuration Release
        condition: or(ne(variables['Build.Reason'], 'PullRequest'), eq(variables['compilerChange'], 'true'))

      - script: $(Build.SourcesDirectory)\.dotnet\dotnet.exe tool run dotnet-format whitespace  $(Build.SourcesDirectory)\src --folder --include-generated --include $(Build.SourcesDirectory)\src\Compilers\CSharp\Portable\Generated\ $(Build.SourcesDirectory)\src\Compilers\VisualBasic\Portable\Generated\ $(Build.SourcesDirectory)\src\ExpressionEvaluator\VisualBasic\Source\ResultProvider\Generated\ --verify-no-changes
        displayName: Validate Generated Syntax Files
        condition: or(ne(variables['Build.Reason'], 'PullRequest'), eq(variables['compilerChange'], 'true'))

      - template: eng/pipelines/publish-logs.yml
        parameters:
          jobName: Correctness_Build_Artifacts
          configuration: Release

  - job: Correctness_Determinism
    dependsOn: Determine_Changes
    condition: or(ne(variables['Build.Reason'], 'PullRequest'), eq(dependencies.Determine_Changes.outputs['SetPathVars_compilers.containsChange'], 'true'))
    pool:
      name: $(PoolName)
      demands: ImageOverride -equals $(Vs2022PreviewQueueName)
    timeoutInMinutes: 90
    variables:
      - template: eng/pipelines/variables-build.yml
        parameters:
          configuration: Debug
    steps:
      - template: eng/pipelines/checkout-windows-task.yml

      - script: eng/test-determinism.cmd -configuration Debug
        displayName: Build - Validate determinism

      - template: eng/pipelines/publish-logs.yml
        parameters:
          jobName: Correctness_Determinism
          configuration: Debug

  - job: Correctness_Bootstrap_Build_Default
    dependsOn: Determine_Changes
    condition: or(ne(variables['Build.Reason'], 'PullRequest'), eq(dependencies.Determine_Changes.outputs['SetPathVars_compilers.containsChange'], 'true'))
    pool:
      name: $(PoolName)
      demands: ImageOverride -equals $(Vs2022PreviewQueueName)
    timeoutInMinutes: 90
    variables:
      - template: eng/pipelines/variables-build.yml
        parameters:
          configuration: Release
    steps:
      - template: eng/pipelines/build-bootstrap.yml
        parameters:
          bootstrapToolset: AnyCpu

  - job: Correctness_Bootstrap_Build_Framework
    dependsOn: Determine_Changes
    condition: ne(variables['Build.Reason'], 'Pull Request')
    pool:
      name: $(PoolName)
      demands: ImageOverride -equals $(Vs2022PreviewQueueName)
    timeoutInMinutes: 90
    variables:
      - template: eng/pipelines/variables-build.yml
        parameters:
          configuration: Release
    steps:
      - template: eng/pipelines/build-bootstrap.yml
        parameters:
          bootstrapToolset: Framework

  - job: Correctness_TodoCheck
    pool:
      vmImage: ubuntu-20.04
    timeoutInMinutes: 10
    steps:
      - template: eng/pipelines/checkout-unix-task.yml

      - pwsh: eng/todo-check.ps1
        displayName: Validate TODO/PROTOTYPE comments are not present

  - job: Correctness_Rebuild
    dependsOn: Determine_Changes
    condition: or(ne(variables['Build.Reason'], 'PullRequest'), eq(dependencies.Determine_Changes.outputs['SetPathVars_compilers.containsChange'], 'true'))
    pool:
      name: $(PoolName)
      demands: ImageOverride -equals $(Vs2022PreviewQueueName)
    timeoutInMinutes: 90
    variables:
      - template: eng/pipelines/variables-build.yml
        parameters:
          configuration: Release
    steps:
      - template: eng/pipelines/checkout-windows-task.yml

      - powershell: .\eng\test-rebuild.ps1 -ci -configuration Release
        displayName: Run BuildValidator

      - task: PublishBuildArtifacts@1
        displayName: Publish BuildValidator debug outputs
        inputs:
          PathtoPublish: '$(Build.SourcesDirectory)/artifacts/BuildValidator'
          ArtifactName: 'BuildValidator_DebugOut'
          publishLocation: Container
        continueOnError: true
        condition: failed()

      - template: eng/pipelines/publish-logs.yml
        parameters:
          jobName: Correctness_Rebuild
          configuration: Release

  - job: Correctness_Analyzers
    pool:
<<<<<<< HEAD
      name: NetCore-Public
      demands: ImageOverride -equals Build.Ubuntu.2004.Amd64.Open
=======
      name: $(PoolName)
      demands: ImageOverride -equals $(UbuntuQueueName)
>>>>>>> e0d0febd
    timeoutInMinutes: 35
    variables:
      - template: eng/pipelines/variables-build.yml
        parameters:
          configuration: Debug

    steps:
      - template: eng/pipelines/checkout-unix-task.yml

      - script: ./eng/build.sh --solution Roslyn.sln --restore --build --configuration Debug --prepareMachine --ci --binaryLog --runanalyzers --warnaserror /p:RoslynEnforceCodeStyle=true
        displayName: Build with analyzers

      - template: eng/pipelines/publish-logs.yml
        parameters:
          jobName: Correctness_Analyzers
          configuration: Debug<|MERGE_RESOLUTION|>--- conflicted
+++ resolved
@@ -56,9 +56,9 @@
 
   - name: UbuntuQueueName
     ${{ if eq(variables['System.TeamProject'], 'public') }}:
-      value: Build.Ubuntu.1804.Amd64.Open
-    ${{ else }}:
-      value: Build.Ubuntu.1804.Amd64
+      value: Build.Ubuntu.2004.Amd64.Open
+    ${{ else }}:
+      value: Build.Ubuntu.2004.Amd64
 
   - name: HelixWindowsQueueName
     ${{ if eq(variables['System.TeamProject'], 'public') }}:
@@ -74,9 +74,9 @@
 
   - name: HelixUbuntuQueueName
     ${{ if eq(variables['System.TeamProject'], 'public') }}:
-      value: Ubuntu.1804.Amd64.Open
-    ${{ else }}:
-      value: Ubuntu.1804.Amd64
+      value: Ubuntu.2004.Amd64.Open
+    ${{ else }}:
+      value: Ubuntu.2004.Amd64
 
   - name: HelixMacOsQueueName
     ${{ if eq(variables['System.TeamProject'], 'public') }}:
@@ -119,12 +119,8 @@
       jobName: Build_Unix_Debug
       testArtifactName: Transport_Artifacts_Unix_Debug
       configuration: Debug
-<<<<<<< HEAD
-      queueName: Build.Ubuntu.2004.Amd64.Open
-=======
       poolName: $(PoolName)
       queueName: $(UbuntuQueueName)
->>>>>>> e0d0febd
 
 - stage: Source_Build
   dependsOn: []
@@ -291,13 +287,9 @@
       jobName: Test_Linux_Debug
       testArtifactName: Transport_Artifacts_Unix_Debug
       configuration: Debug
-<<<<<<< HEAD
-      testArguments: --testCoreClr --helixQueueName Ubuntu.2004.Amd64.Open
-=======
       testArguments: --testCoreClr
       helixQueueName: $(HelixUbuntuQueueName)
       helixApiAccessToken: $(HelixApiAccessToken)
->>>>>>> e0d0febd
 
   - ${{ if ne(variables['Build.Reason'], 'PullRequest') }}:
     - template: eng/pipelines/test-unix-job-single-machine.yml
@@ -307,12 +299,8 @@
         testArtifactName: Transport_Artifacts_Unix_Debug
         configuration: Debug
         testArguments: --testCoreClr
-<<<<<<< HEAD
-        queueName: Build.Ubuntu.2004.Amd64.Open
-=======
         poolName: $(PoolName)
         queueName: $(UbuntuQueueName)
->>>>>>> e0d0febd
 
   - ${{ if ne(variables['Build.Reason'], 'PullRequest') }}:
     - template: eng/pipelines/test-unix-job.yml
@@ -488,13 +476,8 @@
 
   - job: Correctness_Analyzers
     pool:
-<<<<<<< HEAD
-      name: NetCore-Public
-      demands: ImageOverride -equals Build.Ubuntu.2004.Amd64.Open
-=======
       name: $(PoolName)
       demands: ImageOverride -equals $(UbuntuQueueName)
->>>>>>> e0d0febd
     timeoutInMinutes: 35
     variables:
       - template: eng/pipelines/variables-build.yml
