--- conflicted
+++ resolved
@@ -1,36 +1,23 @@
 {
   "sdk": {
-<<<<<<< HEAD
-    "version": "6.0.108",
-=======
     "version": "7.0.100-preview.4.22252.9",
->>>>>>> c99255e4
     "allowPrerelease": true,
     "rollForward": "latestPatch"
   },
   "tools": {
-<<<<<<< HEAD
-    "dotnet": "6.0.108",
-=======
     "dotnet": "7.0.100-preview.4.22252.9",
     "runtimes": {
       "dotnet": [
        "3.1.0"
       ]
     },
->>>>>>> c99255e4
     "vs": {
       "version": "17.0"
     },
     "xcopy-msbuild": "17.1.0"
   },
   "msbuild-sdks": {
-<<<<<<< HEAD
-    "Microsoft.DotNet.Arcade.Sdk": "6.0.0-beta.22412.2",
-    "Microsoft.DotNet.Helix.Sdk": "6.0.0-beta.22412.2"
-=======
     "Microsoft.DotNet.Arcade.Sdk": "7.0.0-beta.22327.2",
     "Microsoft.DotNet.Helix.Sdk": "7.0.0-beta.22327.2"
->>>>>>> c99255e4
   }
 }